# Copyright libCellML Contributors
#
# Licensed under the Apache License, Version 2.0 (the "License");
# you may not use this file except in compliance with the License.
# You may obtain a copy of the License at
#
#    http://www.apache.org/licenses/LICENSE-2.0
#
# Unless required by applicable law or agreed to in writing, software
# distributed under the License is distributed on an "AS IS" BASIS,
# WITHOUT WARRANTIES OR CONDITIONS OF ANY KIND, either express or implied.
# See the License for the specific language governing permissions and
# limitations under the License.cmake_minimum_required (VERSION 3.1)

include(CheckCXXCompilerFlag)

get_property(IS_MULTI_CONFIG GLOBAL PROPERTY GENERATOR_IS_MULTI_CONFIG)

<<<<<<< HEAD
find_program(GIT_EXE NAMES ${PRFERRED_GIT_NAMES} git)

# Need to change a lot of what we would normally do as it doesn't apply to Emscripten.
if (EMSCRIPTEN)
    find_program(NODE_EXE NAMES ${PREFERRED_NODE_NAMES} node)
    find_program(NPM_EXE NAMES ${PREFERRED_NPM_NAMES} npm)
    message(STATUS "NODE_EXE: ${NODE_EXE}")
    message(STATUS "NPM_EXE: ${NPM_EXE}")
else ()
  find_package(Python ${PREFERRED_PYTHON_VERSION} COMPONENTS Interpreter Development)

  find_program(CLANG_FORMAT_EXE NAMES ${PREFERRED_CLANG_FORMAT_NAMES} clang-format)
  find_program(CLANG_TIDY_EXE NAMES ${PREFERRED_CLANG_TIDY_NAMES} clang-tidy)
  find_program(FIND_EXE NAMES ${PREFERRED_FIND_NAMES} find)
  find_program(GCOV_EXE NAMES ${PREFERRED_GCOV_NAMES} gcov)
  find_program(LLVM_COV_EXE NAMES ${PREFERRED_LLVM_COV_NAMES} llvm-cov HINTS ${LLVM_BIN_DIR} /Library/Developer/CommandLineTools/usr/bin/)
  find_program(LLVM_PROFDATA_EXE NAMES ${PREFERRED_LLVM_PROFDATA_NAMES} llvm-profdata HINTS ${LLVM_BIN_DIR} /Library/Developer/CommandLineTools/usr/bin/)
  find_program(VALGRIND_EXE NAMES ${PREFERRED_VALGRIND_NAMES} valgrind)

  find_package(Doxygen)
  find_package(Sphinx)
  find_package(SWIG 3)

  set(_ORIGINAL_CMAKE_REQUIRED_FLAGS ${CMAKE_REQUIRED_FLAGS})

  set(CMAKE_REQUIRED_FLAGS -fprofile-instr-generate)
  check_cxx_compiler_flag("-fprofile-instr-generate -fcoverage-mapping" LLVM_COVERAGE_COMPILER_FLAGS_OK)

  set(CMAKE_REQUIRED_FLAGS "-fprofile-arcs -ftest-coverage")
  check_cxx_compiler_flag("-fprofile-arcs -ftest-coverage" GCC_COVERAGE_COMPILER_FLAGS_OK)

  set(CMAKE_REQUIRED_FLAGS ${_ORIGINAL_CMAKE_REQUIRED_FLAGS})

  mark_as_advanced(
    CLANG_TIDY_EXE
    CLANG_FORMAT_EXE
    FIND_EXE
    GCC_COVERAGE_COMPILER_FLAGS_OK
    GCOV_EXE
    GIT_EXE
    LLVM_COV_EXE
    LLVM_COVERAGE_COMPILER_FLAGS_OK
    LLVM_PROFDATA_EXE
    SWIG_EXECUTABLE
    VALGRIND_EXE
  )
endif()
=======
find_package(Python ${PREFERRED_PYTHON_VERSION} COMPONENTS Interpreter Development)

if(WIN32)
  find_program(CLCACHE_EXE clcache)
else()
  find_program(CCACHE_EXE ccache)
endif()
find_program(CLANG_FORMAT_EXE NAMES ${PREFERRED_CLANG_FORMAT_NAMES} clang-format)
find_program(CLANG_TIDY_EXE NAMES ${PREFERRED_CLANG_TIDY_NAMES} clang-tidy)
find_program(FIND_EXE NAMES ${PREFERRED_FIND_NAMES} find)
find_program(GCOV_EXE NAMES ${PREFERRED_GCOV_NAMES} gcov)
find_program(GIT_EXE NAMES ${PRFERRED_GIT_NAMES} git)
find_program(LLVM_COV_EXE NAMES ${PREFERRED_LLVM_COV_NAMES} llvm-cov HINTS ${LLVM_BIN_DIR} /Library/Developer/CommandLineTools/usr/bin/)
find_program(LLVM_PROFDATA_EXE NAMES ${PREFERRED_LLVM_PROFDATA_NAMES} llvm-profdata HINTS ${LLVM_BIN_DIR} /Library/Developer/CommandLineTools/usr/bin/)
find_program(VALGRIND_EXE NAMES ${PREFERRED_VALGRIND_NAMES} valgrind)

if(Python_Interpreter_FOUND)
  if(NOT DEFINED TEST_COVERAGE_RESULT)
    set(TEST_COVERAGE_RESULT -1 CACHE INTERNAL "Result of testing for Python coverage.")
    message(STATUS "Performing Test HAVE_COVERAGE")
    get_filename_component(PYTHON_DIR ${Python_EXECUTABLE} DIRECTORY)
    execute_process(COMMAND ${Python_EXECUTABLE} ${CMAKE_CURRENT_SOURCE_DIR}/cmake/python_package_check.py exclude-until-coverage-plugin
      RESULT_VARIABLE TEST_COVERAGE_RESULT OUTPUT_QUIET ERROR_QUIET)
    if(TEST_COVERAGE_RESULT EQUAL 0)
      set(HAVE_COVERAGE TRUE)
      message(STATUS "Performing Test HAVE_COVERAGE - Success")
    else()
      set(HAVE_COVERAGE FALSE)
      message(STATUS "Performing Test HAVE_COVERAGE - Failed")
    endif()
  endif()
endif()

find_package(Doxygen)
find_package(Sphinx)
find_package(SWIG 4)

set(_ORIGINAL_CMAKE_REQUIRED_FLAGS ${CMAKE_REQUIRED_FLAGS})

set(CMAKE_REQUIRED_FLAGS -fprofile-instr-generate)
check_cxx_compiler_flag("-fprofile-instr-generate -fcoverage-mapping" LLVM_COVERAGE_COMPILER_FLAGS_OK)

set(CMAKE_REQUIRED_FLAGS "-fprofile-arcs -ftest-coverage")
check_cxx_compiler_flag("-fprofile-arcs -ftest-coverage" GCC_COVERAGE_COMPILER_FLAGS_OK)

set(CMAKE_REQUIRED_FLAGS ${_ORIGINAL_CMAKE_REQUIRED_FLAGS})

if(WIN32)
  mark_as_advanced(CLCACHE_EXE)
else()
  mark_as_advanced(CCACHE_EXE)
endif()
mark_as_advanced(
  CLANG_TIDY_EXE
  CLANG_FORMAT_EXE
  FIND_EXE
  GCC_COVERAGE_COMPILER_FLAGS_OK
  GCOV_EXE
  GIT_EXE
  LLVM_COV_EXE
  LLVM_COVERAGE_COMPILER_FLAGS_OK
  LLVM_PROFDATA_EXE
  SWIG_EXECUTABLE
  VALGRIND_EXE
)
>>>>>>> 8889a2d5

# Find libxml2
set(HAVE_LIBXML2_CONFIG FALSE)
# If we want to use config packages we need to have two find_package calls and explicitly state that
# we wish to use Config mode in the first call.  Finding LibXml2 in config mode
# is the preferred method so we will try this first quietly.
find_package(LibXml2 CONFIG)

# This does change how we get information about include paths and such so we
# need to track how we found LibXml2.
if(LibXml2_FOUND)
  set(HAVE_LIBXML2_CONFIG TRUE)
  foreach(_XML2_VAR LIBXML2_LIBRARY LIBXML2_INCLUDE_DIR LIBXML2_XMLLINT_EXECUTABLE)
    if(DEFINED ${_XML2_VAR} AND NOT ${${_XML2_VAR}})
      unset(${_XML2_VAR} CACHE)
    endif()
  endforeach()
else()
  find_package(LibXml2 REQUIRED)
  if(LibXml2_FOUND)
    unset(LibXml2_DIR CACHE)
  endif()
endif()

if(WIN32)
  if(CLCACHE_EXE)
    set(CLCACHE_AVAILABLE TRUE CACHE INTERNAL "Executable required to cache compilations.")
  endif()
else()
  if(CCACHE_EXE)
    set(CCACHE_AVAILABLE TRUE CACHE INTERNAL "Executable required to cache compilations.")
  endif()
endif()

if(CLANG_FORMAT_EXE AND GIT_EXE)
  set(CLANG_FORMAT_VERSION_MINIMUM 11)
  execute_process(COMMAND ${CLANG_FORMAT_EXE} -version
                  OUTPUT_VARIABLE CLANG_FORMAT_VERSION
                  ERROR_QUIET OUTPUT_STRIP_TRAILING_WHITESPACE)
  string(REGEX REPLACE "clang-format version ([.0-9]+).*" "\\1" CLANG_FORMAT_VERSION "${CLANG_FORMAT_VERSION}")

  if(CLANG_FORMAT_VERSION VERSION_LESS CLANG_FORMAT_VERSION_MINIMUM)
    message(STATUS "ClangFormat ${CLANG_FORMAT_VERSION} was found, but version ${CLANG_FORMAT_VERSION_MINIMUM}+ is needed to run the ClangFormat test")
  else()
    set(CLANG_FORMAT_TESTING_AVAILABLE TRUE CACHE INTERNAL "Executables required to run the ClangFormat test are available.")
  endif()
endif()

if(CLANG_TIDY_EXE)
  set(CLANG_TIDY_AVAILABLE TRUE CACHE INTERNAL "Executable required to perform static analysis is available.")
endif()

if(FIND_EXE AND GCOV_EXE AND Python_Interpreter_FOUND AND GCC_COVERAGE_COMPILER_FLAGS_OK)
  set(COVERAGE_TESTING_AVAILABLE TRUE CACHE INTERNAL "Executables required to run the coverage testing are available.")
endif()

if(SWIG_EXECUTABLE)
  set(BINDINGS_AVAILABLE TRUE CACHE INTERNAL "Executable required to generate bindings is available.")
endif()

if(VALGRIND_EXE AND Python_Interpreter_FOUND)
  set(VALGRIND_TESTING_AVAILABLE TRUE CACHE INTERNAL "Executable required to run valgrind testing is available.")
endif()

if(LLVM_PROFDATA_EXE AND LLVM_COV_EXE AND FIND_EXE AND LLVM_COVERAGE_COMPILER_FLAGS_OK)
  set(LLVM_COVERAGE_TESTING_AVAILABLE TRUE CACHE INTERNAL "Executables required to run the llvm coverage testing are available.")
endif()

<<<<<<< HEAD
if(WIN32 AND NOT EMSCRIPTEN)
=======
if(HAVE_COVERAGE)
  set(PYTHON_COVERAGE_TESTING_AVAILABLE TRUE CACHE INTERNAL "Module required to run Python coverage testing is available.")
endif()

if(WIN32)
>>>>>>> 8889a2d5
  find_program(MAKENSIS_EXE NAMES ${PREFERRED_NSIS_NAMES} makensis
    HINTS "C:/Program\ Files/NSIS/" "C:/Program\ Files\ (x86)/NSIS/")
  mark_as_advanced(MAKENSIS_EXE)
  if(MAKENSIS_EXE)
    set(NSIS_FOUND TRUE)
  else()
    set(NSIS_FOUND FALSE)
  endif()
endif()

if(EMSCRIPTEN AND NODE_EXE AND NPM_EXE)
    set(JAVASCRIPT_BINDINGS_TESTING_AVAILABLE TRUE CACHE INTERNAL "Executables required to run the javascript bindings tests are available.")
endif()<|MERGE_RESOLUTION|>--- conflicted
+++ resolved
@@ -16,18 +16,20 @@
 
 get_property(IS_MULTI_CONFIG GLOBAL PROPERTY GENERATOR_IS_MULTI_CONFIG)
 
-<<<<<<< HEAD
 find_program(GIT_EXE NAMES ${PRFERRED_GIT_NAMES} git)
 
 # Need to change a lot of what we would normally do as it doesn't apply to Emscripten.
 if (EMSCRIPTEN)
     find_program(NODE_EXE NAMES ${PREFERRED_NODE_NAMES} node)
     find_program(NPM_EXE NAMES ${PREFERRED_NPM_NAMES} npm)
-    message(STATUS "NODE_EXE: ${NODE_EXE}")
-    message(STATUS "NPM_EXE: ${NPM_EXE}")
 else ()
   find_package(Python ${PREFERRED_PYTHON_VERSION} COMPONENTS Interpreter Development)
 
+  if(WIN32)
+    find_program(CLCACHE_EXE clcache)
+  else()
+    find_program(CCACHE_EXE ccache)
+  endif()
   find_program(CLANG_FORMAT_EXE NAMES ${PREFERRED_CLANG_FORMAT_NAMES} clang-format)
   find_program(CLANG_TIDY_EXE NAMES ${PREFERRED_CLANG_TIDY_NAMES} clang-tidy)
   find_program(FIND_EXE NAMES ${PREFERRED_FIND_NAMES} find)
@@ -35,6 +37,24 @@
   find_program(LLVM_COV_EXE NAMES ${PREFERRED_LLVM_COV_NAMES} llvm-cov HINTS ${LLVM_BIN_DIR} /Library/Developer/CommandLineTools/usr/bin/)
   find_program(LLVM_PROFDATA_EXE NAMES ${PREFERRED_LLVM_PROFDATA_NAMES} llvm-profdata HINTS ${LLVM_BIN_DIR} /Library/Developer/CommandLineTools/usr/bin/)
   find_program(VALGRIND_EXE NAMES ${PREFERRED_VALGRIND_NAMES} valgrind)
+
+
+  if(Python_Interpreter_FOUND)
+    if(NOT DEFINED TEST_COVERAGE_RESULT)
+      set(TEST_COVERAGE_RESULT -1 CACHE INTERNAL "Result of testing for Python coverage.")
+      message(STATUS "Performing Test HAVE_COVERAGE")
+      get_filename_component(PYTHON_DIR ${Python_EXECUTABLE} DIRECTORY)
+      execute_process(COMMAND ${Python_EXECUTABLE} ${CMAKE_CURRENT_SOURCE_DIR}/cmake/python_package_check.py exclude-until-coverage-plugin
+        RESULT_VARIABLE TEST_COVERAGE_RESULT OUTPUT_QUIET ERROR_QUIET)
+      if(TEST_COVERAGE_RESULT EQUAL 0)
+        set(HAVE_COVERAGE TRUE)
+        message(STATUS "Performing Test HAVE_COVERAGE - Success")
+      else()
+        set(HAVE_COVERAGE FALSE)
+        message(STATUS "Performing Test HAVE_COVERAGE - Failed")
+      endif()
+    endif()
+  endif()
 
   find_package(Doxygen)
   find_package(Sphinx)
@@ -64,80 +84,13 @@
     VALGRIND_EXE
   )
 endif()
-=======
-find_package(Python ${PREFERRED_PYTHON_VERSION} COMPONENTS Interpreter Development)
-
-if(WIN32)
-  find_program(CLCACHE_EXE clcache)
-else()
-  find_program(CCACHE_EXE ccache)
-endif()
-find_program(CLANG_FORMAT_EXE NAMES ${PREFERRED_CLANG_FORMAT_NAMES} clang-format)
-find_program(CLANG_TIDY_EXE NAMES ${PREFERRED_CLANG_TIDY_NAMES} clang-tidy)
-find_program(FIND_EXE NAMES ${PREFERRED_FIND_NAMES} find)
-find_program(GCOV_EXE NAMES ${PREFERRED_GCOV_NAMES} gcov)
-find_program(GIT_EXE NAMES ${PRFERRED_GIT_NAMES} git)
-find_program(LLVM_COV_EXE NAMES ${PREFERRED_LLVM_COV_NAMES} llvm-cov HINTS ${LLVM_BIN_DIR} /Library/Developer/CommandLineTools/usr/bin/)
-find_program(LLVM_PROFDATA_EXE NAMES ${PREFERRED_LLVM_PROFDATA_NAMES} llvm-profdata HINTS ${LLVM_BIN_DIR} /Library/Developer/CommandLineTools/usr/bin/)
-find_program(VALGRIND_EXE NAMES ${PREFERRED_VALGRIND_NAMES} valgrind)
-
-if(Python_Interpreter_FOUND)
-  if(NOT DEFINED TEST_COVERAGE_RESULT)
-    set(TEST_COVERAGE_RESULT -1 CACHE INTERNAL "Result of testing for Python coverage.")
-    message(STATUS "Performing Test HAVE_COVERAGE")
-    get_filename_component(PYTHON_DIR ${Python_EXECUTABLE} DIRECTORY)
-    execute_process(COMMAND ${Python_EXECUTABLE} ${CMAKE_CURRENT_SOURCE_DIR}/cmake/python_package_check.py exclude-until-coverage-plugin
-      RESULT_VARIABLE TEST_COVERAGE_RESULT OUTPUT_QUIET ERROR_QUIET)
-    if(TEST_COVERAGE_RESULT EQUAL 0)
-      set(HAVE_COVERAGE TRUE)
-      message(STATUS "Performing Test HAVE_COVERAGE - Success")
-    else()
-      set(HAVE_COVERAGE FALSE)
-      message(STATUS "Performing Test HAVE_COVERAGE - Failed")
-    endif()
-  endif()
-endif()
-
-find_package(Doxygen)
-find_package(Sphinx)
-find_package(SWIG 4)
-
-set(_ORIGINAL_CMAKE_REQUIRED_FLAGS ${CMAKE_REQUIRED_FLAGS})
-
-set(CMAKE_REQUIRED_FLAGS -fprofile-instr-generate)
-check_cxx_compiler_flag("-fprofile-instr-generate -fcoverage-mapping" LLVM_COVERAGE_COMPILER_FLAGS_OK)
-
-set(CMAKE_REQUIRED_FLAGS "-fprofile-arcs -ftest-coverage")
-check_cxx_compiler_flag("-fprofile-arcs -ftest-coverage" GCC_COVERAGE_COMPILER_FLAGS_OK)
-
-set(CMAKE_REQUIRED_FLAGS ${_ORIGINAL_CMAKE_REQUIRED_FLAGS})
-
-if(WIN32)
-  mark_as_advanced(CLCACHE_EXE)
-else()
-  mark_as_advanced(CCACHE_EXE)
-endif()
-mark_as_advanced(
-  CLANG_TIDY_EXE
-  CLANG_FORMAT_EXE
-  FIND_EXE
-  GCC_COVERAGE_COMPILER_FLAGS_OK
-  GCOV_EXE
-  GIT_EXE
-  LLVM_COV_EXE
-  LLVM_COVERAGE_COMPILER_FLAGS_OK
-  LLVM_PROFDATA_EXE
-  SWIG_EXECUTABLE
-  VALGRIND_EXE
-)
->>>>>>> 8889a2d5
 
 # Find libxml2
 set(HAVE_LIBXML2_CONFIG FALSE)
 # If we want to use config packages we need to have two find_package calls and explicitly state that
 # we wish to use Config mode in the first call.  Finding LibXml2 in config mode
 # is the preferred method so we will try this first quietly.
-find_package(LibXml2 CONFIG)
+find_package(LibXml2 CONFIG QUIET)
 
 # This does change how we get information about include paths and such so we
 # need to track how we found LibXml2.
@@ -199,15 +152,11 @@
   set(LLVM_COVERAGE_TESTING_AVAILABLE TRUE CACHE INTERNAL "Executables required to run the llvm coverage testing are available.")
 endif()
 
-<<<<<<< HEAD
 if(WIN32 AND NOT EMSCRIPTEN)
-=======
-if(HAVE_COVERAGE)
-  set(PYTHON_COVERAGE_TESTING_AVAILABLE TRUE CACHE INTERNAL "Module required to run Python coverage testing is available.")
-endif()
+  if(HAVE_COVERAGE)
+    set(PYTHON_COVERAGE_TESTING_AVAILABLE TRUE CACHE INTERNAL "Module required to run Python coverage testing is available.")
+  endif()
 
-if(WIN32)
->>>>>>> 8889a2d5
   find_program(MAKENSIS_EXE NAMES ${PREFERRED_NSIS_NAMES} makensis
     HINTS "C:/Program\ Files/NSIS/" "C:/Program\ Files\ (x86)/NSIS/")
   mark_as_advanced(MAKENSIS_EXE)
