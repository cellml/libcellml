# Copyright libCellML Contributors
#
# Licensed under the Apache License, Version 2.0 (the "License");
# you may not use this file except in compliance with the License.
# You may obtain a copy of the License at
#
#    http://www.apache.org/licenses/LICENSE-2.0
#
# Unless required by applicable law or agreed to in writing, software
# distributed under the License is distributed on an "AS IS" BASIS,
# WITHOUT WARRANTIES OR CONDITIONS OF ANY KIND, either express or implied.
# See the License for the specific language governing permissions and
# limitations under the License.

function(replace_compiler_flag _OLD _NEW)
  set(_OLD "(^| )${_OLD}($| )")

  if(NOT "${_NEW}" STREQUAL "")
    set(_NEW " ${_NEW} ")
  endif()

  foreach(_VAR CMAKE_CXX_FLAGS
               CMAKE_CXX_FLAGS_DEBUG
               CMAKE_CXX_FLAGS_RELEASE
               CMAKE_CXX_FLAGS_MINSIZEREL
               CMAKE_CXX_FLAGS_RELWITHDEBINFO)
    if("${${_VAR}}" MATCHES "${_OLD}")
      string(REGEX REPLACE "${_OLD}" "${_NEW}" ${_VAR} "${${_VAR}}")
    endif()

    set(${_VAR} "${${_VAR}}" PARENT_SCOPE)
  endforeach()
endfunction()

function(target_warnings_as_errors _TARGET)
  set(_COMPILER_WAE)

  set(_GNU_FLAGS_COMPILER_COMPAT "GNU" "AppleClang" "Clang")
  list(FIND _GNU_FLAGS_COMPILER_COMPAT "${CMAKE_CXX_COMPILER_ID}" _INDEX)
  if(${_INDEX} GREATER -1)
    set(_COMPILER_WAE -Wall -W -Werror)
  elseif("${CMAKE_CXX_COMPILER_ID}" STREQUAL "MSVC")
    set(_COMPILER_WAE /W4 /WX)
  endif()

  if(_COMPILER_WAE)
    target_compile_options(${_TARGET} PRIVATE ${_COMPILER_WAE})
  endif()
  unset(_COMPILER_WAE)
endfunction()

function(internalise_cmake_variables)
  # internalise some CMake variables
  file(TO_CMAKE_PATH ${LIBCELLML_INSTALL_PREFIX} _CMAKE_INSTALL_PREFIX)
  set(CMAKE_INSTALL_PREFIX ${_CMAKE_INSTALL_PREFIX} CACHE INTERNAL "Internalise CMAKE_INSTALL_PREFIX, manipulate via LIBCELLML_INSTALL_PREFIX" FORCE)
  set(CMAKE_BUILD_TYPE ${LIBCELLML_BUILD_TYPE} CACHE INTERNAL "Internalise CMAKE_BUILD_TYPE, manipulate via LIBCELLML_BUILD_TYPE" FORCE)
  set(BUILD_SHARED_LIBS ${LIBCELLML_BUILD_SHARED} CACHE INTERNAL "Internalise BUILD_SHARED_LIBS, manipulate via LIBCELLML_BUILD_SHARED" FORCE)
endfunction()

function(hide_distracting_variables)
  # Mark cache variables that aren't libCellML configuration variables as advanced
  # to hide them from the user in a CMake GUI.
  mark_as_advanced(CMAKE_CONFIGURATION_TYPES)
  mark_as_advanced(CMAKE_CODEBLOCKS_EXECUTABLE)
  mark_as_advanced(QT_QMAKE_EXECUTABLE)
  if(LibXml2_FOUND AND HAVE_LIBXML2_CONFIG)
    mark_as_advanced(LibXml2_DIR)
  elseif(LibXml2_FOUND AND NOT HAVE_LIBXML2_CONFIG)
    mark_as_advanced(LIBXML2_INCLUDE_DIR)
    mark_as_advanced(LIBXML2_LIBRARY)
    mark_as_advanced(LIBXML2_XMLLINT_EXECUTABLE)
  endif()
  if(APPLE)
    mark_as_advanced(CMAKE_OSX_ARCHITECTURES)
    mark_as_advanced(CMAKE_OSX_DEPLOYMENT_TARGET)
    mark_as_advanced(CMAKE_OSX_SYSROOT)
  endif()
  if(NOT WIN32)
    mark_as_advanced(pkgcfg_lib_PC_LIBXML_xml2)
  endif()
endfunction()

function(group_source_to_dir_structure)
  if(MSVC)
    foreach(_FILE ${ARGN})
      # Basic test for determining if current file is a source file or header file.
      if(${_FILE} MATCHES ".+\.cpp$")
        set(_FILE_PREFIX "Source Files\\")
      else()
        set(_FILE_PREFIX "Header Files\\")
      endif()
      # Get relative path from current source directory or current binary directory.
      if(${_FILE} MATCHES "^${CMAKE_CURRENT_SOURCE_DIR}.+")
        file(RELATIVE_PATH _FILE_RELATIVE_PATH "${CMAKE_CURRENT_SOURCE_DIR}" ${_FILE})
      else()
        file(RELATIVE_PATH _FILE_RELATIVE_PATH "${CMAKE_CURRENT_BINARY_DIR}" ${_FILE})
        # Assume all files in the current binary directory are generated header files!
        set(_FILE_PREFIX "Generated Header Files\\")
      endif()
      get_filename_component(_FILE_GROUP ${_FILE_RELATIVE_PATH} DIRECTORY)
      if(_FILE_GROUP)
        string(REPLACE "/" "\\" _FILE_GROUP ${_FILE_GROUP})
      endif()
      source_group("${_FILE_PREFIX}${_FILE_GROUP}" FILES "${_FILE}")
    endforeach()
  endif()
endfunction()

function(configure_clang_and_clang_tidy_settings _TARGET)
  if("${CMAKE_CXX_COMPILER_ID}" STREQUAL "Clang"
     OR "${CMAKE_CXX_COMPILER_ID}" STREQUAL "AppleClang")
    # The full list of diagnostic flags in Clang can be found at
    # https://clang.llvm.org/docs/DiagnosticsReference.html.
    set(_COMPILE_OPTIONS
      -Weverything
      -Wno-c++98-compat
      -Wno-c++98-compat-pedantic
      -Wno-documentation
      -Wno-documentation-unknown-command
      -Wno-exit-time-destructors
      -Wno-global-constructors
      -Wno-missing-prototypes
      -Wno-padded
      -Wno-undefined-func-template
      -Wno-weak-vtables # Applying this because NamedEntity.h doesn't define any virtual methods other than the destructor.
    )

    if (${CMAKE_CXX_COMPILER_VERSION} VERSION_GREATER_EQUAL 7.0.0)
      list(APPEND _COMPILE_OPTIONS
        -Wno-reserved-id-macro
      )
    endif()

    if(NOT "${_TARGET}" STREQUAL "cellml")
      list(APPEND _COMPILE_OPTIONS
        -Wno-old-style-cast
        -Wno-used-but-marked-unused
        --system-header-prefix=gtest/
      )
    endif()

    set_target_properties(${_TARGET} PROPERTIES
      COMPILE_OPTIONS "${_COMPILE_OPTIONS}"
    )
  endif()

  if(CLANG_TIDY_AVAILABLE)
    if(NOT "${_TARGET}" STREQUAL "cellml")
        set(_DISABLED_BUGPRONE_CHECKS
          -bugprone-exception-escape
          -bugprone-suspicious-include
        )
        set(_DISABLED_CPPCOREGUIDELINES_CHECKS
          -cppcoreguidelines-avoid-non-const-global-variables
          -cppcoreguidelines-pro-bounds-pointer-arithmetic
          -cppcoreguidelines-pro-type-vararg
        )
        set(_DISABLED_HICPP_CHECKS
          -hicpp-vararg
        )
        set(_DISABLED_READABILITY_CHECKS
          -readability-named-parameter
        )
    endif()

    # The full list of Clang-Tidy checks can be found at
    # https://clang.llvm.org/extra/clang-tidy/checks/list.html.
    set(_CLANG_TIDY_CHECKS
      -*
      bugprone-*
      -bugprone-branch-clone
      ${_DISABLED_BUGPRONE_CHECKS}
      cert-*
      -cert-err58-cpp
      cppcoreguidelines-*
      -cppcoreguidelines-avoid-magic-numbers
      -cppcoreguidelines-init-variables
      -cppcoreguidelines-owning-memory
      -cppcoreguidelines-pro-type-reinterpret-cast
      -cppcoreguidelines-slicing
      -cppcoreguidelines-special-member-functions
      ${_DISABLED_CPPCOREGUIDELINES_CHECKS}
      fuchsia-*
      -fuchsia-default-arguments
      -fuchsia-default-arguments-calls
      -fuchsia-default-arguments-declarations
      -fuchsia-multiple-inheritance
      -fuchsia-overloaded-operator
      -fuchsia-statically-constructed-objects
      google-*
      -google-readability-todo
      -google-runtime-references
      hicpp-*
      -hicpp-special-member-functions
      ${_DISABLED_HICPP_CHECKS}
      llvm-*
      -llvm-qualified-auto
      -llvm-header-guard
      misc-*
      -misc-non-private-member-variables-in-classes
      -misc-no-recursion
      modernize-*
      -modernize-make-shared
      -modernize-pass-by-value
      -modernize-raw-string-literal
      -modernize-use-nodiscard
      -modernize-use-trailing-return-type
      performance-*
      -performance-inefficient-string-concatenation
      readability-*
      -readability-convert-member-functions-to-static
      -readability-function-cognitive-complexity
      -readability-magic-numbers
      -readability-qualified-auto
      ${_DISABLED_READABILITY_CHECKS}
    )
    string(REPLACE ";" ","
           _CLANG_TIDY_CHECKS "${_CLANG_TIDY_CHECKS}")
    if(LIBCELLML_TREAT_WARNINGS_AS_ERRORS)
      set(_CLANG_TIDY_WARNINGS_AS_ERRORS ";-warnings-as-errors=${_CLANG_TIDY_CHECKS}")
    endif()

    if("${CMAKE_GENERATOR}" STREQUAL "Ninja")
      set(_HEADER_FILTER_DIR ..)
    else()
      set(_HEADER_FILTER_DIR ${CMAKE_SOURCE_DIR})
    endif()

    set(_HEADER_FILTER_DIR "${_HEADER_FILTER_DIR}/src/")

    string(REPLACE "." "\\\."
           _HEADER_FILTER_DIR "${_HEADER_FILTER_DIR}")
    string(REPLACE "/" "\\\/"
           _HEADER_FILTER_DIR "${_HEADER_FILTER_DIR}")

    if(MSVC)
      # Extra argument for Clang-Tidy when used with cl.
      # See https://gitlab.kitware.com/cmake/cmake/-/issues/20512#note_722771.
      set(_EXTRA_ARG ";--extra-arg=/EHsc")
    endif()

    set_target_properties(${_TARGET} PROPERTIES
      CXX_CLANG_TIDY "${CLANG_TIDY_EXE}${_EXTRA_ARG};-checks=${_CLANG_TIDY_CHECKS};-header-filter=${_HEADER_FILTER_DIR}.*${_CLANG_TIDY_WARNINGS_AS_ERRORS}"
    )
  endif()
endfunction()

function(get_system_name RETURN_SYSTEM_NAME)
  if(WIN32)
    set(SYSTEM_NAME "Windows" )
  elseif(APPLE)
    set(SYSTEM_NAME "macOS" )
  elseif(UNIX)
    find_program(LSB lsb_release DOC "Distribution information tool")
    mark_as_advanced(LSB)
    if(LSB)
      execute_process(COMMAND ${LSB} -i
        RESULT_VARIABLE RETFLAG
        OUTPUT_VARIABLE DISTINFO
        ERROR_VARIABLE ERRDISTINFO
        OUTPUT_STRIP_TRAILING_WHITESPACE
      )
      if(NOT RETFLAG)
        string(SUBSTRING ${DISTINFO} 16 -1 SYSTEM_NAME)
      endif()
    endif()
    if(NOT SYSTEM_NAME)
      execute_process(COMMAND cat /etc/issue RESULT_VARIABLE COMMAND_RESULT OUTPUT_VARIABLE COMMAND_OUTPUT ERROR_VARIABLE ERROR_OUTPUT)
      if(COMMAND_RESULT EQUAL 0)
        if(NOT COMMAND_OUTPUT MATCHES "^\\\\")
          string(REGEX MATCH "^[^\\]*" COMMAND_OUTPUT ${COMMAND_OUTPUT} )
          string(STRIP ${COMMAND_OUTPUT} COMMAND_OUTPUT )
          string(REPLACE " " "-" SYSTEM_NAME ${COMMAND_OUTPUT} )
        endif()
      endif()
    endif()
    if(NOT SYSTEM_NAME)
      execute_process(COMMAND cat /etc/os-release RESULT_VARIABLE COMMAND_RESULT OUTPUT_VARIABLE COMMAND_OUTPUT ERROR_VARIABLE ERROR_OUTPUT)
      if(COMMAND_RESULT EQUAL 0)
        string(REGEX MATCH "^NAME=\\\"([^\\\"]*)" NAME_OUTPUT ${COMMAND_OUTPUT})
        string(REPLACE " " "-" SYSTEM_NAME ${CMAKE_MATCH_1})
      endif()
    endif()
    if(NOT SYSTEM_NAME)
      set(SYSTEM_NAME Unix-Based)
    endif()
  else()
    message(FATAL_ERROR "Don't yet know this system.")
  endif()

  string(REPLACE "\n" "_" SYSTEM_NAME ${SYSTEM_NAME})

  set(${RETURN_SYSTEM_NAME} ${SYSTEM_NAME} PARENT_SCOPE)
endfunction()

function(debian_based _RESULT)
  set(_DEBIAN_BASED FALSE)
  string(FIND ${LIBCELLML_SYSTEM} "Ubuntu" INDEX)
  if(INDEX EQUAL 0)
    set(_DEBIAN_BASED TRUE)
  elseif(EXISTS "/etc/debian_version")
    set(_DEBIAN_BASED TRUE)
  endif()
  set(${_RESULT} ${_DEBIAN_BASED} PARENT_SCOPE)
endfunction()

function(redhat_based _RESULT)
  set(_REDHAT_BASED FALSE)
  if(EXISTS "/etc/redhat-release")
    set(_REDHAT_BASED TRUE)
  elseif(EXISTS "/etc/centos-release")
    set(_REDHAT_BASED TRUE)
  endif()
  set(${_RESULT} ${_REDHAT_BASED} PARENT_SCOPE)
endfunction()

<<<<<<< HEAD
function(link_libxml2 _TARGET)
=======
function(apply_libxml2_settings _TARGET)
>>>>>>> dcbd0381
  if(HAVE_LIBXML2_CONFIG)
    target_link_libraries(${_TARGET} PUBLIC ${LIBXML2_TARGET_NAME})
  else()
    target_include_directories(${_TARGET} PUBLIC ${LIBXML2_INCLUDE_DIR} ${ZLIB_INCLUDE_DIRS})
    target_link_libraries(${_TARGET} PUBLIC ${LIBXML2_LIBRARIES} ${ZLIB_LIBRARIES})
    target_compile_definitions(${_TARGET} PUBLIC ${LIBXML2_DEFINITIONS})
  endif()
endfunction()<|MERGE_RESOLUTION|>--- conflicted
+++ resolved
@@ -314,11 +314,7 @@
   set(${_RESULT} ${_REDHAT_BASED} PARENT_SCOPE)
 endfunction()
 
-<<<<<<< HEAD
-function(link_libxml2 _TARGET)
-=======
 function(apply_libxml2_settings _TARGET)
->>>>>>> dcbd0381
   if(HAVE_LIBXML2_CONFIG)
     target_link_libraries(${_TARGET} PUBLIC ${LIBXML2_TARGET_NAME})
   else()
