/*
Copyright 2015 University of Auckland

Licensed under the Apache License, Version 2.0 (the "License");
you may not use this file except in compliance with the License.
You may obtain a copy of the License at

    http://www.apache.org/licenses/LICENSE-2.0

Unless required by applicable law or agreed to in writing, software
distributed under the License is distributed on an "AS IS" BASIS,
WITHOUT WARRANTIES OR CONDITIONS OF ANY KIND, either express or implied.
See the License for the specific language governing permissions and
limitations under the License.
*/

#ifndef XMLNODE_H
#define XMLNODE_H

#include <string>
#include <libxml/parser.h>
#include "libcellml/types.h"
#include "xmlattribute.h"

namespace libcellml {

/**
 * @brief The XmlNode class.
 *
 * The XmlNode class is a wrapper class for operations on
 * xmlNode objects from libXML2.
 */
class XmlNode
{
public:
    XmlNode(); /**< Constructor */
    ~XmlNode(); /**< Destructor */

    /**
     * @brief Set the internal xmlNode for this XmlNode wrapper.
     *
     * Sets the @c pImpl of the libXML2 xmlNode attribute
     * for this XmlNode.
     *
     * @param node The libXML2 @c xmlNodePtr to set.
     */
    void setXmlNode (const xmlNodePtr &node);

    /**
     * @brief Check if this XmlNode is of the named element type.
     *
     * Checks whether this XmlNode has the argument element type name.
     * Returns @ true if so, and @c false otherwise.
     *
     * @param elementName The @c char element type name to check for.
     *
     * @return @c true if this XmlNode is of the element type
     * specified by the @p elementName and @c false otherwise.
     */
    bool isType(const char *elementName);

    /**
     * @brief Get the type name of the element.
     *
     * Get the type name of the element.
     *
     * @return A @c std::string representation of the type.
     */
    std::string getType() const;

    /**
     * @brief Check if this XmlNode has the specified attribute.
     *
     * Checks whether this XmlNode has an attribute of the type
     * specified by the argument @p attributeName. Returns @ true
     * if so, and @c false otherwise.
     *
     * @param attributeName The @c char attribute type to check for.
     *
     * @return @c true if this XmlNode has an attribute of the type
     * specified by the @p attributeName and @c false otherwise.
     */
    bool hasAttribute(const char *attributeName);

    /**
     * @brief Get the attribute of the specified type for this XmlNode
     *
     * Get the @c std::string corresponding with the attribute
     * of the type @p attributeName for this XmlNode.
     *
     * @param attributeName The @c char attribute type.
     *
     * @return The @c std::string form of the attribute of the
     * specified type.
     */
    std::string getAttribute(const char *attributeName);

    /**
     * @brief Get the root attribute for this XmlNode
     *
     * Get the XmlAttributePtr corresponding with the first attribute
     * for this XmlNode.
     *
     * @return The @c XmlAttributePtr form of the first attribute
     * for this xml node
     */
    XmlAttributePtr getRootAttribute();

    /**
     * @brief Get the first child for this XmlNode.
     *
     * Gets the first child XmlNode for this XmlNode based on the
     * ordering from the deserialised XmlDoc. If no child
     * node exists, returns @c nullptr.
     *
     * @return The XmlNodePtr to the first child node for this XmlNode.
     */
    XmlNodePtr getChild();

    /**
     * @brief Get the XmlNode immediately following this XmlNode.
     *
     * Gets the next XmlNode immediately following this XmlNode based
     * on the ordering from the deserialised XmlDoc. If no
     * next node exists, returns @c nullptr.
     *
     * @return The XmlNodePtr to the next node following this XmlNode.
     */
    XmlNodePtr getNext();

    /**
<<<<<<< HEAD
     * @brief Get the parent XmlNode for this XmlNode.
     *
     * Gets the parent XmlNode for this XmlNode based
     * on the hierarchy from the deserialised XmlDoc. If no
     * parent node exists, returns @c nullptr.
     *
     * @return The XmlNodePtr to the parent node for this XmlNode.
     */
//    XmlNodePtr getParent();

    /**
=======
>>>>>>> 375f2571
     * @brief Convert this XmlNode content into a @c std::string.
     *
     * Converts the content in this XmlNode into a @c std::string.
     *
     * @return The @c std::string representation of the content for this XmlNode.
     */
    std::string convertToString();

private:
    struct XmlNodeImpl; /**< Forward declaration for pImpl idiom. */
    XmlNodeImpl* mPimpl; /**< Private member to implementation pointer */
};

}

#endif // XMLNODE_H<|MERGE_RESOLUTION|>--- conflicted
+++ resolved
@@ -129,20 +129,6 @@
     XmlNodePtr getNext();
 
     /**
-<<<<<<< HEAD
-     * @brief Get the parent XmlNode for this XmlNode.
-     *
-     * Gets the parent XmlNode for this XmlNode based
-     * on the hierarchy from the deserialised XmlDoc. If no
-     * parent node exists, returns @c nullptr.
-     *
-     * @return The XmlNodePtr to the parent node for this XmlNode.
-     */
-//    XmlNodePtr getParent();
-
-    /**
-=======
->>>>>>> 375f2571
      * @brief Convert this XmlNode content into a @c std::string.
      *
      * Converts the content in this XmlNode into a @c std::string.
