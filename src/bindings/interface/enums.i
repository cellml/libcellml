%module(package="libcellml") enums

#define LIBCELLML_EXPORT

%{
#include "libcellml/enums.h"
%}

%ignore libcellml::cellmlElementAsString;

%pythoncode %{
# libCellML generated wrapper code starts here.
%}

%include "libcellml/enums.h"

%pythoncode %{
from enum import IntEnum
def redo(prefix):
    tmpD = {k:v for k,v in globals().items() if k.startswith(prefix + '_')}
    tmpD = {k[len(prefix)+1:]:v for k,v in tmpD.items()}
    globals()[prefix] = IntEnum(prefix,tmpD)
<<<<<<< HEAD
redo('CellMLElement')
=======
redo('CellmlElementType')
>>>>>>> 4eec7177
del redo  # cleaning up the namespace
del IntEnum
%}<|MERGE_RESOLUTION|>--- conflicted
+++ resolved
@@ -5,8 +5,6 @@
 %{
 #include "libcellml/enums.h"
 %}
-
-%ignore libcellml::cellmlElementAsString;
 
 %pythoncode %{
 # libCellML generated wrapper code starts here.
@@ -20,11 +18,7 @@
     tmpD = {k:v for k,v in globals().items() if k.startswith(prefix + '_')}
     tmpD = {k[len(prefix)+1:]:v for k,v in tmpD.items()}
     globals()[prefix] = IntEnum(prefix,tmpD)
-<<<<<<< HEAD
-redo('CellMLElement')
-=======
 redo('CellmlElementType')
->>>>>>> 4eec7177
 del redo  # cleaning up the namespace
 del IntEnum
 %}