--- conflicted
+++ resolved
@@ -76,7 +76,6 @@
 %feature("docstring") libcellml::Units::scalingFactor
 "Returns the scaling factor between two Units objects.";
 
-<<<<<<< HEAD
 %feature("docstring") libcellml::Units::isEquivalentTo
 "Returns if two units are equivalent in terms of units, but may not have the 
 same scaling factor.";
@@ -84,10 +83,9 @@
 %feature("docstring") libcellml::Units::isDimensionallyEquivalentTo
 "Returns if two units are equivalent in terms of units, and have the 
 same scaling factor.";
-=======
+
 %feature("docstring") libcellml::Units::clone
 "Create a copy of this units.";
->>>>>>> 221c922c
 
 #if defined(SWIGPYTHON)
     // Treat negative size_t as invalid index (instead of unknown method)
