%module(package="libcellml") issue

#define LIBCELLML_EXPORT

%include <std_string.i>

%import "createconstructor.i"
%import "enums.i"
%import "types.i"

%feature("docstring") libcellml::Issue
"Base class for issues used with logger derived classes."

%feature("docstring") libcellml::Issue::description
"Get a string description for why this issue was raised.";

%feature("docstring") libcellml::Issue::setDescription
"Sets a string description for why this issue was raised.";

%feature("docstring") libcellml::Issue::level
"Get the ``level`` of this issue. If no level has been set for this issue,
Level::ERROR will be returned.";

%feature("docstring") libcellml::Issue::setLevel
"Sets the ``level`` of this issue.";

%feature("docstring") libcellml::Issue::referenceRule
"Get the :class:`ReferenceRule` of this issue.";

%feature("docstring") libcellml::Issue::setReferenceRule
"Sets the :class:`ReferenceRule` for this issue.";

%feature("docstring") libcellml::Issue::url
"Get the URL for more information about this issue.";

%feature("docstring") libcellml::Issue::referenceHeading
"Returns the CellML 2.0 Specification heading associated with the
:class:`ReferenceRule` for this issue (empty string if not set).";

%feature("docstring") libcellml::Issue::component
"Returns the :class:`Component` relevant to this issue (or ``None``).";

%feature("docstring") libcellml::Issue::setComponent
"Sets the :class:`Component` relevant to this issue (``None`` to unset).";

%feature("docstring") libcellml::Issue::componentRef
"Returns the :class:`Component` whose encapsulation is relevant to this issue (or ``None``).";

%feature("docstring") libcellml::Issue::setComponentRef
"Sets the :class:`Component` whose encapsulation is relevant to this issue (``None`` to unset).";

%feature("docstring") libcellml::Issue::importSource
"Returns the :class:`ImportSource` relevant to this issue (or ``None``).";

%feature("docstring") libcellml::Issue::setImportSource
"Sets the :class:`ImportSource` relevant to this issue (``None`` to unset).";

%feature("docstring") libcellml::Issue::model
"Returns the :class:`Model` relevant to this issue (or ``None``).";

%feature("docstring") libcellml::Issue::setModel
"Sets the :class:`Model` relevant to this issue (``None`` to unset).";

%feature("docstring") libcellml::Issue::encapsulation
"Returns the :class:`Model` whose encapsulation is relevant to this issue (or ``None``).";

%feature("docstring") libcellml::Issue::setEncapsulation
"Sets the :class:`Model` whose encapsulation is relevant to this issue (``None`` to unset).";

%feature("docstring") libcellml::Issue::units
"Get the :class:`Units` relevant to this issue (or ``None``).";

%feature("docstring") libcellml::Issue::setUnits
"Sets the :class`Units` relevant to this issue (``None`` to unset).";

%feature("docstring") libcellml::Issue::unit
"Get the :class:`Unit` relevant to this issue (or ``None``).";

%feature("docstring") libcellml::Issue::setUnit
"Sets the :class`Unit` relevant to this issue (``None`` to unset).";

%feature("docstring") libcellml::Issue::variable
"Get the :class:`Variable` relevant to this issue (or ``None``).";

%feature("docstring") libcellml::Issue::setVariable
"Sets the :class:`Variable` relevant to this issue (``None`` to unset).";

%feature("docstring") libcellml::Issue::reset
"Get the :class:`Reset` relevant to this issue (or ``None``).";

%feature("docstring") libcellml::Issue::setReset
"Sets the :class:`Reset` relevant to this issue (``None`` to unset).";

%feature("docstring") libcellml::Issue::math
"Get the :class:`Component` containing the MathML relevant to this issue (or ``None``).";

%feature("docstring") libcellml::Issue::setMath
"Sets the :class:`Component` containing the MathML relevant to this issue (``None`` to unset).";

%feature("docstring") libcellml::Issue::connection
"Get the :class:`VariablePair` representing the connection relevant to this issue (or ``None``).";

%feature("docstring") libcellml::Issue::setConnection
"Sets the :class:`VariablePair` representing the connection relevant to this issue (``None`` to unset).";

%feature("docstring") libcellml::Issue::mapVariables
"Get the :class:`VariablePair` representing the equivalence relevant to this issue (or ``None``).";

%feature("docstring") libcellml::Issue::setMapVariables
"Sets the :class:`VariablePair` representing the equivalence relevant to this issue (``None`` to unset).";

%feature("docstring") libcellml::Issue::resetValue
"Get the :class:`Reset` containing the reset value relevant to this issue (or ``None``).";

%feature("docstring") libcellml::Issue::setResetValue
"Sets the :class:`Reset` containing the reset value relevant to this issue (``None`` to unset).";

%feature("docstring") libcellml::Issue::testValue
"Get the :class:`Reset` containing the test value relevant to this issue (or ``None``).";

%feature("docstring") libcellml::Issue::setTestValue
"Sets the :class:`Reset` containing the test value relevant to this issue (``None`` to unset).";

%feature("docstring") libcellml::Issue::cellmlElementType
"Get the type of this issue.";

%feature("docstring") libcellml::Issue::clear
"Clear the issue to its empty state.";

%{
#include "libcellml/issue.h"
%}

%pythoncode %{
# libCellML generated wrapper code starts here.

<<<<<<< HEAD
from libcellml import CellMLElement
=======
from libcellml import CellmlElementType
>>>>>>> 4eec7177
%}

%create_constructor(Issue)

%ignore libcellml::Issue::item;
%ignore libcellml::Issue::setItem;

%extend libcellml::Issue {
    Issue(const ComponentPtr &component) {
        auto ptr = new std::shared_ptr<libcellml::Issue>(libcellml::Issue::create(component));
        return reinterpret_cast<libcellml::Issue *>(ptr);
    }

    Issue(const ImportSourcePtr &importSource) {
        auto ptr = new std::shared_ptr<  libcellml::Issue >(libcellml::Issue::create(importSource));
        return reinterpret_cast<libcellml::Issue *>(ptr);
    }

    Issue(const ModelPtr &model) {
        auto ptr = new std::shared_ptr<libcellml::Issue>(libcellml::Issue::create(model));
        return reinterpret_cast<libcellml::Issue *>(ptr);
    }

    Issue(const ResetPtr &reset) {
        auto ptr = new std::shared_ptr<libcellml::Issue>(libcellml::Issue::create(reset));
        return reinterpret_cast<libcellml::Issue *>(ptr);
    }

    Issue(const UnitsPtr &units) {
        auto ptr = new std::shared_ptr<libcellml::Issue>(libcellml::Issue::create(units));
        return reinterpret_cast<libcellml::Issue *>(ptr);
    }

    Issue(const UnitPtr &unit) {
        auto ptr = new std::shared_ptr<libcellml::Issue>(libcellml::Issue::create(unit));
        return reinterpret_cast<libcellml::Issue *>(ptr);
    }

    Issue(const VariablePtr &variable) {
        auto ptr = new std::shared_ptr<libcellml::Issue>(libcellml::Issue::create(variable));
        return reinterpret_cast<libcellml::Issue *>(ptr);
    }

    Issue(const VariablePairPtr &pair) {
        auto ptr = new std::shared_ptr<libcellml::Issue>(libcellml::Issue::create(pair));
        return reinterpret_cast<libcellml::Issue *>(ptr);
    }

    %pythoncode %{
        def setItem(self, cellmlElementType, item):
            r"""Set the item by item type related to this issue."""
<<<<<<< HEAD
            if itemType == CellMLElement.COMPONENT:
                _issue.Issue_setComponent(self, item)
            elif itemType == CellMLElement.COMPONENT_REF:
                _issue.Issue_setComponentRef(self, item)
            elif itemType == CellMLElement.CONNECTION:
               _issue.Issue_setConnection(self, item)
            elif itemType == CellMLElement.ENCAPSULATION:
               _issue.Issue_setEncapsulation(self, item)
            elif itemType == CellMLElement.IMPORT:
               _issue.Issue_setImportSource(self, item)
            elif itemType == CellMLElement.MAP_VARIABLES:
               _issue.Issue_setMapVariables(self, item)
            elif itemType == CellMLElement.MODEL:
               _issue.Issue_setModel(self, item)
            elif itemType == CellMLElement.RESET:
               _issue.Issue_setReset(self, item)
            elif itemType == CellMLElement.RESET_VALUE:
               _issue.Issue_setResetValue(self, item)
            elif itemType == CellMLElement.TEST_VALUE:
                _issue.Issue_setTestValue(self, item)
            elif itemType == CellMLElement.UNIT:
               _issue.Issue_setUnit(self, item)
            elif itemType == CellMLElement.UNITS:
               _issue.Issue_setUnits(self, item)
            elif itemType == CellMLElement.VARIABLE:
=======

            if cellmlElementType == CellmlElementType.COMPONENT:
                _issue.Issue_setComponent(self, item)
            elif cellmlElementType == CellmlElementType.COMPONENT_REF:
                _issue.Issue_setComponentRef(self, item)
            elif cellmlElementType == CellmlElementType.CONNECTION:
                _issue.Issue_setConnection(self, item)
            elif cellmlElementType == CellmlElementType.ENCAPSULATION:
                _issue.Issue_setEncapsulation(self, item)
            elif cellmlElementType == CellmlElementType.IMPORT:
                _issue.Issue_setImportSource(self, item)
            elif cellmlElementType == CellmlElementType.MAP_VARIABLES:
                _issue.Issue_setMapVariables(self, item)
            elif cellmlElementType == CellmlElementType.MODEL:
                _issue.Issue_setModel(self, item)
            elif cellmlElementType == CellmlElementType.RESET:
                _issue.Issue_setReset(self, item)
            elif cellmlElementType == CellmlElementType.RESET_VALUE:
                _issue.Issue_setResetValue(self, item)
            elif cellmlElementType == CellmlElementType.TEST_VALUE:
                _issue.Issue_setTestValue(self, item)
            elif cellmlElementType == CellmlElementType.UNIT:
                _issue.Issue_setUnit(self, item)
            elif cellmlElementType == CellmlElementType.UNITS:
                _issue.Issue_setUnits(self, item)
            elif cellmlElementType == CellmlElementType.VARIABLE:
>>>>>>> 4eec7177
                _issue.Issue_setVariable(self, item)

        def item(self):
            r"""Get the item relevant to this issue by item type (or ``None``)."""

<<<<<<< HEAD
            itemType = _issue.Issue_itemType(self)
            if itemType == CellMLElement.COMPONENT:
                return (itemType, _issue.Issue_component(self))
            elif itemType == CellMLElement.COMPONENT_REF:
                return (itemType, _issue.Issue_componentRef(self))
            elif itemType == CellMLElement.CONNECTION:
                return (itemType, _issue.Issue_connection(self))
            elif itemType == CellMLElement.ENCAPSULATION:
                return (itemType, _issue.Issue_encapsulation(self))
            elif itemType == CellMLElement.IMPORT:
                return (itemType, _issue.Issue_importSource(self))
            elif itemType == CellMLElement.MAP_VARIABLES:
                return (itemType, _issue.Issue_mapVariables(self))
            elif itemType == CellMLElement.MODEL:
                return (itemType, _issue.Issue_model(self))
            elif itemType == CellMLElement.RESET:
                return (itemType, _issue.Issue_reset(self))
            elif itemType == CellMLElement.RESET_VALUE:
                return (itemType, _issue.Issue_resetValue(self))
            elif itemType == CellMLElement.TEST_VALUE:
                return (itemType, _issue.Issue_testValue(self))
            elif itemType == CellMLElement.UNIT:
                return (itemType, _issue.Issue_unit(self))
            elif itemType == CellMLElement.UNITS:
                return (itemType, _issue.Issue_units(self))
            elif itemType == CellMLElement.VARIABLE:
                return (itemType, _issue.Issue_variable(self))
            return (CellMLElement.UNDEFINED, None)

=======
            cellmlElementType = _issue.Issue_cellmlElementType(self)
            if cellmlElementType == CellmlElementType.COMPONENT:
                return (cellmlElementType, _issue.Issue_component(self))
            elif cellmlElementType == CellmlElementType.COMPONENT_REF:
                return (cellmlElementType, _issue.Issue_componentRef(self))
            elif cellmlElementType == CellmlElementType.CONNECTION:
                return (cellmlElementType, _issue.Issue_connection(self))
            elif cellmlElementType == CellmlElementType.ENCAPSULATION:
                return (cellmlElementType, _issue.Issue_encapsulation(self))
            elif cellmlElementType == CellmlElementType.IMPORT:
                return (cellmlElementType, _issue.Issue_importSource(self))
            elif cellmlElementType == CellmlElementType.MAP_VARIABLES:
                return (cellmlElementType, _issue.Issue_mapVariables(self))
            elif cellmlElementType == CellmlElementType.MODEL:
                return (cellmlElementType, _issue.Issue_model(self))
            elif cellmlElementType == CellmlElementType.RESET:
                return (cellmlElementType, _issue.Issue_reset(self))
            elif cellmlElementType == CellmlElementType.RESET_VALUE:
                return (cellmlElementType, _issue.Issue_resetValue(self))
            elif cellmlElementType == CellmlElementType.TEST_VALUE:
                return (cellmlElementType, _issue.Issue_testValue(self))
            elif cellmlElementType == CellmlElementType.UNIT:
                return (cellmlElementType, _issue.Issue_unit(self))
            elif cellmlElementType == CellmlElementType.UNITS:
                return (cellmlElementType, _issue.Issue_units(self))
            elif cellmlElementType == CellmlElementType.VARIABLE:
                return (cellmlElementType, _issue.Issue_variable(self))
            return (CellmlElementType.UNDEFINED, None)
>>>>>>> 4eec7177
        %}
    }

%include "libcellml/issue.h"<|MERGE_RESOLUTION|>--- conflicted
+++ resolved
@@ -134,11 +134,7 @@
 %pythoncode %{
 # libCellML generated wrapper code starts here.
 
-<<<<<<< HEAD
-from libcellml import CellMLElement
-=======
 from libcellml import CellmlElementType
->>>>>>> 4eec7177
 %}
 
 %create_constructor(Issue)
@@ -190,33 +186,6 @@
     %pythoncode %{
         def setItem(self, cellmlElementType, item):
             r"""Set the item by item type related to this issue."""
-<<<<<<< HEAD
-            if itemType == CellMLElement.COMPONENT:
-                _issue.Issue_setComponent(self, item)
-            elif itemType == CellMLElement.COMPONENT_REF:
-                _issue.Issue_setComponentRef(self, item)
-            elif itemType == CellMLElement.CONNECTION:
-               _issue.Issue_setConnection(self, item)
-            elif itemType == CellMLElement.ENCAPSULATION:
-               _issue.Issue_setEncapsulation(self, item)
-            elif itemType == CellMLElement.IMPORT:
-               _issue.Issue_setImportSource(self, item)
-            elif itemType == CellMLElement.MAP_VARIABLES:
-               _issue.Issue_setMapVariables(self, item)
-            elif itemType == CellMLElement.MODEL:
-               _issue.Issue_setModel(self, item)
-            elif itemType == CellMLElement.RESET:
-               _issue.Issue_setReset(self, item)
-            elif itemType == CellMLElement.RESET_VALUE:
-               _issue.Issue_setResetValue(self, item)
-            elif itemType == CellMLElement.TEST_VALUE:
-                _issue.Issue_setTestValue(self, item)
-            elif itemType == CellMLElement.UNIT:
-               _issue.Issue_setUnit(self, item)
-            elif itemType == CellMLElement.UNITS:
-               _issue.Issue_setUnits(self, item)
-            elif itemType == CellMLElement.VARIABLE:
-=======
 
             if cellmlElementType == CellmlElementType.COMPONENT:
                 _issue.Issue_setComponent(self, item)
@@ -243,43 +212,11 @@
             elif cellmlElementType == CellmlElementType.UNITS:
                 _issue.Issue_setUnits(self, item)
             elif cellmlElementType == CellmlElementType.VARIABLE:
->>>>>>> 4eec7177
                 _issue.Issue_setVariable(self, item)
 
         def item(self):
             r"""Get the item relevant to this issue by item type (or ``None``)."""
 
-<<<<<<< HEAD
-            itemType = _issue.Issue_itemType(self)
-            if itemType == CellMLElement.COMPONENT:
-                return (itemType, _issue.Issue_component(self))
-            elif itemType == CellMLElement.COMPONENT_REF:
-                return (itemType, _issue.Issue_componentRef(self))
-            elif itemType == CellMLElement.CONNECTION:
-                return (itemType, _issue.Issue_connection(self))
-            elif itemType == CellMLElement.ENCAPSULATION:
-                return (itemType, _issue.Issue_encapsulation(self))
-            elif itemType == CellMLElement.IMPORT:
-                return (itemType, _issue.Issue_importSource(self))
-            elif itemType == CellMLElement.MAP_VARIABLES:
-                return (itemType, _issue.Issue_mapVariables(self))
-            elif itemType == CellMLElement.MODEL:
-                return (itemType, _issue.Issue_model(self))
-            elif itemType == CellMLElement.RESET:
-                return (itemType, _issue.Issue_reset(self))
-            elif itemType == CellMLElement.RESET_VALUE:
-                return (itemType, _issue.Issue_resetValue(self))
-            elif itemType == CellMLElement.TEST_VALUE:
-                return (itemType, _issue.Issue_testValue(self))
-            elif itemType == CellMLElement.UNIT:
-                return (itemType, _issue.Issue_unit(self))
-            elif itemType == CellMLElement.UNITS:
-                return (itemType, _issue.Issue_units(self))
-            elif itemType == CellMLElement.VARIABLE:
-                return (itemType, _issue.Issue_variable(self))
-            return (CellMLElement.UNDEFINED, None)
-
-=======
             cellmlElementType = _issue.Issue_cellmlElementType(self)
             if cellmlElementType == CellmlElementType.COMPONENT:
                 return (cellmlElementType, _issue.Issue_component(self))
@@ -308,7 +245,6 @@
             elif cellmlElementType == CellmlElementType.VARIABLE:
                 return (cellmlElementType, _issue.Issue_variable(self))
             return (CellmlElementType.UNDEFINED, None)
->>>>>>> 4eec7177
         %}
     }
 
