%module(package="libcellml") issue

#define LIBCELLML_EXPORT

%include <std_string.i>

%import "createconstructor.i"
%import "types.i"

%feature("docstring") libcellml::Issue
"Base class for issues used with logger derived classes."

%feature("docstring") libcellml::Issue::description
"Get a string description for why this issue was raised.";

%feature("docstring") libcellml::Issue::setDescription
"Sets a string description for why this issue was raised.";

%feature("docstring") libcellml::Issue::cause
"Get the ``cause`` of this issue. If no cause has been set for this issue, will
return Cause::UNDEFINED.";

%feature("docstring") libcellml::Issue::setCause
"Sets the ``cause`` of this issue.";

%feature("docstring") libcellml::Issue::level
"Get the ``level`` of this issue. If no level has been set for this issue,
Level::ERROR will be returned.";

%feature("docstring") libcellml::Issue::setLevel
"Sets the ``level`` of this issue.";

%feature("docstring") libcellml::Issue::referenceRule
"Get the :class:`ReferenceRule` of this issue.";

%feature("docstring") libcellml::Issue::setReferenceRule
"Sets the :class:`ReferenceRule` for this issue.";

%feature("docstring") libcellml::Issue::url
"Get the URL for more information about this issue.";

%feature("docstring") libcellml::Issue::referenceHeading
"Returns the CellML 2.0 Specification heading associated with the
:class:`ReferenceRule` for this issue (empty string if not set).";

%feature("docstring") libcellml::Issue::component
"Returns the :class:`Component` that this issue is relevant to (or ``None``).";

%feature("docstring") libcellml::Issue::setComponent
"Sets the :class:`Component` that this issue is relevant to (``None`` to unset).";

%feature("docstring") libcellml::Issue::importSource
"Returns the :class:`ImportSource` that this issue is relevant to (or ``None``).";

%feature("docstring") libcellml::Issue::setImportSource
"Sets the :class:`ImportSource` that this issue is relevant to (``None`` to unset).";

%feature("docstring") libcellml::Issue::model
"Returns the :class:`Model` that this issue is relevant to (or ``None``).";

%feature("docstring") libcellml::Issue::setModel
"Sets the :class:`Model` that this issue is relevant to (``None`` to unset).";

%feature("docstring") libcellml::Issue::units
"Get the :class:`Units` that this issue is relevant to (or ``None``).";

%feature("docstring") libcellml::Issue::setUnits
"Sets the :class`Units` that this issue is relevant to (``None`` to unset).";

%feature("docstring") libcellml::Issue::variable
"Get the :class:`Variable` that this issue is relevant to (or ``None``).";

%feature("docstring") libcellml::Issue::setVariable
"Sets the :class:`Variable` that this issue is relevant to (``None`` to unset).";

%feature("docstring") libcellml::Issue::reset
"Get the :class:`Reset` that this issue is relevant to (or ``None``).";

%feature("docstring") libcellml::Issue::setReset
"Sets the :class:`Reset` that this issue is relevant to (``None`` to unset).";

%{
#include "libcellml/issue.h"
%}

%pythoncode %{
<<<<<<< HEAD
# libCellML generated wrapper code
=======
# libCellML generated wrapper code starts here.
>>>>>>> 9d949dbf
%}

%create_constructor(Issue)
%extend libcellml::Issue {
    Issue(const ComponentPtr &component) {
        auto ptr = new std::shared_ptr<  libcellml::Issue >(libcellml::Issue::create(component));
        return reinterpret_cast<libcellml::Issue *>(ptr);
    }
    Issue(const ImportSourcePtr &importSource) {
        auto ptr = new std::shared_ptr<  libcellml::Issue >(libcellml::Issue::create(importSource));
        return reinterpret_cast<libcellml::Issue *>(ptr);
    }
    Issue(const ModelPtr &model) {
        auto ptr = new std::shared_ptr<  libcellml::Issue >(libcellml::Issue::create(model));
        return reinterpret_cast<libcellml::Issue *>(ptr);
    }
    Issue(const ResetPtr &reset) {
        auto ptr = new std::shared_ptr<  libcellml::Issue >(libcellml::Issue::create(reset));
        return reinterpret_cast<libcellml::Issue *>(ptr);
    }
    Issue(const UnitsPtr &units) {
        auto ptr = new std::shared_ptr<  libcellml::Issue >(libcellml::Issue::create(units));
        return reinterpret_cast<libcellml::Issue *>(ptr);
    }
    Issue(const VariablePtr &variable) {
        auto ptr = new std::shared_ptr<  libcellml::Issue >(libcellml::Issue::create(variable));
        return reinterpret_cast<libcellml::Issue *>(ptr);
    }
}

%include "libcellml/exportdefinitions.h"
%include "libcellml/types.h"
%include "libcellml/issue.h"<|MERGE_RESOLUTION|>--- conflicted
+++ resolved
@@ -84,11 +84,7 @@
 %}
 
 %pythoncode %{
-<<<<<<< HEAD
-# libCellML generated wrapper code
-=======
 # libCellML generated wrapper code starts here.
->>>>>>> 9d949dbf
 %}
 
 %create_constructor(Issue)
