--- conflicted
+++ resolved
@@ -3,23 +3,16 @@
 */
 %module(package="libcellml") types
 
-<<<<<<< HEAD
-%include <std_multimap.i>
-=======
 #define LIBCELLML_EXPORT
 
->>>>>>> 4eec7177
 %include <std_pair.i>
 %include <std_shared_ptr.i>
-%include <std_string.i>
-%include <stdint.i>
 
 %shared_ptr(libcellml::Analyser)
 %shared_ptr(libcellml::AnalyserEquation)
 %shared_ptr(libcellml::AnalyserEquationAst)
 %shared_ptr(libcellml::AnalyserModel)
 %shared_ptr(libcellml::AnalyserVariable)
-%shared_ptr(libcellml::Annotator)
 %shared_ptr(libcellml::Component)
 %shared_ptr(libcellml::ComponentEntity)
 %shared_ptr(libcellml::Entity)
@@ -53,8 +46,6 @@
 %feature("docstring") libcellml::VariablePair::isValid
 "Test if the pair is valid.";
 
-<<<<<<< HEAD
-=======
 %feature("docstring") libcellml::Unit
 "A class for describing a unit.";
 
@@ -67,7 +58,6 @@
 %feature("docstring") libcellml::Unit::isValid
 "Test if the unit reference is valid.";
 
->>>>>>> 4eec7177
 %{
 #include "libcellml/types.h"
 %}
@@ -76,16 +66,6 @@
 # libCellML generated wrapper code starts here.
 %}
 
-<<<<<<< HEAD
-%include "libcellml/types.h"
-
-%template() std::multimap< std::string, libcellml::CellMLElement>;
-// Currently not able to define these templates here, still looking for a solution.
-//%template(UnitItem) std::pair<libcellml::UnitsPtr, size_t>;
-//%template(VariablePair) std::pair<libcellml::VariablePtr, libcellml::VariablePtr>;
-
-=======
->>>>>>> 4eec7177
 // Shared typemaps
 
 %typemap(in) libcellml::AnalyserEquationAst::Type (int val, int ecode) {
@@ -172,12 +152,7 @@
   }
 }
 
-<<<<<<< HEAD
-// %typemap(in) libcellml::Annotator::Type (int val, int ecode) {
-%typemap(in) libcellml::CellMLElement (int val, int ecode) {
-=======
 %typemap(in) libcellml::CellmlElementType (int val, int ecode) {
->>>>>>> 4eec7177
   ecode = SWIG_AsVal(int)($input, &val);
   if (!SWIG_IsOK(ecode)) {
     %argument_fail(ecode, "$type", $symname, $argnum);
@@ -185,7 +160,7 @@
     if (val < %static_cast($type::COMPONENT, int) || %static_cast($type::VARIABLE, int) < val) {
       %argument_fail(ecode, "$type is not a valid value for the enumeration.", $symname, $argnum);
     }
-    $1 = %static_cast(val, $basetype);
+    $1 = %static_cast(val,$basetype);
   }
 }
 
