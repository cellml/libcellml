/*
Provides support for shared pointers declared in types.h.
*/
%module(package="libcellml") types

<<<<<<< HEAD
#define LIBCELLML_EXPORT

=======
%include <std_multimap.i>
>>>>>>> 3a0b641c
%include <std_pair.i>
%include <std_shared_ptr.i>
%include <std_string.i>
%include <stdint.i>

%shared_ptr(libcellml::Analyser)
%shared_ptr(libcellml::AnalyserEquation)
%shared_ptr(libcellml::AnalyserEquationAst)
%shared_ptr(libcellml::AnalyserModel)
%shared_ptr(libcellml::AnalyserVariable)
%shared_ptr(libcellml::Annotator)
%shared_ptr(libcellml::Component)
%shared_ptr(libcellml::ComponentEntity)
%shared_ptr(libcellml::Entity)
%shared_ptr(libcellml::Generator)
%shared_ptr(libcellml::GeneratorProfile)
%shared_ptr(libcellml::Importer)
%shared_ptr(libcellml::ImportSource)
%shared_ptr(libcellml::ImportedEntity)
%shared_ptr(libcellml::Issue)
%shared_ptr(libcellml::Logger)
%shared_ptr(libcellml::Model)
%shared_ptr(libcellml::NamedEntity)
%shared_ptr(libcellml::Parser)
%shared_ptr(libcellml::Printer)
%shared_ptr(libcellml::Reset)
%shared_ptr(libcellml::Unit)
%shared_ptr(libcellml::Units)
%shared_ptr(libcellml::Validator)
%shared_ptr(libcellml::Variable)
%shared_ptr(libcellml::VariablePair)

%feature("docstring") libcellml::VariablePair
"A class for describing a variable pair.";

%feature("docstring") libcellml::VariablePair::variable1
"Return the first variable in the pair of variables.";

%feature("docstring") libcellml::VariablePair::variable2
"Return the second variable in the pair of variables.";

%feature("docstring") libcellml::VariablePair::isValid
"Test if the pair is valid.";

%feature("docstring") libcellml::Unit
"A class for describing a unit.";

%feature("docstring") libcellml::Unit::units
"Return the units for the unit reference.";

%feature("docstring") libcellml::Unit::index
"Return the index for the unit reference.";

%feature("docstring") libcellml::Unit::isValid
"Test if the unit reference is valid.";

%{
#include "libcellml/types.h"
%}

%pythoncode %{
# libCellML generated wrapper code starts here.
%}

%{
#include "libcellml/types.h"
%}

%pythoncode %{
# libCellML generated wrapper code starts here.
%}

%include "libcellml/types.h"

%template() std::multimap< std::string, libcellml::CellMLElement>;
// Currently not able to define these templates here, still looking for a solution.
//%template(UnitItem) std::pair<libcellml::UnitsPtr, size_t>;
//%template(VariablePair) std::pair<libcellml::VariablePtr, libcellml::VariablePtr>;

// Shared typemaps

%typemap(in) libcellml::AnalyserEquationAst::Type (int val, int ecode) {
  ecode = SWIG_AsVal(int)($input, &val);
  if (!SWIG_IsOK(ecode)) {
    %argument_fail(ecode, "$type", $symname, $argnum);
  } else {
    if (val < %static_cast($type::ASSIGNMENT, int) || %static_cast($type::NAN, int) < val) {
      %argument_fail(ecode, "$type is not a valid value for the enumeration.", $symname, $argnum);
    }
    $1 = %static_cast(val,$basetype);
  }
}

%typemap(in) libcellml::GeneratorProfile::Profile (int val, int ecode) {
  ecode = SWIG_AsVal(int)($input, &val);
  if (!SWIG_IsOK(ecode)) {
    %argument_fail(ecode, "$type", $symname, $argnum);
  } else {
    if (val < %static_cast($type::C, int) || %static_cast($type::PYTHON, int) < val) {
      %argument_fail(ecode, "$type is not a valid value for the enumeration.", $symname, $argnum);
    }
    $1 = %static_cast(val,$basetype);
  }
}

%typemap(in) libcellml::Issue::Level (int val, int ecode) {
  ecode = SWIG_AsVal(int)($input, &val);
  if (!SWIG_IsOK(ecode)) {
    %argument_fail(ecode, "$type", $symname, $argnum);
  } else {
    if (val < %static_cast($type::ERROR, int) || %static_cast($type::MESSAGE, int) < val) {
      %argument_fail(ecode, "$type is not a valid value for the enumeration.", $symname, $argnum);
    }
    $1 = %static_cast(val,$basetype);
  }
}

%typemap(in) libcellml::Issue::ReferenceRule (int val, int ecode) {
  ecode = SWIG_AsVal(int)($input, &val);
  if (!SWIG_IsOK(ecode)) {
    %argument_fail(ecode, "$type", $symname, $argnum);
  } else {
    if (val < %static_cast($type::UNDEFINED, int) || %static_cast($type::MAP_VARIABLES_IDENTICAL_UNIT_REDUCTION, int) < val) {
      %argument_fail(ecode, "$type is not a valid value for the enumeration.", $symname, $argnum);
    }
    $1 = %static_cast(val,$basetype);
  }
}

%typemap(in) libcellml::Units::Prefix (int val, int ecode) {
  ecode = SWIG_AsVal(int)($input, &val);
  if (!SWIG_IsOK(ecode)) {
    %argument_fail(ecode, "$type", $symname, $argnum);
  } else {
    if (val < %static_cast($type::YOTTA, int) || %static_cast($type::YOCTO, int) < val) {
      %argument_fail(ecode, "$type is not a valid value for the enumeration.", $symname, $argnum);
    }
    $1 = %static_cast(val,$basetype);
  }
}

%typemap(in) libcellml::Units::StandardUnit (int val, int ecode) {
  ecode = SWIG_AsVal(int)($input, &val);
  if (!SWIG_IsOK(ecode)) {
    %argument_fail(ecode, "$type", $symname, $argnum);
  } else {
    if (val < %static_cast($type::AMPERE, int) || %static_cast($type::WEBER, int) < val) {
      %argument_fail(ecode, "$type is not a valid value for the enumeration.", $symname, $argnum);
    }
    $1 = %static_cast(val,$basetype);
  }
}

%typemap(in) libcellml::Variable::InterfaceType (int val, int ecode) {
  ecode = SWIG_AsVal(int)($input, &val);
  if (!SWIG_IsOK(ecode)) {
    %argument_fail(ecode, "$type", $symname, $argnum);
  } else {
    if (val < %static_cast($type::NONE, int) || %static_cast($type::PUBLIC_AND_PRIVATE, int) < val) {
      %argument_fail(ecode, "$type is not a valid value for the enumeration.", $symname, $argnum);
    }
    $1 = %static_cast(val,$basetype);
  }
}

<<<<<<< HEAD
%typemap(in) libcellml::CellmlElementType (int val, int ecode) {
=======
%typemap(in) libcellml::Annotator::Type (int val, int ecode) {
>>>>>>> 3a0b641c
  ecode = SWIG_AsVal(int)($input, &val);
  if (!SWIG_IsOK(ecode)) {
    %argument_fail(ecode, "$type", $symname, $argnum);
  } else {
    if (val < %static_cast($type::COMPONENT, int) || %static_cast($type::VARIABLE, int) < val) {
      %argument_fail(ecode, "$type is not a valid value for the enumeration.", $symname, $argnum);
    }
<<<<<<< HEAD
    $1 = %static_cast(val,$basetype);
  }
}

%typemap(out) libcellml::Unit *Unit() {
  /*
  Here we take the returned value from the Constructor for this object and cast it
  to the pointer that it actually is.  Once that is done we can set the required resultobj.
  */
  std::shared_ptr<  libcellml::Unit > *smartresult = reinterpret_cast<std::shared_ptr<  libcellml::Unit > *>(result);
  resultobj = SWIG_NewPointerObj(SWIG_as_voidptr(smartresult), SWIGTYPE_p_std__shared_ptrT_libcellml__Unit_t, SWIG_POINTER_NEW | SWIG_POINTER_OWN);
}

%typemap(out) libcellml::VariablePair *VariablePair() {
  /*
  Here we take the returned value from the Constructor for this object and cast it
  to the pointer that it actually is.  Once that is done we can set the required resultobj.
  */
  std::shared_ptr<  libcellml::VariablePair > *smartresult = reinterpret_cast<std::shared_ptr<  libcellml::VariablePair > *>(result);
  resultobj = SWIG_NewPointerObj(SWIG_as_voidptr(smartresult), SWIGTYPE_p_std__shared_ptrT_libcellml__VariablePair_t, SWIG_POINTER_NEW | SWIG_POINTER_OWN);
}

%extend libcellml::Unit {
    Unit(const UnitsPtr &units, size_t index) {
        auto ptr = new std::shared_ptr<libcellml::Unit>(libcellml::Unit::create(units, index));
        return reinterpret_cast<libcellml::Unit *>(ptr);
    }

}

%extend libcellml::VariablePair {
    VariablePair(const VariablePtr &variable1, const VariablePtr &variable2) {
        auto ptr = new std::shared_ptr<libcellml::VariablePair>(libcellml::VariablePair::create(variable1, variable2));
        return reinterpret_cast<libcellml::VariablePair *>(ptr);
    }

}

%ignore libcellml::Unit::create;
%ignore libcellml::VariablePair::create;

%include "libcellml/types.h"
=======
    $1 = %static_cast(val, $basetype);
  }
}
>>>>>>> 3a0b641c
<|MERGE_RESOLUTION|>--- conflicted
+++ resolved
@@ -3,12 +3,9 @@
 */
 %module(package="libcellml") types
 
-<<<<<<< HEAD
 #define LIBCELLML_EXPORT
 
-=======
 %include <std_multimap.i>
->>>>>>> 3a0b641c
 %include <std_pair.i>
 %include <std_shared_ptr.i>
 %include <std_string.i>
@@ -44,6 +41,9 @@
 %feature("docstring") libcellml::VariablePair
 "A class for describing a variable pair.";
 
+%feature("docstring") libcellml::VariablePair::create
+"Create a variable pair object.";
+
 %feature("docstring") libcellml::VariablePair::variable1
 "Return the first variable in the pair of variables.";
 
@@ -55,6 +55,9 @@
 
 %feature("docstring") libcellml::Unit
 "A class for describing a unit.";
+
+%feature("docstring") libcellml::Unit::create
+"Create a Unit object.";
 
 %feature("docstring") libcellml::Unit::units
 "Return the units for the unit reference.";
@@ -73,20 +76,7 @@
 # libCellML generated wrapper code starts here.
 %}
 
-%{
-#include "libcellml/types.h"
-%}
-
-%pythoncode %{
-# libCellML generated wrapper code starts here.
-%}
-
-%include "libcellml/types.h"
-
 %template() std::multimap< std::string, libcellml::CellMLElement>;
-// Currently not able to define these templates here, still looking for a solution.
-//%template(UnitItem) std::pair<libcellml::UnitsPtr, size_t>;
-//%template(VariablePair) std::pair<libcellml::VariablePtr, libcellml::VariablePtr>;
 
 // Shared typemaps
 
@@ -170,23 +160,6 @@
     if (val < %static_cast($type::NONE, int) || %static_cast($type::PUBLIC_AND_PRIVATE, int) < val) {
       %argument_fail(ecode, "$type is not a valid value for the enumeration.", $symname, $argnum);
     }
-    $1 = %static_cast(val,$basetype);
-  }
-}
-
-<<<<<<< HEAD
-%typemap(in) libcellml::CellmlElementType (int val, int ecode) {
-=======
-%typemap(in) libcellml::Annotator::Type (int val, int ecode) {
->>>>>>> 3a0b641c
-  ecode = SWIG_AsVal(int)($input, &val);
-  if (!SWIG_IsOK(ecode)) {
-    %argument_fail(ecode, "$type", $symname, $argnum);
-  } else {
-    if (val < %static_cast($type::COMPONENT, int) || %static_cast($type::VARIABLE, int) < val) {
-      %argument_fail(ecode, "$type is not a valid value for the enumeration.", $symname, $argnum);
-    }
-<<<<<<< HEAD
     $1 = %static_cast(val,$basetype);
   }
 }
@@ -228,9 +201,4 @@
 %ignore libcellml::Unit::create;
 %ignore libcellml::VariablePair::create;
 
-%include "libcellml/types.h"
-=======
-    $1 = %static_cast(val, $basetype);
-  }
-}
->>>>>>> 3a0b641c
+%include "libcellml/types.h"