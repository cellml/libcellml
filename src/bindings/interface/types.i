/*
Provides support for shared pointers declared in types.h

Only meant to be included, shouldn't be passed to cmake as a module!
*/
%include <std_shared_ptr.i>

%shared_ptr(libcellml::Component)
%shared_ptr(libcellml::ComponentEntity)
%shared_ptr(libcellml::Entity)
<<<<<<< HEAD
%shared_ptr(libcellml::Issue)
=======
>>>>>>> fb6d5ba5
%shared_ptr(libcellml::Generator)
%shared_ptr(libcellml::GeneratorProfile)
%shared_ptr(libcellml::Importer)
%shared_ptr(libcellml::ImportSource)
%shared_ptr(libcellml::ImportedEntity)
%shared_ptr(libcellml::Issue)
%shared_ptr(libcellml::Logger)
%shared_ptr(libcellml::Model)
%shared_ptr(libcellml::NamedEntity)
%shared_ptr(libcellml::Parser)
%shared_ptr(libcellml::Printer)
%shared_ptr(libcellml::Reset)
%shared_ptr(libcellml::Units)
%shared_ptr(libcellml::Validator)
%shared_ptr(libcellml::Variable)

// Shared typemaps

%typemap(in) libcellml::Prefix (int val, int ecode) {
  ecode = SWIG_AsVal(int)($input, &val);
  if (!SWIG_IsOK(ecode)) {
    %argument_fail(ecode, "$type", $symname, $argnum);
  } else {
    if (val < %static_cast(libcellml::Prefix::YOTTA, int) || %static_cast(libcellml::Prefix::YOCTO, int) < val) {
      %argument_fail(ecode, "$type is not a valid value for the enumeration.", $symname, $argnum);
    }
    $1 = %static_cast(val,$basetype);
  }
}

%typemap(in) libcellml::Units::StandardUnit (int val, int ecode) {
  ecode = SWIG_AsVal(int)($input, &val);
  if (!SWIG_IsOK(ecode)) {
    %argument_fail(ecode, "$type", $symname, $argnum);
  } else {
    if (val < %static_cast(libcellml::Units::StandardUnit::AMPERE, int) || %static_cast(libcellml::Units::StandardUnit::WEBER, int) < val) {
      %argument_fail(ecode, "$type is not a valid value for the enumeration.", $symname, $argnum);
    }
    $1 = %static_cast(val,$basetype);
  }
}

%typemap(in) libcellml::Issue::Cause (int val, int ecode) {
  ecode = SWIG_AsVal(int)($input, &val);
  if (!SWIG_IsOK(ecode)) {
    %argument_fail(ecode, "$type", $symname, $argnum);
  } else {
    if (val < %static_cast(libcellml::Issue::Cause::COMPONENT, int) || %static_cast(libcellml::Issue::Cause::XML, int) < val) {
      %argument_fail(ecode, "$type is not a valid value for the enumeration.", $symname, $argnum);
    }
    $1 = %static_cast(val,$basetype);
  }
}

%typemap(in) libcellml::Generator::ModelType (int val, int ecode) {
  ecode = SWIG_AsVal(int)($input, &val);
  if (!SWIG_IsOK(ecode)) {
    %argument_fail(ecode, "$type", $symname, $argnum);
  } else {
    if (val < %static_cast(libcellml::Generator::ModelType::UNKNOWN, int) || %static_cast(libcellml::Generator::ModelType::UNSUITABLY_CONSTRAINED, int) < val) {
      %argument_fail(ecode, "$type is not a valid value for the enumeration.", $symname, $argnum);
    }
    $1 = %static_cast(val,$basetype);
  }
}

%typemap(in) libcellml::GeneratorProfile::Profile (int val, int ecode) {
  ecode = SWIG_AsVal(int)($input, &val);
  if (!SWIG_IsOK(ecode)) {
    %argument_fail(ecode, "$type", $symname, $argnum);
  } else {
    if (val < %static_cast(libcellml::GeneratorProfile::Profile::C, int) || %static_cast(libcellml::GeneratorProfile::Profile::PYTHON, int) < val) {
      %argument_fail(ecode, "$type is not a valid value for the enumeration.", $symname, $argnum);
    }
    $1 = %static_cast(val,$basetype);
  }
}

<<<<<<< HEAD
%typemap(in) libcellml::ReferenceRule (int val, int ecode) {
=======
%typemap(in) libcellml::Issue::ReferenceRule (int val, int ecode) {
>>>>>>> fb6d5ba5
  ecode = SWIG_AsVal(int)($input, &val);
  if (!SWIG_IsOK(ecode)) {
    %argument_fail(ecode, "$type", $symname, $argnum);
  } else {
<<<<<<< HEAD
    if (val < %static_cast(libcellml::ReferenceRule::UNDEFINED, int) || %static_cast(libcellml::ReferenceRule::MAP_VARIABLES_VARIABLE2, int) < val) {
=======
    if (val < %static_cast(libcellml::Issue::ReferenceRule::UNDEFINED, int) || %static_cast(libcellml::Issue::ReferenceRule::MAP_VARIABLES_VARIABLE2, int) < val) {
>>>>>>> fb6d5ba5
      %argument_fail(ecode, "$type is not a valid value for the enumeration.", $symname, $argnum);
    }
    $1 = %static_cast(val,$basetype);
  }
}

%typemap(in) libcellml::Variable::InterfaceType (int val, int ecode) {
  ecode = SWIG_AsVal(int)($input, &val);
  if (!SWIG_IsOK(ecode)) {
    %argument_fail(ecode, "$type", $symname, $argnum);
  } else {
    if (val < %static_cast(libcellml::Variable::InterfaceType::NONE, int) || %static_cast(libcellml::Variable::InterfaceType::PUBLIC_AND_PRIVATE, int) < val) {
      %argument_fail(ecode, "$type is not a valid value for the enumeration.", $symname, $argnum);
    }
    $1 = %static_cast(val,$basetype);
  }
}<|MERGE_RESOLUTION|>--- conflicted
+++ resolved
@@ -8,10 +8,6 @@
 %shared_ptr(libcellml::Component)
 %shared_ptr(libcellml::ComponentEntity)
 %shared_ptr(libcellml::Entity)
-<<<<<<< HEAD
-%shared_ptr(libcellml::Issue)
-=======
->>>>>>> fb6d5ba5
 %shared_ptr(libcellml::Generator)
 %shared_ptr(libcellml::GeneratorProfile)
 %shared_ptr(libcellml::Importer)
@@ -90,20 +86,12 @@
   }
 }
 
-<<<<<<< HEAD
-%typemap(in) libcellml::ReferenceRule (int val, int ecode) {
-=======
 %typemap(in) libcellml::Issue::ReferenceRule (int val, int ecode) {
->>>>>>> fb6d5ba5
   ecode = SWIG_AsVal(int)($input, &val);
   if (!SWIG_IsOK(ecode)) {
     %argument_fail(ecode, "$type", $symname, $argnum);
   } else {
-<<<<<<< HEAD
-    if (val < %static_cast(libcellml::ReferenceRule::UNDEFINED, int) || %static_cast(libcellml::ReferenceRule::MAP_VARIABLES_VARIABLE2, int) < val) {
-=======
     if (val < %static_cast(libcellml::Issue::ReferenceRule::UNDEFINED, int) || %static_cast(libcellml::Issue::ReferenceRule::MAP_VARIABLES_VARIABLE2, int) < val) {
->>>>>>> fb6d5ba5
       %argument_fail(ecode, "$type is not a valid value for the enumeration.", $symname, $argnum);
     }
     $1 = %static_cast(val,$basetype);
