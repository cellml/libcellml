%module(package="libcellml") model

#define LIBCELLML_EXPORT

%include <std_shared_ptr.i>
%include <std_vector.i>

%import "componententity.i"
%import "createconstructor.i"
%import "types.i"

%feature("docstring") libcellml::Model
"Represents a CellML model.";

%feature("docstring") libcellml::Model::addUnits
"Add a copy of the given Units to this model.";

%feature("docstring") libcellml::Model::units
"Returns a Units object from this Model, specified by index or name.

Only the first matching Units is returned.";

%feature("docstring") libcellml::Model::hasUnits
"Tests to see if this model has the given units, specified by name.";

%feature("docstring") libcellml::Model::removeUnits
"Removes the Units specified by index, name or Units object.

Only the first matching Units is removed.

Returns `True` on success.";

%feature("docstring") libcellml::Model::removeAllUnits
"Removes all units stored in this model.";

%feature("docstring") libcellml::Model::replaceUnits
"Replaces a Units object, specified by index, name or Units object, by another
Units (second argument).

Only the first matching Units is replaced.

Returns `True` on success.";

%feature("docstring") libcellml::Model::takeUnits
"Removes and returns the Units specified by index or name.

Only the first matching Units is removed and returned.";

%feature("docstring") libcellml::Model::unitsCount
"Returns the number of units this model contains.";

%feature("docstring") libcellml::Model::hasUnresolvedImports
"Tests if this model has unresolved imports.";

%feature("docstring") libcellml::Model::clone
"Create a copy of this model.";

%feature("docstring") libcellml::Model::linkUnits
"Link units defined in the model to units used by variables.";

%feature("docstring") libcellml::Model::hasUnlinkedUnits
"Determine if any units used by variables are not linked to model units.";

%feature("docstring") libcellml::Model::hasImports
"Determine if any Component or Units is an import.";

%feature("docstring") libcellml::Model::fixVariableInterfaces
"Fix variable interfaces throughout the model.";

%feature("docstring") libcellml::Model::clean
"Remove any empty units and any empty components from the model."

<<<<<<< HEAD
%feature("docstring") libcellml::Model::importRequirements
"Remove any empty units and any empty components from the model."

=======
>>>>>>> ef7dd678
#if defined(SWIGPYTHON)
    // Treat negative size_t as invalid index (instead of unknown method)
    %extend libcellml::Model {
        bool removeUnits(long index) {
            if (index < 0) return false;
            return $self->removeUnits(size_t(index));
        }
        UnitsPtr units(long index) const {
            if (index < 0) return nullptr;
            return $self->units(size_t(index));
        }
        UnitsPtr takeUnits(long index) {
            if (index < 0) return nullptr;
            return $self->takeUnits(size_t(index));
        }
        bool replaceUnits(long index, UnitsPtr &units) {
            if (index < 0) return false;
            return $self->replaceUnits(size_t(index), units);
        }
    }
#endif

%{
#include "libcellml/model.h"
%}

%pythoncode %{
# libCellML generated wrapper code starts here.
%}

%template() std::vector<std::string>;

%shared_ptr(libcellml::Model);
%create_constructor(Model);
%create_name_constructor(Model);

%include "libcellml/types.h"
%include "libcellml/model.h"<|MERGE_RESOLUTION|>--- conflicted
+++ resolved
@@ -70,12 +70,9 @@
 %feature("docstring") libcellml::Model::clean
 "Remove any empty units and any empty components from the model."
 
-<<<<<<< HEAD
 %feature("docstring") libcellml::Model::importRequirements
 "Remove any empty units and any empty components from the model."
 
-=======
->>>>>>> ef7dd678
 #if defined(SWIGPYTHON)
     // Treat negative size_t as invalid index (instead of unknown method)
     %extend libcellml::Model {
