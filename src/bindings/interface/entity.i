--- conflicted
+++ resolved
@@ -19,19 +19,11 @@
 %feature("docstring") libcellml::Entity::clearParent
 "Removes any parent set for this entity.";
 
-<<<<<<< HEAD
-%feature("docstring") libcellml::Entity::parentComponent
-"Returns the parent component of the CellML Entity (or `None` if not set).";
-
-%feature("docstring") libcellml::Entity::parentModel
-"Returns the parent model of the CellML Entity (or `None` if not set).";
-=======
 %feature("docstring") libcellml::Entity::parentModel
 "Returns the parent model of the CellML Entity (or `None` if not set).";
 
 %feature("docstring") libcellml::Entity::parentComponent
 "Returns the parent component of the CellML Entity (or `None` if not set).";
->>>>>>> 6e9c3a86
 
 %feature("docstring") libcellml::Entity::hasParent
 "Tests if this entity, or any of its parent entities, have the given entity as
