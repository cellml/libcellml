--- conflicted
+++ resolved
@@ -50,23 +50,6 @@
 }
 
 size_t Logger::errorCount() const
-<<<<<<< HEAD
-{
-    return mPimpl->mErrors.size();
-}
-
-IssuePtr Logger::error(size_t index) const
-{
-    IssuePtr issue = nullptr;
-    if ((index < mPimpl->mErrors.size()) && (mPimpl->mErrors.at(index) < mPimpl->mIssues.size())) {
-        issue = mPimpl->mIssues.at(mPimpl->mErrors.at(index));
-    }
-    return issue;
-}
-
-size_t Logger::warningCount() const
-{
-=======
 {
     return mPimpl->mErrors.size();
 }
@@ -82,18 +65,13 @@
 
 size_t Logger::warningCount() const
 {
->>>>>>> fb6d5ba5
     return mPimpl->mWarnings.size();
 }
 
 IssuePtr Logger::warning(size_t index) const
 {
     IssuePtr issue = nullptr;
-<<<<<<< HEAD
-    if ((index < mPimpl->mWarnings.size()) && (mPimpl->mWarnings.at(index) < mPimpl->mIssues.size())) {
-=======
     if (index < mPimpl->mWarnings.size()) {
->>>>>>> fb6d5ba5
         issue = mPimpl->mIssues.at(mPimpl->mWarnings.at(index));
     }
     return issue;
@@ -107,11 +85,7 @@
 IssuePtr Logger::hint(size_t index) const
 {
     IssuePtr issue = nullptr;
-<<<<<<< HEAD
-    if ((index < mPimpl->mHints.size()) && (mPimpl->mHints.at(index) < mPimpl->mIssues.size())) {
-=======
     if (index < mPimpl->mHints.size()) {
->>>>>>> fb6d5ba5
         issue = mPimpl->mIssues.at(mPimpl->mHints.at(index));
     }
     return issue;
@@ -127,17 +101,9 @@
 
 void Logger::addIssue(const IssuePtr &issue)
 {
-<<<<<<< HEAD
-    // When an issue is added
-    mPimpl->mIssues.push_back(issue);
-    size_t index = mPimpl->mIssues.size() - 1;
-    // Update the appropriate array based on its level
-
-=======
     // When an issue is added, update the appropriate array based on its level.
     size_t index = mPimpl->mIssues.size();
     mPimpl->mIssues.push_back(issue);
->>>>>>> fb6d5ba5
     libcellml::Issue::Level level = issue->level();
     switch (level) {
     case libcellml::Issue::Level::ERROR:
@@ -155,7 +121,6 @@
 size_t Logger::issueCount() const
 {
     return mPimpl->mIssues.size();
-<<<<<<< HEAD
 }
 
 IssuePtr Logger::issue(size_t index) const
@@ -167,49 +132,4 @@
     return issue;
 }
 
-IssuePtr Logger::issue(size_t index, libcellml::Issue::Level level) const
-{
-    IssuePtr e = nullptr;
-    switch (level) {
-    case libcellml::Issue::Level::ERROR:
-        e = error(index);
-        break;
-    case libcellml::Issue::Level::WARNING:
-        e = warning(index);
-        break;
-    case libcellml::Issue::Level::HINT:
-        e = hint(index);
-        break;
-    }
-    return e;
-}
-
-IssuePtr Logger::issue(size_t index, std::vector<libcellml::Issue::Level> &levels) const
-{
-    size_t i = 0;
-    index++;
-    while (i < mPimpl->mIssues.size()) {
-        for (auto issue : mPimpl->mIssues) {
-            if (std::find(levels.begin(), levels.end(), issue->level()) != levels.end()) {
-                i++;
-            }
-            if (i == index) {
-                return issue;
-            }
-        }
-    }
-    return nullptr;
-=======
-}
-
-IssuePtr Logger::issue(size_t index) const
-{
-    IssuePtr issue = nullptr;
-    if (index < mPimpl->mIssues.size()) {
-        issue = mPimpl->mIssues.at(index);
-    }
-    return issue;
->>>>>>> fb6d5ba5
-}
-
 } // namespace libcellml