--- conflicted
+++ resolved
@@ -1278,19 +1278,12 @@
     size_t testValueCount = 0;
     size_t resetValueCount = 0;
     while (childNode) {
-<<<<<<< HEAD
-        if (childNode->isCellmlElement("when")) {
-            WhenPtr when = libcellml::When::create();
-            loadWhen(when, reset, childNode);
-            reset->addWhen(when);
-=======
         if (childNode->isCellmlElement("test_value")) {
             loadResetChild("test_value", reset, component, childNode);
             testValueCount++;
         } else if (childNode->isCellmlElement("reset_value")) {
             loadResetChild("reset_value", reset, component, childNode);
             resetValueCount++;
->>>>>>> f4dee318
         } else if (childNode->isText()) {
             std::string textNode = childNode->convertToString();
             // Ignore whitespace when parsing.
