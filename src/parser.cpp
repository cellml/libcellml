/*
Copyright libCellML Contributors

Licensed under the Apache License, Version 2.0 (the "License");
you may not use this file except in compliance with the License.
You may obtain a copy of the License at

    http://www.apache.org/licenses/LICENSE-2.0

Unless required by applicable law or agreed to in writing, software
distributed under the License is distributed on an "AS IS" BASIS,
WITHOUT WARRANTIES OR CONDITIONS OF ANY KIND, either express or implied.
See the License for the specific language governing permissions and
limitations under the License.
*/

#include "namespaces.h"
#include "utilities.h"
#include "xmldoc.h"

#include "libcellml/component.h"
#include "libcellml/error.h"
#include "libcellml/importsource.h"
#include "libcellml/model.h"
#include "libcellml/parser.h"
#include "libcellml/reset.h"
#include "libcellml/variable.h"

#include <string>
#include <vector>

namespace libcellml {

/**
 * @brief The Parser::ParserImpl struct.
 *
 * The private implementation for the Parser class.
 */
struct Parser::ParserImpl
{
    Parser *mParser = nullptr;

    /**
     * @brief Update the @p model with attributes parsed from a @c std::string.
     *
     * Update the @p model with attributes and entities parsed from
     * the @c std::string @p input. Any entities or attributes in @p model with names
     * matching those in @p input will be overwritten.
     *
     * @param model The @c ModelPtr to update.
     * @param input The string to parse and update the @p model with.
     */
    void loadModel(const ModelPtr &model, const std::string &input);

    /**
     * @brief Update a @p model with the attributes from a @c std::string.
     *
     * Update the @p model with entities and attributes
     * from the @c std::string @p input. Any entities or attributes
     * in the @p model with names matching those in @p input
     * will be overwritten.
     *
     * @param model The @c ModelPtr to update.
     * @param input The string to parse and update the @p model with.
     */
    void updateModel(const ModelPtr &model, const std::string &input);

    /**
     * @brief Update the @p component with attributes parsed from @p node.
     *
     * Update the @p component with attributes and entities parsed from
     * the XML @p node. Any entities or attributes in @p component with names
     * matching those in @p node will be overwritten.
     *
     * @param component The @c ComponentPtr to update.
     * @param node The @c XmlNodePtr to parse and update the @p component with.
     */
    void loadComponent(const ComponentPtr &component, const XmlNodePtr &node);

    /**
     * @brief Update the @p model with a connection parsed from @p node.
     *
     * Update the @p model with connection information parsed from
     * the XML @p node. Connection information from @p node will be added
     * to any variable equivalence relationships already existing in @p model.
     *
     * @param model The @c ModelPtr to update.
     * @param node The @c XmlNodePtr to parse and update the model with.
     */
    void loadConnection(const ModelPtr &model, const XmlNodePtr &node);

    /**
     * @brief Update the @p model with an encapsulation parsed from @p node.
     *
     * Update the @p model with encapsulation information parsed from
     * the XML @p node. Encapsulation relationships from @p node will be added
     * to any encapsulations relationships already in @p model.
     *
     * @param model The @c ModelPtr to update.
     * @param node The @c XmlNodePtr to parse and update the model with.
     */
    void loadEncapsulation(const ModelPtr &model, const XmlNodePtr &node);

    ComponentPtr loadComponentRef(const ModelPtr &model, const XmlNodePtr &node);

    /**
     * @brief Update the @p import source with attributes parsed from @p node and add any imported
     * components or units it to the @p model.
     *
     * Update the @p import source with attributes parsed from @p node and add any imported
     * components or units to the @p model. If any attributes exist in @p import source
     * with names matching those in @p node, they will be overwritten. Likewise,
     * any imported components or units of the same name already in @p model will
     * be overwritten by those parsed from @p node.
     *
     * @param importSource The @c ImportSourcePtr to update.
     * @param model The @c ModelPtr to add imported components/units to.
     * @param node The @c XmlNodePtr to parse and update the @p import source with.
     */
    void loadImport(const ImportSourcePtr &importSource, const ModelPtr &model, const XmlNodePtr &node);

    /**
     * @brief Update the @p units with attributes parsed from @p node.
     *
     * Update the @p units by parsing the XML @p node.
     * Existing attributes in @p units with names
     * matching those in @p node will be overwritten.
     *
     * @param units The @c UnitsPtr to update.
     * @param node The @c XmlNodePtr to parse and update the @p units with.
     */
    void loadUnits(const UnitsPtr &units, const XmlNodePtr &node);

    /**
     * @brief Update the @p units with a unit parsed from @p node.
     *
     * Update the @p units with a unit parsed from the XML @p node.
     * If a unit with the same name exists in @p units, it will be
     * overwritten by the unit from @p node.
     *
     * @param units The @c UnitsPtr to update.
     * @param node The unit @c XmlNodePtr to parse and update the @p units with.
     */
    void loadUnit(const UnitsPtr &units, const XmlNodePtr &node);

    /**
     * @brief Update the @p variable with attributes parsed from @p node.
     *
     * Update the @p variable with attributes parsed from
     * the XML @p node. Existing attributes in @p variable with names
     * matching those in @p node will be overwritten.
     *
     * @param variable The @c VariablePtr to update.
     * @param node The @c XmlNodePtr to parse and update the @p variable with.
     */
    void loadVariable(const VariablePtr &variable, const XmlNodePtr &node);

    /**
     * @brief Update the @p reset with attributes parsed from the @p node.
     *
     * Update the @p reset with attributes parsed from
     * the XML @p node. Existing attributes in @p reset with names
     * matching those in @p node will be overwritten.
     *
     * @param reset The @c ResetPtr to update.
     * @param component The @c ComponentPtr the reset belongs to.
     * @param node The @c XmlNodePtr to parse and update the @p variable with.
     */
    void loadReset(const ResetPtr &reset, const ComponentPtr &component, const XmlNodePtr &node);
};

Parser::Parser()
    : mPimpl(new ParserImpl())
{
    mPimpl->mParser = this;
}

Parser::~Parser()
{
    delete mPimpl;
}

Parser::Parser(const Parser &rhs)
    : Logger(rhs)
    , mPimpl(new ParserImpl())
{
    mPimpl->mParser = rhs.mPimpl->mParser;
}

Parser::Parser(Parser &&rhs) noexcept
    : Logger(std::move(rhs))
    , mPimpl(rhs.mPimpl)
{
    rhs.mPimpl = nullptr;
}

Parser &Parser::operator=(Parser rhs)
{
    Logger::operator=(rhs);
    rhs.swap(*this);
    return *this;
}

void Parser::swap(Parser &rhs)
{
    std::swap(mPimpl, rhs.mPimpl);
}

ModelPtr Parser::parseModel(const std::string &input)
{
    ModelPtr model = std::make_shared<Model>();
    mPimpl->updateModel(model, input);
    return model;
}

void Parser::ParserImpl::updateModel(const ModelPtr &model, const std::string &input)
{
    loadModel(model, input);
}

void Parser::ParserImpl::loadModel(const ModelPtr &model, const std::string &input)
{
    XmlDocPtr doc = std::make_shared<XmlDoc>();
    doc->parse(input);
    // Copy any XML parsing errors into the common parser error handler.
    if (doc->xmlErrorCount() > 0) {
        for (size_t i = 0; i < doc->xmlErrorCount(); ++i) {
            ErrorPtr err = std::make_shared<Error>();
            err->setDescription(doc->xmlError(i));
            err->setKind(Error::Kind::XML);
            mParser->addError(err);
        }
    }
    const XmlNodePtr node = doc->rootNode();
    if (!node) {
        ErrorPtr err = std::make_shared<Error>();
        err->setDescription("Could not get a valid XML root node from the provided input.");
        err->setKind(Error::Kind::XML);
        mParser->addError(err);
        return;
    }
    if (!node->isCellmlElement("model")) {
        ErrorPtr err = std::make_shared<Error>();
        if (node->name() == "model") {
            std::string nodeNamespace = node->namespaceUri();
            if (nodeNamespace.empty()) {
                nodeNamespace = "null";
            }
            err->setDescription("Model element is in invalid namespace '" + nodeNamespace + "'. A valid CellML root node should be in namespace '" + CELLML_2_0_NS + "'.");
        } else {
            err->setDescription("Model element is of invalid type '" + node->name() + "'. A valid CellML root node should be of type 'model'.");
        }
        err->setModel(model);
        err->setRule(SpecificationRule::MODEL_ELEMENT);
        mParser->addError(err);
        return;
    }
    // Get model attributes.
    XmlAttributePtr attribute = node->firstAttribute();
    while (attribute) {
        if (attribute->isType("name")) {
            model->setName(attribute->value());
        } else if (attribute->isType("id")) {
            model->setId(attribute->value());
        } else {
            ErrorPtr err = std::make_shared<Error>();
            err->setDescription("Model '" + node->attribute("name") + "' has an invalid attribute '" + attribute->name() + "'.");
            err->setModel(model);
            mParser->addError(err);
        }
        attribute = attribute->next();
    }
    // Get model children (CellML entities).
    XmlNodePtr childNode = node->firstChild();
    std::vector<XmlNodePtr> connectionNodes;
    std::vector<XmlNodePtr> encapsulationNodes;
    while (childNode) {
        if (childNode->isCellmlElement("component")) {
            ComponentPtr component = std::make_shared<Component>();
            loadComponent(component, childNode);
            model->addComponent(component);
        } else if (childNode->isCellmlElement("units")) {
            UnitsPtr units = std::make_shared<Units>();
            loadUnits(units, childNode);
            model->addUnits(units);
        } else if (childNode->isCellmlElement("import")) {
            ImportSourcePtr importSource = std::make_shared<ImportSource>();
            loadImport(importSource, model, childNode);
        } else if (childNode->isCellmlElement("encapsulation")) {
            // An encapsulation should not have attributes other than an 'id' attribute.
            if (childNode->firstAttribute()) {
                XmlAttributePtr childAttribute = childNode->firstAttribute();
                while (childAttribute) {
                    if (childAttribute->isType("id")) {
                        model->setEncapsulationId(childAttribute->value());
                    } else {
                        ErrorPtr err = std::make_shared<Error>();
                        err->setDescription("Encapsulation in model '" + model->name() + "' has an invalid attribute '" + childAttribute->name() + "'.");
                        err->setModel(model);
                        err->setKind(Error::Kind::ENCAPSULATION);
                        mParser->addError(err);
                    }
                    childAttribute = childAttribute->next();
                }
            }
            // Load encapsulated component_refs.
            XmlNodePtr componentRefNode = childNode->firstChild();
            if (componentRefNode) {
                // This component_ref and its child and sibling elements will be loaded
                // and error-checked in loadEncapsulation().
                encapsulationNodes.push_back(componentRefNode);
            } else {
                // TODO Should this be removed?
                ErrorPtr err = std::make_shared<Error>();
                err->setDescription("Encapsulation in model '" + model->name() + "' does not contain any child elements.");
                err->setModel(model);
                err->setKind(Error::Kind::ENCAPSULATION);
                err->setRule(SpecificationRule::ENCAPSULATION_COMPONENT_REF);
                mParser->addError(err);
            }
        } else if (childNode->isCellmlElement("connection")) {
            connectionNodes.push_back(childNode);
        } else if (childNode->isText()) {
            std::string textNode = childNode->convertToString();
            // Ignore whitespace when parsing.
            if (hasNonWhitespaceCharacters(textNode)) {
                ErrorPtr err = std::make_shared<Error>();
                err->setDescription("Model '" + model->name() + "' has an invalid non-whitespace child text element '" + textNode + "'.");
                err->setModel(model);
                err->setRule(SpecificationRule::MODEL_CHILD);
                mParser->addError(err);
            }
        } else if (childNode->isComment()) {
            // Do nothing.
        } else {
            ErrorPtr err = std::make_shared<Error>();
            err->setDescription("Model '" + model->name() + "' has an invalid child element '" + childNode->name() + "'.");
            err->setModel(model);
            err->setRule(SpecificationRule::MODEL_CHILD);
            mParser->addError(err);
        }
        childNode = childNode->next();
    }

    if (!encapsulationNodes.empty()) {
        loadEncapsulation(model, encapsulationNodes.at(0));
        if (encapsulationNodes.size() > 1) {
            ErrorPtr err = std::make_shared<Error>();
            err->setDescription("Model '" + model->name() + "' has more than one encapsulation element.");
            err->setModel(model);
            err->setKind(Error::Kind::ENCAPSULATION);
            err->setRule(SpecificationRule::MODEL_MORE_THAN_ONE_ENCAPSULATION);
            mParser->addError(err);
        }
    }
    for (const auto &connectionNode : connectionNodes) {
        loadConnection(model, connectionNode);
    }
}

void Parser::ParserImpl::loadComponent(const ComponentPtr &component, const XmlNodePtr &node)
{
    XmlAttributePtr attribute = node->firstAttribute();
    while (attribute) {
        if (attribute->isType("name")) {
            component->setName(attribute->value());
        } else if (attribute->isType("id")) {
            component->setId(attribute->value());
        } else {
            ErrorPtr err = std::make_shared<Error>();
            err->setDescription("Component '" + node->attribute("name") + "' has an invalid attribute '" + attribute->name() + "'.");
            err->setComponent(component);
            mParser->addError(err);
        }
        attribute = attribute->next();
    }
    XmlNodePtr childNode = node->firstChild();
    while (childNode) {
        if (childNode->isCellmlElement("variable")) {
            VariablePtr variable = std::make_shared<Variable>();
            loadVariable(variable, childNode);
            component->addVariable(variable);
        } else if (childNode->isCellmlElement("reset")) {
            ResetPtr reset = std::make_shared<Reset>();
            loadReset(reset, component, childNode);
            component->addReset(reset);
        } else if (childNode->isMathmlElement("math")) {
            // TODO: copy any namespaces declared in parents into the math element
            //       so math is a valid subdocument.
            std::string math = childNode->convertToString(true) + "\n";
            component->appendMath(math);
        } else if (childNode->isText()) {
            std::string textNode = childNode->convertToString();
            // Ignore whitespace when parsing.
            if (hasNonWhitespaceCharacters(textNode)) {
                ErrorPtr err = std::make_shared<Error>();
                err->setDescription("Component '" + component->name() + "' has an invalid non-whitespace child text element '" + textNode + "'.");
                err->setComponent(component);
                err->setRule(SpecificationRule::COMPONENT_CHILD);
                mParser->addError(err);
            }
        } else if (childNode->isComment()) {
            // Do nothing.
        } else {
            ErrorPtr err = std::make_shared<Error>();
            err->setDescription("Component '" + component->name() + "' has an invalid child element '" + childNode->name() + "'.");
            err->setComponent(component);
            err->setRule(SpecificationRule::COMPONENT_CHILD);
            mParser->addError(err);
        }
        childNode = childNode->next();
    }
}

void Parser::ParserImpl::loadUnits(const UnitsPtr &units, const XmlNodePtr &node)
{
    XmlAttributePtr attribute = node->firstAttribute();
    while (attribute) {
        if (attribute->isType("name")) {
            units->setName(attribute->value());
        } else if (attribute->isType("id")) {
            units->setId(attribute->value());
        } else {
            ErrorPtr err = std::make_shared<Error>();
            err->setDescription("Units '" + units->name() + "' has an invalid attribute '" + attribute->name() + "'.");
            err->setUnits(units);
            mParser->addError(err);
        }
        attribute = attribute->next();
    }
    XmlNodePtr childNode = node->firstChild();
    while (childNode) {
        if (childNode->isCellmlElement("unit")) {
            loadUnit(units, childNode);
        } else if (childNode->isText()) {
            std::string textNode = childNode->convertToString();
            // Ignore whitespace when parsing.
            if (hasNonWhitespaceCharacters(textNode)) {
                ErrorPtr err = std::make_shared<Error>();
                err->setDescription("Units '" + units->name() + "' has an invalid non-whitespace child text element '" + textNode + "'.");
                err->setUnits(units);
                err->setRule(SpecificationRule::UNITS_CHILD);
                mParser->addError(err);
            }
        } else if (childNode->isComment()) {
            // Do nothing.
        } else {
            ErrorPtr err = std::make_shared<Error>();
            err->setDescription("Units '" + units->name() + "' has an invalid child element '" + childNode->name() + "'.");
            err->setUnits(units);
            err->setRule(SpecificationRule::UNITS_CHILD);
            mParser->addError(err);
        }
        childNode = childNode->next();
    }
}

void Parser::ParserImpl::loadUnit(const UnitsPtr &units, const XmlNodePtr &node)
{
    std::string reference;
    std::string prefix;
    double exponent = 1.0;
    double multiplier = 1.0;
    std::string id;
    // A unit should not have any children.
    XmlNodePtr childNode = node->firstChild();
    while (childNode) {
        if (childNode->isText()) {
            std::string textNode = childNode->convertToString();
            // Ignore whitespace when parsing.
            if (hasNonWhitespaceCharacters(textNode)) {
                ErrorPtr err = std::make_shared<Error>();
                err->setDescription("Unit referencing '" + node->attribute("units") + "' in units '" + units->name() + "' has an invalid non-whitespace child text element '" + textNode + "'.");
                err->setUnits(units);
                mParser->addError(err);
            }
        } else if (childNode->isComment()) {
            // Do nothing.
        } else {
            ErrorPtr err = std::make_shared<Error>();
            err->setDescription("Unit referencing '" + node->attribute("units") + "' in units '" + units->name() + "' has an invalid child element '" + childNode->name() + "'.");
            err->setUnits(units);
            mParser->addError(err);
        }
        childNode = childNode->next();
    }
    // Parse the unit attributes.
    XmlAttributePtr attribute = node->firstAttribute();
    while (attribute) {
        if (attribute->isType("units")) {
            reference = attribute->value();
        } else if (attribute->isType("prefix")) {
            prefix = attribute->value();
        } else if (attribute->isType("exponent")) {
            if (isCellMLReal(attribute->value())) {
                exponent = convertToDouble(attribute->value());
            } else {
                // TODO This value won't be saved for validation later, so it does need to be reported now
                ErrorPtr err = std::make_shared<Error>();
                err->setDescription("Unit referencing '" + node->attribute("units") + "' in units '" + units->name() + "' has an exponent with the value '" + attribute->value() + "' that is not a representation of a CellML real valued number.");
                err->setUnits(units);
                err->setRule(SpecificationRule::UNIT_EXPONENT);
                mParser->addError(err);
            }
        } else if (attribute->isType("multiplier")) {
            if (isCellMLReal(attribute->value())) {
                multiplier = convertToDouble(attribute->value());
            } else {
                // TODO his value won't be saved for validation later, so it does need to be reported now
                ErrorPtr err = std::make_shared<Error>();
                err->setDescription("Unit referencing '" + node->attribute("units") + "' in units '" + units->name() + "' has a multiplier with the value '" + attribute->value() + "' that is not a representation of a CellML real valued number.");
                err->setUnits(units);
                err->setRule(SpecificationRule::UNIT_MULTIPLIER);
                mParser->addError(err);
            }
        } else if (attribute->isType("id")) {
            id = attribute->value();
        } else {
            ErrorPtr err = std::make_shared<Error>();
            err->setDescription("Unit referencing '" + node->attribute("units") + "' in units '" + units->name() + "' has an invalid attribute '" + attribute->name() + "'.");
            err->setUnits(units);
            err->setRule(SpecificationRule::UNIT_OPTIONAL_ATTRIBUTE);
            mParser->addError(err);
        }
        attribute = attribute->next();
    }
    // Add this unit to the parent units.
    units->addUnit(reference, prefix, exponent, multiplier, id);
}

void Parser::ParserImpl::loadVariable(const VariablePtr &variable, const XmlNodePtr &node)
{
    // A variable should not have any children.
    XmlNodePtr childNode = node->firstChild();
    while (childNode) {
        if (childNode->isText()) {
            std::string textNode = childNode->convertToString();
            // Ignore whitespace when parsing.
            if (hasNonWhitespaceCharacters(textNode)) {
                ErrorPtr err = std::make_shared<Error>();
                err->setDescription("Variable '" + node->attribute("name") + "' has an invalid non-whitespace child text element '" + textNode + "'.");
                err->setVariable(variable);
                mParser->addError(err);
            }
        } else if (childNode->isComment()) {
            // Do nothing.
        } else {
            ErrorPtr err = std::make_shared<Error>();
            err->setDescription("Variable '" + node->attribute("name") + "' has an invalid child element '" + childNode->name() + "'.");
            err->setVariable(variable);
            mParser->addError(err);
        }
        childNode = childNode->next();
    }
    XmlAttributePtr attribute = node->firstAttribute();
    while (attribute) {
        if (attribute->isType("name")) {
            variable->setName(attribute->value());
        } else if (attribute->isType("id")) {
            variable->setId(attribute->value());
        } else if (attribute->isType("units")) {
            variable->setUnits(attribute->value());
        } else if (attribute->isType("interface")) {
            variable->setInterfaceType(attribute->value());
        } else if (attribute->isType("initial_value")) {
            variable->setInitialValue(attribute->value());
        } else {
            ErrorPtr err = std::make_shared<Error>();
            err->setDescription("Variable '" + node->attribute("name") + "' has an invalid attribute '" + attribute->name() + "'.");
            err->setVariable(variable);
            mParser->addError(err);
        }
        attribute = attribute->next();
    }
}

void Parser::ParserImpl::loadConnection(const ModelPtr &model, const XmlNodePtr &node)
{
    // Define types for variable and component pairs.
    using NamePair = std::pair<std::string, std::string>;
    using NamePairMap = std::vector<NamePair>;

    // Initialise name pairs and flags.
    NamePair componentNamePair;
    NamePair variableNamePair;
    NamePairMap variableNameMap;
    bool mapVariablesFound = false;
    bool component1Missing = false;
    bool component2Missing = false;
    bool variable1Missing = false;
    bool variable2Missing = false;

    // Check connection for component_{1, 2} attributes and get the name pair.
    std::string component1Name;
    std::string component2Name;
    std::string mappingId;
    std::string connectionId;
    XmlAttributePtr attribute = node->firstAttribute();
    while (attribute) {
        if (attribute->isType("component_1")) {
            component1Name = attribute->value();
        } else if (attribute->isType("component_2")) {
            component2Name = attribute->value();
        } else if (attribute->isType("id")) {
            connectionId = attribute->value();
        } else {
            ErrorPtr err = std::make_shared<Error>();
            err->setDescription("Connection in model '" + model->name() + "' has an invalid connection attribute '" + attribute->name() + "'.");
            err->setModel(model);
            err->setKind(Error::Kind::CONNECTION);
            mParser->addError(err);
        }
        attribute = attribute->next();
    }
    // Check that we found both components.
    if (component1Name.empty()) {
        ErrorPtr err = std::make_shared<Error>();
        err->setDescription("Connection in model '" + model->name() + "' does not have a valid component_1 in a connection element.");
        err->setModel(model);
        err->setKind(Error::Kind::CONNECTION);
        err->setRule(SpecificationRule::CONNECTION_COMPONENT1);
        mParser->addError(err);
        component1Missing = true;
    }
    if (component2Name.empty()) {
        ErrorPtr err = std::make_shared<Error>();
        err->setDescription("Connection in model '" + model->name() + "' does not have a valid component_2 in a connection element.");
        err->setModel(model);
        err->setKind(Error::Kind::CONNECTION);
        err->setRule(SpecificationRule::CONNECTION_COMPONENT2);
        mParser->addError(err);
        component2Missing = true;
    }
    componentNamePair = std::make_pair(component1Name, component2Name);

    XmlNodePtr childNode = node->firstChild();

    if (!childNode) {
        // TODO Should this be removed too?
        ErrorPtr err = std::make_shared<Error>();
        err->setDescription("Connection in model '" + model->name() + "' must contain one or more 'map_variables' elements.");
        err->setModel(model);
        err->setKind(Error::Kind::CONNECTION);
        err->setRule(SpecificationRule::CONNECTION_MAP_VARIABLES);
        mParser->addError(err);
        return;
    }

    // Iterate over connection child XML nodes.
    while (childNode) {
        // Connection map XML nodes should not have further children.
        XmlNodePtr grandchildNode = childNode->firstChild();
        while (grandchildNode) {
            if (grandchildNode->isText()) {
                std::string textNode = grandchildNode->convertToString();
                // Ignore whitespace when parsing.
                if (hasNonWhitespaceCharacters(textNode)) {
                    ErrorPtr err = std::make_shared<Error>();
                    err->setDescription("Connection in model '" + model->name() + "' has an invalid non-whitespace child text element '" + textNode + "'.");
                    err->setModel(model);
                    err->setKind(Error::Kind::CONNECTION);
                    mParser->addError(err);
                }
            } else if (grandchildNode->isComment()) {
                // Do nothing.
            } else {
                ErrorPtr err = std::make_shared<Error>();
                err->setDescription("Connection in model '" + model->name() + "' has an invalid child element '" + grandchildNode->name() + "' of element '" + childNode->name() + "'.");
                err->setModel(model);
                err->setKind(Error::Kind::CONNECTION);
                mParser->addError(err);
            }
            grandchildNode = grandchildNode->next();
        }

        if (childNode->isCellmlElement("map_variables")) {
            std::string variable1Name;
            std::string variable2Name;
            XmlAttributePtr childAttribute = childNode->firstAttribute();
            while (childAttribute) {
                if (childAttribute->isType("variable_1")) {
                    variable1Name = childAttribute->value();
                } else if (childAttribute->isType("variable_2")) {
                    variable2Name = childAttribute->value();
                } else if (childAttribute->isType("id")) {
                    mappingId = childAttribute->value();
                } else {
                    ErrorPtr err = std::make_shared<Error>();
                    err->setDescription("Connection in model '" + model->name() + "' has an invalid map_variables attribute '" + childAttribute->name() + "'.");
                    err->setModel(model);
                    err->setKind(Error::Kind::CONNECTION);
                    mParser->addError(err);
                }
                childAttribute = childAttribute->next();
            }
            // Check that we found both variables.
            if (variable1Name.empty()) {
                ErrorPtr err = std::make_shared<Error>();
                err->setDescription("Connection in model '" + model->name() + "' does not have a valid variable_1 in a map_variables element.");
                err->setModel(model);
                err->setKind(Error::Kind::CONNECTION);
                err->setRule(SpecificationRule::MAP_VARIABLES_VARIABLE1);
                mParser->addError(err);
                variable1Missing = true;
            }
            if (variable2Name.empty()) {
                ErrorPtr err = std::make_shared<Error>();
                err->setDescription("Connection in model '" + model->name() + "' does not have a valid variable_2 in a map_variables element.");
                err->setModel(model);
                err->setKind(Error::Kind::CONNECTION);
                err->setRule(SpecificationRule::MAP_VARIABLES_VARIABLE2);
                mParser->addError(err);
                variable2Missing = true;
            }
            // We can have multiple map_variables per connection.
            variableNamePair = std::make_pair(variable1Name, variable2Name);
            variableNameMap.push_back(variableNamePair);
            mapVariablesFound = true;

        } else if (childNode->isText()) {
            const std::string textNode = childNode->convertToString();
            // Ignore whitespace when parsing.
            if (hasNonWhitespaceCharacters(textNode)) {
                ErrorPtr err = std::make_shared<Error>();
                err->setDescription("Connection in model '" + model->name() + "' has an invalid non-whitespace child text element '" + textNode + "'.");
                err->setModel(model);
                err->setKind(Error::Kind::CONNECTION);
                mParser->addError(err);
            }
        } else if (childNode->isComment()) {
            // Do nothing.
        } else {
            ErrorPtr err = std::make_shared<Error>();
            err->setDescription("Connection in model '" + model->name() + "' has an invalid child element '" + childNode->name() + "'.");
            err->setModel(model);
            err->setKind(Error::Kind::CONNECTION);
            mParser->addError(err);
        }

        childNode = childNode->next();
    }

    // If we have a component name pair, check that the components exist in the model.
    ComponentPtr component1 = nullptr;
    ComponentPtr component2 = nullptr;
    // Now check the objects exist in the model. TODO Remove as is validation?
    if (model->containsComponent(componentNamePair.first)) {
        component1 = model->component(componentNamePair.first);
    } else {
        if (!component1Missing) {
            ErrorPtr err = std::make_shared<Error>();
            err->setDescription("Connection in model '" + model->name() + "' specifies '" + componentNamePair.first + "' as component_1 but it does not exist in the model.");
            err->setModel(model);
            err->setKind(Error::Kind::CONNECTION);
            err->setRule(SpecificationRule::CONNECTION_COMPONENT1);
            mParser->addError(err);
        }
    }
    if (model->containsComponent(componentNamePair.second)) {
        component2 = model->component(componentNamePair.second);
    } else {
        if (!component2Missing) {
            ErrorPtr err = std::make_shared<Error>();
            err->setDescription("Connection in model '" + model->name() + "' specifies '" + componentNamePair.second + "' as component_2 but it does not exist in the model.");
            err->setModel(model);
            err->setKind(Error::Kind::CONNECTION);
            err->setRule(SpecificationRule::CONNECTION_COMPONENT2);
            mParser->addError(err);
        }
    }

    // If we have a map_variables, check that the variables exist in the named components. TODO Remove as is validation?
    if (mapVariablesFound) {
        for (const auto &iterPair : variableNameMap) {
            VariablePtr variable1 = nullptr;
            VariablePtr variable2 = nullptr;
            if (component1) {
                if (component1->hasVariable(iterPair.first)) {
                    variable1 = component1->variable(iterPair.first);
                } else if (component1->isImport()) {
                    // With an imported component we assume this variable exists in the imported component.
                    variable1 = std::make_shared<Variable>();
                    variable1->setName(iterPair.first);
                    component1->addVariable(variable1);
                } else {
                    if (!variable1Missing) {
                        ErrorPtr err = std::make_shared<Error>();
                        err->setDescription("Variable '" + iterPair.first + "' is specified as variable_1 in a connection but it does not exist in component_1 component '" + component1->name() + "' of model '" + model->name() + "'.");
                        err->setComponent(component1);
                        err->setKind(Error::Kind::CONNECTION);
                        err->setRule(SpecificationRule::MAP_VARIABLES_VARIABLE1);
                        mParser->addError(err);
                    }
                }
            } else {
                ErrorPtr err = std::make_shared<Error>();
                err->setDescription("Connection in model '" + model->name() + "' specifies '" + iterPair.first + "' as variable_1 but the corresponding component_1 is invalid.");
                err->setModel(model);
                err->setKind(Error::Kind::CONNECTION);
                err->setRule(SpecificationRule::MAP_VARIABLES_VARIABLE1);
                mParser->addError(err);
            }
            if (component2) {
                if (component2->hasVariable(iterPair.second)) {
                    variable2 = component2->variable(iterPair.second);
                } else if (component2->isImport()) {
                    // With an imported component we assume this variable exists in the imported component.
                    variable2 = std::make_shared<Variable>();
                    variable2->setName(iterPair.second);
                    component2->addVariable(variable2);
                } else {
                    if (!variable2Missing) {
                        ErrorPtr err = std::make_shared<Error>();
                        err->setDescription("Variable '" + iterPair.second + "' is specified as variable_2 in a connection but it does not exist in component_2 component '" + component2->name() + "' of model '" + model->name() + "'.");
                        err->setComponent(component1);
                        err->setKind(Error::Kind::CONNECTION);
                        err->setRule(SpecificationRule::MAP_VARIABLES_VARIABLE2);
                        mParser->addError(err);
                    }
                }
            } else {
                ErrorPtr err = std::make_shared<Error>();
                err->setDescription("Connection in model '" + model->name() + "' specifies '" + iterPair.second + "' as variable_2 but the corresponding component_2 is invalid.");
                err->setModel(model);
                err->setKind(Error::Kind::CONNECTION);
                err->setRule(SpecificationRule::MAP_VARIABLES_VARIABLE2);
                mParser->addError(err);
            }
            // Set the variable equivalence relationship for this variable pair.
            if ((variable1) && (variable2)) {
                Variable::addEquivalence(variable1, variable2, mappingId, connectionId);
            }
        }
    } else {
        ErrorPtr err = std::make_shared<Error>();
        err->setDescription("Connection in model '" + model->name() + "' does not have a map_variables element.");
        err->setModel(model);
        err->setKind(Error::Kind::CONNECTION);
        err->setRule(SpecificationRule::CONNECTION_MAP_VARIABLES);
        mParser->addError(err);
    }
}

ComponentPtr Parser::ParserImpl::loadComponentRef(const ModelPtr &model, const XmlNodePtr &node)
{
<<<<<<< HEAD
    XmlNodePtr parentComponentNode = node;
    while (parentComponentNode) {
        ComponentPtr parentComponent = nullptr;
        std::string parentComponentName;
        std::string encapsulationId;
        if (parentComponentNode->isCellmlElement("component_ref")) {
            // Check for a component in the parent component_ref.
            XmlAttributePtr attribute = parentComponentNode->firstAttribute();
            while (attribute) {
                if (attribute->isType("component")) {
                    parentComponentName = attribute->value();
                    if (model->containsComponent(parentComponentName)) {
                        // Will re-add this to the model once we encapsulate the child(ren).
                        parentComponent = model->takeComponent(parentComponentName);
                    } else {
                        // TODO Should this be removed?
                        ErrorPtr err = std::make_shared<Error>();
                        err->setDescription("Encapsulation in model '" + model->name() + "' specifies '" + parentComponentName + "' as a component in a component_ref but it does not exist in the model.");
                        err->setModel(model);
                        err->setKind(Error::Kind::ENCAPSULATION);
                        err->setRule(SpecificationRule::COMPONENT_REF_COMPONENT_ATTRIBUTE);
                        mParser->addError(err);
                    }
                } else if (attribute->isType("id")) {
                    encapsulationId = attribute->value();
                } else {
                    ErrorPtr err = std::make_shared<Error>();
                    err->setDescription("Encapsulation in model '" + model->name() + "' has an invalid component_ref attribute '" + attribute->name() + "'.");
                    err->setModel(model);
                    err->setKind(Error::Kind::ENCAPSULATION);
                    err->setRule(SpecificationRule::COMPONENT_REF_COMPONENT_ATTRIBUTE);
                    mParser->addError(err);
                }
                attribute = attribute->next();
            }
            // TODO Should this be removed too?
            if ((!parentComponent) && (parentComponentName.empty())) {
=======
    ComponentPtr parentComponent = nullptr;
    std::string parentComponentName;
    std::string encapsulationId;
    // Check for a component in the parent component_ref.
    XmlAttributePtr attribute = node->firstAttribute();
    while (attribute) {
        if (attribute->isType("component")) {
            parentComponentName = attribute->value();
            if (model->containsComponent(parentComponentName)) {
                // Will re-add this to the model once we encapsulate the child(ren).
                parentComponent = model->takeComponent(parentComponentName);
            } else {
>>>>>>> 310b3bd9
                ErrorPtr err = std::make_shared<Error>();
                err->setDescription("Encapsulation in model '" + model->name() + "' specifies '" + parentComponentName + "' as a component in a component_ref but it does not exist in the model.");
                err->setModel(model);
                err->setKind(Error::Kind::ENCAPSULATION);
                err->setRule(SpecificationRule::COMPONENT_REF_COMPONENT_ATTRIBUTE);
                mParser->addError(err);
            }
        } else if (attribute->isType("id")) {
            encapsulationId = attribute->value();
        } else {
            ErrorPtr err = std::make_shared<Error>();
            err->setDescription("Encapsulation in model '" + model->name() + "' has an invalid component_ref attribute '" + attribute->name() + "'.");
            err->setModel(model);
            err->setKind(Error::Kind::ENCAPSULATION);
            err->setRule(SpecificationRule::COMPONENT_REF_COMPONENT_ATTRIBUTE);
            mParser->addError(err);
        }
        attribute = attribute->next();
    }
    if ((!parentComponent) && (parentComponentName.empty())) {
        ErrorPtr err = std::make_shared<Error>();
        err->setDescription("Encapsulation in model '" + model->name() + "' does not have a valid component attribute in a component_ref element.");
        err->setModel(model);
        err->setKind(Error::Kind::ENCAPSULATION);
        err->setRule(SpecificationRule::COMPONENT_REF_COMPONENT_ATTRIBUTE);
        mParser->addError(err);
    } else if (parentComponent) {
        parentComponent->setEncapsulationId(encapsulationId);
    }

    // Get first child of this parent component_ref.
    XmlNodePtr childComponentNode = node->firstChild();

    // Loop over encapsulated children.
    std::string childEncapsulationId;
    while (childComponentNode) {
        ComponentPtr childComponent = nullptr;
        if (childComponentNode->isCellmlElement("component_ref")) {
            childComponent = loadComponentRef(model, childComponentNode);
        } else if (childComponentNode->isText()) {
            const std::string textNode = childComponentNode->convertToString();
            // Ignore whitespace when parsing.
            if (hasNonWhitespaceCharacters(textNode)) {
                ErrorPtr err = std::make_shared<Error>();
                err->setDescription("Encapsulation in model '" + model->name() + "' has an invalid non-whitespace child text element '" + textNode + "'.");
                err->setModel(model);
                err->setKind(Error::Kind::ENCAPSULATION);
                mParser->addError(err);
            }
        } else if (childComponentNode->isComment()) {
            // Do nothing.
        } else {
            ErrorPtr err = std::make_shared<Error>();
            err->setDescription("Encapsulation in model '" + model->name() + "' has an invalid child element '" + childComponentNode->name() + "'.");
            err->setModel(model);
            err->setKind(Error::Kind::ENCAPSULATION);
            mParser->addError(err);
        }

        if ((parentComponent) && (childComponent)) {
            // Set parent/child encapsulation relationship.
            parentComponent->addComponent(childComponent);
        }
        childComponentNode = childComponentNode->next();
    }

    return parentComponent;
}

void Parser::ParserImpl::loadEncapsulation(const ModelPtr &model, const XmlNodePtr &node)
{
    XmlNodePtr componentRefNode = node;
    while (componentRefNode) {
        ComponentPtr parentComponent = nullptr;
        std::string encapsulationId;
        bool haveComponentRef = false;
        if (componentRefNode->isCellmlElement("component_ref")) {
            haveComponentRef = true;
            parentComponent = loadComponentRef(model, componentRefNode);
        } else if (componentRefNode->isText()) {
            const std::string textNode = componentRefNode->convertToString();
            // Ignore whitespace when parsing.
            if (hasNonWhitespaceCharacters(textNode)) {
                ErrorPtr err = std::make_shared<Error>();
                err->setDescription("Encapsulation in model '" + model->name() + "' has an invalid non-whitespace child text element '" + textNode + "'.");
                err->setModel(model);
                err->setKind(Error::Kind::ENCAPSULATION);
                err->setRule(SpecificationRule::COMPONENT_REF_CHILD);
                mParser->addError(err);
            } else {
                // Continue to next node if this is whitespace (don't try to parse children of whitespace).
                componentRefNode = componentRefNode->next();
                continue;
            }
        } else if (componentRefNode->isComment()) {
            // Do nothing.
        } else {
            ErrorPtr err = std::make_shared<Error>();
            err->setDescription("Encapsulation in model '" + model->name() + "' has an invalid child element '" + componentRefNode->name() + "'.");
            err->setModel(model);
            err->setKind(Error::Kind::ENCAPSULATION);
            err->setRule(SpecificationRule::ENCAPSULATION_COMPONENT_REF);
            mParser->addError(err);
        }

        // Add the parentComponent to the model with its child(ren) encapsulated.
        if (parentComponent) {
            model->addComponent(parentComponent);
            if (parentComponent->componentCount() == 0) {
                ErrorPtr err = std::make_shared<Error>();
                err->setDescription("Encapsulation in model '" + model->name() + "' specifies '" + parentComponent->name() + "' as a parent component_ref but it does not have any children.");
                err->setModel(model);
                err->setKind(Error::Kind::ENCAPSULATION);
                mParser->addError(err);
            }
        } else if (!parentComponent && haveComponentRef) {
            ErrorPtr err = std::make_shared<Error>();
            err->setDescription("Encapsulation in model '" + model->name() + "' specifies an invalid parent component_ref that also does not have any children.");
            err->setModel(model);
            err->setKind(Error::Kind::ENCAPSULATION);
            mParser->addError(err);
        }

        componentRefNode = componentRefNode->next();
    }
}

void Parser::ParserImpl::loadImport(const ImportSourcePtr &importSource, const ModelPtr &model, const XmlNodePtr &node)
{
    XmlAttributePtr attribute = node->firstAttribute();
    while (attribute) {
        if (attribute->isType("href", XLINK_NS)) {
            importSource->setUrl(attribute->value());
        } else if (attribute->isType("id")) {
            importSource->setId(attribute->value());
        } else if (attribute->inNamespaceUri(XLINK_NS)) {
            // Allow xlink attributes but do nothing for them.
        } else {
            ErrorPtr err = std::make_shared<Error>();
            err->setDescription("Import from '" + node->attribute("href") + "' has an invalid attribute '" + attribute->name() + "'.");
            err->setImportSource(importSource);
            mParser->addError(err);
        }
        attribute = attribute->next();
    }
    XmlNodePtr childNode = node->firstChild();
    while (childNode) {
        if (childNode->isCellmlElement("component")) {
            ComponentPtr importedComponent = std::make_shared<Component>();
            bool errorOccurred = false;
            XmlAttributePtr childAttribute = childNode->firstAttribute();
            while (childAttribute) {
                if (childAttribute->isType("name")) {
                    importedComponent->setName(childAttribute->value());
                } else if (childAttribute->isType("id")) {
                    importedComponent->setId(childAttribute->value());
                } else if (childAttribute->isType("component_ref")) {
                    importedComponent->setSourceComponent(importSource, childAttribute->value());
                } else {
                    ErrorPtr err = std::make_shared<Error>();
                    err->setDescription("Import of component '" + childNode->attribute("name") + "' from '" + node->attribute("href") + "' has an invalid attribute '" + childAttribute->name() + "'.");
                    err->setImportSource(importSource);
                    mParser->addError(err);
                    errorOccurred = true;
                }
                childAttribute = childAttribute->next();
            }
            if (!errorOccurred) {
                model->addComponent(importedComponent);
            }
        } else if (childNode->isCellmlElement("units")) {
            UnitsPtr importedUnits = std::make_shared<Units>();
            bool errorOccurred = false;
            XmlAttributePtr childAttribute = childNode->firstAttribute();
            while (childAttribute) {
                if (childAttribute->isType("name")) {
                    importedUnits->setName(childAttribute->value());
                } else if (childAttribute->isType("id")) {
                    importedUnits->setId(childAttribute->value());
                } else if (childAttribute->isType("units_ref")) {
                    importedUnits->setSourceUnits(importSource, childAttribute->value());
                } else {
                    ErrorPtr err = std::make_shared<Error>();
                    err->setDescription("Import of units '" + childNode->attribute("name") + "' from '" + node->attribute("href") + "' has an invalid attribute '" + childAttribute->name() + "'.");
                    err->setImportSource(importSource);
                    mParser->addError(err);
                    errorOccurred = true;
                }
                childAttribute = childAttribute->next();
            }
            if (!errorOccurred) {
                model->addUnits(importedUnits);
            }
        } else if (childNode->isText()) {
            const std::string textNode = childNode->convertToString();
            // Ignore whitespace when parsing.
            if (hasNonWhitespaceCharacters(textNode)) {
                ErrorPtr err = std::make_shared<Error>();
                err->setDescription("Import from '" + node->attribute("href") + "' has an invalid non-whitespace child text element '" + textNode + "'.");
                err->setImportSource(importSource);
                err->setRule(SpecificationRule::IMPORT_CHILD);
                mParser->addError(err);
            }
        } else if (childNode->isComment()) {
            // Do nothing.
        } else {
            ErrorPtr err = std::make_shared<Error>();
            err->setDescription("Import from '" + node->attribute("href") + "' has an invalid child element '" + childNode->name() + "'.");
            err->setImportSource(importSource);
            err->setRule(SpecificationRule::IMPORT_CHILD);
            mParser->addError(err);
        }
        childNode = childNode->next();
    }
}

void Parser::ParserImpl::loadReset(const ResetPtr &reset, const ComponentPtr &component, const XmlNodePtr &node)
{
    int order = 0;
    bool orderValid = false;
    VariablePtr referencedVariable = nullptr;
    VariablePtr testVariable = nullptr;
    std::string variableName;
    std::string testVariableName;

    XmlAttributePtr attribute = node->firstAttribute();
    while (attribute) {
        if (attribute->isType("variable")) {
            const std::string variableReference = attribute->value();
            referencedVariable = component->variable(variableReference);

            // TODO This follows the same pattern as the errors returned from parsing the encapsulations
            if (referencedVariable == nullptr) {
                ErrorPtr err = std::make_shared<Error>();
                err->setDescription("Reset referencing variable '" + variableReference + "' is not a valid reference for a variable in component '" + component->name() + "'.");
                err->setReset(reset);
                err->setRule(SpecificationRule::RESET_VARIABLE_REFERENCE);
                mParser->addError(err);
            } else {
                reset->setVariable(referencedVariable);
            }
        } else if (attribute->isType("test_variable")) {
            const std::string testVariableReference = attribute->value();
            testVariable = component->variable(testVariableReference);
            if (testVariable == nullptr) {
                // TODO This follows the same pattern as the errors returned from parsing the encapsulations
                ErrorPtr err = std::make_shared<Error>();
                err->setDescription("Reset referencing test_variable '" + testVariableReference + "' is not a valid reference for a variable in component '" + component->name() + "'.");
                err->setReset(reset);
                err->setRule(SpecificationRule::RESET_TEST_VARIABLE_REFERENCE);
                mParser->addError(err);
            } else {
                reset->setTestVariable(testVariable);
            }
        } else if (attribute->isType("order")) {
            orderValid = isCellMLInteger(attribute->value());
            if (orderValid) {
                order = convertToInt(attribute->value());
            } else { // TODO This value won't be saved for validation later, so it does need to be reported now
                if (reset->variable() != nullptr) {
                    variableName = reset->variable()->name();
                }
                ErrorPtr err = std::make_shared<Error>();
                err->setDescription("Reset in component '" + component->name() + "' referencing variable '" + variableName + "' has a non-integer order value '" + attribute->value() + "'.");
                err->setReset(reset);
                err->setRule(SpecificationRule::RESET_ORDER);
                mParser->addError(err);
            }
        } else if (attribute->isType("id")) {
            reset->setId(attribute->value());
        } else {
            ErrorPtr err = std::make_shared<Error>();
            err->setDescription("Reset in component '" + component->name() + "' has an invalid attribute '" + attribute->name() + "'.");
            err->setReset(reset);
            mParser->addError(err);
        }
        attribute = attribute->next();
    }

    if (reset->variable() != nullptr) {
        variableName = reset->variable()->name();
    }

    if (reset->testVariable() != nullptr) {
        testVariableName = reset->testVariable()->name();
    }

    if (orderValid) {
        reset->setOrder(order);
    }

    XmlNodePtr childNode = node->firstChild();
    int testValueCount = 0;
    int resetValueCount = 0;

    while (childNode) {
        if (childNode->isCellmlElement("test_value")) {
            XmlAttributePtr childAttribute = childNode->firstAttribute();
            while (childAttribute) {
                if (childAttribute->isType("id")) {
                    reset->setTestValueId(childAttribute->value());
                } else {
                    ErrorPtr err = std::make_shared<Error>();
                    err->setDescription("Reset in component '" + component->name() + "' referencing variable '" + variableName + "' and test_variable '" + testVariableName + "' has an unexpected attribute in the test_value block of '" + childAttribute->name() + "'.");
                    err->setReset(reset);
                    err->setRule(SpecificationRule::RESET_TEST_VALUE);
                    mParser->addError(err);
                }
                childAttribute = childAttribute->next();
            }

            if (testValueCount == 0) {
                XmlNodePtr mathNode = childNode->firstChild();
                while (mathNode) {
                    if (mathNode->isMathmlElement("math")) {
                        std::string math = mathNode->convertToString(true) + "\n";
                        reset->appendTestValue(math);
                        testValueCount++;
                    } else if (mathNode->isComment()) {
                        // Do nothing
                    } else {
                        std::string textNode = mathNode->convertToString();
                        // Ignore whitespace when parsing.
                        if (hasNonWhitespaceCharacters(textNode)) {
                            ErrorPtr err = std::make_shared<Error>();
                            err->setDescription("Reset in component '" + component->name() + "' referencing variable '" + variableName + "' and test_variable '" + testVariableName + "' has a non-whitespace test_value child. MathML block expected.");
                            err->setReset(reset);
                            err->setRule(SpecificationRule::RESET_TEST_VALUE);
                            mParser->addError(err);
                        }
                    }
                    mathNode = mathNode->next();
                }
            } else {
                testValueCount++;
            }

        } else if (childNode->isCellmlElement("reset_value")) {
            XmlAttributePtr childAttribute = childNode->firstAttribute();
            while (childAttribute) {
                if (childAttribute->isType("id")) {
                    reset->setResetValueId(childAttribute->value());
                } else {
                    ErrorPtr err = std::make_shared<Error>();
                    err->setDescription("Reset in component '" + component->name() + "' referencing variable '" + variableName + "' and test_variable '" + testVariableName + "' has an unexpected attribute in the reset_value block of '" + childAttribute->name() + "'.");
                    err->setReset(reset);
                    err->setRule(SpecificationRule::RESET_RESET_VALUE);
                    mParser->addError(err);
                }
                childAttribute = childAttribute->next();
            }

            if (resetValueCount == 0) {
                XmlNodePtr mathNode = childNode->firstChild();
                while (mathNode) {
                    if (mathNode->isMathmlElement("math")) {
                        std::string math = mathNode->convertToString(true) + "\n";
                        reset->appendResetValue(math);
                        resetValueCount++;
                    } else if (mathNode->isComment()) {
                        // Do nothing
                    } else {
                        std::string textNode = mathNode->convertToString();
                        // Ignore whitespace when parsing.
                        if (hasNonWhitespaceCharacters(textNode)) {
                            ErrorPtr err = std::make_shared<Error>();
                            err->setDescription("Reset in component '" + component->name() + "' referencing variable '" + variableName + "' and test_variable '" + testVariableName + "' has a non-whitespace reset_value child. MathML block expected.");
                            err->setReset(reset);
                            err->setRule(SpecificationRule::RESET_RESET_VALUE);
                            mParser->addError(err);
                        }
                    }
                    mathNode = mathNode->next();
                }
            } else {
                resetValueCount++;
            }
        } else if (childNode->isText()) {
            std::string textNode = childNode->convertToString();
            // Ignore whitespace when parsing.
            if (hasNonWhitespaceCharacters(textNode)) {
                ErrorPtr err = std::make_shared<Error>();
                err->setDescription("Reset has an invalid non-whitespace child text element '" + textNode + "'.  Expected either 'test_value' or 'reset_value' block.");
                err->setReset(reset);
                err->setRule(SpecificationRule::RESET_CHILD);
                mParser->addError(err);
            }
        } else if (childNode->isComment()) {
            // Do nothing.
        }
        childNode = childNode->next();
    }

    // TODO Not sure if these should be removed or not?
    if (testValueCount > 1) {
        ErrorPtr err = std::make_shared<Error>();
        err->setDescription("Reset in component '" + component->name() + "' referencing variable '"
                            + variableName + "' and test_variable '" + testVariableName + "' has multiple test_value blocks.");
        err->setReset(reset);
        err->setRule(SpecificationRule::RESET_TEST_VALUE);
        mParser->addError(err);
    } else if (testValueCount == 0) {
        ErrorPtr err = std::make_shared<Error>();
        err->setDescription("Reset in component '" + component->name() + "' referencing variable '"
                            + variableName + "' and test_variable '" + testVariableName + "' does not have a test_value block defined.");
        err->setReset(reset);
        err->setRule(SpecificationRule::RESET_TEST_VALUE);
        mParser->addError(err);
    }
    if (resetValueCount > 1) {
        ErrorPtr err = std::make_shared<Error>();
        err->setDescription("Reset in component '" + component->name() + "' referencing variable '"
                            + variableName + "' and test_variable '" + testVariableName + "' has multiple reset_value blocks.");
        err->setReset(reset);
        err->setRule(SpecificationRule::RESET_RESET_VALUE);
        mParser->addError(err);
    } else if (resetValueCount == 0) {
        ErrorPtr err = std::make_shared<Error>();
        err->setDescription("Reset in component '" + component->name() + "' referencing variable '"
                            + variableName + "' and test_variable '" + testVariableName + "' does not have a reset_value block defined.");
        err->setReset(reset);
        err->setRule(SpecificationRule::RESET_RESET_VALUE);
        mParser->addError(err);
    }
}

} // namespace libcellml<|MERGE_RESOLUTION|>--- conflicted
+++ resolved
@@ -843,45 +843,6 @@
 
 ComponentPtr Parser::ParserImpl::loadComponentRef(const ModelPtr &model, const XmlNodePtr &node)
 {
-<<<<<<< HEAD
-    XmlNodePtr parentComponentNode = node;
-    while (parentComponentNode) {
-        ComponentPtr parentComponent = nullptr;
-        std::string parentComponentName;
-        std::string encapsulationId;
-        if (parentComponentNode->isCellmlElement("component_ref")) {
-            // Check for a component in the parent component_ref.
-            XmlAttributePtr attribute = parentComponentNode->firstAttribute();
-            while (attribute) {
-                if (attribute->isType("component")) {
-                    parentComponentName = attribute->value();
-                    if (model->containsComponent(parentComponentName)) {
-                        // Will re-add this to the model once we encapsulate the child(ren).
-                        parentComponent = model->takeComponent(parentComponentName);
-                    } else {
-                        // TODO Should this be removed?
-                        ErrorPtr err = std::make_shared<Error>();
-                        err->setDescription("Encapsulation in model '" + model->name() + "' specifies '" + parentComponentName + "' as a component in a component_ref but it does not exist in the model.");
-                        err->setModel(model);
-                        err->setKind(Error::Kind::ENCAPSULATION);
-                        err->setRule(SpecificationRule::COMPONENT_REF_COMPONENT_ATTRIBUTE);
-                        mParser->addError(err);
-                    }
-                } else if (attribute->isType("id")) {
-                    encapsulationId = attribute->value();
-                } else {
-                    ErrorPtr err = std::make_shared<Error>();
-                    err->setDescription("Encapsulation in model '" + model->name() + "' has an invalid component_ref attribute '" + attribute->name() + "'.");
-                    err->setModel(model);
-                    err->setKind(Error::Kind::ENCAPSULATION);
-                    err->setRule(SpecificationRule::COMPONENT_REF_COMPONENT_ATTRIBUTE);
-                    mParser->addError(err);
-                }
-                attribute = attribute->next();
-            }
-            // TODO Should this be removed too?
-            if ((!parentComponent) && (parentComponentName.empty())) {
-=======
     ComponentPtr parentComponent = nullptr;
     std::string parentComponentName;
     std::string encapsulationId;
@@ -894,7 +855,6 @@
                 // Will re-add this to the model once we encapsulate the child(ren).
                 parentComponent = model->takeComponent(parentComponentName);
             } else {
->>>>>>> 310b3bd9
                 ErrorPtr err = std::make_shared<Error>();
                 err->setDescription("Encapsulation in model '" + model->name() + "' specifies '" + parentComponentName + "' as a component in a component_ref but it does not exist in the model.");
                 err->setModel(model);
