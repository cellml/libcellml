/*
Copyright libCellML Contributors

Licensed under the Apache License, Version 2.0 (the "License");
you may not use this file except in compliance with the License.
You may obtain a copy of the License at

    http://www.apache.org/licenses/LICENSE-2.0

Unless required by applicable law or agreed to in writing, software
distributed under the License is distributed on an "AS IS" BASIS,
WITHOUT WARRANTIES OR CONDITIONS OF ANY KIND, either express or implied.
See the License for the specific language governing permissions and
limitations under the License.
*/

#include "namespaces.h"
#include "utilities.h"
#include "xmldoc.h"

#include "libcellml/component.h"
#include "libcellml/error.h"
#include "libcellml/importsource.h"
#include "libcellml/model.h"
#include "libcellml/parser.h"
#include "libcellml/reset.h"
#include "libcellml/variable.h"
#include "libcellml/when.h"

#include <string>
#include <vector>

namespace libcellml {

/**
 * @brief The Parser::ParserImpl struct.
 *
 * The private implementation for the Parser class.
 */
struct Parser::ParserImpl
{
    Parser *mParser;

    /**
     * @brief Update the @p model with attributes parsed from a @c std::string.
     *
     * Update the @p model with attributes and entities parsed from
     * the @c std::string @p input. Any entities or attributes in @p model with names
     * matching those in @p input will be overwritten.
     *
     * @param model The @c ModelPtr to update.
     * @param input The string to parse and update the @p model with.
     */
    void loadModel(const ModelPtr &model, const std::string &input);

    /**
     * @brief Update a @p model with the attributes from a @c std::string.
     *
     * Update the @p model with entities and attributes
     * from the @c std::string @p input. Any entities or attributes
     * in the @p model with names matching those in @p input
     * will be overwritten.
     *
     * @param model The @c ModelPtr to update.
     * @param input The string to parse and update the @p model with.
     */
    void updateModel(const ModelPtr &model, const std::string &input);

    /**
     * @brief Update the @p component with attributes parsed from @p node.
     *
     * Update the @p component with attributes and entities parsed from
     * the XML @p node. Any entities or attributes in @p component with names
     * matching those in @p node will be overwritten.
     *
     * @param component The @c ComponentPtr to update.
     * @param node The @c XmlNodePtr to parse and update the @p component with.
     */
    void loadComponent(const ComponentPtr &component, const XmlNodePtr &node);

    /**
     * @brief Update the @p model with a connection parsed from @p node.
     *
     * Update the @p model with connection information parsed from
     * the XML @p node. Connection information from @p node will be added
     * to any variable equivalence relationships already existing in @p model.
     *
     * @param model The @c ModelPtr to update.
     * @param node The @c XmlNodePtr to parse and update the model with.
     */
    void loadConnection(const ModelPtr &model, const XmlNodePtr &node);

    /**
     * @brief Update the @p model with an encapsulation parsed from @p node.
     *
     * Update the @p model with encapsulation information parsed from
     * the XML @p node. Encapsulation relationships from @p node will be added
     * to any encapsulations relationships already in @p model.
     *
     * @param model The @c ModelPtr to update.
     * @param node The @c XmlNodePtr to parse and update the model with.
     */
    void loadEncapsulation(const ModelPtr &model, const XmlNodePtr &node);

    /**
     * @brief Update the @p import source with attributes parsed from @p node and add any imported
     * components or units it to the @p model.
     *
     * Update the @p import source with attributes parsed from @p node and add any imported
     * components or units to the @p model. If any attributes exist in @p import source
     * with names matching those in @p node, they will be overwritten. Likewise,
     * any imported components or units of the same name already in @p model will
     * be overwritten by those parsed from @p node.
     *
     * @param importSource The @c ImportSourcePtr to update.
     * @param model The @c ModelPtr to add imported components/units to.
     * @param node The @c XmlNodePtr to parse and update the @p import source with.
     */
    void loadImport(const ImportSourcePtr &importSource, const ModelPtr &model, const XmlNodePtr &node);

    /**
     * @brief Update the @p units with attributes parsed from @p node.
     *
     * Update the @p units by parsing the XML @p node.
     * Existing attributes in @p units with names
     * matching those in @p node will be overwritten.
     *
     * @param units The @c UnitsPtr to update.
     * @param node The @c XmlNodePtr to parse and update the @p units with.
     */
    void loadUnits(const UnitsPtr &units, const XmlNodePtr &node);

    /**
     * @brief Update the @p units with a unit parsed from @p node.
     *
     * Update the @p units with a unit parsed from the XML @p node.
     * If a unit with the same name exists in @p units, it will be
     * overwritten by the unit from @p node.
     *
     * @param units The @c UnitsPtr to update.
     * @param node The unit @c XmlNodePtr to parse and update the @p units with.
     */
    void loadUnit(const UnitsPtr &units, const XmlNodePtr &node);

    /**
     * @brief Update the @p variable with attributes parsed from @p node.
     *
     * Update the @p variable with attributes parsed from
     * the XML @p node. Existing attributes in @p variable with names
     * matching those in @p node will be overwritten.
     *
     * @param variable The @c VariablePtr to update.
     * @param node The @c XmlNodePtr to parse and update the @p variable with.
     */
    void loadVariable(const VariablePtr &variable, const XmlNodePtr &node);

    /**
     * @brief Update the @p reset with attributes parsed from the @p node.
     *
     * Update the @p reset with attributes parsed from
     * the XML @p node. Existing attributes in @p reset with names
     * matching those in @p node will be overwritten.
     *
     * @param reset The @c ResetPtr to update.
     * @param component The @c ComponentPtr the reset belongs to.
     * @param node The @c XmlNodePtr to parse and update the @p variable with.
     */
    void loadReset(const ResetPtr &reset, const ComponentPtr &component, const XmlNodePtr &node);

    /**
     * @brief Update the @p when with attributes parsed from the @p node.
     *
     * Update the @p when with attributes parsed from
     * the XML @p node. Existing attributes in @p when with names
     * matching those in @p node will be overwritten.
     *
     * @param when The @c WhenPtr to update.
     * @param reset The @c ResetPtr the when belongs to.
     * @param node The @c XmlNodePtr to parse and update the @p variable with.
     */
    void loadWhen(const WhenPtr &when, const ResetPtr &reset, const XmlNodePtr &node);
};

Parser::Parser()
    : mPimpl(new ParserImpl())
{
    mPimpl->mParser = this;
}

Parser::~Parser()
{
    delete mPimpl;
}

Parser::Parser(const Parser &rhs)
    : Logger(rhs)
    , mPimpl(new ParserImpl())
{
    mPimpl->mParser = rhs.mPimpl->mParser;
}

Parser::Parser(Parser &&rhs)
    : Logger(std::move(rhs))
    , mPimpl(rhs.mPimpl)
{
    rhs.mPimpl = nullptr;
}

Parser &Parser::operator=(Parser p)
{
    Logger::operator=(p);
    p.swap(*this);
    return *this;
}

void Parser::swap(Parser &rhs)
{
    std::swap(this->mPimpl, rhs.mPimpl);
}

ModelPtr Parser::parseModel(const std::string &input)
{
    ModelPtr model = std::make_shared<Model>();
    mPimpl->updateModel(model, input);
    return model;
}

void Parser::ParserImpl::updateModel(const ModelPtr &model, const std::string &input)
{
    loadModel(model, input);
}

void Parser::ParserImpl::loadModel(const ModelPtr &model, const std::string &input)
{
    XmlDocPtr doc = std::make_shared<XmlDoc>();
    doc->parse(input);
    // Copy any XML parsing errors into the common parser error handler.
    if (doc->xmlErrorCount() > 0) {
        for (size_t i = 0; i < doc->xmlErrorCount(); ++i) {
            ErrorPtr err = std::make_shared<Error>();
            err->setDescription(doc->getXmlError(i));
            err->setKind(Error::Kind::XML);
            mParser->addError(err);
        }
    }
    const XmlNodePtr node = doc->getRootNode();
    if (!node) {
        ErrorPtr err = std::make_shared<Error>();
        err->setDescription("Could not get a valid XML root node from the provided input.");
        err->setKind(Error::Kind::XML);
        mParser->addError(err);
        return;
    } else if (!node->isCellmlElement("model")) {
        ErrorPtr err = std::make_shared<Error>();
        if (node->getName() == "model") {
            std::string nodeNamespace = node->getNamespace();
            if (nodeNamespace.empty())
                nodeNamespace = "null";
            err->setDescription("Model element is in invalid namespace '" + nodeNamespace + "'. A valid CellML root node should be in namespace '" + CELLML_2_0_NS + "'.");
        } else {
            err->setDescription("Model element is of invalid type '" + node->getName() + "'. A valid CellML root node should be of type 'model'.");
        }
        err->setModel(model);
        err->setRule(SpecificationRule::MODEL_ELEMENT);
        mParser->addError(err);
        return;
    }
    // Get model attributes.
    XmlAttributePtr attribute = node->getFirstAttribute();
    while (attribute) {
        if (attribute->isType("name")) {
            model->setName(attribute->getValue());
        } else if (attribute->isType("id")) {
            model->setId(attribute->getValue());
        } else {
            ErrorPtr err = std::make_shared<Error>();
            err->setDescription("Model '" + node->getAttribute("name") + "' has an invalid attribute '" + attribute->getName() + "'.");
            err->setModel(model);
            mParser->addError(err);
        }
        attribute = attribute->getNext();
    }
    // Get model children (CellML entities).
    XmlNodePtr childNode = node->getFirstChild();
    std::vector<XmlNodePtr> connectionNodes;
    std::vector<XmlNodePtr> encapsulationNodes;
    while (childNode) {
        if (childNode->isCellmlElement("component")) {
            ComponentPtr component = std::make_shared<Component>();
            loadComponent(component, childNode);
            model->addComponent(component);
        } else if (childNode->isCellmlElement("units")) {
            UnitsPtr units = std::make_shared<Units>();
            loadUnits(units, childNode);
            model->addUnits(units);
        } else if (childNode->isCellmlElement("import")) {
            ImportSourcePtr importSource = std::make_shared<ImportSource>();
            loadImport(importSource, model, childNode);
        } else if (childNode->isCellmlElement("encapsulation")) {
            // An encapsulation should not have attributes other than an 'id' attribute.
            if (childNode->getFirstAttribute()) {
                XmlAttributePtr attribute = childNode->getFirstAttribute();
                while (attribute) {
                    if (attribute->isType("id")) {
                        model->setEncapsulationId(attribute->getValue());
                    } else {
                        ErrorPtr err = std::make_shared<Error>();
                        err->setDescription("Encapsulation in model '" + model->getName() + "' has an invalid attribute '" + attribute->getName() + "'.");
                        err->setModel(model);
                        err->setKind(Error::Kind::ENCAPSULATION);
                        mParser->addError(err);
                    }
                    attribute = attribute->getNext();
                }
            }
            // Load encapsulated component_refs.
            XmlNodePtr componentRefNode = childNode->getFirstChild();
            if (componentRefNode) {
                // This component_ref and its child and sibling elements will be loaded
                // and error-checked in loadEncapsulation().
                encapsulationNodes.push_back(componentRefNode);
            } else {
                ErrorPtr err = std::make_shared<Error>();
                err->setDescription("Encapsulation in model '" + model->getName() + "' does not contain any child elements.");
                err->setModel(model);
                err->setKind(Error::Kind::ENCAPSULATION);
                err->setRule(SpecificationRule::ENCAPSULATION_COMPONENT_REF);
                mParser->addError(err);
            }
        } else if (childNode->isCellmlElement("connection")) {
            connectionNodes.push_back(childNode);
        } else if (childNode->isText()) {
            std::string textNode = childNode->convertToString();
            // Ignore whitespace when parsing.
            if (hasNonWhitespaceCharacters(textNode)) {
                ErrorPtr err = std::make_shared<Error>();
                err->setDescription("Model '" + model->getName() + "' has an invalid non-whitespace child text element '" + textNode + "'.");
                err->setModel(model);
                err->setRule(SpecificationRule::MODEL_CHILD);
                mParser->addError(err);
            }
        } else if (childNode->isComment()) {
            // Do nothing.
        } else {
            ErrorPtr err = std::make_shared<Error>();
            err->setDescription("Model '" + model->getName() + "' has an invalid child element '" + childNode->getName() + "'.");
            err->setModel(model);
            err->setRule(SpecificationRule::MODEL_CHILD);
            mParser->addError(err);
        }
        childNode = childNode->getNext();
    }

    if (encapsulationNodes.size() > 0) {
        loadEncapsulation(model, encapsulationNodes.at(0));
        if (encapsulationNodes.size() > 1) {
            ErrorPtr err = std::make_shared<Error>();
            err->setDescription("Model '" + model->getName() + "' has more than one encapsulation element.");
            err->setModel(model);
            err->setKind(Error::Kind::ENCAPSULATION);
            err->setRule(SpecificationRule::MODEL_MORE_THAN_ONE_ENCAPSULATION);
            mParser->addError(err);
        }
    }
    for (size_t i = 0; i < connectionNodes.size(); ++i) {
        loadConnection(model, connectionNodes.at(i));
    }
}

void Parser::ParserImpl::loadComponent(const ComponentPtr &component, const XmlNodePtr &node)
{
    XmlAttributePtr attribute = node->getFirstAttribute();
    while (attribute) {
        if (attribute->isType("name")) {
            component->setName(attribute->getValue());
        } else if (attribute->isType("id")) {
            component->setId(attribute->getValue());
        } else {
            ErrorPtr err = std::make_shared<Error>();
            err->setDescription("Component '" + node->getAttribute("name") + "' has an invalid attribute '" + attribute->getName() + "'.");
            err->setComponent(component);
            mParser->addError(err);
        }
        attribute = attribute->getNext();
    }
    XmlNodePtr childNode = node->getFirstChild();
    while (childNode) {
        if (childNode->isCellmlElement("variable")) {
            VariablePtr variable = std::make_shared<Variable>();
            loadVariable(variable, childNode);
            component->addVariable(variable);
        } else if (childNode->isCellmlElement("reset")) {
            ResetPtr reset = std::make_shared<Reset>();
            loadReset(reset, component, childNode);
            component->addReset(reset);
        } else if (childNode->isElement("math", MATHML_NS)) {
            // TODO: copy any namespaces declared in parents into the math element
            //       so math is a valid subdocument.
            std::string math = childNode->convertToString(1)+"\n";
            component->appendMath(math);
        } else if (childNode->isText()) {
            std::string textNode = childNode->convertToString();
            // Ignore whitespace when parsing.
            if (hasNonWhitespaceCharacters(textNode)) {
                ErrorPtr err = std::make_shared<Error>();
                err->setDescription("Component '" + component->getName() + "' has an invalid non-whitespace child text element '" + textNode + "'.");
                err->setComponent(component);
                err->setRule(SpecificationRule::COMPONENT_CHILD);
                mParser->addError(err);
            }
        } else if (childNode->isComment()) {
            // Do nothing.
        } else {
            ErrorPtr err = std::make_shared<Error>();
            err->setDescription("Component '" + component->getName() + "' has an invalid child element '" + childNode->getName() + "'.");
            err->setComponent(component);
            err->setRule(SpecificationRule::COMPONENT_CHILD);
            mParser->addError(err);
        }
        childNode = childNode->getNext();
    }
}

void Parser::ParserImpl::loadUnits(const UnitsPtr &units, const XmlNodePtr &node)
{
    XmlAttributePtr attribute = node->getFirstAttribute();
    while (attribute) {
        if (attribute->isType("name")) {
            units->setName(attribute->getValue());
        } else if (attribute->isType("id")) {
            units->setId(attribute->getValue());
        } else {
            ErrorPtr err = std::make_shared<Error>();
            err->setDescription("Units '" + units->getName() + "' has an invalid attribute '" + attribute->getName() + "'.");
            err->setUnits(units);
            mParser->addError(err);
        }
        attribute = attribute->getNext();
    }
    XmlNodePtr childNode = node->getFirstChild();
    while (childNode) {
        if (childNode->isCellmlElement("unit")) {
            loadUnit(units, childNode);
        } else if (childNode->isText()) {
            std::string textNode = childNode->convertToString();
            // Ignore whitespace when parsing.
            if (hasNonWhitespaceCharacters(textNode)) {
                ErrorPtr err = std::make_shared<Error>();
                err->setDescription("Units '" + units->getName() + "' has an invalid non-whitespace child text element '" + textNode + "'.");
                err->setUnits(units);
                err->setRule(SpecificationRule::UNITS_CHILD);
                mParser->addError(err);
            }
        } else if (childNode->isComment()) {
            // Do nothing.
        } else {
            ErrorPtr err = std::make_shared<Error>();
            err->setDescription("Units '" + units->getName() + "' has an invalid child element '" + childNode->getName() + "'.");
            err->setUnits(units);
            err->setRule(SpecificationRule::UNITS_CHILD);
            mParser->addError(err);
        }
        childNode = childNode->getNext();
    }
}

void Parser::ParserImpl::loadUnit(const UnitsPtr &units, const XmlNodePtr &node)
{
    std::string reference = "";
    std::string prefix = "";
    double exponent = 1.0;
    double multiplier = 1.0;
    std::string id = "";
    // A unit should not have any children.
    if (node->getFirstChild()) {
        XmlNodePtr childNode = node->getFirstChild();
        while (childNode) {
            if (childNode->isText()) {
                std::string textNode = childNode->convertToString();
                // Ignore whitespace when parsing.
                if (hasNonWhitespaceCharacters(textNode)) {
                    ErrorPtr err = std::make_shared<Error>();
                    err->setDescription("Unit referencing '" + node->getAttribute("units") + "' in units '" + units->getName() + "' has an invalid non-whitespace child text element '" + textNode + "'.");
                    err->setUnits(units);
                    mParser->addError(err);
                }
            } else if (childNode->isComment()) {
                // Do nothing.
            } else {
                ErrorPtr err = std::make_shared<Error>();
                err->setDescription("Unit referencing '" + node->getAttribute("units") + "' in units '" + units->getName() + "' has an invalid child element '" + childNode->getName() + "'.");
                err->setUnits(units);
                mParser->addError(err);
            }
            childNode = childNode->getNext();
        }
    }
    // Parse the unit attributes.
    XmlAttributePtr attribute = node->getFirstAttribute();
    while (attribute) {
        if (attribute->isType("units")) {
            reference = attribute->getValue();
        } else if (attribute->isType("prefix")) {
            prefix = attribute->getValue();
        } else if (attribute->isType("exponent")) {
            if (isCellMLReal(attribute->getValue())) {
                exponent = convertToDouble(attribute->getValue());
            } else {
                ErrorPtr err = std::make_shared<Error>();
                err->setDescription("Unit referencing '" + node->getAttribute("units") + "' in units '" + units->getName() + "' has an exponent with the value '" + attribute->getValue() + "' that is not a representation of a CellML real valued number.");
                err->setUnits(units);
                err->setRule(SpecificationRule::UNIT_EXPONENT);
                mParser->addError(err);
            }
        } else if (attribute->isType("multiplier")) {
            if (isCellMLReal(attribute->getValue())) {
                multiplier = convertToDouble(attribute->getValue());
            } else {
                ErrorPtr err = std::make_shared<Error>();
                err->setDescription("Unit referencing '" + node->getAttribute("units") + "' in units '" + units->getName() + "' has a multiplier with the value '" + attribute->getValue() + "' that is not a representation of a CellML real valued number.");
                err->setUnits(units);
                err->setRule(SpecificationRule::UNIT_MULTIPLIER);
                mParser->addError(err);
            }
        } else if (attribute->isType("id")) {
            id = attribute->getValue();
        } else {
            ErrorPtr err = std::make_shared<Error>();
            err->setDescription("Unit referencing '" + node->getAttribute("units") + "' in units '" + units->getName() + "' has an invalid attribute '" + attribute->getName() + "'.");
            err->setUnits(units);
            err->setRule(SpecificationRule::UNIT_OPTIONAL_ATTRIBUTE);
            mParser->addError(err);
        }
        attribute = attribute->getNext();
    }
    // Add this unit to the parent units.
    units->addUnit(reference, prefix, exponent, multiplier, id);
}

void Parser::ParserImpl::loadVariable(const VariablePtr &variable, const XmlNodePtr &node)
{
    // A variable should not have any children.
    if (node->getFirstChild()) {
        XmlNodePtr childNode = node->getFirstChild();
        while (childNode) {
            if (childNode->isText()) {
                std::string textNode = childNode->convertToString();
                // Ignore whitespace when parsing.
                if (hasNonWhitespaceCharacters(textNode)) {
                    ErrorPtr err = std::make_shared<Error>();
                    err->setDescription("Variable '" + node->getAttribute("name") + "' has an invalid non-whitespace child text element '" + textNode + "'.");
                    err->setVariable(variable);
                    mParser->addError(err);
                }
            } else if (childNode->isComment()) {
                // Do nothing.
            } else {
                ErrorPtr err = std::make_shared<Error>();
                err->setDescription("Variable '" + node->getAttribute("name") + "' has an invalid child element '" + childNode->getName() + "'.");
                err->setVariable(variable);
                mParser->addError(err);
            }
            childNode = childNode->getNext();
        }
    }
    XmlAttributePtr attribute = node->getFirstAttribute();
    bool unitsAttributePresent = false;
    bool nameAttributePresent = false;
    while (attribute) {
        if (attribute->isType("name")) {
            nameAttributePresent = true;
            variable->setName(attribute->getValue());
        } else if (attribute->isType("id")) {
            variable->setId(attribute->getValue());
        } else if (attribute->isType("units")) {
            unitsAttributePresent = true;
            variable->setUnits(attribute->getValue());
        } else if (attribute->isType("interface")) {
            variable->setInterfaceType(attribute->getValue());
        } else if (attribute->isType("initial_value")) {
            variable->setInitialValue(attribute->getValue());
        } else {
            ErrorPtr err = std::make_shared<Error>();
            err->setDescription("Variable '" + node->getAttribute("name") + "' has an invalid attribute '" + attribute->getName() + "'.");
            err->setVariable(variable);
            mParser->addError(err);
        }
        attribute = attribute->getNext();
    }
    if (!nameAttributePresent) {
        ErrorPtr err = std::make_shared<Error>(variable);
        err->setDescription("Variable '" + node->getAttribute("name") + "' is missing a required 'name' attribute.");
        err->setRule(SpecificationRule::VARIABLE_NAME);
        mParser->addError(err);
    }
    if (!unitsAttributePresent) {
        ErrorPtr err = std::make_shared<Error>(variable);
        err->setDescription("Variable '" + node->getAttribute("name") + "' is missing a required 'units' attribute.");
        err->setRule(SpecificationRule::VARIABLE_UNITS);
        mParser->addError(err);
    }
}

void Parser::ParserImpl::loadConnection(const ModelPtr &model, const XmlNodePtr &node)
{
    // Define types for variable and component pairs.
    typedef std::pair<std::string, std::string> NamePair;
    typedef std::vector<NamePair> NamePairMap;
    typedef NamePairMap::const_iterator NameMapIterator;

    // Initialise name pairs and flags.
    NamePair componentNamePair, variableNamePair;
    NamePairMap variableNameMap;
    bool mapVariablesFound = false;
    bool component1Missing = false;
    bool component2Missing = false;
    bool variable1Missing = false;
    bool variable2Missing = false;

    // Check connection for component_{1, 2} attributes and get the name pair.
    std::string component1Name = "";
    std::string component2Name = "";
    std::string mappingId = "";
    std::string connectionId = "";
    XmlAttributePtr attribute = node->getFirstAttribute();
    while (attribute) {
        if (attribute->isType("component_1")) {
            component1Name = attribute->getValue();
        } else if (attribute->isType("component_2")) {
            component2Name = attribute->getValue();
        } else if (attribute->isType("id")) {
            connectionId = attribute->getValue();
        } else {
            ErrorPtr err = std::make_shared<Error>();
            err->setDescription("Connection in model '" + model->getName() + "' has an invalid connection attribute '" + attribute->getName() + "'.");
            err->setModel(model);
            err->setKind(Error::Kind::CONNECTION);
            mParser->addError(err);
        }
        attribute = attribute->getNext();
    }
    // Check that we found both components.
    if (!component1Name.length()) {
        ErrorPtr err = std::make_shared<Error>();
        err->setDescription("Connection in model '" + model->getName() + "' does not have a valid component_1 in a connection element.");
        err->setModel(model);
        err->setKind(Error::Kind::CONNECTION);
        err->setRule(SpecificationRule::CONNECTION_COMPONENT1);
        mParser->addError(err);
        component1Missing = true;
    }
    if (!component2Name.length()) {
        ErrorPtr err = std::make_shared<Error>();
        err->setDescription("Connection in model '" + model->getName() + "' does not have a valid component_2 in a connection element.");
        err->setModel(model);
        err->setKind(Error::Kind::CONNECTION);
        err->setRule(SpecificationRule::CONNECTION_COMPONENT2);
        mParser->addError(err);
        component2Missing = true;
    }
    componentNamePair = std::make_pair(component1Name, component2Name);

    XmlNodePtr childNode = node->getFirstChild();
    if (!childNode) {
        ErrorPtr err = std::make_shared<Error>();
        err->setDescription("Connection in model '" + model->getName() + "' must contain one or more 'map_variables' elements.");
        err->setModel(model);
        err->setKind(Error::Kind::CONNECTION);
        err->setRule(SpecificationRule::CONNECTION_MAP_VARIABLES);
        mParser->addError(err);
        return;
    }

    // Iterate over connection child XML nodes.
    while (childNode) {
        // Connection map XML nodes should not have further children.
        if (childNode->getFirstChild()) {
            XmlNodePtr grandchildNode = childNode->getFirstChild();
            if (grandchildNode->isText()) {
                std::string textNode = grandchildNode->convertToString();
                // Ignore whitespace when parsing.
                if (hasNonWhitespaceCharacters(textNode)) {
                    ErrorPtr err = std::make_shared<Error>();
                    err->setDescription("Connection in model '" + model->getName() + "' has an invalid non-whitespace child text element '" + textNode + "'.");
                    err->setModel(model);
                    err->setKind(Error::Kind::CONNECTION);
                    mParser->addError(err);
                }
            } else if (childNode->isComment()) {
                // Do nothing.
            } else {
                ErrorPtr err = std::make_shared<Error>();
                err->setDescription("Connection in model '" + model->getName() + "' has an invalid child element '" + grandchildNode->getName() + "' of element '" + childNode->getName() + "'.");
                err->setModel(model);
                err->setKind(Error::Kind::CONNECTION);
                mParser->addError(err);
            }
        }

        if (childNode->isCellmlElement("map_variables")) {
            std::string variable1Name = "";
            std::string variable2Name = "";
            XmlAttributePtr attribute = childNode->getFirstAttribute();
            while (attribute) {
                if (attribute->isType("variable_1")) {
                    variable1Name = attribute->getValue();
                } else if (attribute->isType("variable_2")) {
                    variable2Name = attribute->getValue();
                } else if (attribute->isType("id")) {
                    mappingId = attribute->getValue();
                } else {
                    ErrorPtr err = std::make_shared<Error>();
                    err->setDescription("Connection in model '" + model->getName() + "' has an invalid map_variables attribute '" + attribute->getName() + "'.");
                    err->setModel(model);
                    err->setKind(Error::Kind::CONNECTION);
                    mParser->addError(err);
                }
                attribute = attribute->getNext();
            }
            // Check that we found both variables.
            if (!variable1Name.length()) {
                ErrorPtr err = std::make_shared<Error>();
                err->setDescription("Connection in model '" + model->getName() + "' does not have a valid variable_1 in a map_variables element.");
                err->setModel(model);
                err->setKind(Error::Kind::CONNECTION);
                err->setRule(SpecificationRule::MAP_VARIABLES_VARIABLE1);
                mParser->addError(err);
                variable1Missing = true;
            }
            if (!variable2Name.length()) {
                ErrorPtr err = std::make_shared<Error>();
                err->setDescription("Connection in model '" + model->getName() + "' does not have a valid variable_2 in a map_variables element.");
                err->setModel(model);
                err->setKind(Error::Kind::CONNECTION);
                err->setRule(SpecificationRule::MAP_VARIABLES_VARIABLE2);
                mParser->addError(err);
                variable2Missing = true;
            }
            // We can have multiple map_variables per connection.
            variableNamePair = std::make_pair(variable1Name, variable2Name);
            variableNameMap.push_back(variableNamePair);
            mapVariablesFound = true;

        } else if (childNode->isText()) {
            const std::string textNode = childNode->convertToString();
            // Ignore whitespace when parsing.
            if (hasNonWhitespaceCharacters(textNode)) {
                ErrorPtr err = std::make_shared<Error>();
                err->setDescription("Connection in model '" + model->getName() + "' has an invalid non-whitespace child text element '" + textNode + "'.");
                err->setModel(model);
                err->setKind(Error::Kind::CONNECTION);
                mParser->addError(err);
            }
        } else if (childNode->isComment()) {
            // Do nothing.
        } else {
            ErrorPtr err = std::make_shared<Error>();
            err->setDescription("Connection in model '" + model->getName() + "' has an invalid child element '" + childNode->getName() + "'.");
            err->setModel(model);
            err->setKind(Error::Kind::CONNECTION);
            mParser->addError(err);
        }
        childNode = childNode->getNext();
    }

    // If we have a component name pair, check that the components exist in the model.
    ComponentPtr component1 = nullptr;
    ComponentPtr component2 = nullptr;
    // Now check the objects exist in the model.
    if (model->containsComponent(componentNamePair.first)) {
        component1 = model->getComponent(componentNamePair.first);
    } else {
        if (!component1Missing) {
            ErrorPtr err = std::make_shared<Error>();
            err->setDescription("Connection in model '" + model->getName() + "' specifies '" + componentNamePair.first + "' as component_1 but it does not exist in the model.");
            err->setModel(model);
            err->setKind(Error::Kind::CONNECTION);
            err->setRule(SpecificationRule::CONNECTION_COMPONENT1);
            mParser->addError(err);
        }
    }
    if (model->containsComponent(componentNamePair.second)) {
        component2 = model->getComponent(componentNamePair.second);
    } else {
        if (!component2Missing) {
            ErrorPtr err = std::make_shared<Error>();
            err->setDescription("Connection in model '" + model->getName() + "' specifies '" + componentNamePair.second + "' as component_2 but it does not exist in the model.");
            err->setModel(model);
            err->setKind(Error::Kind::CONNECTION);
            err->setRule(SpecificationRule::CONNECTION_COMPONENT2);
            mParser->addError(err);
        }
    }

    // If we have a map_variables, check that the variables exist in the named components.
    if (mapVariablesFound) {
        for (NameMapIterator iterPair = variableNameMap.begin(); iterPair < variableNameMap.end(); ++iterPair) {
            VariablePtr variable1 = nullptr;
            VariablePtr variable2 = nullptr;
            if (component1) {
                if (component1->hasVariable(iterPair->first)) {
                    variable1 = component1->getVariable(iterPair->first);
                } else if (component1->isImport()) {
                    // With an imported component we assume this variable exists in the imported component.
                    variable1 = std::make_shared<Variable>();
                    variable1->setName(iterPair->first);
                    component1->addVariable(variable1);
                } else {
                    if (!variable1Missing) {
                        ErrorPtr err = std::make_shared<Error>();
                        err->setDescription("Variable '" + iterPair->first + "' is specified as variable_1 in a connection but it does not exist in component_1 component '"
                                            + component1->getName() + "' of model '" + model->getName() + "'.");
                        err->setComponent(component1);
                        err->setKind(Error::Kind::CONNECTION);
                        err->setRule(SpecificationRule::MAP_VARIABLES_VARIABLE1);
                        mParser->addError(err);
                    }
                }
            } else {
                ErrorPtr err = std::make_shared<Error>();
                err->setDescription("Connection in model '" + model->getName() + "' specifies '" + iterPair->first + "' as variable_1 but the corresponding component_1 is invalid.");
                err->setModel(model);
                err->setKind(Error::Kind::CONNECTION);
                err->setRule(SpecificationRule::MAP_VARIABLES_VARIABLE1);
                mParser->addError(err);
            }
            if (component2) {
                if (component2->hasVariable(iterPair->second)) {
                    variable2 = component2->getVariable(iterPair->second);
                } else if (component2->isImport()) {
                    // With an imported component we assume this variable exists in the imported component.
                    variable2 = std::make_shared<Variable>();
                    variable2->setName(iterPair->second);
                    component2->addVariable(variable2);
                } else {
                    if (!variable2Missing) {
                        ErrorPtr err = std::make_shared<Error>();
                        err->setDescription("Variable '" + iterPair->second + "' is specified as variable_2 in a connection but it does not exist in component_2 component '"
                                            + component2->getName() + "' of model '" + model->getName() + "'.");
                        err->setComponent(component1);
                        err->setKind(Error::Kind::CONNECTION);
                        err->setRule(SpecificationRule::MAP_VARIABLES_VARIABLE2);
                        mParser->addError(err);
                    }
                }
            } else {
                ErrorPtr err = std::make_shared<Error>();
                err->setDescription("Connection in model '" + model->getName() + "' specifies '" + iterPair->second + "' as variable_2 but the corresponding component_2 is invalid.");
                err->setModel(model);
                err->setKind(Error::Kind::CONNECTION);
                err->setRule(SpecificationRule::MAP_VARIABLES_VARIABLE2);
                mParser->addError(err);
            }
            // Set the variable equivalence relationship for this variable pair.
            if ((variable1) && (variable2)) {
                Variable::addEquivalence(variable1, variable2, mappingId, connectionId);
            }
        }
    } else {
        ErrorPtr err = std::make_shared<Error>();
        err->setDescription("Connection in model '" + model->getName() + "' does not have a map_variables element.");
        err->setModel(model);
        err->setKind(Error::Kind::CONNECTION);
        err->setRule(SpecificationRule::CONNECTION_MAP_VARIABLES);
        mParser->addError(err);
    }
}

void Parser::ParserImpl::loadEncapsulation(const ModelPtr &model, const XmlNodePtr &node)
{
    XmlNodePtr parentComponentNode = node;
    while (parentComponentNode) {
        ComponentPtr parentComponent = nullptr;
        std::string parentComponentName;
        std::string encapsulationId = "";
        if (parentComponentNode->isCellmlElement("component_ref")) {
            // Check for a component in the parent component_ref.
            XmlAttributePtr attribute = parentComponentNode->getFirstAttribute();
            while (attribute) {
                if (attribute->isType("component")) {
                    parentComponentName = attribute->getValue();
                    if (model->containsComponent(parentComponentName)) {
                        // Will re-add this to the model once we encapsulate the child(ren).
                        parentComponent = model->takeComponent(parentComponentName);
                    } else {
                        ErrorPtr err = std::make_shared<Error>();
                        err->setDescription("Encapsulation in model '" + model->getName() + "' specifies '" + parentComponentName + "' as a component in a component_ref but it does not exist in the model.");
                        err->setModel(model);
                        err->setKind(Error::Kind::ENCAPSULATION);
                        err->setRule(SpecificationRule::COMPONENT_REF_COMPONENT_ATTRIBUTE);
                        mParser->addError(err);
                    }
                } else if (attribute->isType("id")) {
                    encapsulationId = attribute->getValue();
                } else {
                    ErrorPtr err = std::make_shared<Error>();
                    err->setDescription("Encapsulation in model '" + model->getName() + "' has an invalid component_ref attribute '" + attribute->getName() + "'.");
                    err->setModel(model);
                    err->setKind(Error::Kind::ENCAPSULATION);
                    err->setRule(SpecificationRule::COMPONENT_REF_COMPONENT_ATTRIBUTE);
                    mParser->addError(err);
                }
                attribute = attribute->getNext();
            }
            if ((!parentComponent) && (!parentComponentName.length())) {
                ErrorPtr err = std::make_shared<Error>();
                err->setDescription("Encapsulation in model '" + model->getName() + "' does not have a valid component attribute in a component_ref element.");
                err->setModel(model);
                err->setKind(Error::Kind::ENCAPSULATION);
                err->setRule(SpecificationRule::COMPONENT_REF_COMPONENT_ATTRIBUTE);
                mParser->addError(err);
            } else if (parentComponent) {
                parentComponent->setEncapsulationId(encapsulationId);
            }
        } else if (parentComponentNode->isText()) {
            const std::string textNode = parentComponentNode->convertToString();
            // Ignore whitespace when parsing.
            if (hasNonWhitespaceCharacters(textNode)) {
                ErrorPtr err = std::make_shared<Error>();
                err->setDescription("Encapsulation in model '" + model->getName() + "' has an invalid non-whitespace child text element '" + textNode + "'.");
                err->setModel(model);
                err->setKind(Error::Kind::ENCAPSULATION);
                err->setRule(SpecificationRule::COMPONENT_REF_CHILD);
                mParser->addError(err);
            } else {
                // Continue to next node if this is whitespace (don't try to parse children of whitespace).
                parentComponentNode = parentComponentNode->getNext();
                continue;
            }
        } else {
            ErrorPtr err = std::make_shared<Error>();
            err->setDescription("Encapsulation in model '" + model->getName() + "' has an invalid child element '" + parentComponentNode->getName() + "'.");
            err->setModel(model);
            err->setKind(Error::Kind::ENCAPSULATION);
            err->setRule(SpecificationRule::ENCAPSULATION_COMPONENT_REF);
            mParser->addError(err);
        }

        // Get first child of this parent component_ref.
        XmlNodePtr childComponentNode = parentComponentNode->getFirstChild();
        if (!childComponentNode) {
            XmlNodePtr grandParentComponentNode = parentComponentNode->getParent();
            if (grandParentComponentNode->isCellmlElement("encapsulation")) {
                ErrorPtr err = std::make_shared<Error>();
                if (parentComponent) {
                    err->setDescription("Encapsulation in model '" + model->getName() + "' specifies '" + parentComponent->getName() + "' as a parent component_ref but it does not have any children.");
                } else {
                    err->setDescription("Encapsulation in model '" + model->getName() + "' specifies an invalid parent component_ref that also does not have any children.");
                }
                err->setModel(model);
                err->setKind(Error::Kind::ENCAPSULATION);
                mParser->addError(err);
            }
        }

        // Loop over encapsulated children.
        std::string childEncapsulationId = "";
        while (childComponentNode) {
            ComponentPtr childComponent = nullptr;
            if (childComponentNode->isCellmlElement("component_ref")) {
                bool childComponentMissing = false;
                bool foundChildComponent = false;
                XmlAttributePtr attribute = childComponentNode->getFirstAttribute();
                while (attribute) {
                    if (attribute->isType("component")) {
                        const std::string childComponentName = attribute->getValue();
                        if (model->containsComponent(childComponentName)) {
                            childComponent = model->getComponent(childComponentName);
                            foundChildComponent = true;
                        } else {
                            ErrorPtr err = std::make_shared<Error>();
                            err->setDescription("Encapsulation in model '" + model->getName() + "' specifies '" + childComponentName + "' as a component in a component_ref but it does not exist in the model.");
                            err->setModel(model);
                            err->setKind(Error::Kind::ENCAPSULATION);
                            err->setRule(SpecificationRule::COMPONENT_REF_COMPONENT_ATTRIBUTE);
                            mParser->addError(err);
                            childComponentMissing = true;
                        }
                    } else if (attribute->isType("id")) {
                        childEncapsulationId = attribute->getValue();
                    } else {
                        ErrorPtr err = std::make_shared<Error>();
                        err->setDescription("Encapsulation in model '" + model->getName() + "' has an invalid component_ref attribute '" + attribute->getName() + "'.");
                        err->setModel(model);
                        err->setKind(Error::Kind::ENCAPSULATION);
                        mParser->addError(err);
                    }
                    attribute = attribute->getNext();
                }
                if ((!foundChildComponent) && (!childComponentMissing)) {
                    ErrorPtr err = std::make_shared<Error>();
                    if (parentComponent) {
                        err->setDescription("Encapsulation in model '" + model->getName() + "' does not have a valid component attribute in a component_ref that is a child of '"
                                            + parentComponent->getName() + "'.");
                    } else if (parentComponentName.length()) {
                        err->setDescription("Encapsulation in model '" + model->getName() + "' does not have a valid component attribute in a component_ref that is a child of invalid parent component '"
                                            + parentComponentName + "'.");
                    } else {
                        err->setDescription("Encapsulation in model '" + model->getName() + "' does not have a valid component attribute in a component_ref that is a child of an invalid parent component.");
                    }
                    err->setModel(model);
                    err->setKind(Error::Kind::ENCAPSULATION);
                    err->setRule(SpecificationRule::COMPONENT_REF_COMPONENT_ATTRIBUTE);
                    mParser->addError(err);
                }
                if (childComponent) {
                    childComponent->setEncapsulationId(childEncapsulationId);
                }

            } else if (childComponentNode->isText()) {
                const std::string textNode = childComponentNode->convertToString();
                // Ignore whitespace when parsing.
                if (hasNonWhitespaceCharacters(textNode)) {
                    ErrorPtr err = std::make_shared<Error>();
                    err->setDescription("Encapsulation in model '" + model->getName() + "' has an invalid non-whitespace child text element '" + textNode + "'.");
                    err->setModel(model);
                    err->setKind(Error::Kind::ENCAPSULATION);
                    err->setRule(SpecificationRule::COMPONENT_REF_CHILD);
                    mParser->addError(err);
                }
            } else {
                ErrorPtr err = std::make_shared<Error>();
                err->setDescription("Encapsulation in model '" + model->getName() + "' has an invalid child element '" + childComponentNode->getName() + "'.");
                err->setModel(model);
                err->setKind(Error::Kind::ENCAPSULATION);
                err->setRule(SpecificationRule::COMPONENT_REF_CHILD);
                mParser->addError(err);
            }

            if ((parentComponent) && (childComponent)) {
                // Set parent/child encapsulation relationship.
                parentComponent->addComponent(childComponent);
            }
            // Load any further encapsulated children.
            if (childComponentNode->getFirstChild()) {
                loadEncapsulation(model, childComponentNode);
            }
            if ((parentComponent) && (childComponent)) {
                // A child component is added through its parent component rather than the model,
                // so remove it if it exists.
                model->removeComponent(childComponent);
            }
            childComponentNode = childComponentNode->getNext();
        }

        // Re-add the parentComponent to the model with its child(ren) encapsulated.
        if (parentComponent) {
            model->addComponent(parentComponent);
        }
        // Get the next parent component at this level
        parentComponentNode = parentComponentNode->getNext();
    }
}

void Parser::ParserImpl::loadImport(const ImportSourcePtr &importSource, const ModelPtr &model, const XmlNodePtr &node)
{
    XmlAttributePtr attribute = node->getFirstAttribute();
    while (attribute) {
        if (attribute->isType("href", XLINK_NS)) {
            importSource->setUrl(attribute->getValue());
        } else if (attribute->isType("id")) {
            importSource->setId(attribute->getValue());
        } else if (attribute->isType("xlink")) {
            // Allow xlink attributes but do nothing for them.
        } else {
            ErrorPtr err = std::make_shared<Error>();
            err->setDescription("Import from '" + node->getAttribute("href") + "' has an invalid attribute '" + attribute->getName() + "'.");
            err->setImportSource(importSource);
            mParser->addError(err);
        }
        attribute = attribute->getNext();
    }
    XmlNodePtr childNode = node->getFirstChild();
    while (childNode) {
        if (childNode->isCellmlElement("component")) {
            ComponentPtr importedComponent = std::make_shared<Component>();
            bool errorOccurred = false;
            XmlAttributePtr attribute = childNode->getFirstAttribute();
            while (attribute) {
                if (attribute->isType("name")) {
                    importedComponent->setName(attribute->getValue());
                } else if (attribute->isType("id")) {
                    importedComponent->setId(attribute->getValue());
                } else if (attribute->isType("component_ref")) {
                    importedComponent->setSourceComponent(importSource, attribute->getValue());
                } else {
                    ErrorPtr err = std::make_shared<Error>();
                    err->setDescription("Import of component '" + childNode->getAttribute("name") + "' from '" + node->getAttribute("href") + "' has an invalid attribute '" + attribute->getName() + "'.");
                    err->setImportSource(importSource);
                    mParser->addError(err);
                    errorOccurred = true;
                }
                attribute = attribute->getNext();
            }
            if (!errorOccurred) {
                model->addComponent(importedComponent);
            }
        } else if (childNode->isCellmlElement("units")) {
            UnitsPtr importedUnits = std::make_shared<Units>();
            bool errorOccurred = false;
            XmlAttributePtr attribute = childNode->getFirstAttribute();
            while (attribute) {
                if (attribute->isType("name")) {
                    importedUnits->setName(attribute->getValue());
                } else if (attribute->isType("id")) {
                    importedUnits->setId(attribute->getValue());
                } else if (attribute->isType("units_ref")) {
                    importedUnits->setSourceUnits(importSource, attribute->getValue());
                } else {
                    ErrorPtr err = std::make_shared<Error>();
                    err->setDescription("Import of units '" + childNode->getAttribute("name") + "' from '" + node->getAttribute("href") + "' has an invalid attribute '" + attribute->getName() + "'.");
                    err->setImportSource(importSource);
                    mParser->addError(err);
                    errorOccurred = true;
                }
                attribute = attribute->getNext();
            }
            if (!errorOccurred) {
                model->addUnits(importedUnits);
            }
        } else if (childNode->isText()) {
            const std::string textNode = childNode->convertToString();
            // Ignore whitespace when parsing.
            if (hasNonWhitespaceCharacters(textNode)) {
                ErrorPtr err = std::make_shared<Error>();
                err->setDescription("Import from '" + node->getAttribute("href") + "' has an invalid non-whitespace child text element '" + textNode + "'.");
                err->setImportSource(importSource);
                err->setRule(SpecificationRule::IMPORT_CHILD);
                mParser->addError(err);
            }
        } else if (childNode->isComment()) {
            // Do nothing.
        } else {
            ErrorPtr err = std::make_shared<Error>();
            err->setDescription("Import from '" + node->getAttribute("href") + "' has an invalid child element '" + childNode->getName() + "'.");
            err->setImportSource(importSource);
            err->setRule(SpecificationRule::IMPORT_CHILD);
            mParser->addError(err);
        }
        childNode = childNode->getNext();
    }
}

void Parser::ParserImpl::loadReset(const ResetPtr &reset, const ComponentPtr &component, const XmlNodePtr &node)
{
    int order = 0;
    bool orderDefined = false;
    bool orderValid = false;
    VariablePtr referencedVariable = nullptr;
    std::string variableName = "";

    XmlAttributePtr attribute = node->getFirstAttribute();
    while (attribute) {
        if (attribute->isType("variable")) {
            const std::string variableReference = attribute->getValue();
            referencedVariable = component->getVariable(variableReference);
            if (referencedVariable == nullptr) {
                ErrorPtr err = std::make_shared<Error>();
                err->setDescription("Reset referencing variable '" + variableReference + "' is not a valid reference for a variable in component '" + component->getName() + "'.");
                err->setReset(reset);
                err->setRule(SpecificationRule::RESET_VARIABLE_REFERENCE);
                mParser->addError(err);
            } else {
                reset->setVariable(referencedVariable);
            }
        } else if (attribute->isType("order")) {
            orderDefined = true;
            orderValid = isCellMLInteger(attribute->getValue());
            if (orderValid) {
                order = convertToInt(attribute->getValue());
            } else {
                if (reset->getVariable() != nullptr) {
                    variableName = reset->getVariable()->getName();
                }
                ErrorPtr err = std::make_shared<Error>();
                err->setDescription("Reset in component '" + component->getName() + "' referencing variable '" + variableName + "' has a non-integer order value '" + attribute->getValue() + "'.");
                err->setReset(reset);
                err->setRule(SpecificationRule::RESET_ORDER);
                mParser->addError(err);
            }
        } else if (attribute->isType("id")) {
            reset->setId(attribute->getValue());
        } else {
            ErrorPtr err = std::make_shared<Error>();
            err->setDescription("Reset in component '" + component->getName() + "' has an invalid attribute '" + attribute->getName() + "'.");
            err->setReset(reset);
            mParser->addError(err);
        }
        attribute = attribute->getNext();
    }

    if (referencedVariable == nullptr) {
        ErrorPtr err = std::make_shared<Error>();
        err->setDescription("Reset in component '" + component->getName() + "' does not reference a variable in the component.");
        err->setReset(reset);
        err->setRule(SpecificationRule::RESET_VARIABLE_REFERENCE);
        mParser->addError(err);
    }

    if (reset->getVariable() != nullptr) {
        variableName = reset->getVariable()->getName();
    }
    if (orderValid) {
        reset->setOrder(order);
    } else if (!orderDefined) {
        ErrorPtr err = std::make_shared<Error>();
        err->setDescription("Reset in component '" + component->getName() + "' referencing variable '" + variableName + "' does not have an order defined.");
        err->setReset(reset);
        err->setRule(SpecificationRule::RESET_ORDER);
        mParser->addError(err);
    }

    XmlNodePtr childNode = node->getFirstChild();
    while (childNode) {
        if (childNode->isCellmlElement("when")) {
            WhenPtr when = std::make_shared<When>();
            loadWhen(when, reset, childNode);
            reset->addWhen(when);
        } else if (childNode->isText()) {
            const std::string textNode = childNode->convertToString();
            // Ignore whitespace when parsing.
            if (hasNonWhitespaceCharacters(textNode)) {
                ErrorPtr err = std::make_shared<Error>();
                err->setDescription("Reset in component '" + component->getName() + "' referencing variable '" + variableName + "' has an invalid non-whitespace child text element '" + textNode + "'.");
                err->setReset(reset);
                err->setRule(SpecificationRule::RESET_CHILD);
                mParser->addError(err);
            }
        } else if (childNode->isComment()) {
            // Do nothing.
        } else {
            ErrorPtr err = std::make_shared<Error>();
            err->setDescription("Reset in component '" + component->getName() + "' referencing variable '" + variableName + "' has an invalid child element '" + childNode->getName() + "'.");
            err->setReset(reset);
            err->setRule(SpecificationRule::RESET_CHILD);
            mParser->addError(err);
        }
        childNode = childNode->getNext();
    }
}

void Parser::ParserImpl::loadWhen(const WhenPtr &when, const ResetPtr &reset, const XmlNodePtr &node)
{
    std::string referencedVariableName = "";
    VariablePtr referencedVariable = reset->getVariable();
    if (referencedVariable != nullptr) {
        referencedVariableName = referencedVariable->getName();
    }
    std::string resetOrder = "";
    if (reset->isOrderSet()) {
        resetOrder = convertIntToString(reset->getOrder());
    }
    int order = 0;
    bool orderDefined = false;
    bool orderValid = false;
    XmlAttributePtr attribute = node->getFirstAttribute();
    while (attribute) {
        if (attribute->isType("order")) {
            orderValid = isCellMLInteger(attribute->getValue());
            if (orderValid) {
                order = convertToInt(attribute->getValue());
            }
        } else if (attribute->isType("id")) {
            when->setId(attribute->getValue());
        } else {
            ErrorPtr err = std::make_shared<Error>();
            err->setDescription("When in reset referencing variable '" + referencedVariableName + "' with order '" + resetOrder + "' has an invalid attribute '" + attribute->getName() + "'.");
            err->setWhen(when);
            mParser->addError(err);
        }
        attribute = attribute->getNext();
    }

    if (orderValid) {
        when->setOrder(order);
    } else if (!orderDefined) {
        ErrorPtr err = std::make_shared<Error>();
        err->setDescription("When in reset referencing variable '" + referencedVariableName + "' with order '" + resetOrder + "' does not have an order defined.");
        err->setWhen(when);
        err->setRule(SpecificationRule::WHEN_ORDER);
        mParser->addError(err);
    }

    size_t mathNodeCount = 0;
    XmlNodePtr childNode = node->getFirstChild();
    while (childNode) {
        if (childNode->isElement("math", MATHML_NS)) {
            // TODO: copy any namespaces declared in parents into the math element
            //       so math is a valid subdocument.
            std::string math = childNode->convertToString(1)+"\n";
            ++mathNodeCount;
            if (mathNodeCount == 1) {
                when->setCondition(math);
            } else if (mathNodeCount == 2) {
                when->setValue(math);
            } else {
                ErrorPtr err = std::make_shared<Error>();
                err->setDescription("When in reset referencing variable '" + referencedVariableName + "' with order '" + resetOrder + "' contains more than two MathML child elements.");
                err->setWhen(when);
                err->setRule(SpecificationRule::WHEN_CHILD);
                mParser->addError(err);
            }
        } else if (childNode->isText()) {
            const std::string textNode = childNode->convertToString();
<<<<<<< HEAD
            // Ignore whitespace when parsing.
            if (hasNonWhitespaceCharacters(textNode)) {
                ErrorPtr err = std::make_shared<Error>();
                err->setDescription("When in reset referencing variable '" + referencedVariableName +
                                    "' with order '" + resetOrder +
                                    "' has an invalid non-whitespace child text element '" + textNode + "'.");
                err->setWhen(when);
                err->setRule(SpecificationRule::WHEN_CHILD);
                mParser->addError(err);
            }
=======
            ErrorPtr err = std::make_shared<Error>();
            err->setDescription("When in reset referencing variable '" + referencedVariableName + "' with order '" + resetOrder + "' has an invalid non-whitespace child text element '" + textNode + "'.");
            err->setWhen(when);
            err->setRule(SpecificationRule::WHEN_CHILD);
            mParser->addError(err);
>>>>>>> 16136e22
        } else if (childNode->isComment()) {
            // Do nothing.
        } else {
            ErrorPtr err = std::make_shared<Error>();
            err->setDescription("When in reset referencing variable '" + referencedVariableName + "' with order '" + resetOrder + "' has an invalid child element '" + childNode->getName() + "'.");
            err->setWhen(when);
            err->setRule(SpecificationRule::WHEN_CHILD);
            mParser->addError(err);
        }
        childNode = childNode->getNext();
    }

    if (mathNodeCount == 0 || mathNodeCount == 1) {
        std::string mathNodeCountString = "zero";
        std::string plural = "s";
        if (mathNodeCount == 1) {
            mathNodeCountString = "only one";
            plural = "";
        }
        ErrorPtr err = std::make_shared<Error>();
        err->setDescription("When in reset referencing variable '" + referencedVariableName + "' with order '" + resetOrder + "' contains " + mathNodeCountString + " MathML child element" + plural + ".");
        err->setWhen(when);
        mParser->addError(err);
    }
}

} // namespace libcellml<|MERGE_RESOLUTION|>--- conflicted
+++ resolved
@@ -396,7 +396,7 @@
         } else if (childNode->isElement("math", MATHML_NS)) {
             // TODO: copy any namespaces declared in parents into the math element
             //       so math is a valid subdocument.
-            std::string math = childNode->convertToString(1)+"\n";
+            std::string math = childNode->convertToString(1) + "\n";
             component->appendMath(math);
         } else if (childNode->isText()) {
             std::string textNode = childNode->convertToString();
@@ -1287,7 +1287,7 @@
         if (childNode->isElement("math", MATHML_NS)) {
             // TODO: copy any namespaces declared in parents into the math element
             //       so math is a valid subdocument.
-            std::string math = childNode->convertToString(1)+"\n";
+            std::string math = childNode->convertToString(1) + "\n";
             ++mathNodeCount;
             if (mathNodeCount == 1) {
                 when->setCondition(math);
@@ -1302,24 +1302,14 @@
             }
         } else if (childNode->isText()) {
             const std::string textNode = childNode->convertToString();
-<<<<<<< HEAD
             // Ignore whitespace when parsing.
             if (hasNonWhitespaceCharacters(textNode)) {
                 ErrorPtr err = std::make_shared<Error>();
-                err->setDescription("When in reset referencing variable '" + referencedVariableName +
-                                    "' with order '" + resetOrder +
-                                    "' has an invalid non-whitespace child text element '" + textNode + "'.");
+                err->setDescription("When in reset referencing variable '" + referencedVariableName + "' with order '" + resetOrder + "' has an invalid non-whitespace child text element '" + textNode + "'.");
                 err->setWhen(when);
                 err->setRule(SpecificationRule::WHEN_CHILD);
                 mParser->addError(err);
             }
-=======
-            ErrorPtr err = std::make_shared<Error>();
-            err->setDescription("When in reset referencing variable '" + referencedVariableName + "' with order '" + resetOrder + "' has an invalid non-whitespace child text element '" + textNode + "'.");
-            err->setWhen(when);
-            err->setRule(SpecificationRule::WHEN_CHILD);
-            mParser->addError(err);
->>>>>>> 16136e22
         } else if (childNode->isComment()) {
             // Do nothing.
         } else {
