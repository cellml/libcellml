--- conflicted
+++ resolved
@@ -361,20 +361,11 @@
                     // Set parent/child relationship.
                     parentComponent->addComponent(childComponent);
                     // Load any further encapsulated children.
-<<<<<<< HEAD
-                    if (childComponentNode->getChild()) {
-                        loadEncapsulation(model, childComponentNode);
-                    }
-                    if (childComponentNode) {
-                        childComponentNode = childComponentNode->getNext();
-                    }
-=======
                     if (childComponentNode->getChild()) loadEncapsulation(model, childComponentNode);
                     // Load an encapsulated component only once through its parent.
                     model->removeComponent(childComponent);
                     model->addComponent(parentComponent);
                     if (childComponentNode) childComponentNode = childComponentNode->getNext();
->>>>>>> a3613ed5
                 }
             } else {
                 throw std::invalid_argument("Encapsulation component_ref does not contain a component.");
