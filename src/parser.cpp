/*
Copyright libCellML Contributors

Licensed under the Apache License, Version 2.0 (the "License");
you may not use this file except in compliance with the License.
You may obtain a copy of the License at

    http://www.apache.org/licenses/LICENSE-2.0

Unless required by applicable law or agreed to in writing, software
distributed under the License is distributed on an "AS IS" BASIS,
WITHOUT WARRANTIES OR CONDITIONS OF ANY KIND, either express or implied.
See the License for the specific language governing permissions and
limitations under the License.
*/

#include "namespaces.h"
#include "utilities.h"
#include "xmldoc.h"

#include "libcellml/component.h"
#include "libcellml/error.h"
#include "libcellml/importsource.h"
#include "libcellml/model.h"
#include "libcellml/parser.h"
#include "libcellml/reset.h"
#include "libcellml/variable.h"
#include "libcellml/when.h"

#include <string>
#include <vector>

namespace libcellml {

/**
 * @brief The Parser::ParserImpl struct.
 *
 * The private implementation for the Parser class.
 */
struct Parser::ParserImpl
{
    Parser *mParser;

    /**
     * @brief Update the @p model with attributes parsed from a @c std::string.
     *
     * Update the @p model with attributes and entities parsed from
     * the @c std::string @p input. Any entities or attributes in @p model with names
     * matching those in @p input will be overwritten.
     *
     * @param model The @c ModelPtr to update.
     * @param input The string to parse and update the @p model with.
     */
    void loadModel(const ModelPtr &model, const std::string &input);

    /**
     * @brief Update a @p model with the attributes from a @c std::string.
     *
     * Update the @p model with entities and attributes
     * from the @c std::string @p input. Any entities or attributes
     * in the @p model with names matching those in @p input
     * will be overwritten.
     *
     * @param model The @c ModelPtr to update.
     * @param input The string to parse and update the @p model with.
     */
    void updateModel(const ModelPtr &model, const std::string &input);

    /**
     * @brief Update the @p component with attributes parsed from @p node.
     *
     * Update the @p component with attributes and entities parsed from
     * the XML @p node. Any entities or attributes in @p component with names
     * matching those in @p node will be overwritten.
     *
     * @param component The @c ComponentPtr to update.
     * @param node The @c XmlNodePtr to parse and update the @p component with.
     */
    void loadComponent(const ComponentPtr &component, const XmlNodePtr &node);

    /**
     * @brief Update the @p model with a connection parsed from @p node.
     *
     * Update the @p model with connection information parsed from
     * the XML @p node. Connection information from @p node will be added
     * to any variable equivalence relationships already existing in @p model.
     *
     * @param model The @c ModelPtr to update.
     * @param node The @c XmlNodePtr to parse and update the model with.
     */
    void loadConnection(const ModelPtr &model, const XmlNodePtr &node);

    /**
     * @brief Update the @p model with an encapsulation parsed from @p node.
     *
     * Update the @p model with encapsulation information parsed from
     * the XML @p node. Encapsulation relationships from @p node will be added
     * to any encapsulations relationships already in @p model.
     *
     * @param model The @c ModelPtr to update.
     * @param node The @c XmlNodePtr to parse and update the model with.
     */
    void loadEncapsulation(const ModelPtr &model, const XmlNodePtr &node);

    /**
     * @brief Update the @p import source with attributes parsed from @p node and add any imported
     * components or units it to the @p model.
     *
     * Update the @p import source with attributes parsed from @p node and add any imported
     * components or units to the @p model. If any attributes exist in @p import source
     * with names matching those in @p node, they will be overwritten. Likewise,
     * any imported components or units of the same name already in @p model will
     * be overwritten by those parsed from @p node.
     *
     * @param importSource The @c ImportSourcePtr to update.
     * @param model The @c ModelPtr to add imported components/units to.
     * @param node The @c XmlNodePtr to parse and update the @p import source with.
     */
    void loadImport(const ImportSourcePtr &importSource, const ModelPtr &model, const XmlNodePtr &node);

    /**
     * @brief Update the @p units with attributes parsed from @p node.
     *
     * Update the @p units by parsing the XML @p node.
     * Existing attributes in @p units with names
     * matching those in @p node will be overwritten.
     *
     * @param units The @c UnitsPtr to update.
     * @param node The @c XmlNodePtr to parse and update the @p units with.
     */
    void loadUnits(const UnitsPtr &units, const XmlNodePtr &node);

    /**
     * @brief Update the @p units with a unit parsed from @p node.
     *
     * Update the @p units with a unit parsed from the XML @p node.
     * If a unit with the same name exists in @p units, it will be
     * overwritten by the unit from @p node.
     *
     * @param units The @c UnitsPtr to update.
     * @param node The unit @c XmlNodePtr to parse and update the @p units with.
     */
    void loadUnit(const UnitsPtr &units, const XmlNodePtr &node);

    /**
     * @brief Update the @p variable with attributes parsed from @p node.
     *
     * Update the @p variable with attributes parsed from
     * the XML @p node. Existing attributes in @p variable with names
     * matching those in @p node will be overwritten.
     *
     * @param variable The @c VariablePtr to update.
     * @param node The @c XmlNodePtr to parse and update the @p variable with.
     */
    void loadVariable(const VariablePtr &variable, const XmlNodePtr &node);

    /**
     * @brief Update the @p reset with attributes parsed from the @p node.
     *
     * Update the @p reset with attributes parsed from
     * the XML @p node. Existing attributes in @p reset with names
     * matching those in @p node will be overwritten.
     *
     * @param reset The @c ResetPtr to update.
     * @param component The @c ComponentPtr the reset belongs to.
     * @param node The @c XmlNodePtr to parse and update the @p variable with.
     */
    void loadReset(const ResetPtr &reset, const ComponentPtr &component, const XmlNodePtr &node);

    /**
     * @brief Update the @p when with attributes parsed from the @p node.
     *
     * Update the @p when with attributes parsed from
     * the XML @p node. Existing attributes in @p when with names
     * matching those in @p node will be overwritten.
     *
     * @param when The @c WhenPtr to update.
     * @param reset The @c ResetPtr the when belongs to.
     * @param node The @c XmlNodePtr to parse and update the @p variable with.
     */
    void loadWhen(const WhenPtr &when, const ResetPtr &reset, const XmlNodePtr &node);
};

Parser::Parser()
    : mPimpl(new ParserImpl())
{
    mPimpl->mParser = this;
}

Parser::~Parser()
{
    delete mPimpl;
}

Parser::Parser(const Parser &rhs)
    : Logger(rhs)
    , mPimpl(new ParserImpl())
{
    mPimpl->mParser = rhs.mPimpl->mParser;
}

Parser::Parser(Parser &&rhs) noexcept
    : Logger(std::move(rhs))
    , mPimpl(rhs.mPimpl)
{
    rhs.mPimpl = nullptr;
}

Parser &Parser::operator=(Parser rhs)
{
    Logger::operator=(rhs);
    rhs.swap(*this);
    return *this;
}

void Parser::swap(Parser &rhs)
{
    std::swap(this->mPimpl, rhs.mPimpl);
}

ModelPtr Parser::parseModel(const std::string &input)
{
    ModelPtr model = std::make_shared<Model>();
    mPimpl->updateModel(model, input);
    return model;
}

void Parser::ParserImpl::updateModel(const ModelPtr &model, const std::string &input)
{
    loadModel(model, input);
}

void Parser::ParserImpl::loadModel(const ModelPtr &model, const std::string &input)
{
    XmlDocPtr doc = std::make_shared<XmlDoc>();
    doc->parse(input);
    // Copy any XML parsing errors into the common parser error handler.
    if (doc->xmlErrorCount() > 0) {
        for (size_t i = 0; i < doc->xmlErrorCount(); ++i) {
            ErrorPtr err = std::make_shared<Error>();
            err->setDescription(doc->getXmlError(i));
            err->setKind(Error::Kind::XML);
            mParser->addError(err);
        }
    }
    const XmlNodePtr node = doc->getRootNode();
    if (!node) {
        ErrorPtr err = std::make_shared<Error>();
        err->setDescription("Could not get a valid XML root node from the provided input.");
        err->setKind(Error::Kind::XML);
        mParser->addError(err);
        return;
    }
    if (!node->isCellmlElement("model")) {
        ErrorPtr err = std::make_shared<Error>();
        if (node->getName() == "model") {
            std::string nodeNamespace = node->getNamespace();
            if (nodeNamespace.empty()) {
                nodeNamespace = "null";
            }
            err->setDescription("Model element is in invalid namespace '" + nodeNamespace + "'. A valid CellML root node should be in namespace '" + CELLML_2_0_NS + "'.");
        } else {
            err->setDescription("Model element is of invalid type '" + node->getName() + "'. A valid CellML root node should be of type 'model'.");
        }
        err->setModel(model);
        err->setRule(SpecificationRule::MODEL_ELEMENT);
        mParser->addError(err);
        return;
    }
    // Get model attributes.
    XmlAttributePtr attribute = node->getFirstAttribute();
    while (attribute) {
        /// @cellml2_4 4.2.1 Checks for presence of name attribute of model at load time
        if (attribute->isType("name")) {
            model->setName(attribute->getValue());		
        } else if (attribute->isType("id")) {
            model->setId(attribute->getValue());
        } else {
            ErrorPtr err = std::make_shared<Error>();
            err->setDescription("Model '" + node->getAttribute("name") + "' has an invalid attribute '" + attribute->getName() + "'.");
            err->setModel(model);
            mParser->addError(err);
        }
        attribute = attribute->getNext();
    }
    // Get model children (CellML entities).
    XmlNodePtr childNode = node->getFirstChild();
    std::vector<XmlNodePtr> connectionNodes;
    std::vector<XmlNodePtr> encapsulationNodes;
    while (childNode) {
        if (childNode->isCellmlElement("component")) {
            ComponentPtr component = std::make_shared<Component>();
            loadComponent(component, childNode);
            model->addComponent(component);
        } else if (childNode->isCellmlElement("units")) {
            UnitsPtr units = std::make_shared<Units>();
            loadUnits(units, childNode);
            model->addUnits(units);
        } else if (childNode->isCellmlElement("import")) {
            ImportSourcePtr importSource = std::make_shared<ImportSource>();
            loadImport(importSource, model, childNode);
        } else if (childNode->isCellmlElement("encapsulation")) {
            // An encapsulation should not have attributes other than an 'id' attribute.
            if (childNode->getFirstAttribute()) {
                XmlAttributePtr childAttribute = childNode->getFirstAttribute();
                while (childAttribute) {
                    if (childAttribute->isType("id")) {
                        model->setEncapsulationId(childAttribute->getValue());
                    } else {
                        ErrorPtr err = std::make_shared<Error>();
                        err->setDescription("Encapsulation in model '" + model->getName() + "' has an invalid attribute '" + childAttribute->getName() + "'.");
                        err->setModel(model);
                        err->setKind(Error::Kind::ENCAPSULATION);
                        mParser->addError(err);
                    }
                    childAttribute = childAttribute->getNext();
                }
            }
            // Load encapsulated component_refs.
            XmlNodePtr componentRefNode = childNode->getFirstChild();
            if (componentRefNode) {
                // This component_ref and its child and sibling elements will be loaded
                // and error-checked in loadEncapsulation().
                encapsulationNodes.push_back(componentRefNode);
            } else {
                ErrorPtr err = std::make_shared<Error>();
                err->setDescription("Encapsulation in model '" + model->getName() + "' does not contain any child elements.");
                err->setModel(model);
                err->setKind(Error::Kind::ENCAPSULATION);
                err->setRule(SpecificationRule::ENCAPSULATION_COMPONENT_REF);
                mParser->addError(err);
            }
        } else if (childNode->isCellmlElement("connection")) {
            connectionNodes.push_back(childNode);
        } else if (childNode->isText()) {
            std::string textNode = childNode->convertToString();
            // Ignore whitespace when parsing.
            if (hasNonWhitespaceCharacters(textNode)) {
                ErrorPtr err = std::make_shared<Error>();
                err->setDescription("Model '" + model->getName() + "' has an invalid non-whitespace child text element '" + textNode + "'.");
                err->setModel(model);
                err->setRule(SpecificationRule::MODEL_CHILD);
                mParser->addError(err);
            }
        } else if (childNode->isComment()) {
            // Do nothing.
        } else {
            ErrorPtr err = std::make_shared<Error>();
            err->setDescription("Model '" + model->getName() + "' has an invalid child element '" + childNode->getName() + "'.");
            err->setModel(model);
            err->setRule(SpecificationRule::MODEL_CHILD);
            mParser->addError(err);
        }
        childNode = childNode->getNext();
    }
<<<<<<< HEAD

    if (!encapsulationNodes.empty()) {
=======
    
    if (encapsulationNodes.size() > 0) {
>>>>>>> 299c4fb2
        loadEncapsulation(model, encapsulationNodes.at(0));
        if (encapsulationNodes.size() > 1) {
            /// @cellml2_4 4.2.3 Check for maximum of one encapsulation item per model at load time
            ErrorPtr err = std::make_shared<Error>();
            err->setDescription("Model '" + model->getName() + "' has more than one encapsulation element.");
            err->setModel(model);
            err->setKind(Error::Kind::ENCAPSULATION);
            err->setRule(SpecificationRule::MODEL_MORE_THAN_ONE_ENCAPSULATION);
            mParser->addError(err);
        }
    }
    for (const auto &connectionNode : connectionNodes) {
        loadConnection(model, connectionNode);
    }
}

void Parser::ParserImpl::loadComponent(const ComponentPtr &component, const XmlNodePtr &node)
{
    XmlAttributePtr attribute = node->getFirstAttribute();
    while (attribute) {
        /// @cellml2_10 10.1.1 Loads a component name
        if (attribute->isType("name")) {
            component->setName(attribute->getValue());
        } else if (attribute->isType("id")) {
        /// @cellml2_10 Loads a component id
            component->setId(attribute->getValue());
        } else {
            ErrorPtr err = std::make_shared<Error>();
            err->setDescription("Component '" + node->getAttribute("name") + "' has an invalid attribute '" + attribute->getName() + "'.");
            err->setComponent(component);
            mParser->addError(err);
        }
        attribute = attribute->getNext();
    }
    XmlNodePtr childNode = node->getFirstChild();
    while (childNode) {
        if (childNode->isCellmlElement("variable")) {
            VariablePtr variable = std::make_shared<Variable>();
            loadVariable(variable, childNode);
            component->addVariable(variable);
        } else if (childNode->isCellmlElement("reset")) {
            ResetPtr reset = std::make_shared<Reset>();
            loadReset(reset, component, childNode);
            component->addReset(reset);
<<<<<<< HEAD
        } else if (childNode->isMathmlElement("math")) {
            // TODO: copy any namespaces declared in parents into the math element
            //       so math is a valid subdocument.
            std::string math = childNode->convertToString(true) + "\n";
=======
        } else if (childNode->isElement("math", MATHML_NS)) {
            /// @cellml2_14 14.1 TODO Copy any namespaces declared in parents into the math element
            /// so math is a valid subdocument. 
            std::string math = childNode->convertToString();
>>>>>>> 299c4fb2
            component->appendMath(math);
        } else if (childNode->isText()) {
            std::string textNode = childNode->convertToString();
            // Ignore whitespace when parsing.
            if (hasNonWhitespaceCharacters(textNode)) {
                ErrorPtr err = std::make_shared<Error>();
                err->setDescription("Component '" + component->getName() + "' has an invalid non-whitespace child text element '" + textNode + "'.");
                err->setComponent(component);
                err->setRule(SpecificationRule::COMPONENT_CHILD);
                mParser->addError(err);
            }
        } else if (childNode->isComment()) {
            // Do nothing.
        } else {
            ErrorPtr err = std::make_shared<Error>();
            err->setDescription("Component '" + component->getName() + "' has an invalid child element '" + childNode->getName() + "'.");
            err->setComponent(component);
            err->setRule(SpecificationRule::COMPONENT_CHILD);
            mParser->addError(err);
        }
        childNode = childNode->getNext();
    }
}

void Parser::ParserImpl::loadUnits(const UnitsPtr &units, const XmlNodePtr &node)
{
    XmlAttributePtr attribute = node->getFirstAttribute();
    while (attribute) {
        if (attribute->isType("name")) {
            units->setName(attribute->getValue());
        } else if (attribute->isType("id")) {
            units->setId(attribute->getValue());
        } else {
            ErrorPtr err = std::make_shared<Error>();
            err->setDescription("Units '" + units->getName() + "' has an invalid attribute '" + attribute->getName() + "'.");
            err->setUnits(units);
            mParser->addError(err);
        }
        attribute = attribute->getNext();
    }
    XmlNodePtr childNode = node->getFirstChild();
    while (childNode) {
        if (childNode->isCellmlElement("unit")) {
            loadUnit(units, childNode);
        } else if (childNode->isText()) {
            std::string textNode = childNode->convertToString();
            // Ignore whitespace when parsing.
            if (hasNonWhitespaceCharacters(textNode)) {
                ErrorPtr err = std::make_shared<Error>();
                err->setDescription("Units '" + units->getName() + "' has an invalid non-whitespace child text element '" + textNode + "'.");
                err->setUnits(units);
                err->setRule(SpecificationRule::UNITS_CHILD);
                mParser->addError(err);
            }
        } else if (childNode->isComment()) {
            // Do nothing.
        } else {
            ErrorPtr err = std::make_shared<Error>();
            err->setDescription("Units '" + units->getName() + "' has an invalid child element '" + childNode->getName() + "'.");
            err->setUnits(units);
            err->setRule(SpecificationRule::UNITS_CHILD);
            mParser->addError(err);
        }
        childNode = childNode->getNext();
    }
}

void Parser::ParserImpl::loadUnit(const UnitsPtr &units, const XmlNodePtr &node)
{
    std::string reference;
    std::string prefix;
    double exponent = 1.0;
    double multiplier = 1.0;
    std::string id;
    // A unit should not have any children.
    XmlNodePtr childNode = node->getFirstChild();
    while (childNode) {
        if (childNode->isText()) {
            std::string textNode = childNode->convertToString();
            // Ignore whitespace when parsing.
            if (hasNonWhitespaceCharacters(textNode)) {
                ErrorPtr err = std::make_shared<Error>();
                err->setDescription("Unit referencing '" + node->getAttribute("units") + "' in units '" + units->getName() + "' has an invalid non-whitespace child text element '" + textNode + "'.");
                err->setUnits(units);
                mParser->addError(err);
            }
        } else if (childNode->isComment()) {
            // Do nothing.
        } else {
            ErrorPtr err = std::make_shared<Error>();
            err->setDescription("Unit referencing '" + node->getAttribute("units") + "' in units '" + units->getName() + "' has an invalid child element '" + childNode->getName() + "'.");
            err->setUnits(units);
            mParser->addError(err);
        }
        childNode = childNode->getNext();
    }
    // Parse the unit attributes.
    XmlAttributePtr attribute = node->getFirstAttribute();
    while (attribute) {
        if (attribute->isType("units")) {
            reference = attribute->getValue();
        } else if (attribute->isType("prefix")) {
            prefix = attribute->getValue();
        } else if (attribute->isType("exponent")) {
            /// @cellml2_9 9.1.2.3 Check the exponent is a real number string on load
            if (isCellMLReal(attribute->getValue())) {
                exponent = convertToDouble(attribute->getValue());
            } else {
                ErrorPtr err = std::make_shared<Error>();
                err->setDescription("Unit referencing '" + node->getAttribute("units") + "' in units '" + units->getName() + "' has an exponent with the value '" + attribute->getValue() + "' that is not a representation of a CellML real valued number.");
                err->setUnits(units);
                err->setRule(SpecificationRule::UNIT_EXPONENT);
                mParser->addError(err);
            }
        } else if (attribute->isType("multiplier")) {
            /// @cellml2_9 9.1.2.2 Check the multiplier is a real number string on load
            if (isCellMLReal(attribute->getValue())) {
                multiplier = convertToDouble(attribute->getValue());
            } else {
                ErrorPtr err = std::make_shared<Error>();
                err->setDescription("Unit referencing '" + node->getAttribute("units") + "' in units '" + units->getName() + "' has a multiplier with the value '" + attribute->getValue() + "' that is not a representation of a CellML real valued number.");
                err->setUnits(units);
                err->setRule(SpecificationRule::UNIT_MULTIPLIER);
                mParser->addError(err);
            }
        } else if (attribute->isType("id")) {
            id = attribute->getValue();
        } else {
            ErrorPtr err = std::make_shared<Error>();
            err->setDescription("Unit referencing '" + node->getAttribute("units") + "' in units '" + units->getName() + "' has an invalid attribute '" + attribute->getName() + "'.");
            err->setUnits(units);
            err->setRule(SpecificationRule::UNIT_OPTIONAL_ATTRIBUTE);
            mParser->addError(err);
        }
        attribute = attribute->getNext();
    }
    // Add this unit to the parent units.
    units->addUnit(reference, prefix, exponent, multiplier, id);
}

void Parser::ParserImpl::loadVariable(const VariablePtr &variable, const XmlNodePtr &node)
{
    // A variable should not have any children.
    XmlNodePtr childNode = node->getFirstChild();
    while (childNode) {
        if (childNode->isText()) {
            std::string textNode = childNode->convertToString();
            // Ignore whitespace when parsing.
            if (hasNonWhitespaceCharacters(textNode)) {
                ErrorPtr err = std::make_shared<Error>();
                err->setDescription("Variable '" + node->getAttribute("name") + "' has an invalid non-whitespace child text element '" + textNode + "'.");
                err->setVariable(variable);
                mParser->addError(err);
            }
        } else if (childNode->isComment()) {
            // Do nothing.
        } else {
            ErrorPtr err = std::make_shared<Error>();
            err->setDescription("Variable '" + node->getAttribute("name") + "' has an invalid child element '" + childNode->getName() + "'.");
            err->setVariable(variable);
            mParser->addError(err);
        }
        childNode = childNode->getNext();
    }
    XmlAttributePtr attribute = node->getFirstAttribute();
    bool unitsAttributePresent = false;
    bool nameAttributePresent = false;
    while (attribute) {
        if (attribute->isType("name")) {
            nameAttributePresent = true;
            variable->setName(attribute->getValue());
        } else if (attribute->isType("id")) {
            variable->setId(attribute->getValue());
        } else if (attribute->isType("units")) {
            unitsAttributePresent = true;
            variable->setUnits(attribute->getValue());
        } else if (attribute->isType("interface")) {
            variable->setInterfaceType(attribute->getValue());
        } else if (attribute->isType("initial_value")) {
            variable->setInitialValue(attribute->getValue());
        } else {
            ErrorPtr err = std::make_shared<Error>();
            err->setDescription("Variable '" + node->getAttribute("name") + "' has an invalid attribute '" + attribute->getName() + "'.");
            err->setVariable(variable);
            mParser->addError(err);
        }
        attribute = attribute->getNext();
    }
    if (!nameAttributePresent) {
        /// @cellml2_11 11.1.1.1 Checks for presence of variable name attribute at load time
        ErrorPtr err = std::make_shared<Error>(variable);
        err->setDescription("Variable '" + node->getAttribute("name") + "' is missing a required 'name' attribute.");
        err->setRule(SpecificationRule::VARIABLE_NAME);
        mParser->addError(err);
    }
    if (!unitsAttributePresent) {
        /// @cellml2_11 11.1.1.1 Checks for presence of variable units attribute at load time
        ErrorPtr err = std::make_shared<Error>(variable);
        err->setDescription("Variable '" + node->getAttribute("name") + "' is missing a required 'units' attribute.");
        err->setRule(SpecificationRule::VARIABLE_UNITS);
        mParser->addError(err);
    }
}

void Parser::ParserImpl::loadConnection(const ModelPtr &model, const XmlNodePtr &node)
{
    // Define types for variable and component pairs.
    using NamePair = std::pair<std::string, std::string>;
    using NamePairMap = std::vector<NamePair>;

    // Initialise name pairs and flags.
    NamePair componentNamePair;
    NamePair variableNamePair;
    NamePairMap variableNameMap;
    bool mapVariablesFound = false;
    bool component1Missing = false;
    bool component2Missing = false;
    bool variable1Missing = false;
    bool variable2Missing = false;

    // Check connection for component_{1, 2} attributes and get the name pair.
    std::string component1Name;
    std::string component2Name;
    std::string mappingId;
    std::string connectionId;
    XmlAttributePtr attribute = node->getFirstAttribute();
    while (attribute) {
        if (attribute->isType("component_1")) {
            component1Name = attribute->getValue();
        } else if (attribute->isType("component_2")) {
            component2Name = attribute->getValue();
        } else if (attribute->isType("id")) {
            connectionId = attribute->getValue();
        } else {
            ErrorPtr err = std::make_shared<Error>();
            err->setDescription("Connection in model '" + model->getName() + "' has an invalid connection attribute '" + attribute->getName() + "'.");
            err->setModel(model);
            err->setKind(Error::Kind::CONNECTION);
            mParser->addError(err);
        }
        attribute = attribute->getNext();
    }
    // Check that we found both components.
<<<<<<< HEAD
    if (component1Name.empty()) {
=======
    /// @cellml2_17 17.1.1 Checks that component_1 attribute is found at load time
    if (!component1Name.length()) {
>>>>>>> 299c4fb2
        ErrorPtr err = std::make_shared<Error>();
        err->setDescription("Connection in model '" + model->getName() + "' does not have a valid component_1 in a connection element.");
        err->setModel(model);
        err->setKind(Error::Kind::CONNECTION);
        err->setRule(SpecificationRule::CONNECTION_COMPONENT1);
        mParser->addError(err);
        component1Missing = true;
    }
<<<<<<< HEAD
    if (component2Name.empty()) {
=======
    /// @cellml2_17 17.1.2 Checks that component_2 attribute is found at load time
    if (!component2Name.length()) {
>>>>>>> 299c4fb2
        ErrorPtr err = std::make_shared<Error>();
        err->setDescription("Connection in model '" + model->getName() + "' does not have a valid component_2 in a connection element.");
        err->setModel(model);
        err->setKind(Error::Kind::CONNECTION);
        err->setRule(SpecificationRule::CONNECTION_COMPONENT2);
        mParser->addError(err);
        component2Missing = true;
    }
    componentNamePair = std::make_pair(component1Name, component2Name);

    /// @cellml2_17 17.1.2 Check that component1 != component2 (removed, should be allowed in parser)
    //if ((!component1Missing)&&(!component2Missing)&&(component1Name == component2Name)) {
    //    ErrorPtr err = std::make_shared<Error>();
    //    err->setDescription("Connection in model '" + model->getName() +
    //                        "' specifies component_1 attribute '" + component1Name +
    //                        "' the same as component_2 attribute '" + component2Name + "'. "); 
    //    err->setModel(model);
    //    err->setKind(Error::Kind::CONNECTION);
    //    mParser->addError(err);
    //}

    XmlNodePtr childNode = node->getFirstChild();
    if (!childNode) {
        ErrorPtr err = std::make_shared<Error>();
        err->setDescription("Connection in model '" + model->getName() + "' must contain one or more 'map_variables' elements.");
        err->setModel(model);
        err->setKind(Error::Kind::CONNECTION);
        err->setRule(SpecificationRule::CONNECTION_MAP_VARIABLES);
        mParser->addError(err);
        return;
    }

    // Iterate over connection child XML nodes.
    while (childNode) {
        // Connection map XML nodes should not have further children.
        if (childNode->getFirstChild()) {
            XmlNodePtr grandchildNode = childNode->getFirstChild();
            if (grandchildNode->isText()) {
                std::string textNode = grandchildNode->convertToString();
                // Ignore whitespace when parsing.
                if (hasNonWhitespaceCharacters(textNode)) {
                    ErrorPtr err = std::make_shared<Error>();
                    err->setDescription("Connection in model '" + model->getName() + "' has an invalid non-whitespace child text element '" + textNode + "'.");
                    err->setModel(model);
                    err->setKind(Error::Kind::CONNECTION);
                    mParser->addError(err);
                }
            } else if (childNode->isComment()) {
                // Do nothing.
            } else {
                ErrorPtr err = std::make_shared<Error>();
                err->setDescription("Connection in model '" + model->getName() + "' has an invalid child element '" + grandchildNode->getName() + "' of element '" + childNode->getName() + "'.");
                err->setModel(model);
                err->setKind(Error::Kind::CONNECTION);
                mParser->addError(err);
            }
        }

        if (childNode->isCellmlElement("map_variables")) {
<<<<<<< HEAD
            std::string variable1Name;
            std::string variable2Name;
            XmlAttributePtr childAttribute = childNode->getFirstAttribute();
            while (childAttribute) {
                if (childAttribute->isType("variable_1")) {
                    variable1Name = childAttribute->getValue();
                } else if (childAttribute->isType("variable_2")) {
                    variable2Name = childAttribute->getValue();
                } else if (childAttribute->isType("id")) {
                    mappingId = childAttribute->getValue();
=======
            /// @cellml2_17 17.1.4 map_variables type checked here before use
            std::string variable1Name = "";
            std::string variable2Name = "";
            XmlAttributePtr attribute = childNode->getFirstAttribute();
            while (attribute) {
                if (attribute->isType("variable_1")) {
                    variable1Name = attribute->getValue();
                } else if (attribute->isType("variable_2")) {
                    variable2Name = attribute->getValue();
                } else if (attribute->isType("id")) {
                    mappingId = attribute->getValue();
>>>>>>> 299c4fb2
                } else {
                    ErrorPtr err = std::make_shared<Error>();
                    err->setDescription("Connection in model '" + model->getName() + "' has an invalid map_variables attribute '" + childAttribute->getName() + "'.");
                    err->setModel(model);
                    err->setKind(Error::Kind::CONNECTION);
                    mParser->addError(err);
                }
                childAttribute = childAttribute->getNext();
            }
            // Check that we found both variables.
<<<<<<< HEAD
            if (variable1Name.empty()) {
=======
            /// @cellml2_18 18.1.1 Presence of variable_1 attribute checked, but value not validated here
            if (!variable1Name.length()) {
>>>>>>> 299c4fb2
                ErrorPtr err = std::make_shared<Error>();
                err->setDescription("Connection in model '" + model->getName() + "' does not have a valid variable_1 in a map_variables element.");
                err->setModel(model);
                err->setKind(Error::Kind::CONNECTION);
                err->setRule(SpecificationRule::MAP_VARIABLES_VARIABLE1);
                mParser->addError(err);
                variable1Missing = true;
            }
<<<<<<< HEAD
            if (variable2Name.empty()) {
=======
            /// @cellml2_18 18.1.2 Presence of variable_2 attribute checked, but value not validated here
            if (!variable2Name.length()) {
>>>>>>> 299c4fb2
                ErrorPtr err = std::make_shared<Error>();
                err->setDescription("Connection in model '" + model->getName() + "' does not have a valid variable_2 in a map_variables element.");
                err->setModel(model);
                err->setKind(Error::Kind::CONNECTION);
                err->setRule(SpecificationRule::MAP_VARIABLES_VARIABLE2);
                mParser->addError(err);
                variable2Missing = true;
            }
            // We can have multiple map_variables per connection.
            /// @cellml2_18 18.1.3 Pair of variable1 and variable2 added to connection but not checked for duplicates
            variableNamePair = std::make_pair(variable1Name, variable2Name);
            variableNameMap.push_back(variableNamePair);
            mapVariablesFound = true;

        } else if (childNode->isText()) {
            const std::string textNode = childNode->convertToString();
            // Ignore whitespace when parsing.
            if (hasNonWhitespaceCharacters(textNode)) {
                ErrorPtr err = std::make_shared<Error>();
                err->setDescription("Connection in model '" + model->getName() + "' has an invalid non-whitespace child text element '" + textNode + "'.");
                err->setModel(model);
                err->setKind(Error::Kind::CONNECTION);
                mParser->addError(err);
            }
        } else if (childNode->isComment()) {
            // Do nothing.
        } else {
            ErrorPtr err = std::make_shared<Error>();
            err->setDescription("Connection in model '" + model->getName() + "' has an invalid child element '" + childNode->getName() + "'.");
            err->setModel(model);
            err->setKind(Error::Kind::CONNECTION);
            mParser->addError(err);
        }
        childNode = childNode->getNext();
    }

    // If we have a component name pair, check that the components exist in the model.
    ComponentPtr component1 = nullptr;
    ComponentPtr component2 = nullptr;
    // Now check the objects exist in the model.
    if (model->containsComponent(componentNamePair.first)) {
        component1 = model->getComponent(componentNamePair.first);
    } else {
        if (!component1Missing) {
            /// @cellml2_17 17.1.1 Checks that component_1 specification points to a valid component
            ErrorPtr err = std::make_shared<Error>();
            err->setDescription("Connection in model '" + model->getName() + "' specifies '" + componentNamePair.first + "' as component_1 but it does not exist in the model.");
            err->setModel(model);
            err->setKind(Error::Kind::CONNECTION);
            err->setRule(SpecificationRule::CONNECTION_COMPONENT1);
            mParser->addError(err);
        }
    }
    if (model->containsComponent(componentNamePair.second)) {
        component2 = model->getComponent(componentNamePair.second);
    } else {
        if (!component2Missing) {
            /// @cellml2_17 17.1.2 Checks that component_2 specification points to a valid component
            ErrorPtr err = std::make_shared<Error>();
            err->setDescription("Connection in model '" + model->getName() + "' specifies '" + componentNamePair.second + "' as component_2 but it does not exist in the model.");
            err->setModel(model);
            err->setKind(Error::Kind::CONNECTION);
            err->setRule(SpecificationRule::CONNECTION_COMPONENT2);
            mParser->addError(err);
        }
    }

    // If we have a map_variables, check that the variables exist in the named components.
    if (mapVariablesFound) {
        for (const auto &iterPair : variableNameMap) {
            VariablePtr variable1 = nullptr;
            VariablePtr variable2 = nullptr;
            if (component1) {
                if (component1->hasVariable(iterPair.first)) {
                    variable1 = component1->getVariable(iterPair.first);
                } else if (component1->isImport()) {
                    // With an imported component we assume this variable exists in the imported component.
                    variable1 = std::make_shared<Variable>();
                    variable1->setName(iterPair.first);
                    component1->addVariable(variable1);
                } else {
                    if (!variable1Missing) {
                        /// @cellml2_18 18.1.1 Checks that the variable_1 attribute points to a valid variable within component_1
                        ErrorPtr err = std::make_shared<Error>();
                        err->setDescription("Variable '" + iterPair.first + "' is specified as variable_1 in a connection but it does not exist in component_1 component '" + component1->getName() + "' of model '" + model->getName() + "'.");
                        err->setComponent(component1);
                        err->setKind(Error::Kind::CONNECTION);
                        err->setRule(SpecificationRule::MAP_VARIABLES_VARIABLE1);
                        mParser->addError(err);
                    }
                }
            } else {
                ErrorPtr err = std::make_shared<Error>();
                err->setDescription("Connection in model '" + model->getName() + "' specifies '" + iterPair.first + "' as variable_1 but the corresponding component_1 is invalid.");
                err->setModel(model);
                err->setKind(Error::Kind::CONNECTION);
                err->setRule(SpecificationRule::MAP_VARIABLES_VARIABLE1);
                mParser->addError(err);
            }
            if (component2) {
                if (component2->hasVariable(iterPair.second)) {
                    variable2 = component2->getVariable(iterPair.second);
                } else if (component2->isImport()) {
                    // With an imported component we assume this variable exists in the imported component.
                    variable2 = std::make_shared<Variable>();
                    variable2->setName(iterPair.second);
                    component2->addVariable(variable2);
                } else {
                    if (!variable2Missing) {
                        /// @cellml2_18 18.1.2 Checks that the variable_2 attribute points to a valid variable within component_2
                        ErrorPtr err = std::make_shared<Error>();
                        err->setDescription("Variable '" + iterPair.second + "' is specified as variable_2 in a connection but it does not exist in component_2 component '" + component2->getName() + "' of model '" + model->getName() + "'.");
                        err->setComponent(component1);
                        err->setKind(Error::Kind::CONNECTION);
                        err->setRule(SpecificationRule::MAP_VARIABLES_VARIABLE2);
                        mParser->addError(err);
                    }
                }
            } else {
                ErrorPtr err = std::make_shared<Error>();
                err->setDescription("Connection in model '" + model->getName() + "' specifies '" + iterPair.second + "' as variable_2 but the corresponding component_2 is invalid.");
                err->setModel(model);
                err->setKind(Error::Kind::CONNECTION);
                err->setRule(SpecificationRule::MAP_VARIABLES_VARIABLE2);
                mParser->addError(err);
            }
            // Set the variable equivalence relationship for this variable pair.
            /// @cellml2_18 18.1.3 Other than overwriting in the map (see void Variable::VariableImpl::setEquivalentMappingId(const VariablePtr &equivalentVariable, const std::string &id) 
            /// the condition for no duplicated mappings is not tested anywhere
            if ((variable1) && (variable2)) {
                Variable::addEquivalence(variable1, variable2, mappingId, connectionId);
            }
        }
    } else {
        /// @celllml2_17 17.1.4 Presence of at least one map_variables element within connection checked
        ErrorPtr err = std::make_shared<Error>();
        err->setDescription("Connection in model '" + model->getName() + "' does not have a map_variables element.");
        err->setModel(model);
        err->setKind(Error::Kind::CONNECTION);
        err->setRule(SpecificationRule::CONNECTION_MAP_VARIABLES);
        mParser->addError(err);
    }
    /// @cellml2_17 17.1.3 Need to check that this infoset does not contain this connection element (component_1 --- component_2) already
}

void Parser::ParserImpl::loadEncapsulation(const ModelPtr &model, const XmlNodePtr &node)
{
    XmlNodePtr parentComponentNode = node;
    while (parentComponentNode) {
        ComponentPtr parentComponent = nullptr;
        std::string parentComponentName;
        std::string encapsulationId;
        if (parentComponentNode->isCellmlElement("component_ref")) {
            // Check for a component in the parent component_ref.
            XmlAttributePtr attribute = parentComponentNode->getFirstAttribute();
            while (attribute) {
                if (attribute->isType("component")) {
                    parentComponentName = attribute->getValue();
                    if (model->containsComponent(parentComponentName)) {
                        // Will re-add this to the model once we encapsulate the child(ren).
                        parentComponent = model->takeComponent(parentComponentName);
                    } else {
                        ///@cellml2_16 16.1.1 Checks that the component attribute of a component_ref matches a name in the model at load time
                        ErrorPtr err = std::make_shared<Error>();
                        err->setDescription("Encapsulation in model '" + model->getName() + "' specifies '" + parentComponentName + "' as a component in a component_ref but it does not exist in the model.");
                        err->setModel(model);
                        err->setKind(Error::Kind::ENCAPSULATION);
                        err->setRule(SpecificationRule::COMPONENT_REF_COMPONENT_ATTRIBUTE);
                        mParser->addError(err);
                    }
                } else if (attribute->isType("id")) {
                    encapsulationId = attribute->getValue();
                } else {
                    ErrorPtr err = std::make_shared<Error>();
                    err->setDescription("Encapsulation in model '" + model->getName() + "' has an invalid component_ref attribute '" + attribute->getName() + "'.");
                    err->setModel(model);
                    err->setKind(Error::Kind::ENCAPSULATION);
                    err->setRule(SpecificationRule::COMPONENT_REF_COMPONENT_ATTRIBUTE);
                    mParser->addError(err);
                }
                attribute = attribute->getNext();
            }
<<<<<<< HEAD
            if ((!parentComponent) && (parentComponentName.empty())) {
=======
            if ((!parentComponent) && (!parentComponentName.length())) {
                /// @cellml2_15 15.1.1 Checks for non-empty encapsulation at load time
>>>>>>> 299c4fb2
                ErrorPtr err = std::make_shared<Error>();
                err->setDescription("Encapsulation in model '" + model->getName() + "' does not have a valid component attribute in a component_ref element.");
                err->setModel(model);
                err->setKind(Error::Kind::ENCAPSULATION);
                err->setRule(SpecificationRule::COMPONENT_REF_COMPONENT_ATTRIBUTE);
                mParser->addError(err);
            } else if (parentComponent) {
                parentComponent->setEncapsulationId(encapsulationId);
            }
        } else if (parentComponentNode->isText()) {
            const std::string textNode = parentComponentNode->convertToString();
            // Ignore whitespace when parsing.
            if (hasNonWhitespaceCharacters(textNode)) {
                ErrorPtr err = std::make_shared<Error>();
                err->setDescription("Encapsulation in model '" + model->getName() + "' has an invalid non-whitespace child text element '" + textNode + "'.");
                err->setModel(model);
                err->setKind(Error::Kind::ENCAPSULATION);
                err->setRule(SpecificationRule::COMPONENT_REF_CHILD);
                mParser->addError(err);
            } else {
                // Continue to next node if this is whitespace (don't try to parse children of whitespace).
                parentComponentNode = parentComponentNode->getNext();
                continue;
            }
        } else {
            ErrorPtr err = std::make_shared<Error>();
            err->setDescription("Encapsulation in model '" + model->getName() + "' has an invalid child element '" + parentComponentNode->getName() + "'.");
            err->setModel(model);
            err->setKind(Error::Kind::ENCAPSULATION);
            err->setRule(SpecificationRule::ENCAPSULATION_COMPONENT_REF);
            mParser->addError(err);
        }

        // Get first child of this parent component_ref.
        XmlNodePtr childComponentNode = parentComponentNode->getFirstChild();
        if (!childComponentNode) {
            XmlNodePtr grandParentComponentNode = parentComponentNode->getParent();
            if (grandParentComponentNode->isCellmlElement("encapsulation")) {
                ErrorPtr err = std::make_shared<Error>();
                if (parentComponent) {
                    err->setDescription("Encapsulation in model '" + model->getName() + "' specifies '" + parentComponent->getName() + "' as a parent component_ref but it does not have any children.");
                } else {
                    err->setDescription("Encapsulation in model '" + model->getName() + "' specifies an invalid parent component_ref that also does not have any children.");
                }
                err->setModel(model);
                err->setKind(Error::Kind::ENCAPSULATION);
                mParser->addError(err);
            }
        }

        // Loop over encapsulated children.
        std::string childEncapsulationId;
        while (childComponentNode) {
            ComponentPtr childComponent = nullptr;
            if (childComponentNode->isCellmlElement("component_ref")) {
                bool childComponentMissing = false;
                bool foundChildComponent = false;
                XmlAttributePtr attribute = childComponentNode->getFirstAttribute();
                while (attribute) {
                    if (attribute->isType("component")) {
                        const std::string childComponentName = attribute->getValue();
                        if (model->containsComponent(childComponentName)) {
                            childComponent = model->getComponent(childComponentName);
                            foundChildComponent = true;
                        } else {
                            ErrorPtr err = std::make_shared<Error>();
                            err->setDescription("Encapsulation in model '" + model->getName() + "' specifies '" + childComponentName + "' as a component in a component_ref but it does not exist in the model.");
                            err->setModel(model);
                            err->setKind(Error::Kind::ENCAPSULATION);
                            err->setRule(SpecificationRule::COMPONENT_REF_COMPONENT_ATTRIBUTE);
                            mParser->addError(err);
                            childComponentMissing = true;
                        }
                    } else if (attribute->isType("id")) {
                        childEncapsulationId = attribute->getValue();
                    } else {
                        ErrorPtr err = std::make_shared<Error>();
                        err->setDescription("Encapsulation in model '" + model->getName() + "' has an invalid component_ref attribute '" + attribute->getName() + "'.");
                        err->setModel(model);
                        err->setKind(Error::Kind::ENCAPSULATION);
                        mParser->addError(err);
                    }
                    attribute = attribute->getNext();
                }
                if ((!foundChildComponent) && (!childComponentMissing)) {
                    ErrorPtr err = std::make_shared<Error>();
                    if (parentComponent) {
                        err->setDescription("Encapsulation in model '" + model->getName() + "' does not have a valid component attribute in a component_ref that is a child of '" + parentComponent->getName() + "'.");
                    } else if (!parentComponentName.empty()) {
                        err->setDescription("Encapsulation in model '" + model->getName() + "' does not have a valid component attribute in a component_ref that is a child of invalid parent component '" + parentComponentName + "'.");
                    } else {
                        err->setDescription("Encapsulation in model '" + model->getName() + "' does not have a valid component attribute in a component_ref that is a child of an invalid parent component.");
                    }
                    err->setModel(model);
                    err->setKind(Error::Kind::ENCAPSULATION);
                    err->setRule(SpecificationRule::COMPONENT_REF_COMPONENT_ATTRIBUTE);
                    mParser->addError(err);
                }
                if (childComponent) {
                    childComponent->setEncapsulationId(childEncapsulationId);
                }

            } else if (childComponentNode->isText()) {
                const std::string textNode = childComponentNode->convertToString();
                // Ignore whitespace when parsing.
                if (hasNonWhitespaceCharacters(textNode)) {
                    ErrorPtr err = std::make_shared<Error>();
                    err->setDescription("Encapsulation in model '" + model->getName() + "' has an invalid non-whitespace child text element '" + textNode + "'.");
                    err->setModel(model);
                    err->setKind(Error::Kind::ENCAPSULATION);
                    err->setRule(SpecificationRule::COMPONENT_REF_CHILD);
                    mParser->addError(err);
                }
            } else {
                ErrorPtr err = std::make_shared<Error>();
                err->setDescription("Encapsulation in model '" + model->getName() + "' has an invalid child element '" + childComponentNode->getName() + "'.");
                err->setModel(model);
                err->setKind(Error::Kind::ENCAPSULATION);
                err->setRule(SpecificationRule::COMPONENT_REF_CHILD);
                mParser->addError(err);
            }

            if ((parentComponent) && (childComponent)) {
                // Set parent/child encapsulation relationship.
                parentComponent->addComponent(childComponent);
            }
            // Load any further encapsulated children.
            if (childComponentNode->getFirstChild()) {
                loadEncapsulation(model, childComponentNode);
            }
            if ((parentComponent) && (childComponent)) {
                // A child component is added through its parent component rather than the model,
                // so remove it if it exists.
                model->removeComponent(childComponent);
            }
            childComponentNode = childComponentNode->getNext();
        }

        // Re-add the parentComponent to the model with its child(ren) encapsulated.
        if (parentComponent) {
            model->addComponent(parentComponent);
        }
        // Get the next parent component at this level
        parentComponentNode = parentComponentNode->getNext();
    }
}

void Parser::ParserImpl::loadImport(const ImportSourcePtr &importSource, const ModelPtr &model, const XmlNodePtr &node)
{
    XmlAttributePtr attribute = node->getFirstAttribute();
    while (attribute) {
        if (attribute->isType("href", XLINK_NS)) {
            importSource->setUrl(attribute->getValue());
        } else if (attribute->isType("id")) {
            importSource->setId(attribute->getValue());
        } else if (attribute->isType("xlink")) {
            /// @cellml2_5 NB Skips loading 'xlink' attributes, no warning raised
            // Allow xlink attributes but do nothing for them.
        } else {
            ErrorPtr err = std::make_shared<Error>();
            err->setDescription("Import from '" + node->getAttribute("href") + "' has an invalid attribute '" + attribute->getName() + "'.");
            err->setImportSource(importSource);
            mParser->addError(err);
        }
        attribute = attribute->getNext();
    }

    XmlNodePtr childNode = node->getFirstChild();
    /// @cellml2_5 5.2.1-2 PARSER Checks importchildren are "component" or "units" only
    while (childNode) {
        if (childNode->isCellmlElement("component")) {
            ComponentPtr importedComponent = std::make_shared<Component>();
            bool errorOccurred = false;
            XmlAttributePtr childAttribute = childNode->getFirstAttribute();
            while (childAttribute) {
                if (childAttribute->isType("name")) {
                    importedComponent->setName(childAttribute->getValue());
                } else if (childAttribute->isType("id")) {
                    importedComponent->setId(childAttribute->getValue());
                } else if (childAttribute->isType("component_ref")) {
                    importedComponent->setSourceComponent(importSource, childAttribute->getValue());
                } else {
                    ErrorPtr err = std::make_shared<Error>();
                    err->setDescription("Import of component '" + childNode->getAttribute("name") + "' from '" + node->getAttribute("href") + "' has an invalid attribute '" + childAttribute->getName() + "'.");
                    err->setImportSource(importSource);
                    mParser->addError(err);
                    errorOccurred = true;
                }
                childAttribute = childAttribute->getNext();
            }
            if (!errorOccurred) {
                model->addComponent(importedComponent);
            }
        } else if (childNode->isCellmlElement("units")) {
            UnitsPtr importedUnits = std::make_shared<Units>();
            bool errorOccurred = false;
            XmlAttributePtr childAttribute = childNode->getFirstAttribute();
            while (childAttribute) {
                if (childAttribute->isType("name")) {
                    importedUnits->setName(childAttribute->getValue());
                } else if (childAttribute->isType("id")) {
                    importedUnits->setId(childAttribute->getValue());
                } else if (childAttribute->isType("units_ref")) {
                    importedUnits->setSourceUnits(importSource, childAttribute->getValue());
                } else {
                    ErrorPtr err = std::make_shared<Error>();
                    err->setDescription("Import of units '" + childNode->getAttribute("name") + "' from '" + node->getAttribute("href") + "' has an invalid attribute '" + childAttribute->getName() + "'.");
                    err->setImportSource(importSource);
                    mParser->addError(err);
                    errorOccurred = true;
                }
                childAttribute = childAttribute->getNext();
            }
            if (!errorOccurred) {
                model->addUnits(importedUnits);
            }
        } else if (childNode->isText()) {
            const std::string textNode = childNode->convertToString();
            // Ignore whitespace when parsing.
            if (hasNonWhitespaceCharacters(textNode)) {
                ErrorPtr err = std::make_shared<Error>();
                err->setDescription("Import from '" + node->getAttribute("href") + "' has an invalid non-whitespace child text element '" + textNode + "'.");
                err->setImportSource(importSource);
                err->setRule(SpecificationRule::IMPORT_CHILD);
                mParser->addError(err);
            }
        } else if (childNode->isComment()) {
            // Do nothing.
        } else {
            ErrorPtr err = std::make_shared<Error>();
            err->setDescription("Import from '" + node->getAttribute("href") + "' has an invalid child element '" + childNode->getName() + "'.");
            err->setImportSource(importSource);
            err->setRule(SpecificationRule::IMPORT_CHILD);
            mParser->addError(err);
        }
        childNode = childNode->getNext();
    }
}

void Parser::ParserImpl::loadReset(const ResetPtr &reset, const ComponentPtr &component, const XmlNodePtr &node)
{
    int order = 0;
    bool orderDefined = false;
    bool orderValid = false;
    VariablePtr referencedVariable = nullptr;
    std::string variableName;

    XmlAttributePtr attribute = node->getFirstAttribute();
    while (attribute) {
        if (attribute->isType("variable")) {
            const std::string variableReference = attribute->getValue();
            referencedVariable = component->getVariable(variableReference);
            /// @cellml2_12 12.1.1.1 Checks that reset has a valid varaible attribute at load time
            if (referencedVariable == nullptr) {
                ErrorPtr err = std::make_shared<Error>();
                err->setDescription("Reset referencing variable '" + variableReference + "' is not a valid reference for a variable in component '" + component->getName() + "'.");
                err->setReset(reset);
                err->setRule(SpecificationRule::RESET_VARIABLE_REFERENCE);
                mParser->addError(err);
            } else {
                reset->setVariable(referencedVariable);
            }
        } else if (attribute->isType("order")) {
            orderDefined = true;
            /// @cellml2_12 12.1.1.2 Checks that the order value is an integer at load time.
            /// __NB__ Does *not* check for duplicate order values here, and allows negative numbers??
            orderValid = isCellMLInteger(attribute->getValue());
            if (orderValid) {
                order = convertToInt(attribute->getValue());
            } else {
                if (reset->getVariable() != nullptr) {
                    variableName = reset->getVariable()->getName();
                }
                ErrorPtr err = std::make_shared<Error>();
                err->setDescription("Reset in component '" + component->getName() + "' referencing variable '" + variableName + "' has a non-integer order value '" + attribute->getValue() + "'.");
                err->setReset(reset);
                err->setRule(SpecificationRule::RESET_ORDER);
                mParser->addError(err);
            }
        } else if (attribute->isType("id")) {
            reset->setId(attribute->getValue());
        } else {
            ErrorPtr err = std::make_shared<Error>();
            err->setDescription("Reset in component '" + component->getName() + "' has an invalid attribute '" + attribute->getName() + "'.");
            err->setReset(reset);
            mParser->addError(err);
        }
        attribute = attribute->getNext();
    }

    if (referencedVariable == nullptr) {
        ErrorPtr err = std::make_shared<Error>();
        err->setDescription("Reset in component '" + component->getName() + "' does not reference a variable in the component.");
        err->setReset(reset);
        err->setRule(SpecificationRule::RESET_VARIABLE_REFERENCE);
        mParser->addError(err);
    }

    if (reset->getVariable() != nullptr) {
        variableName = reset->getVariable()->getName();
    }
    /// @cellml2_12 12.1.1.2 Checks that an order value is present at load time (but does not check it's 
    /// valid as an order, only as an int)
    if (orderValid) {
        reset->setOrder(order);
    } else if (!orderDefined) {
        ErrorPtr err = std::make_shared<Error>();
        err->setDescription("Reset in component '" + component->getName() + "' referencing variable '" + variableName + "' does not have an order defined.");
        err->setReset(reset);
        err->setRule(SpecificationRule::RESET_ORDER);
        mParser->addError(err);
    }

    XmlNodePtr childNode = node->getFirstChild();
    while (childNode) {
        if (childNode->isCellmlElement("when")) {
            WhenPtr when = std::make_shared<When>();
            loadWhen(when, reset, childNode);
            reset->addWhen(when);
        } else if (childNode->isText()) {
            const std::string textNode = childNode->convertToString();
            // Ignore whitespace when parsing.
            if (hasNonWhitespaceCharacters(textNode)) {
                ErrorPtr err = std::make_shared<Error>();
                err->setDescription("Reset in component '" + component->getName() + "' referencing variable '" + variableName + "' has an invalid non-whitespace child text element '" + textNode + "'.");
                err->setReset(reset);
                err->setRule(SpecificationRule::RESET_CHILD);
                mParser->addError(err);
            }
        } else if (childNode->isComment()) {
            // Do nothing.
        } else {
            ErrorPtr err = std::make_shared<Error>();
            err->setDescription("Reset in component '" + component->getName() + "' referencing variable '" + variableName + "' has an invalid child element '" + childNode->getName() + "'.");
            err->setReset(reset);
            err->setRule(SpecificationRule::RESET_CHILD);
            mParser->addError(err);
        }
        childNode = childNode->getNext();
    }
}

void Parser::ParserImpl::loadWhen(const WhenPtr &when, const ResetPtr &reset, const XmlNodePtr &node)
{
    std::string referencedVariableName;
    VariablePtr referencedVariable = reset->getVariable();
    if (referencedVariable != nullptr) {
        referencedVariableName = referencedVariable->getName();
    }
    std::string resetOrder;
    if (reset->isOrderSet()) {
        resetOrder = convertIntToString(reset->getOrder());
    }
    int order = 0;
    bool orderDefined = false;
    bool orderValid = false;
    XmlAttributePtr attribute = node->getFirstAttribute();
    while (attribute) {
        if (attribute->isType("order")) {
            orderValid = isCellMLInteger(attribute->getValue());
            /// @cellml2_13 13.1.1 Checks that this when has an order attribute which is an integer at 
            /// load time.
            if (orderValid) {
                order = convertToInt(attribute->getValue());
            }
        } else if (attribute->isType("id")) {
            when->setId(attribute->getValue());
        } else {
            ErrorPtr err = std::make_shared<Error>();
            err->setDescription("When in reset referencing variable '" + referencedVariableName + "' with order '" + resetOrder + "' has an invalid attribute '" + attribute->getName() + "'.");
            err->setWhen(when);
            mParser->addError(err);
        }
        attribute = attribute->getNext();
    }

    if (orderValid) {
        when->setOrder(order);
    } else if (!orderDefined) {
        ErrorPtr err = std::make_shared<Error>();
        err->setDescription("When in reset referencing variable '" + referencedVariableName + "' with order '" + resetOrder + "' does not have an order defined.");
        err->setWhen(when);
        err->setRule(SpecificationRule::WHEN_ORDER);
        mParser->addError(err);
    }

    size_t mathNodeCount = 0;
    XmlNodePtr childNode = node->getFirstChild();
    while (childNode) {
<<<<<<< HEAD
        if (childNode->isMathmlElement("math")) {
            // TODO: copy any namespaces declared in parents into the math element
            //       so math is a valid subdocument.
            std::string math = childNode->convertToString(true) + "\n";
=======
        if (childNode->isElement("math", MATHML_NS)) {
            /// @cellml2_13 TODO Copy any namespaces declared in parents into the math element
            /// so math is a valid subdocument.
            std::string math = childNode->convertToString();
>>>>>>> 299c4fb2
            ++mathNodeCount;
            if (mathNodeCount == 1) {
                when->setCondition(math);	// first one read defines the MathML condition
            } else if (mathNodeCount == 2) {
                when->setValue(math);		// second one read defines the MathML expression to be evaluated
            } else {
                ErrorPtr err = std::make_shared<Error>();
                err->setDescription("When in reset referencing variable '" + referencedVariableName + "' with order '" + resetOrder + "' contains more than two MathML child elements.");
                err->setWhen(when);
                err->setRule(SpecificationRule::WHEN_CHILD);
                mParser->addError(err);
            }
        } else if (childNode->isText()) {
            const std::string textNode = childNode->convertToString();
            // Ignore whitespace when parsing.
            if (hasNonWhitespaceCharacters(textNode)) {
                ErrorPtr err = std::make_shared<Error>();
                err->setDescription("When in reset referencing variable '" + referencedVariableName + "' with order '" + resetOrder + "' has an invalid non-whitespace child text element '" + textNode + "'.");
                err->setWhen(when);
                err->setRule(SpecificationRule::WHEN_CHILD);
                mParser->addError(err);
            }
        } else if (childNode->isComment()) {
            // Do nothing.
        } else {
            ErrorPtr err = std::make_shared<Error>();
            err->setDescription("When in reset referencing variable '" + referencedVariableName + "' with order '" + resetOrder + "' has an invalid child element '" + childNode->getName() + "'.");
            err->setWhen(when);
            err->setRule(SpecificationRule::WHEN_CHILD);
            mParser->addError(err);
        }
        childNode = childNode->getNext();
    }

    if (mathNodeCount == 0 || mathNodeCount == 1) {
        std::string mathNodeCountString = "zero";
        std::string plural = "s";
        if (mathNodeCount == 1) {
            mathNodeCountString = "only one";
            plural = "";
        }
        ErrorPtr err = std::make_shared<Error>();
        err->setDescription("When in reset referencing variable '" + referencedVariableName + "' with order '" + resetOrder + "' contains " + mathNodeCountString + " MathML child element" + plural + ".");
        err->setWhen(when);
        mParser->addError(err);
    }
}

} // namespace libcellml<|MERGE_RESOLUTION|>--- conflicted
+++ resolved
@@ -353,13 +353,8 @@
         }
         childNode = childNode->getNext();
     }
-<<<<<<< HEAD
 
     if (!encapsulationNodes.empty()) {
-=======
-    
-    if (encapsulationNodes.size() > 0) {
->>>>>>> 299c4fb2
         loadEncapsulation(model, encapsulationNodes.at(0));
         if (encapsulationNodes.size() > 1) {
             /// @cellml2_4 4.2.3 Check for maximum of one encapsulation item per model at load time
@@ -404,17 +399,10 @@
             ResetPtr reset = std::make_shared<Reset>();
             loadReset(reset, component, childNode);
             component->addReset(reset);
-<<<<<<< HEAD
         } else if (childNode->isMathmlElement("math")) {
             // TODO: copy any namespaces declared in parents into the math element
             //       so math is a valid subdocument.
             std::string math = childNode->convertToString(true) + "\n";
-=======
-        } else if (childNode->isElement("math", MATHML_NS)) {
-            /// @cellml2_14 14.1 TODO Copy any namespaces declared in parents into the math element
-            /// so math is a valid subdocument. 
-            std::string math = childNode->convertToString();
->>>>>>> 299c4fb2
             component->appendMath(math);
         } else if (childNode->isText()) {
             std::string textNode = childNode->convertToString();
@@ -658,12 +646,8 @@
         attribute = attribute->getNext();
     }
     // Check that we found both components.
-<<<<<<< HEAD
     if (component1Name.empty()) {
-=======
-    /// @cellml2_17 17.1.1 Checks that component_1 attribute is found at load time
-    if (!component1Name.length()) {
->>>>>>> 299c4fb2
+        /// @cellml2_17 17.1.2 Checks that component_1 attribute is found at load time
         ErrorPtr err = std::make_shared<Error>();
         err->setDescription("Connection in model '" + model->getName() + "' does not have a valid component_1 in a connection element.");
         err->setModel(model);
@@ -672,12 +656,8 @@
         mParser->addError(err);
         component1Missing = true;
     }
-<<<<<<< HEAD
     if (component2Name.empty()) {
-=======
-    /// @cellml2_17 17.1.2 Checks that component_2 attribute is found at load time
-    if (!component2Name.length()) {
->>>>>>> 299c4fb2
+        /// @cellml2_17 17.1.2 Checks that component_2 attribute is found at load time
         ErrorPtr err = std::make_shared<Error>();
         err->setDescription("Connection in model '" + model->getName() + "' does not have a valid component_2 in a connection element.");
         err->setModel(model);
@@ -737,9 +717,9 @@
         }
 
         if (childNode->isCellmlElement("map_variables")) {
-<<<<<<< HEAD
-            std::string variable1Name;
-            std::string variable2Name;
+            /// @cellml2_17 17.1.4 map_variables type checked here before use
+            std::string variable1Name = "";
+            std::string variable2Name = "";
             XmlAttributePtr childAttribute = childNode->getFirstAttribute();
             while (childAttribute) {
                 if (childAttribute->isType("variable_1")) {
@@ -748,19 +728,6 @@
                     variable2Name = childAttribute->getValue();
                 } else if (childAttribute->isType("id")) {
                     mappingId = childAttribute->getValue();
-=======
-            /// @cellml2_17 17.1.4 map_variables type checked here before use
-            std::string variable1Name = "";
-            std::string variable2Name = "";
-            XmlAttributePtr attribute = childNode->getFirstAttribute();
-            while (attribute) {
-                if (attribute->isType("variable_1")) {
-                    variable1Name = attribute->getValue();
-                } else if (attribute->isType("variable_2")) {
-                    variable2Name = attribute->getValue();
-                } else if (attribute->isType("id")) {
-                    mappingId = attribute->getValue();
->>>>>>> 299c4fb2
                 } else {
                     ErrorPtr err = std::make_shared<Error>();
                     err->setDescription("Connection in model '" + model->getName() + "' has an invalid map_variables attribute '" + childAttribute->getName() + "'.");
@@ -771,12 +738,8 @@
                 childAttribute = childAttribute->getNext();
             }
             // Check that we found both variables.
-<<<<<<< HEAD
             if (variable1Name.empty()) {
-=======
-            /// @cellml2_18 18.1.1 Presence of variable_1 attribute checked, but value not validated here
-            if (!variable1Name.length()) {
->>>>>>> 299c4fb2
+                /// @cellml2_18 18.1.1 Presence of variable_1 attribute checked, but value not validated here
                 ErrorPtr err = std::make_shared<Error>();
                 err->setDescription("Connection in model '" + model->getName() + "' does not have a valid variable_1 in a map_variables element.");
                 err->setModel(model);
@@ -785,12 +748,8 @@
                 mParser->addError(err);
                 variable1Missing = true;
             }
-<<<<<<< HEAD
             if (variable2Name.empty()) {
-=======
-            /// @cellml2_18 18.1.2 Presence of variable_2 attribute checked, but value not validated here
-            if (!variable2Name.length()) {
->>>>>>> 299c4fb2
+                /// @cellml2_18 18.1.2 Presence of variable_2 attribute checked, but value not validated here
                 ErrorPtr err = std::make_shared<Error>();
                 err->setDescription("Connection in model '" + model->getName() + "' does not have a valid variable_2 in a map_variables element.");
                 err->setModel(model);
@@ -973,12 +932,8 @@
                 }
                 attribute = attribute->getNext();
             }
-<<<<<<< HEAD
             if ((!parentComponent) && (parentComponentName.empty())) {
-=======
-            if ((!parentComponent) && (!parentComponentName.length())) {
                 /// @cellml2_15 15.1.1 Checks for non-empty encapsulation at load time
->>>>>>> 299c4fb2
                 ErrorPtr err = std::make_shared<Error>();
                 err->setDescription("Encapsulation in model '" + model->getName() + "' does not have a valid component attribute in a component_ref element.");
                 err->setModel(model);
@@ -1368,17 +1323,10 @@
     size_t mathNodeCount = 0;
     XmlNodePtr childNode = node->getFirstChild();
     while (childNode) {
-<<<<<<< HEAD
         if (childNode->isMathmlElement("math")) {
             // TODO: copy any namespaces declared in parents into the math element
             //       so math is a valid subdocument.
             std::string math = childNode->convertToString(true) + "\n";
-=======
-        if (childNode->isElement("math", MATHML_NS)) {
-            /// @cellml2_13 TODO Copy any namespaces declared in parents into the math element
-            /// so math is a valid subdocument.
-            std::string math = childNode->convertToString();
->>>>>>> 299c4fb2
             ++mathNodeCount;
             if (mathNodeCount == 1) {
                 when->setCondition(math);	// first one read defines the MathML condition
