--- conflicted
+++ resolved
@@ -561,33 +561,14 @@
         }
         childNode = childNode->next();
     }
-<<<<<<< HEAD
-    XmlAttributePtr attribute = node->getFirstAttribute();
-    // bool unitsAttributePresent = false;
-    // bool nameAttributePresent = false;
+    XmlAttributePtr attribute = node->firstAttribute();
     while (attribute) {
         if (attribute->isType("name")) {
-            // nameAttributePresent = true;
-            variable->setName(attribute->getValue());
-=======
-    XmlAttributePtr attribute = node->firstAttribute();
-    bool unitsAttributePresent = false;
-    bool nameAttributePresent = false;
-    while (attribute) {
-        if (attribute->isType("name")) {
-            nameAttributePresent = true;
             variable->setName(attribute->value());
->>>>>>> 68ed296d
         } else if (attribute->isType("id")) {
             variable->setId(attribute->value());
         } else if (attribute->isType("units")) {
-<<<<<<< HEAD
-            // unitsAttributePresent = true;
-            variable->setUnits(attribute->getValue());
-=======
-            unitsAttributePresent = true;
             variable->setUnits(attribute->value());
->>>>>>> 68ed296d
         } else if (attribute->isType("interface")) {
             variable->setInterfaceType(attribute->value());
         } else if (attribute->isType("initial_value")) {
@@ -600,35 +581,6 @@
         }
         attribute = attribute->next();
     }
-<<<<<<< HEAD
-    // TODO ********** Remove validation from parser *********************************
-    // if (!nameAttributePresent) {
-    //     ErrorPtr err = std::make_shared<Error>(variable);
-    //     err->setDescription("Variable '" + node->getAttribute("name") + "' is missing a required 'name' attribute.");
-    //     err->setRule(SpecificationRule::VARIABLE_NAME);
-    //     mParser->addError(err);
-    // }
-    // if (!unitsAttributePresent) {
-    //     ErrorPtr err = std::make_shared<Error>(variable);
-    //     err->setDescription("Variable '" + node->getAttribute("name") + "' is missing a required 'units' attribute.");
-    //     err->setRule(SpecificationRule::VARIABLE_UNITS);
-    //     mParser->addError(err);
-    // }
-    // TODO ---------- end Remove validation from parser -----------------------------
-=======
-    if (!nameAttributePresent) {
-        ErrorPtr err = std::make_shared<Error>(variable);
-        err->setDescription("Variable '" + node->attribute("name") + "' is missing a required 'name' attribute.");
-        err->setRule(SpecificationRule::VARIABLE_NAME);
-        mParser->addError(err);
-    }
-    if (!unitsAttributePresent) {
-        ErrorPtr err = std::make_shared<Error>(variable);
-        err->setDescription("Variable '" + node->attribute("name") + "' is missing a required 'units' attribute.");
-        err->setRule(SpecificationRule::VARIABLE_UNITS);
-        mParser->addError(err);
-    }
->>>>>>> 68ed296d
 }
 
 void Parser::ParserImpl::loadConnection(const ModelPtr &model, const XmlNodePtr &node)
