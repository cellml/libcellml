--- conflicted
+++ resolved
@@ -844,7 +844,7 @@
 
 ComponentPtr Parser::ParserImpl::loadComponentRef(const ModelPtr &model, const XmlNodePtr &node)
 {
-<<<<<<< HEAD
+//<<<<<<< HEAD
     XmlNodePtr parentComponentNode = node;
     while (parentComponentNode) {
         ComponentPtr parentComponent = nullptr;
@@ -882,20 +882,20 @@
             }
             // TODO Should this be removed too?
             if ((!parentComponent) && (parentComponentName.empty())) {
-=======
-    ComponentPtr parentComponent = nullptr;
-    std::string parentComponentName;
-    std::string encapsulationId;
-    // Check for a component in the parent component_ref.
-    XmlAttributePtr attribute = node->firstAttribute();
-    while (attribute) {
-        if (attribute->isType("component")) {
-            parentComponentName = attribute->value();
-            if (model->containsComponent(parentComponentName)) {
-                // Will re-add this to the model once we encapsulate the child(ren).
-                parentComponent = model->takeComponent(parentComponentName);
-            } else {
->>>>>>> ff2dd14f
+// =======
+//     ComponentPtr parentComponent = nullptr;
+//     std::string parentComponentName;
+//     std::string encapsulationId;
+//     // Check for a component in the parent component_ref.
+//     XmlAttributePtr attribute = node->firstAttribute();
+//     while (attribute) {
+//         if (attribute->isType("component")) {
+//             parentComponentName = attribute->value();
+//             if (model->containsComponent(parentComponentName)) {
+//                 // Will re-add this to the model once we encapsulate the child(ren).
+//                 parentComponent = model->takeComponent(parentComponentName);
+//             } else {
+// >>>>>>> develop
                 ErrorPtr err = std::make_shared<Error>();
                 err->setDescription("Encapsulation in model '" + model->name() + "' specifies '" + parentComponentName + "' as a component in a component_ref but it does not exist in the model.");
                 err->setModel(model);
