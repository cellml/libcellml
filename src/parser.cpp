/*
Copyright libCellML Contributors

Licensed under the Apache License, Version 2.0 (the "License");
you may not use this file except in compliance with the License.
You may obtain a copy of the License at

    http://www.apache.org/licenses/LICENSE-2.0

Unless required by applicable law or agreed to in writing, software
distributed under the License is distributed on an "AS IS" BASIS,
WITHOUT WARRANTIES OR CONDITIONS OF ANY KIND, either express or implied.
See the License for the specific language governing permissions and
limitations under the License.
*/

#include "namespaces.h"
#include "utilities.h"
#include "xmldoc.h"

#include "libcellml/component.h"
#include "libcellml/importsource.h"
#include "libcellml/issue.h"
#include "libcellml/model.h"
#include "libcellml/parser.h"
#include "libcellml/reset.h"
#include "libcellml/variable.h"

#include <iostream>
#include <string>
#include <vector>

namespace libcellml {

/**
 * @brief The Parser::ParserImpl struct.
 *
 * The private implementation for the Parser class.
 */
struct Parser::ParserImpl
{
    Parser *mParser;

    /**
     * @brief Update the @p model with attributes parsed from a @c std::string.
     *
     * Update the @p model with attributes and entities parsed from
     * the @c std::string @p input. Any entities or attributes in @p model with names
     * matching those in @p input will be overwritten.
     *
     * @param model The @c ModelPtr to update.
     * @param input The string to parse and update the @p model with.
     */
    void loadModel(const ModelPtr &model, const std::string &input);

    /**
     * @brief Update a @p model with the attributes from a @c std::string.
     *
     * Update the @p model with entities and attributes
     * from the @c std::string @p input. Any entities or attributes
     * in the @p model with names matching those in @p input
     * will be overwritten.
     *
     * @param model The @c ModelPtr to update.
     * @param input The string to parse and update the @p model with.
     */
    void updateModel(const ModelPtr &model, const std::string &input);

    /**
     * @brief Update the @p component with attributes parsed from @p node.
     *
     * Update the @p component with attributes and entities parsed from
     * the XML @p node. Any entities or attributes in @p component with names
     * matching those in @p node will be overwritten.
     *
     * @param component The @c ComponentPtr to update.
     * @param node The @c XmlNodePtr to parse and update the @p component with.
     */
    void loadComponent(const ComponentPtr &component, const XmlNodePtr &node);

    /**
     * @brief Update the @p model with a connection parsed from @p node.
     *
     * Update the @p model with connection information parsed from
     * the XML @p node. Connection information from @p node will be added
     * to any variable equivalence relationships already existing in @p model.
     *
     * @param model The @c ModelPtr to update.
     * @param node The @c XmlNodePtr to parse and update the model with.
     */
    void loadConnection(const ModelPtr &model, const XmlNodePtr &node);

    /**
     * @brief Update the @p model with an encapsulation parsed from @p node.
     *
     * Update the @p model with encapsulation information parsed from
     * the XML @p node. Encapsulation relationships from @p node will be added
     * to any encapsulations relationships already in @p model.
     *
     * @param model The @c ModelPtr to update.
     * @param node The @c XmlNodePtr to parse and update the model with.
     */
    void loadEncapsulation(const ModelPtr &model, const XmlNodePtr &node);

    /**
     * @brief Update the @p import source with attributes parsed from @p node and add any imported
     * components or units it to the @p model.
     *
     * Update the @p import source with attributes parsed from @p node and add any imported
     * components or units to the @p model. If any attributes exist in @p import source
     * with names matching those in @p node, they will be overwritten. Likewise,
     * any imported components or units of the same name already in @p model will
     * be overwritten by those parsed from @p node.
     *
     * @param importSource The @c ImportSourcePtr to update.
     * @param model The @c ModelPtr to add imported components/units to.
     * @param node The @c XmlNodePtr to parse and update the @p import source with.
     */
    void loadImport(const ImportSourcePtr &importSource, const ModelPtr &model, const XmlNodePtr &node);

    /**
     * @brief Update the @p units with attributes parsed from @p node.
     *
     * Update the @p units by parsing the XML @p node.
     * Existing attributes in @p units with names
     * matching those in @p node will be overwritten.
     *
     * @param units The @c UnitsPtr to update.
     * @param node The @c XmlNodePtr to parse and update the @p units with.
     */
    void loadUnits(const UnitsPtr &units, const XmlNodePtr &node);

    /**
     * @brief Update the @p units with a unit parsed from @p node.
     *
     * Update the @p units with a unit parsed from the XML @p node.
     * If a unit with the same name exists in @p units, it will be
     * overwritten by the unit from @p node.
     *
     * @param units The @c UnitsPtr to update.
     * @param node The unit @c XmlNodePtr to parse and update the @p units with.
     */
    void loadUnit(const UnitsPtr &units, const XmlNodePtr &node);

    /**
     * @brief Update the @p variable with attributes parsed from @p node.
     *
     * Update the @p variable with attributes parsed from
     * the XML @p node. Existing attributes in @p variable with names
     * matching those in @p node will be overwritten.
     *
     * @param variable The @c VariablePtr to update.
     * @param node The @c XmlNodePtr to parse and update the @p variable with.
     */
    void loadVariable(const VariablePtr &variable, const XmlNodePtr &node);

    /**
     * @brief Update the @p reset with attributes parsed from the @p node.
     *
     * Update the @p reset with attributes parsed from
     * the XML @p node. Existing attributes in @p reset with names
     * matching those in @p node will be overwritten.
     *
     * @param reset The @c ResetPtr to update.
     * @param component The @c ComponentPtr the reset belongs to.
     * @param node The @c XmlNodePtr to parse and update the @p variable with.
     */
    void loadReset(const ResetPtr &reset, const ComponentPtr &component, const XmlNodePtr &node);
};

Parser::Parser()
    : mPimpl(new ParserImpl())
{
    mPimpl->mParser = this;
}

Parser::~Parser()
{
    delete mPimpl;
}

Parser::Parser(const Parser &rhs)
    : Logger(rhs)
    , mPimpl(new ParserImpl())
{
    mPimpl->mParser = rhs.mPimpl->mParser;
}

Parser::Parser(Parser &&rhs) noexcept
    : Logger(std::move(rhs))
    , mPimpl(rhs.mPimpl)
{
    rhs.mPimpl = nullptr;
}

Parser &Parser::operator=(Parser rhs)
{
    Logger::operator=(rhs);
    rhs.swap(*this);
    return *this;
}

void Parser::swap(Parser &rhs)
{
    std::swap(this->mPimpl, rhs.mPimpl);
}

ModelPtr Parser::parseModel(const std::string &input)
{
    ModelPtr model = std::make_shared<Model>();
    mPimpl->updateModel(model, input);
    return model;
}

void Parser::ParserImpl::updateModel(const ModelPtr &model, const std::string &input)
{
    loadModel(model, input);
}

void Parser::ParserImpl::loadModel(const ModelPtr &model, const std::string &input)
{
    XmlDocPtr doc = std::make_shared<XmlDoc>();
    doc->parse(input);
    // Copy any XML parsing errors into the common parser error handler.
    if (doc->xmlErrorCount() > 0) {
        for (size_t i = 0; i < doc->xmlErrorCount(); ++i) {
            IssuePtr err = std::make_shared<Issue>();
            err->setDescription(doc->xmlError(i));
            err->setCause(Issue::Cause::XML);
            mParser->addIssue(err);
        }
    }
    const XmlNodePtr node = doc->rootNode();
    if (!node) {
        IssuePtr err = std::make_shared<Issue>();
        err->setDescription("Could not get a valid XML root node from the provided input.");
        err->setCause(Issue::Cause::XML);
        mParser->addIssue(err);
        return;
    }
    if (!node->isCellmlElement("model")) {
        IssuePtr err = std::make_shared<Issue>();
        if (node->name() == "model") {
            std::string nodeNamespace = node->namespaceUri();
            if (nodeNamespace.empty()) {
                nodeNamespace = "null";
            }
            err->setDescription("Model element is in invalid namespace '" + nodeNamespace + "'. A valid CellML root node should be in namespace '" + CELLML_2_0_NS + "'.");
        } else {
            err->setDescription("Model element is of invalid type '" + node->name() + "'. A valid CellML root node should be of type 'model'.");
        }
        err->setModel(model);
        err->setRule(SpecificationRule::MODEL_ELEMENT);
        mParser->addIssue(err);
        return;
    }
    // Get model attributes.
    XmlAttributePtr attribute = node->firstAttribute();
    while (attribute) {
        if (attribute->isType("name")) {
            model->setName(attribute->value());
        } else if (attribute->isType("id")) {
            model->setId(attribute->value());
        } else {
            IssuePtr err = std::make_shared<Issue>();
            err->setDescription("Model '" + node->attribute("name") + "' has an invalid attribute '" + attribute->name() + "'.");
            err->setModel(model);
            mParser->addIssue(err);
        }
        attribute = attribute->next();
    }
    // Get model children (CellML entities).
    XmlNodePtr childNode = node->firstChild();
    std::vector<XmlNodePtr> connectionNodes;
    std::vector<XmlNodePtr> encapsulationNodes;
    while (childNode) {
        if (childNode->isCellmlElement("component")) {
            ComponentPtr component = std::make_shared<Component>();
            loadComponent(component, childNode);
            model->addComponent(component);
        } else if (childNode->isCellmlElement("units")) {
            UnitsPtr units = std::make_shared<Units>();
            loadUnits(units, childNode);
            model->addUnits(units);
        } else if (childNode->isCellmlElement("import")) {
            ImportSourcePtr importSource = std::make_shared<ImportSource>();
            loadImport(importSource, model, childNode);
        } else if (childNode->isCellmlElement("encapsulation")) {
            // An encapsulation should not have attributes other than an 'id' attribute.
            if (childNode->firstAttribute()) {
                XmlAttributePtr childAttribute = childNode->firstAttribute();
                while (childAttribute) {
                    if (childAttribute->isType("id")) {
                        model->setEncapsulationId(childAttribute->value());
                    } else {
                        IssuePtr err = std::make_shared<Issue>();
                        err->setDescription("Encapsulation in model '" + model->name() + "' has an invalid attribute '" + childAttribute->name() + "'.");
                        err->setModel(model);
                        err->setCause(Issue::Cause::ENCAPSULATION);
                        mParser->addIssue(err);
                    }
                    childAttribute = childAttribute->next();
                }
            }
            // Load encapsulated component_refs.
            XmlNodePtr componentRefNode = childNode->firstChild();
            if (componentRefNode) {
                // This component_ref and its child and sibling elements will be loaded
                // and error-checked in loadEncapsulation().
                encapsulationNodes.push_back(componentRefNode);
            } else {
                IssuePtr err = std::make_shared<Issue>();
                err->setDescription("Encapsulation in model '" + model->name() + "' does not contain any child elements.");
                err->setModel(model);
                err->setCause(Issue::Cause::ENCAPSULATION);
                err->setRule(SpecificationRule::ENCAPSULATION_COMPONENT_REF);
                mParser->addIssue(err);
            }
        } else if (childNode->isCellmlElement("connection")) {
            connectionNodes.push_back(childNode);
        } else if (childNode->isText()) {
            std::string textNode = childNode->convertToString();
            // Ignore whitespace when parsing.
            if (hasNonWhitespaceCharacters(textNode)) {
                IssuePtr err = std::make_shared<Issue>();
                err->setDescription("Model '" + model->name() + "' has an invalid non-whitespace child text element '" + textNode + "'.");
                err->setModel(model);
                err->setRule(SpecificationRule::MODEL_CHILD);
                mParser->addIssue(err);
            }
        } else if (childNode->isComment()) {
            // Do nothing.
        } else {
            IssuePtr err = std::make_shared<Issue>();
            err->setDescription("Model '" + model->name() + "' has an invalid child element '" + childNode->name() + "'.");
            err->setModel(model);
            err->setRule(SpecificationRule::MODEL_CHILD);
            mParser->addIssue(err);
        }
        childNode = childNode->next();
    }

    if (!encapsulationNodes.empty()) {
        loadEncapsulation(model, encapsulationNodes.at(0));
        if (encapsulationNodes.size() > 1) {
            IssuePtr err = std::make_shared<Issue>();
            err->setDescription("Model '" + model->name() + "' has more than one encapsulation element.");
            err->setModel(model);
            err->setCause(Issue::Cause::ENCAPSULATION);
            err->setRule(SpecificationRule::MODEL_MORE_THAN_ONE_ENCAPSULATION);
            mParser->addIssue(err);
        }
    }
    for (const auto &connectionNode : connectionNodes) {
        loadConnection(model, connectionNode);
    }
}

void Parser::ParserImpl::loadComponent(const ComponentPtr &component, const XmlNodePtr &node)
{
    XmlAttributePtr attribute = node->firstAttribute();
    while (attribute) {
        if (attribute->isType("name")) {
            component->setName(attribute->value());
        } else if (attribute->isType("id")) {
            component->setId(attribute->value());
        } else {
            IssuePtr err = std::make_shared<Issue>();
            err->setDescription("Component '" + node->attribute("name") + "' has an invalid attribute '" + attribute->name() + "'.");
            err->setComponent(component);
            mParser->addIssue(err);
        }
        attribute = attribute->next();
    }
    XmlNodePtr childNode = node->firstChild();
    while (childNode) {
        if (childNode->isCellmlElement("variable")) {
            VariablePtr variable = std::make_shared<Variable>();
            loadVariable(variable, childNode);
            component->addVariable(variable);
        } else if (childNode->isCellmlElement("reset")) {
            ResetPtr reset = std::make_shared<Reset>();
            loadReset(reset, component, childNode);
            component->addReset(reset);
        } else if (childNode->isMathmlElement("math")) {
            // TODO: copy any namespaces declared in parents into the math element
            //       so math is a valid subdocument.
            std::string math = childNode->convertToString(true) + "\n";
            component->appendMath(math);
        } else if (childNode->isText()) {
            std::string textNode = childNode->convertToString();
            // Ignore whitespace when parsing.
            if (hasNonWhitespaceCharacters(textNode)) {
                IssuePtr err = std::make_shared<Issue>();
                err->setDescription("Component '" + component->name() + "' has an invalid non-whitespace child text element '" + textNode + "'.");
                err->setComponent(component);
                err->setRule(SpecificationRule::COMPONENT_CHILD);
                mParser->addIssue(err);
            }
        } else if (childNode->isComment()) {
            // Do nothing.
        } else {
            IssuePtr err = std::make_shared<Issue>();
            err->setDescription("Component '" + component->name() + "' has an invalid child element '" + childNode->name() + "'.");
            err->setComponent(component);
            err->setRule(SpecificationRule::COMPONENT_CHILD);
            mParser->addIssue(err);
        }
        childNode = childNode->next();
    }
}

void Parser::ParserImpl::loadUnits(const UnitsPtr &units, const XmlNodePtr &node)
{
    XmlAttributePtr attribute = node->firstAttribute();
    while (attribute) {
        if (attribute->isType("name")) {
            units->setName(attribute->value());
        } else if (attribute->isType("id")) {
            units->setId(attribute->value());
        } else {
            IssuePtr err = std::make_shared<Issue>();
            err->setDescription("Units '" + units->name() + "' has an invalid attribute '" + attribute->name() + "'.");
            err->setUnits(units);
            mParser->addIssue(err);
        }
        attribute = attribute->next();
    }
    XmlNodePtr childNode = node->firstChild();
    while (childNode) {
        if (childNode->isCellmlElement("unit")) {
            loadUnit(units, childNode);
        } else if (childNode->isText()) {
            std::string textNode = childNode->convertToString();
            // Ignore whitespace when parsing.
            if (hasNonWhitespaceCharacters(textNode)) {
                IssuePtr err = std::make_shared<Issue>();
                err->setDescription("Units '" + units->name() + "' has an invalid non-whitespace child text element '" + textNode + "'.");
                err->setUnits(units);
                err->setRule(SpecificationRule::UNITS_CHILD);
                mParser->addIssue(err);
            }
        } else if (childNode->isComment()) {
            // Do nothing.
        } else {
            IssuePtr err = std::make_shared<Issue>();
            err->setDescription("Units '" + units->name() + "' has an invalid child element '" + childNode->name() + "'.");
            err->setUnits(units);
            err->setRule(SpecificationRule::UNITS_CHILD);
            mParser->addIssue(err);
        }
        childNode = childNode->next();
    }
}

void Parser::ParserImpl::loadUnit(const UnitsPtr &units, const XmlNodePtr &node)
{
    std::string reference;
    std::string prefix;
    double exponent = 1.0;
    double multiplier = 1.0;
    std::string id;
    // A unit should not have any children.
    XmlNodePtr childNode = node->firstChild();
    while (childNode) {
        if (childNode->isText()) {
            std::string textNode = childNode->convertToString();
            // Ignore whitespace when parsing.
            if (hasNonWhitespaceCharacters(textNode)) {
                IssuePtr err = std::make_shared<Issue>();
                err->setDescription("Unit referencing '" + node->attribute("units") + "' in units '" + units->name() + "' has an invalid non-whitespace child text element '" + textNode + "'.");
                err->setUnits(units);
                mParser->addIssue(err);
            }
        } else if (childNode->isComment()) {
            // Do nothing.
        } else {
            IssuePtr err = std::make_shared<Issue>();
            err->setDescription("Unit referencing '" + node->attribute("units") + "' in units '" + units->name() + "' has an invalid child element '" + childNode->name() + "'.");
            err->setUnits(units);
            mParser->addIssue(err);
        }
        childNode = childNode->next();
    }
    // Parse the unit attributes.
    XmlAttributePtr attribute = node->firstAttribute();
    while (attribute) {
        if (attribute->isType("units")) {
            reference = attribute->value();
        } else if (attribute->isType("prefix")) {
            prefix = attribute->value();
        } else if (attribute->isType("exponent")) {
            if (isCellMLReal(attribute->value())) {
                exponent = convertToDouble(attribute->value());
            } else {
                IssuePtr err = std::make_shared<Issue>();
                err->setDescription("Unit referencing '" + node->attribute("units") + "' in units '" + units->name() + "' has an exponent with the value '" + attribute->value() + "' that is not a representation of a CellML real valued number.");
                err->setUnits(units);
                err->setRule(SpecificationRule::UNIT_EXPONENT);
                mParser->addIssue(err);
            }
        } else if (attribute->isType("multiplier")) {
            if (isCellMLReal(attribute->value())) {
                multiplier = convertToDouble(attribute->value());
            } else {
                IssuePtr err = std::make_shared<Issue>();
                err->setDescription("Unit referencing '" + node->attribute("units") + "' in units '" + units->name() + "' has a multiplier with the value '" + attribute->value() + "' that is not a representation of a CellML real valued number.");
                err->setUnits(units);
                err->setRule(SpecificationRule::UNIT_MULTIPLIER);
                mParser->addIssue(err);
            }
        } else if (attribute->isType("id")) {
            id = attribute->value();
        } else {
            IssuePtr err = std::make_shared<Issue>();
            err->setDescription("Unit referencing '" + node->attribute("units") + "' in units '" + units->name() + "' has an invalid attribute '" + attribute->name() + "'.");
            err->setUnits(units);
            err->setRule(SpecificationRule::UNIT_OPTIONAL_ATTRIBUTE);
            mParser->addIssue(err);
        }
        attribute = attribute->next();
    }
    // Add this unit to the parent units.
    units->addUnit(reference, prefix, exponent, multiplier, id);
}

void Parser::ParserImpl::loadVariable(const VariablePtr &variable, const XmlNodePtr &node)
{
    // A variable should not have any children.
    XmlNodePtr childNode = node->firstChild();
    while (childNode) {
        if (childNode->isText()) {
            std::string textNode = childNode->convertToString();
            // Ignore whitespace when parsing.
            if (hasNonWhitespaceCharacters(textNode)) {
                IssuePtr err = std::make_shared<Issue>();
                err->setDescription("Variable '" + node->attribute("name") + "' has an invalid non-whitespace child text element '" + textNode + "'.");
                err->setVariable(variable);
                mParser->addIssue(err);
            }
        } else if (childNode->isComment()) {
            // Do nothing.
        } else {
            IssuePtr err = std::make_shared<Issue>();
            err->setDescription("Variable '" + node->attribute("name") + "' has an invalid child element '" + childNode->name() + "'.");
            err->setVariable(variable);
            mParser->addIssue(err);
        }
        childNode = childNode->next();
    }
    XmlAttributePtr attribute = node->firstAttribute();
    while (attribute) {
        if (attribute->isType("name")) {
            variable->setName(attribute->value());
        } else if (attribute->isType("id")) {
            variable->setId(attribute->value());
        } else if (attribute->isType("units")) {
            variable->setUnits(attribute->value());
        } else if (attribute->isType("interface")) {
            variable->setInterfaceType(attribute->value());
        } else if (attribute->isType("initial_value")) {
            variable->setInitialValue(attribute->value());
        } else {
            IssuePtr err = std::make_shared<Issue>();
            err->setDescription("Variable '" + node->attribute("name") + "' has an invalid attribute '" + attribute->name() + "'.");
            err->setVariable(variable);
            mParser->addIssue(err);
        }
        attribute = attribute->next();
    }
}

void Parser::ParserImpl::loadConnection(const ModelPtr &model, const XmlNodePtr &node)
{
    // Define types for variable and component pairs.
    using NamePair = std::pair<std::string, std::string>;
    using NamePairMap = std::vector<NamePair>;

    // Initialise name pairs and flags.
    NamePair componentNamePair;
    NamePair variableNamePair;
    NamePairMap variableNameMap;
    bool mapVariablesFound = false;
    bool component1Missing = false;
    bool component2Missing = false;
    bool variable1Missing = false;
    bool variable2Missing = false;

    // Check connection for component_{1, 2} attributes and get the name pair.
    std::string component1Name;
    std::string component2Name;
    std::string mappingId;
    std::string connectionId;
    XmlAttributePtr attribute = node->firstAttribute();
    while (attribute) {
        if (attribute->isType("component_1")) {
            component1Name = attribute->value();
        } else if (attribute->isType("component_2")) {
            component2Name = attribute->value();
        } else if (attribute->isType("id")) {
            connectionId = attribute->value();
        } else {
            IssuePtr err = std::make_shared<Issue>();
            err->setDescription("Connection in model '" + model->name() + "' has an invalid connection attribute '" + attribute->name() + "'.");
            err->setModel(model);
            err->setCause(Issue::Cause::CONNECTION);
            mParser->addIssue(err);
        }
        attribute = attribute->next();
    }
    // Check that we found both components.
    if (component1Name.empty()) {
        IssuePtr err = std::make_shared<Issue>();
        err->setDescription("Connection in model '" + model->name() + "' does not have a valid component_1 in a connection element.");
        err->setModel(model);
        err->setCause(Issue::Cause::CONNECTION);
        err->setRule(SpecificationRule::CONNECTION_COMPONENT1);
        mParser->addIssue(err);
        component1Missing = true;
    }
    if (component2Name.empty()) {
        IssuePtr err = std::make_shared<Issue>();
        err->setDescription("Connection in model '" + model->name() + "' does not have a valid component_2 in a connection element.");
        err->setModel(model);
        err->setCause(Issue::Cause::CONNECTION);
        err->setRule(SpecificationRule::CONNECTION_COMPONENT2);
        mParser->addIssue(err);
        component2Missing = true;
    }
    componentNamePair = std::make_pair(component1Name, component2Name);

    XmlNodePtr childNode = node->firstChild();

    if (!childNode) {
        IssuePtr err = std::make_shared<Issue>();
        err->setDescription("Connection in model '" + model->name() + "' must contain one or more 'map_variables' elements.");
        err->setModel(model);
        err->setCause(Issue::Cause::CONNECTION);
        err->setRule(SpecificationRule::CONNECTION_MAP_VARIABLES);
        mParser->addIssue(err);
        return;
    }

    // Iterate over connection child XML nodes.
    while (childNode) {
        // Connection map XML nodes should not have further children.
        XmlNodePtr grandchildNode = childNode->firstChild();
        while (grandchildNode) {
            if (grandchildNode->isText()) {
                std::string textNode = grandchildNode->convertToString();
                // Ignore whitespace when parsing.
                if (hasNonWhitespaceCharacters(textNode)) {
                    IssuePtr err = std::make_shared<Issue>();
                    err->setDescription("Connection in model '" + model->name() + "' has an invalid non-whitespace child text element '" + textNode + "'.");
                    err->setModel(model);
                    err->setCause(Issue::Cause::CONNECTION);
                    mParser->addIssue(err);
                }
            } else if (grandchildNode->isComment()) {
                // Do nothing.
            } else {
                IssuePtr err = std::make_shared<Issue>();
                err->setDescription("Connection in model '" + model->name() + "' has an invalid child element '" + grandchildNode->name() + "' of element '" + childNode->name() + "'.");
                err->setModel(model);
                err->setCause(Issue::Cause::CONNECTION);
                mParser->addIssue(err);
            }
            grandchildNode = grandchildNode->next();
        }

        if (childNode->isCellmlElement("map_variables")) {
            std::string variable1Name;
            std::string variable2Name;
            XmlAttributePtr childAttribute = childNode->firstAttribute();
            while (childAttribute) {
                if (childAttribute->isType("variable_1")) {
                    variable1Name = childAttribute->value();
                } else if (childAttribute->isType("variable_2")) {
                    variable2Name = childAttribute->value();
                } else if (childAttribute->isType("id")) {
                    mappingId = childAttribute->value();
                } else {
                    IssuePtr err = std::make_shared<Issue>();
                    err->setDescription("Connection in model '" + model->name() + "' has an invalid map_variables attribute '" + childAttribute->name() + "'.");
                    err->setModel(model);
                    err->setCause(Issue::Cause::CONNECTION);
                    mParser->addIssue(err);
                }
                childAttribute = childAttribute->next();
            }
            // Check that we found both variables.
            if (variable1Name.empty()) {
                IssuePtr err = std::make_shared<Issue>();
                err->setDescription("Connection in model '" + model->name() + "' does not have a valid variable_1 in a map_variables element.");
                err->setModel(model);
                err->setCause(Issue::Cause::CONNECTION);
                err->setRule(SpecificationRule::MAP_VARIABLES_VARIABLE1);
                mParser->addIssue(err);
                variable1Missing = true;
            }
            if (variable2Name.empty()) {
                IssuePtr err = std::make_shared<Issue>();
                err->setDescription("Connection in model '" + model->name() + "' does not have a valid variable_2 in a map_variables element.");
                err->setModel(model);
                err->setCause(Issue::Cause::CONNECTION);
                err->setRule(SpecificationRule::MAP_VARIABLES_VARIABLE2);
                mParser->addIssue(err);
                variable2Missing = true;
            }
            // We can have multiple map_variables per connection.
            variableNamePair = std::make_pair(variable1Name, variable2Name);
            variableNameMap.push_back(variableNamePair);
            mapVariablesFound = true;
        } else if (childNode->isText()) {
            const std::string textNode = childNode->convertToString();
            // Ignore whitespace when parsing.
            if (hasNonWhitespaceCharacters(textNode)) {
                IssuePtr err = std::make_shared<Issue>();
                err->setDescription("Connection in model '" + model->name() + "' has an invalid non-whitespace child text element '" + textNode + "'.");
                err->setModel(model);
                err->setCause(Issue::Cause::CONNECTION);
                mParser->addIssue(err);
            }
        } else if (childNode->isComment()) {
            // Do nothing.
        } else {
            IssuePtr err = std::make_shared<Issue>();
            err->setDescription("Connection in model '" + model->name() + "' has an invalid child element '" + childNode->name() + "'.");
            err->setModel(model);
            err->setCause(Issue::Cause::CONNECTION);
            mParser->addIssue(err);
        }

        childNode = childNode->next();
    }

    // If we have a component name pair, check that the components exist in the model.
    ComponentPtr component1 = nullptr;
    ComponentPtr component2 = nullptr;
    // Now check the objects exist in the model. TODO Remove as is validation?
    if (model->containsComponent(componentNamePair.first)) {
        component1 = model->component(componentNamePair.first);
    } else {
        if (!component1Missing) {
            IssuePtr err = std::make_shared<Issue>();
            err->setDescription("Connection in model '" + model->name() + "' specifies '" + componentNamePair.first + "' as component_1 but it does not exist in the model.");
            err->setModel(model);
            err->setCause(Issue::Cause::CONNECTION);
            err->setRule(SpecificationRule::CONNECTION_COMPONENT1);
            mParser->addIssue(err);
        }
    }
    if (model->containsComponent(componentNamePair.second)) {
        component2 = model->component(componentNamePair.second);
    } else {
        if (!component2Missing) {
            IssuePtr err = std::make_shared<Issue>();
            err->setDescription("Connection in model '" + model->name() + "' specifies '" + componentNamePair.second + "' as component_2 but it does not exist in the model.");
            err->setModel(model);
            err->setCause(Issue::Cause::CONNECTION);
            err->setRule(SpecificationRule::CONNECTION_COMPONENT2);
            mParser->addIssue(err);
        }
    }

    // If we have a map_variables, check that the variables exist in the named components. TODO Remove as is validation?
    if (mapVariablesFound) {
        for (const auto &iterPair : variableNameMap) {
            VariablePtr variable1 = nullptr;
            VariablePtr variable2 = nullptr;
            if (component1) {
                if (component1->hasVariable(iterPair.first)) {
                    variable1 = component1->variable(iterPair.first);
                } else if (component1->isImport()) {
                    // With an imported component we assume this variable exists in the imported component.
                    variable1 = std::make_shared<Variable>();
                    variable1->setName(iterPair.first);
                    component1->addVariable(variable1);
                } else {
                    if (!variable1Missing) {
                        IssuePtr err = std::make_shared<Issue>();
                        err->setDescription("Variable '" + iterPair.first + "' is specified as variable_1 in a connection but it does not exist in component_1 component '" + component1->name() + "' of model '" + model->name() + "'.");
                        err->setComponent(component1);
                        err->setCause(Issue::Cause::CONNECTION);
                        err->setRule(SpecificationRule::MAP_VARIABLES_VARIABLE1);
                        mParser->addIssue(err);
                    }
                }
            } else {
                IssuePtr err = std::make_shared<Issue>();
                err->setDescription("Connection in model '" + model->name() + "' specifies '" + iterPair.first + "' as variable_1 but the corresponding component_1 is invalid.");
                err->setModel(model);
                err->setCause(Issue::Cause::CONNECTION);
                err->setRule(SpecificationRule::MAP_VARIABLES_VARIABLE1);
                mParser->addIssue(err);
            }
            if (component2) {
                if (component2->hasVariable(iterPair.second)) {
                    variable2 = component2->variable(iterPair.second);
                } else if (component2->isImport()) {
                    // With an imported component we assume this variable exists in the imported component.
                    variable2 = std::make_shared<Variable>();
                    variable2->setName(iterPair.second);
                    component2->addVariable(variable2);
                } else {
                    if (!variable2Missing) {
                        IssuePtr err = std::make_shared<Issue>();
                        err->setDescription("Variable '" + iterPair.second + "' is specified as variable_2 in a connection but it does not exist in component_2 component '" + component2->name() + "' of model '" + model->name() + "'.");
                        err->setComponent(component1);
                        err->setCause(Issue::Cause::CONNECTION);
                        err->setRule(SpecificationRule::MAP_VARIABLES_VARIABLE2);
                        mParser->addIssue(err);
                    }
                }
            } else {
                IssuePtr err = std::make_shared<Issue>();
                err->setDescription("Connection in model '" + model->name() + "' specifies '" + iterPair.second + "' as variable_2 but the corresponding component_2 is invalid.");
                err->setModel(model);
                err->setCause(Issue::Cause::CONNECTION);
                err->setRule(SpecificationRule::MAP_VARIABLES_VARIABLE2);
                mParser->addIssue(err);
            }
            // Set the variable equivalence relationship for this variable pair.
            if ((variable1) && (variable2)) {
                Variable::addEquivalence(variable1, variable2, mappingId, connectionId);
            }
        }
    } else {
        IssuePtr err = std::make_shared<Issue>();
        err->setDescription("Connection in model '" + model->name() + "' does not have a map_variables element.");
        err->setModel(model);
        err->setCause(Issue::Cause::CONNECTION);
        err->setRule(SpecificationRule::CONNECTION_MAP_VARIABLES);
        mParser->addIssue(err);
    }
}

void Parser::ParserImpl::loadEncapsulation(const ModelPtr &model, const XmlNodePtr &node)
{
    XmlNodePtr parentComponentNode = node;
    while (parentComponentNode) {
        ComponentPtr parentComponent = nullptr;
        std::string parentComponentName;
        std::string encapsulationId;
        if (parentComponentNode->isCellmlElement("component_ref")) {
            // Check for a component in the parent component_ref.
            XmlAttributePtr attribute = parentComponentNode->firstAttribute();
            while (attribute) {
                if (attribute->isType("component")) {
                    parentComponentName = attribute->value();
                    if (model->containsComponent(parentComponentName)) {
                        // Will re-add this to the model once we encapsulate the child(ren).
                        parentComponent = model->takeComponent(parentComponentName);
                    } else {
                        IssuePtr err = std::make_shared<Issue>();
                        err->setDescription("Encapsulation in model '" + model->name() + "' specifies '" + parentComponentName + "' as a component in a component_ref but it does not exist in the model.");
                        err->setModel(model);
                        err->setCause(Issue::Cause::ENCAPSULATION);
                        err->setRule(SpecificationRule::COMPONENT_REF_COMPONENT_ATTRIBUTE);
                        mParser->addIssue(err);
                    }
                } else if (attribute->isType("id")) {
                    encapsulationId = attribute->value();
                } else {
                    IssuePtr err = std::make_shared<Issue>();
                    err->setDescription("Encapsulation in model '" + model->name() + "' has an invalid component_ref attribute '" + attribute->name() + "'.");
                    err->setModel(model);
                    err->setCause(Issue::Cause::ENCAPSULATION);
                    err->setRule(SpecificationRule::COMPONENT_REF_COMPONENT_ATTRIBUTE);
                    mParser->addIssue(err);
                }
                attribute = attribute->next();
            }
            if ((!parentComponent) && (parentComponentName.empty())) {
                IssuePtr err = std::make_shared<Issue>();
                err->setDescription("Encapsulation in model '" + model->name() + "' does not have a valid component attribute in a component_ref element.");
                err->setModel(model);
                err->setCause(Issue::Cause::ENCAPSULATION);
                err->setRule(SpecificationRule::COMPONENT_REF_COMPONENT_ATTRIBUTE);
                mParser->addIssue(err);
            } else if (parentComponent) {
                parentComponent->setEncapsulationId(encapsulationId);
            }
        } else if (parentComponentNode->isText()) {
            const std::string textNode = parentComponentNode->convertToString();
            // Ignore whitespace when parsing.
            if (hasNonWhitespaceCharacters(textNode)) {
                IssuePtr err = std::make_shared<Issue>();
                err->setDescription("Encapsulation in model '" + model->name() + "' has an invalid non-whitespace child text element '" + textNode + "'.");
                err->setModel(model);
                err->setCause(Issue::Cause::ENCAPSULATION);
                err->setRule(SpecificationRule::COMPONENT_REF_CHILD);
                mParser->addIssue(err);
            } else {
                // Continue to next node if this is whitespace (don't try to parse children of whitespace).
                parentComponentNode = parentComponentNode->next();
                continue;
            }
        } else {
            IssuePtr err = std::make_shared<Issue>();
            err->setDescription("Encapsulation in model '" + model->name() + "' has an invalid child element '" + parentComponentNode->name() + "'.");
            err->setModel(model);
            err->setCause(Issue::Cause::ENCAPSULATION);
            err->setRule(SpecificationRule::ENCAPSULATION_COMPONENT_REF);
            mParser->addIssue(err);
        }

        // Get first child of this parent component_ref.
        XmlNodePtr childComponentNode = parentComponentNode->firstChild();
        if (!childComponentNode) {
            XmlNodePtr grandParentComponentNode = parentComponentNode->parent();
            if (grandParentComponentNode->isCellmlElement("encapsulation")) {
                IssuePtr err = std::make_shared<Issue>();
                if (parentComponent) {
                    err->setDescription("Encapsulation in model '" + model->name() + "' specifies '" + parentComponent->name() + "' as a parent component_ref but it does not have any children.");
                } else {
                    err->setDescription("Encapsulation in model '" + model->name() + "' specifies an invalid parent component_ref that also does not have any children.");
                }
                err->setModel(model);
                err->setCause(Issue::Cause::ENCAPSULATION);
                mParser->addIssue(err);
            }
        }

        // Loop over encapsulated children.
        std::string childEncapsulationId;
        while (childComponentNode) {
            ComponentPtr childComponent = nullptr;
            if (childComponentNode->isCellmlElement("component_ref")) {
                bool childComponentMissing = false;
                bool foundChildComponent = false;
                XmlAttributePtr attribute = childComponentNode->firstAttribute();
                while (attribute) {
                    if (attribute->isType("component")) {
                        const std::string childComponentName = attribute->value();
                        if (model->containsComponent(childComponentName)) {
                            childComponent = model->component(childComponentName);
                            foundChildComponent = true;
                        } else {
                            IssuePtr err = std::make_shared<Issue>();
                            err->setDescription("Encapsulation in model '" + model->name() + "' specifies '" + childComponentName + "' as a component in a component_ref but it does not exist in the model.");
                            err->setModel(model);
                            err->setCause(Issue::Cause::ENCAPSULATION);
                            err->setRule(SpecificationRule::COMPONENT_REF_COMPONENT_ATTRIBUTE);
                            mParser->addIssue(err);
                            childComponentMissing = true;
                        }
                    } else if (attribute->isType("id")) {
                        childEncapsulationId = attribute->value();
                    } else {
                        IssuePtr err = std::make_shared<Issue>();
                        err->setDescription("Encapsulation in model '" + model->name() + "' has an invalid component_ref attribute '" + attribute->name() + "'.");
                        err->setModel(model);
                        err->setCause(Issue::Cause::ENCAPSULATION);
                        mParser->addIssue(err);
                    }
                    attribute = attribute->next();
                }
                if ((!foundChildComponent) && (!childComponentMissing)) {
                    IssuePtr err = std::make_shared<Issue>();
                    if (parentComponent) {
                        err->setDescription("Encapsulation in model '" + model->name() + "' does not have a valid component attribute in a component_ref that is a child of '" + parentComponent->name() + "'.");
                    } else if (!parentComponentName.empty()) {
                        err->setDescription("Encapsulation in model '" + model->name() + "' does not have a valid component attribute in a component_ref that is a child of invalid parent component '" + parentComponentName + "'.");
                    } else {
                        err->setDescription("Encapsulation in model '" + model->name() + "' does not have a valid component attribute in a component_ref that is a child of an invalid parent component.");
                    }
                    err->setModel(model);
                    err->setCause(Issue::Cause::ENCAPSULATION);
                    err->setRule(SpecificationRule::COMPONENT_REF_COMPONENT_ATTRIBUTE);
                    mParser->addIssue(err);
                }
                if (childComponent) {
                    childComponent->setEncapsulationId(childEncapsulationId);
                }
            } else if (childComponentNode->isText()) {
                const std::string textNode = childComponentNode->convertToString();
                // Ignore whitespace when parsing.
                if (hasNonWhitespaceCharacters(textNode)) {
                    IssuePtr err = std::make_shared<Issue>();
                    err->setDescription("Encapsulation in model '" + model->name() + "' has an invalid non-whitespace child text element '" + textNode + "'.");
                    err->setModel(model);
                    err->setCause(Issue::Cause::ENCAPSULATION);
                    err->setRule(SpecificationRule::COMPONENT_REF_CHILD);
                    mParser->addIssue(err);
                }
            } else {
                IssuePtr err = std::make_shared<Issue>();
                err->setDescription("Encapsulation in model '" + model->name() + "' has an invalid child element '" + childComponentNode->name() + "'.");
                err->setModel(model);
                err->setCause(Issue::Cause::ENCAPSULATION);
                err->setRule(SpecificationRule::COMPONENT_REF_CHILD);
                mParser->addIssue(err);
            }

            if ((parentComponent) && (childComponent)) {
                // Set parent/child encapsulation relationship.
                parentComponent->addComponent(childComponent);
            }
            // Load any further encapsulated children.
            if (childComponentNode->firstChild()) {
                loadEncapsulation(model, childComponentNode);
            }
            if ((parentComponent) && (childComponent)) {
                // A child component is added through its parent component rather than the model,
                // so remove it if it exists.
                model->removeComponent(childComponent);
            }
            childComponentNode = childComponentNode->next();
        }

        // Re-add the parentComponent to the model with its child(ren) encapsulated.
        if (parentComponent) {
            model->addComponent(parentComponent);
        }
        // Get the next parent component at this level
        parentComponentNode = parentComponentNode->next();
    }
}

void Parser::ParserImpl::loadImport(const ImportSourcePtr &importSource, const ModelPtr &model, const XmlNodePtr &node)
{
    XmlAttributePtr attribute = node->firstAttribute();
    while (attribute) {
        if (attribute->isType("href", XLINK_NS)) {
            importSource->setUrl(attribute->value());
        } else if (attribute->isType("id")) {
            importSource->setId(attribute->value());
        } else if (attribute->inNamespaceUri(XLINK_NS)) {
            // Allow xlink attributes but do nothing for them.
        } else {
            IssuePtr err = std::make_shared<Issue>();
            err->setDescription("Import from '" + node->attribute("href") + "' has an invalid attribute '" + attribute->name() + "'.");
            err->setImportSource(importSource);
            mParser->addIssue(err);
        }
        attribute = attribute->next();
    }
    XmlNodePtr childNode = node->firstChild();
    while (childNode) {
        if (childNode->isCellmlElement("component")) {
            ComponentPtr importedComponent = std::make_shared<Component>();
            bool errorOccurred = false;
            XmlAttributePtr childAttribute = childNode->firstAttribute();
            while (childAttribute) {
                if (childAttribute->isType("name")) {
                    importedComponent->setName(childAttribute->value());
                } else if (childAttribute->isType("id")) {
                    importedComponent->setId(childAttribute->value());
                } else if (childAttribute->isType("component_ref")) {
                    importedComponent->setSourceComponent(importSource, childAttribute->value());
                } else {
                    IssuePtr err = std::make_shared<Issue>();
                    err->setDescription("Import of component '" + childNode->attribute("name") + "' from '" + node->attribute("href") + "' has an invalid attribute '" + childAttribute->name() + "'.");
                    err->setImportSource(importSource);
                    mParser->addIssue(err);
                    errorOccurred = true;
                }
                childAttribute = childAttribute->next();
            }
            if (!errorOccurred) {
                model->addComponent(importedComponent);
            }
        } else if (childNode->isCellmlElement("units")) {
            UnitsPtr importedUnits = std::make_shared<Units>();
            bool errorOccurred = false;
            XmlAttributePtr childAttribute = childNode->firstAttribute();
            while (childAttribute) {
                if (childAttribute->isType("name")) {
                    importedUnits->setName(childAttribute->value());
                } else if (childAttribute->isType("id")) {
                    importedUnits->setId(childAttribute->value());
                } else if (childAttribute->isType("units_ref")) {
                    importedUnits->setSourceUnits(importSource, childAttribute->value());
                } else {
                    IssuePtr err = std::make_shared<Issue>();
                    err->setDescription("Import of units '" + childNode->attribute("name") + "' from '" + node->attribute("href") + "' has an invalid attribute '" + childAttribute->name() + "'.");
                    err->setImportSource(importSource);
                    mParser->addIssue(err);
                    errorOccurred = true;
                }
                childAttribute = childAttribute->next();
            }
            if (!errorOccurred) {
                model->addUnits(importedUnits);
            }
        } else if (childNode->isText()) {
            const std::string textNode = childNode->convertToString();
            // Ignore whitespace when parsing.
            if (hasNonWhitespaceCharacters(textNode)) {
                IssuePtr err = std::make_shared<Issue>();
                err->setDescription("Import from '" + node->attribute("href") + "' has an invalid non-whitespace child text element '" + textNode + "'.");
                err->setImportSource(importSource);
                err->setRule(SpecificationRule::IMPORT_CHILD);
                mParser->addIssue(err);
            }
        } else if (childNode->isComment()) {
            // Do nothing.
        } else {
            IssuePtr err = std::make_shared<Issue>();
            err->setDescription("Import from '" + node->attribute("href") + "' has an invalid child element '" + childNode->name() + "'.");
            err->setImportSource(importSource);
            err->setRule(SpecificationRule::IMPORT_CHILD);
            mParser->addIssue(err);
        }
        childNode = childNode->next();
    }
}

void Parser::ParserImpl::loadReset(const ResetPtr &reset, const ComponentPtr &component, const XmlNodePtr &node)
{
    int order = 0;
    bool orderDefined = false;
    bool orderValid = false;
    VariablePtr referencedVariable = nullptr;
    VariablePtr testVariable = nullptr;
    std::string variableName;
    std::string testVariableName;

    XmlAttributePtr attribute = node->firstAttribute();
    while (attribute) {
        if (attribute->isType("variable")) {
            const std::string variableReference = attribute->value();
            referencedVariable = component->variable(variableReference);

            // TODO Remove as validation?
            if (referencedVariable == nullptr) {
                IssuePtr err = std::make_shared<Issue>();
                err->setDescription("Reset referencing variable '" + variableReference + "' is not a valid reference for a variable in component '" + component->name() + "'.");
                err->setReset(reset);
                err->setRule(SpecificationRule::RESET_VARIABLE_REFERENCE);
                mParser->addIssue(err);
            } else {
                reset->setVariable(referencedVariable);
            }
        } else if (attribute->isType("test_variable")) {
            const std::string testVariableReference = attribute->value();
            testVariable = component->variable(testVariableReference);
            if (testVariable == nullptr) {
                ErrorPtr err = std::make_shared<Error>();
                err->setDescription("Reset referencing test_variable '" + testVariableReference + "' is not a valid reference for a variable in component '" + component->name() + "'.");
                err->setReset(reset);
                err->setRule(SpecificationRule::RESET_TEST_VARIABLE_REFERENCE);
                mParser->addError(err);
            } else {
                reset->setTestVariable(testVariable);
            }
        } else if (attribute->isType("order")) {
            orderDefined = true;
            orderValid = isCellMLInteger(attribute->value());
            if (orderValid) {
                order = convertToInt(attribute->value());
            } else {
                if (reset->variable() != nullptr) {
                    variableName = reset->variable()->name();
                }
                IssuePtr err = std::make_shared<Issue>();
                err->setDescription("Reset in component '" + component->name() + "' referencing variable '" + variableName + "' has a non-integer order value '" + attribute->value() + "'.");
                err->setReset(reset);
                err->setRule(SpecificationRule::RESET_ORDER);
                mParser->addIssue(err);
            }
        } else if (attribute->isType("id")) {
            reset->setId(attribute->value());
        } else {
            IssuePtr err = std::make_shared<Issue>();
            err->setDescription("Reset in component '" + component->name() + "' has an invalid attribute '" + attribute->name() + "'.");
            err->setReset(reset);
            mParser->addIssue(err);
        }
        attribute = attribute->next();
    }

<<<<<<< HEAD
    if (referencedVariable == nullptr) {
        IssuePtr err = std::make_shared<Issue>();
        err->setDescription("Reset in component '" + component->name() + "' does not reference a variable in the component.");
        err->setReset(reset);
        err->setRule(SpecificationRule::RESET_VARIABLE_REFERENCE);
        mParser->addIssue(err);
    }

=======
>>>>>>> e665be4d
    if (reset->variable() != nullptr) {
        variableName = reset->variable()->name();
    }

    if (reset->testVariable() != nullptr) {
        testVariableName = reset->testVariable()->name();
    }

    if (orderValid) {
        reset->setOrder(order);
    } else if (!orderDefined) {
<<<<<<< HEAD
        IssuePtr err = std::make_shared<Issue>();
        err->setDescription("Reset in component '" + component->name() + "' referencing variable '" + variableName + "' does not have an order defined.");
=======
        ErrorPtr err = std::make_shared<Error>();
        err->setDescription("Reset in component '" + component->name() + "' referencing variable '" + variableName + "' and test_variable '" + testVariableName + "' does not have an order defined.");
>>>>>>> e665be4d
        err->setReset(reset);
        err->setRule(SpecificationRule::RESET_ORDER);
        mParser->addIssue(err);
    }

    XmlNodePtr childNode = node->firstChild();
    int testValueCount = 0;
    int resetValueCount = 0;

    while (childNode) {
<<<<<<< HEAD
        if (childNode->isCellmlElement("when")) {
            WhenPtr when = std::make_shared<When>();
            loadWhen(when, reset, childNode);
            reset->addWhen(when);
        } else if (childNode->isText()) {
            const std::string textNode = childNode->convertToString();
            // Ignore whitespace when parsing.
            if (hasNonWhitespaceCharacters(textNode)) {
                IssuePtr err = std::make_shared<Issue>();
                err->setDescription("Reset in component '" + component->name() + "' referencing variable '" + variableName + "' has an invalid non-whitespace child text element '" + textNode + "'.");
                err->setReset(reset);
                err->setRule(SpecificationRule::RESET_CHILD);
                mParser->addIssue(err);
            }
        } else if (childNode->isComment()) {
            // Do nothing.
        } else {
            IssuePtr err = std::make_shared<Issue>();
            err->setDescription("Reset in component '" + component->name() + "' referencing variable '" + variableName + "' has an invalid child element '" + childNode->name() + "'.");
            err->setReset(reset);
            err->setRule(SpecificationRule::RESET_CHILD);
            mParser->addIssue(err);
        }
        childNode = childNode->next();
    }
}
=======
        if (childNode->isCellmlElement("test_value")) {
            XmlAttributePtr childAttribute = childNode->firstAttribute();
            while (childAttribute) {
                if (childAttribute->isType("id")) {
                    reset->setTestValueId(childAttribute->value());
                } else {
                    ErrorPtr err = std::make_shared<Error>();
                    err->setDescription("Reset in component '" + component->name() + "' referencing variable '" + variableName + "' and test_variable '" + testVariableName + "' has an unexpected attribute in the test_value block of '" + childAttribute->name() + "'.");
                    err->setReset(reset);
                    err->setRule(SpecificationRule::RESET_TEST_VALUE);
                    mParser->addError(err);
                }
                childAttribute = childAttribute->next();
            }
>>>>>>> e665be4d

            if (testValueCount == 0) {
                XmlNodePtr mathNode = childNode->firstChild();
                while (mathNode) {
                    if (mathNode->isMathmlElement("math")) {
                        std::string math = mathNode->convertToString(true) + "\n";
                        reset->appendTestValue(math);
                        testValueCount++;
                    } else if (mathNode->isComment()) {
                        // Do nothing
                    } else {
                        std::string textNode = mathNode->convertToString();
                        // Ignore whitespace when parsing.
                        if (hasNonWhitespaceCharacters(textNode)) {
                            ErrorPtr err = std::make_shared<Error>();
                            err->setDescription("Reset in component '" + component->name() + "' referencing variable '" + variableName + "' and test_variable '" + testVariableName + "' has a non-whitespace test_value child. MathML block expected.");
                            err->setReset(reset);
                            err->setRule(SpecificationRule::RESET_TEST_VALUE);
                            mParser->addError(err);
                        }
                    }
                    mathNode = mathNode->next();
                }
            } else {
                testValueCount++;
            }
<<<<<<< HEAD
        } else if (attribute->isType("id")) {
            when->setId(attribute->value());
        } else {
            IssuePtr err = std::make_shared<Issue>();
            err->setDescription("When in reset referencing variable '" + referencedVariableName + "' with order '" + resetOrder + "' has an invalid attribute '" + attribute->name() + "'.");
            err->setWhen(when);
            mParser->addIssue(err);
        }
        attribute = attribute->next();
    }

    if (orderValid) {
        when->setOrder(order);
    } else if (!orderDefined) {
        IssuePtr err = std::make_shared<Issue>();
        err->setDescription("When in reset referencing variable '" + referencedVariableName + "' with order '" + resetOrder + "' does not have an order defined.");
        err->setWhen(when);
        err->setRule(SpecificationRule::WHEN_ORDER);
        mParser->addIssue(err);
    }
=======

        } else if (childNode->isCellmlElement("reset_value")) {
            XmlAttributePtr childAttribute = childNode->firstAttribute();
            while (childAttribute) {
                if (childAttribute->isType("id")) {
                    reset->setResetValueId(childAttribute->value());
                } else {
                    ErrorPtr err = std::make_shared<Error>();
                    err->setDescription("Reset in component '" + component->name() + "' referencing variable '" + variableName + "' and test_variable '" + testVariableName + "' has an unexpected attribute in the reset_value block of '" + childAttribute->name() + "'.");
                    err->setReset(reset);
                    err->setRule(SpecificationRule::RESET_RESET_VALUE);
                    mParser->addError(err);
                }
                childAttribute = childAttribute->next();
            }
>>>>>>> e665be4d

            if (resetValueCount == 0) {
                XmlNodePtr mathNode = childNode->firstChild();
                while (mathNode) {
                    if (mathNode->isMathmlElement("math")) {
                        std::string math = mathNode->convertToString(true) + "\n";
                        reset->appendResetValue(math);
                        resetValueCount++;
                    } else if (mathNode->isComment()) {
                        // Do nothing
                    } else {
                        std::string textNode = mathNode->convertToString();
                        // Ignore whitespace when parsing.
                        if (hasNonWhitespaceCharacters(textNode)) {
                            ErrorPtr err = std::make_shared<Error>();
                            err->setDescription("Reset in component '" + component->name() + "' referencing variable '" + variableName + "' and test_variable '" + testVariableName + "' has a non-whitespace reset_value child. MathML block expected.");
                            err->setReset(reset);
                            err->setRule(SpecificationRule::RESET_RESET_VALUE);
                            mParser->addError(err);
                        }
                    }
                    mathNode = mathNode->next();
                }
            } else {
<<<<<<< HEAD
                IssuePtr err = std::make_shared<Issue>();
                err->setDescription("When in reset referencing variable '" + referencedVariableName + "' with order '" + resetOrder + "' contains more than two MathML child elements.");
                err->setWhen(when);
                err->setRule(SpecificationRule::WHEN_CHILD);
                mParser->addIssue(err);
=======
                resetValueCount++;
>>>>>>> e665be4d
            }
        } else if (childNode->isText()) {
            std::string textNode = childNode->convertToString();
            // Ignore whitespace when parsing.
            if (hasNonWhitespaceCharacters(textNode)) {
<<<<<<< HEAD
                IssuePtr err = std::make_shared<Issue>();
                err->setDescription("When in reset referencing variable '" + referencedVariableName + "' with order '" + resetOrder + "' has an invalid non-whitespace child text element '" + textNode + "'.");
                err->setWhen(when);
                err->setRule(SpecificationRule::WHEN_CHILD);
                mParser->addIssue(err);
            }
        } else if (childNode->isComment()) {
            // Do nothing.
        } else {
            IssuePtr err = std::make_shared<Issue>();
            err->setDescription("When in reset referencing variable '" + referencedVariableName + "' with order '" + resetOrder + "' has an invalid child element '" + childNode->name() + "'.");
            err->setWhen(when);
            err->setRule(SpecificationRule::WHEN_CHILD);
            mParser->addIssue(err);
=======
                ErrorPtr err = std::make_shared<Error>();
                err->setDescription("Reset has an invalid non-whitespace child text element '" + textNode + "'.  Expected either 'test_value' or 'reset_value' block.");
                err->setReset(reset);
                err->setRule(SpecificationRule::RESET_CHILD);
                mParser->addError(err);
            }
        } else if (childNode->isComment()) {
            // Do nothing.
>>>>>>> e665be4d
        }
        childNode = childNode->next();
    }

<<<<<<< HEAD
    if (mathNodeCount == 0 || mathNodeCount == 1) {
        std::string mathNodeCountString = "zero";
        std::string plural = "s";
        if (mathNodeCount == 1) {
            mathNodeCountString = "only one";
            plural = "";
        }
        IssuePtr err = std::make_shared<Issue>();
        err->setDescription("When in reset referencing variable '" + referencedVariableName + "' with order '" + resetOrder + "' contains " + mathNodeCountString + " MathML child element" + plural + ".");
        err->setWhen(when);
        mParser->addIssue(err);
=======
    if (testValueCount > 1) {
        ErrorPtr err = std::make_shared<Error>();
        err->setDescription("Reset in component '" + component->name() + "' referencing variable '"
                            + variableName + "' and test_variable '" + testVariableName + "' has multiple test_value blocks.");
        err->setReset(reset);
        err->setRule(SpecificationRule::RESET_TEST_VALUE);
        mParser->addError(err);
    } else if (testValueCount == 0) {
        ErrorPtr err = std::make_shared<Error>();
        err->setDescription("Reset in component '" + component->name() + "' referencing variable '"
                            + variableName + "' and test_variable '" + testVariableName + "' does not have a test_value block defined.");
        err->setReset(reset);
        err->setRule(SpecificationRule::RESET_TEST_VALUE);
        mParser->addError(err);
    }
    if (resetValueCount > 1) {
        ErrorPtr err = std::make_shared<Error>();
        err->setDescription("Reset in component '" + component->name() + "' referencing variable '"
                            + variableName + "' and test_variable '" + testVariableName + "' has multiple reset_value blocks.");
        err->setReset(reset);
        err->setRule(SpecificationRule::RESET_RESET_VALUE);
        mParser->addError(err);
    } else if (resetValueCount == 0) {
        ErrorPtr err = std::make_shared<Error>();
        err->setDescription("Reset in component '" + component->name() + "' referencing variable '"
                            + variableName + "' and test_variable '" + testVariableName + "' does not have a reset_value block defined.");
        err->setReset(reset);
        err->setRule(SpecificationRule::RESET_RESET_VALUE);
        mParser->addError(err);
>>>>>>> e665be4d
    }
}

} // namespace libcellml<|MERGE_RESOLUTION|>--- conflicted
+++ resolved
@@ -1137,11 +1137,11 @@
             const std::string testVariableReference = attribute->value();
             testVariable = component->variable(testVariableReference);
             if (testVariable == nullptr) {
-                ErrorPtr err = std::make_shared<Error>();
+                IssuePtr err = std::make_shared<Issue>();
                 err->setDescription("Reset referencing test_variable '" + testVariableReference + "' is not a valid reference for a variable in component '" + component->name() + "'.");
                 err->setReset(reset);
                 err->setRule(SpecificationRule::RESET_TEST_VARIABLE_REFERENCE);
-                mParser->addError(err);
+                mParser->addIssue(err);
             } else {
                 reset->setTestVariable(testVariable);
             }
@@ -1171,7 +1171,6 @@
         attribute = attribute->next();
     }
 
-<<<<<<< HEAD
     if (referencedVariable == nullptr) {
         IssuePtr err = std::make_shared<Issue>();
         err->setDescription("Reset in component '" + component->name() + "' does not reference a variable in the component.");
@@ -1180,8 +1179,6 @@
         mParser->addIssue(err);
     }
 
-=======
->>>>>>> e665be4d
     if (reset->variable() != nullptr) {
         variableName = reset->variable()->name();
     }
@@ -1193,13 +1190,8 @@
     if (orderValid) {
         reset->setOrder(order);
     } else if (!orderDefined) {
-<<<<<<< HEAD
         IssuePtr err = std::make_shared<Issue>();
-        err->setDescription("Reset in component '" + component->name() + "' referencing variable '" + variableName + "' does not have an order defined.");
-=======
-        ErrorPtr err = std::make_shared<Error>();
         err->setDescription("Reset in component '" + component->name() + "' referencing variable '" + variableName + "' and test_variable '" + testVariableName + "' does not have an order defined.");
->>>>>>> e665be4d
         err->setReset(reset);
         err->setRule(SpecificationRule::RESET_ORDER);
         mParser->addIssue(err);
@@ -1210,49 +1202,20 @@
     int resetValueCount = 0;
 
     while (childNode) {
-<<<<<<< HEAD
-        if (childNode->isCellmlElement("when")) {
-            WhenPtr when = std::make_shared<When>();
-            loadWhen(when, reset, childNode);
-            reset->addWhen(when);
-        } else if (childNode->isText()) {
-            const std::string textNode = childNode->convertToString();
-            // Ignore whitespace when parsing.
-            if (hasNonWhitespaceCharacters(textNode)) {
-                IssuePtr err = std::make_shared<Issue>();
-                err->setDescription("Reset in component '" + component->name() + "' referencing variable '" + variableName + "' has an invalid non-whitespace child text element '" + textNode + "'.");
-                err->setReset(reset);
-                err->setRule(SpecificationRule::RESET_CHILD);
-                mParser->addIssue(err);
-            }
-        } else if (childNode->isComment()) {
-            // Do nothing.
-        } else {
-            IssuePtr err = std::make_shared<Issue>();
-            err->setDescription("Reset in component '" + component->name() + "' referencing variable '" + variableName + "' has an invalid child element '" + childNode->name() + "'.");
-            err->setReset(reset);
-            err->setRule(SpecificationRule::RESET_CHILD);
-            mParser->addIssue(err);
-        }
-        childNode = childNode->next();
-    }
-}
-=======
         if (childNode->isCellmlElement("test_value")) {
             XmlAttributePtr childAttribute = childNode->firstAttribute();
             while (childAttribute) {
                 if (childAttribute->isType("id")) {
                     reset->setTestValueId(childAttribute->value());
                 } else {
-                    ErrorPtr err = std::make_shared<Error>();
+                    IssuePtr err = std::make_shared<Issue>();
                     err->setDescription("Reset in component '" + component->name() + "' referencing variable '" + variableName + "' and test_variable '" + testVariableName + "' has an unexpected attribute in the test_value block of '" + childAttribute->name() + "'.");
                     err->setReset(reset);
                     err->setRule(SpecificationRule::RESET_TEST_VALUE);
-                    mParser->addError(err);
+                    mParser->addIssue(err);
                 }
                 childAttribute = childAttribute->next();
             }
->>>>>>> e665be4d
 
             if (testValueCount == 0) {
                 XmlNodePtr mathNode = childNode->firstChild();
@@ -1267,11 +1230,11 @@
                         std::string textNode = mathNode->convertToString();
                         // Ignore whitespace when parsing.
                         if (hasNonWhitespaceCharacters(textNode)) {
-                            ErrorPtr err = std::make_shared<Error>();
+                            IssuePtr err = std::make_shared<Issue>();
                             err->setDescription("Reset in component '" + component->name() + "' referencing variable '" + variableName + "' and test_variable '" + testVariableName + "' has a non-whitespace test_value child. MathML block expected.");
                             err->setReset(reset);
                             err->setRule(SpecificationRule::RESET_TEST_VALUE);
-                            mParser->addError(err);
+                            mParser->addIssue(err);
                         }
                     }
                     mathNode = mathNode->next();
@@ -1279,28 +1242,6 @@
             } else {
                 testValueCount++;
             }
-<<<<<<< HEAD
-        } else if (attribute->isType("id")) {
-            when->setId(attribute->value());
-        } else {
-            IssuePtr err = std::make_shared<Issue>();
-            err->setDescription("When in reset referencing variable '" + referencedVariableName + "' with order '" + resetOrder + "' has an invalid attribute '" + attribute->name() + "'.");
-            err->setWhen(when);
-            mParser->addIssue(err);
-        }
-        attribute = attribute->next();
-    }
-
-    if (orderValid) {
-        when->setOrder(order);
-    } else if (!orderDefined) {
-        IssuePtr err = std::make_shared<Issue>();
-        err->setDescription("When in reset referencing variable '" + referencedVariableName + "' with order '" + resetOrder + "' does not have an order defined.");
-        err->setWhen(when);
-        err->setRule(SpecificationRule::WHEN_ORDER);
-        mParser->addIssue(err);
-    }
-=======
 
         } else if (childNode->isCellmlElement("reset_value")) {
             XmlAttributePtr childAttribute = childNode->firstAttribute();
@@ -1308,15 +1249,14 @@
                 if (childAttribute->isType("id")) {
                     reset->setResetValueId(childAttribute->value());
                 } else {
-                    ErrorPtr err = std::make_shared<Error>();
+                    IssuePtr err = std::make_shared<Issue>();
                     err->setDescription("Reset in component '" + component->name() + "' referencing variable '" + variableName + "' and test_variable '" + testVariableName + "' has an unexpected attribute in the reset_value block of '" + childAttribute->name() + "'.");
                     err->setReset(reset);
                     err->setRule(SpecificationRule::RESET_RESET_VALUE);
-                    mParser->addError(err);
+                    mParser->addIssue(err);
                 }
                 childAttribute = childAttribute->next();
             }
->>>>>>> e665be4d
 
             if (resetValueCount == 0) {
                 XmlNodePtr mathNode = childNode->firstChild();
@@ -1331,102 +1271,63 @@
                         std::string textNode = mathNode->convertToString();
                         // Ignore whitespace when parsing.
                         if (hasNonWhitespaceCharacters(textNode)) {
-                            ErrorPtr err = std::make_shared<Error>();
+                            IssuePtr err = std::make_shared<Issue>();
                             err->setDescription("Reset in component '" + component->name() + "' referencing variable '" + variableName + "' and test_variable '" + testVariableName + "' has a non-whitespace reset_value child. MathML block expected.");
                             err->setReset(reset);
                             err->setRule(SpecificationRule::RESET_RESET_VALUE);
-                            mParser->addError(err);
+                            mParser->addIssue(err);
                         }
                     }
                     mathNode = mathNode->next();
                 }
             } else {
-<<<<<<< HEAD
-                IssuePtr err = std::make_shared<Issue>();
-                err->setDescription("When in reset referencing variable '" + referencedVariableName + "' with order '" + resetOrder + "' contains more than two MathML child elements.");
-                err->setWhen(when);
-                err->setRule(SpecificationRule::WHEN_CHILD);
-                mParser->addIssue(err);
-=======
                 resetValueCount++;
->>>>>>> e665be4d
             }
         } else if (childNode->isText()) {
             std::string textNode = childNode->convertToString();
             // Ignore whitespace when parsing.
             if (hasNonWhitespaceCharacters(textNode)) {
-<<<<<<< HEAD
-                IssuePtr err = std::make_shared<Issue>();
-                err->setDescription("When in reset referencing variable '" + referencedVariableName + "' with order '" + resetOrder + "' has an invalid non-whitespace child text element '" + textNode + "'.");
-                err->setWhen(when);
-                err->setRule(SpecificationRule::WHEN_CHILD);
-                mParser->addIssue(err);
-            }
-        } else if (childNode->isComment()) {
-            // Do nothing.
-        } else {
-            IssuePtr err = std::make_shared<Issue>();
-            err->setDescription("When in reset referencing variable '" + referencedVariableName + "' with order '" + resetOrder + "' has an invalid child element '" + childNode->name() + "'.");
-            err->setWhen(when);
-            err->setRule(SpecificationRule::WHEN_CHILD);
-            mParser->addIssue(err);
-=======
-                ErrorPtr err = std::make_shared<Error>();
+                IssuePtr err = std::make_shared<Issue>();
                 err->setDescription("Reset has an invalid non-whitespace child text element '" + textNode + "'.  Expected either 'test_value' or 'reset_value' block.");
                 err->setReset(reset);
                 err->setRule(SpecificationRule::RESET_CHILD);
-                mParser->addError(err);
+                mParser->addIssue(err);
             }
         } else if (childNode->isComment()) {
             // Do nothing.
->>>>>>> e665be4d
         }
         childNode = childNode->next();
     }
 
-<<<<<<< HEAD
-    if (mathNodeCount == 0 || mathNodeCount == 1) {
-        std::string mathNodeCountString = "zero";
-        std::string plural = "s";
-        if (mathNodeCount == 1) {
-            mathNodeCountString = "only one";
-            plural = "";
-        }
+    if (testValueCount > 1) {
         IssuePtr err = std::make_shared<Issue>();
-        err->setDescription("When in reset referencing variable '" + referencedVariableName + "' with order '" + resetOrder + "' contains " + mathNodeCountString + " MathML child element" + plural + ".");
-        err->setWhen(when);
-        mParser->addIssue(err);
-=======
-    if (testValueCount > 1) {
-        ErrorPtr err = std::make_shared<Error>();
         err->setDescription("Reset in component '" + component->name() + "' referencing variable '"
                             + variableName + "' and test_variable '" + testVariableName + "' has multiple test_value blocks.");
         err->setReset(reset);
         err->setRule(SpecificationRule::RESET_TEST_VALUE);
-        mParser->addError(err);
+        mParser->addIssue(err);
     } else if (testValueCount == 0) {
-        ErrorPtr err = std::make_shared<Error>();
+        IssuePtr err = std::make_shared<Issue>();
         err->setDescription("Reset in component '" + component->name() + "' referencing variable '"
                             + variableName + "' and test_variable '" + testVariableName + "' does not have a test_value block defined.");
         err->setReset(reset);
         err->setRule(SpecificationRule::RESET_TEST_VALUE);
-        mParser->addError(err);
+        mParser->addIssue(err);
     }
     if (resetValueCount > 1) {
-        ErrorPtr err = std::make_shared<Error>();
+        IssuePtr err = std::make_shared<Issue>();
         err->setDescription("Reset in component '" + component->name() + "' referencing variable '"
                             + variableName + "' and test_variable '" + testVariableName + "' has multiple reset_value blocks.");
         err->setReset(reset);
         err->setRule(SpecificationRule::RESET_RESET_VALUE);
-        mParser->addError(err);
+        mParser->addIssue(err);
     } else if (resetValueCount == 0) {
-        ErrorPtr err = std::make_shared<Error>();
+        IssuePtr err = std::make_shared<Issue>();
         err->setDescription("Reset in component '" + component->name() + "' referencing variable '"
                             + variableName + "' and test_variable '" + testVariableName + "' does not have a reset_value block defined.");
         err->setReset(reset);
         err->setRule(SpecificationRule::RESET_RESET_VALUE);
-        mParser->addError(err);
->>>>>>> e665be4d
+        mParser->addIssue(err);
     }
 }
 
