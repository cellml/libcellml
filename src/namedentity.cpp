--- conflicted
+++ resolved
@@ -54,17 +54,10 @@
     rhs.mPimpl = nullptr;
 }
 
-<<<<<<< HEAD
-NamedEntity& NamedEntity::operator=(NamedEntity rhs)
+NamedEntity &NamedEntity::operator=(NamedEntity rhs)
 {
-    Entity::operator= (rhs);
+    Entity::operator=(rhs);
     rhs.swap(*this);
-=======
-NamedEntity &NamedEntity::operator=(NamedEntity n)
-{
-    Entity::operator=(n);
-    n.swap(*this);
->>>>>>> d5d1b516
     return *this;
 }
 
