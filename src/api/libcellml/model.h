/*
Copyright libCellML Contributors

Licensed under the Apache License, Version 2.0 (the "License");
you may not use this file except in compliance with the License.
You may obtain a copy of the License at

    http://www.apache.org/licenses/LICENSE-2.0

Unless required by applicable law or agreed to in writing, software
distributed under the License is distributed on an "AS IS" BASIS,
WITHOUT WARRANTIES OR CONDITIONS OF ANY KIND, either express or implied.
See the License for the specific language governing permissions and
limitations under the License.
*/

#pragma once

#include "libcellml/componententity.h"
#include "libcellml/exportdefinitions.h"

#include <string>

#ifndef SWIG
template class LIBCELLML_EXPORT std::weak_ptr<libcellml::Model>;
#endif

namespace libcellml {

/**
 * @brief The Model class.
 *
 * The Model class is for representing a CellML Model.
 */
class LIBCELLML_EXPORT Model: public ComponentEntity
#ifndef SWIG
    ,
                              public std::enable_shared_from_this<Model>
#endif
{
public:
    ~Model() override; /**< Destructor */
    Model(const Model &rhs) = delete; /**< Copy constructor */
    Model(Model &&rhs) noexcept = delete; /**< Move constructor */
    Model &operator=(Model rhs) = delete; /**< Assignment operator */

    /**
     * @brief Create a @c Model object.
     *
     * Factory method to create a @c Model.  Create a
     * blank model with::
     *
     *   ModelPtr model = libcellml::Model::create();
     *
     * or a named model with name "Model" with::
     *
     *   ModelPtr model = libcellml::Model::create("Model");
     *
     * @return A smart pointer to a @c Model object.
     */
    static ModelPtr create() noexcept;

    /**
     * @overload
     */
    static ModelPtr create(const std::string &name) noexcept;

    /**
     * @brief Add a child units to this model.
     *
     * Add a copy of the given units as a child units of this model.
     *
     * @param units The units to add.
     */
    void addUnits(const UnitsPtr &units);

    /**
     * @brief Remove the units at the given @p index.
     *
     * Remove the units from this model at the given @p index.
     * @p index must be in the range [0, \#units).
     *
     * @param index The index of the units to remove.
     *
     * @return True if the units were replaced, false otherwise.
     */
    bool removeUnits(size_t index);

    /**
     * @overload
     *
     * @brief Remove the units with the given @p name.
     *
     * Remove the first units found with the given @p name.
     *
     * @param name The name of the units to remove.
     *
     * @return True if the units were replaced, false otherwise.
     */
    bool removeUnits(const std::string &name);

    /**
     * @overload
     *
     * @brief Remove the units with the given pointer.
     *
     * Remove the units with the pointer @p units.
     *
     * @param units The pointer to the units to remove.
     *
     * @return True if the units were replaced, false otherwise.
     */
    bool removeUnits(const UnitsPtr &units);

    /**
     * @brief Remove all units stored in this model.
     *
     * Clears all units that have been added to this model.
     */
    void removeAllUnits();

    /**
     * @brief Tests to see if the units is within this model.
     *
     * Tests to see if the units with the given @c name is contained
     * within this model.  Returns @c true if the units is in
     * the model and @c false otherwise.
     *
     * @param name The name of the units to test for existence in
     * this model.
     *
     * @return @c true if the named units is in the model
     * and @c false otherwise.
     */
    bool hasUnits(const std::string &name) const;

    /**
     * @overload
     *
     * @brief Tests to see if the units is within this model.
     *
     * Tests to see if the given @c units is contained within this model.
     * Returns @c true if the units is in the model and @c false otherwise.
     *
     * @param units The units to test for existence in this model.
     *
     * @return @c true if the units is in the model and @c false otherwise.
     */
    bool hasUnits(const UnitsPtr &units) const;

    /**
     * @brief Get a units at the given @p index.
     *
     * Returns a reference to a units at the given @p index.  If the @p index
     * is not valid a @c nullptr is returned, the range of valid values for the
     * index is [0, \#units).
     *
     * @param index The index of the units to return.
     *
     * @return A reference to the units at the given @p index on success, @c nullptr otherwise.
     */
    UnitsPtr units(size_t index) const;

    /**
     * @overload
     *
     * @brief Get a units with the given @p name.
     *
     * Returns a reference to a units with the given @p name.  If the @p name
     * is not valid a @c nullptr is returned.
     *
     * @param name The name of the units to return.
     *
     * @return A reference to the units with the given @p name on success, @c nullptr otherwise.
     */
    UnitsPtr units(const std::string &name) const;

    /**
     * @brief Take the units at the given @p index and return it.
     *
     * Removes the units at the given @p index position and returns it.
     * @p index must be in the range [0, \#units).
     *
     * @param index The index of the units to take.
     *
     * @return A reference to the units at the given @p index if the index is valid, @c nullptr otherwise.
     */
    UnitsPtr takeUnits(size_t index);

    /**
     * @overload
     *
     * @brief Take the units with the given @p name and return it.
     *
     * Takes the first occurence of the units with the given name @p name and returns it.
     * If no units with name @p name is found then a @c nullptr is returned.
     *
     * @param name The name of the units to take.
     *
     * @return A reference to the units identified with the given @p name if found, @c nullptr otherwise.
     */
    UnitsPtr takeUnits(const std::string &name);

    /**
     * @brief Replace a units at the given @p index.
     *
     * Replaces the units at the given @p index with @p units.
     * @p index must be in the range [0, \#units).
     *
     * @param index Index of the units to replace.
     * @param units The units to use for replacement.
     *
     * @return True if the units were replaced, false otherwise.
     */
    bool replaceUnits(size_t index, const UnitsPtr &units);

    /**
     * @overload
     *
     * @brief Replace a units with the given @p name.
     *
     * Replaces the units with the given @p name with @p units.
     *
     * @param name The name of the units to replace.
     * @param units The units to use for replacement.
     *
     * @return True if the units were replaced, false otherwise.
     */
    bool replaceUnits(const std::string &name, const UnitsPtr &units);

    /**
     * @overload
     *
     * @brief Replace a units with another units.
     *
     * Replaces one units with another.
     *
     * @param oldUnits The units to be replaced.
     * @param newUnits The units to use for replacement.
     *
     * @return True if the units were replaced, false otherwise.
     */
    bool replaceUnits(const UnitsPtr &oldUnits, const UnitsPtr &newUnits);

    /**
     * @brief Get the number of units in the model.
     *
     * Returns the number of units the model contains.
     *
     * @return The number of units.
     */
    size_t unitsCount() const;

    /**
     * @brief Link the units used in this model.
     *
     * Traverses the model looking for @c Units attached to
     * @c Variables that are not standard units and which are not
     * linked to @c Units added to the model.
     *
     * Unlinked variable units can occur when a @c Variable's units are
     * set by name.  If a @c Units cannot be found in the model that matches
     * the name given to the variables setUnits() method then the units for
     * that variable will be unlinked.  This method will link variable units
     * specified by name to units in the model (if they are found). Any variable
     * units that cannot be linked to units in the model are left untouched.
     *
     * Any @c Variables found that are not linked to model @c Units will be
     * linked. If a Variable has units that are not attached to the model
     * then the units will be added to the model as well.
     */
    void linkUnits();

    /**
     * @brief Test to determine if any variable units are not linked to model units.
     *
     * Traverses the model to determine if any @c Units attached to variables
     * are not @c Units attached to the model.
     *
     * @return True if any @c Units attached to variables are not linked to
     * units in the model, false otherwise.
     */
    bool hasUnlinkedUnits();

    /**
     * @brief Test to determine if there are any import entities.
     *
     * Checks the model to determine if there are any @c Units or
     * @c Components which are imports.  Returns @c true if the
     * model has at least one @c Units or @c Component which is an
     * imported @c Units or @c Component.
     *
     * @return True if the @c Model has a @c Units or @c Component
     * that is an import, false otherwise.
     */
    bool hasImports() const;

    /**
     * @brief Resolve all imports in this model.
     *
     * Resolve all @c Component and @c Units imports by loading the models
     * from local disk through relative URLs.  The @p baseFile is used to determine
     * the full path to the source model relative to this one.
     *
     * @param baseFile The @c std::string location on local disk of the source @c Model.
     */
    void resolveImports(const std::string &baseFile);

    /**
     * @brief Test if this model has unresolved imports.
     *
     * Test if this model has unresolved imports.
     *
     * @return True if the @c Model has unresolved imports and false otherwise.
     */
    bool hasUnresolvedImports() const;

    /**
     * @brief Create a clone of this model.
     *
     * Creates a full separate copy of this model.  The component
     * hierarchy and variable equivalence maps will also be copied
     * from this model to the destination model.
     *
     * @return a new @c ModelPtr to the cloned model.
     */
    ModelPtr clone() const;

    /**
<<<<<<< HEAD
     * @brief Flatten this model.
     *
     * Instantiates all imports and removes them from this model.
     * The result is a self-contained model requiring no external
     * resources and having no imports.
     *
     * The effects of this method cannot be undone.
     *
     * @sa clone
     */
    void flatten();
=======
     * @brief Fix @c Variable interfaces throughout the model.
     *
     * Traverses the model investigating variable equivalences to set the appropriate
     * interface type.  If any variable interface is changed then the method returns
     * true.  If nothing is changed then false is returned.
     *
     * If the interface type for a variable cannot be worked out it is left unchanged.
     *
     * @return True if the @c Model has had a variable interface changed,
     * false otherwise.
     */
    bool fixVariableInterfaces();
>>>>>>> 868848e8

private:
    Model(); /**< Constructor */
    explicit Model(const std::string &name); /**< Constructor with std::string parameter*/

    bool doAddComponent(const ComponentPtr &component) override;

    struct ModelImpl; /**< Forward declaration for pImpl idiom. */
    ModelImpl *mPimpl; /**< Private member to implementation pointer */
};

} // namespace libcellml<|MERGE_RESOLUTION|>--- conflicted
+++ resolved
@@ -327,7 +327,6 @@
     ModelPtr clone() const;
 
     /**
-<<<<<<< HEAD
      * @brief Flatten this model.
      *
      * Instantiates all imports and removes them from this model.
@@ -339,7 +338,8 @@
      * @sa clone
      */
     void flatten();
-=======
+
+    /**
      * @brief Fix @c Variable interfaces throughout the model.
      *
      * Traverses the model investigating variable equivalences to set the appropriate
@@ -352,7 +352,6 @@
      * false otherwise.
      */
     bool fixVariableInterfaces();
->>>>>>> 868848e8
 
 private:
     Model(); /**< Constructor */
