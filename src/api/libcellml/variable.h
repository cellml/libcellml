--- conflicted
+++ resolved
@@ -128,17 +128,8 @@
      *
      * If the two variables are not equivalent the empty string is returned.
      *
-<<<<<<< HEAD
-     * @param variable1 Variable one of the equivalence.
-=======
-<<<<<<< HEAD
      * @param variable1 Variable one of the equivalence.
      * @param variable2 Variable two of the equivalence.
-=======
-     * @param variable1Variable one of the equivalence.
->>>>>>> 5ad18618
-     * @param variable2 Variable one of the equivalence.
->>>>>>> parent of adf7c64... Merge pull request #3 from kerimoyle/recursion_checking
      * @return the @c std::string mapping id.
      */
     static std::string getEquivalenceMappingId(const VariablePtr &variable1, const VariablePtr &variable2);
