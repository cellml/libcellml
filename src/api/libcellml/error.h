--- conflicted
+++ resolved
@@ -35,13 +35,8 @@
     Error(); /**< Constructor */
     virtual ~Error(); /**< Destructor */
     Error(const Error &rhs); /**< Copy constructor */
-<<<<<<< HEAD
     Error(Error &&rhs) noexcept; /**< Move constructor */
-    Error& operator=(Error rhs); /**< Assignment operator */
-=======
-    Error(Error &&rhs); /**< Move constructor */
     Error &operator=(Error rhs); /**< Assignment operator */
->>>>>>> d5d1b516
 
     /**
      * @brief Constructs an Error for the model.
