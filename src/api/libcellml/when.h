--- conflicted
+++ resolved
@@ -35,13 +35,8 @@
     When(); /**< Constructor */
     ~When() override; /**< Destructor */
     When(const When &rhs); /**< Copy constructor */
-<<<<<<< HEAD
     When(When &&rhs) noexcept; /**< Move constructor */
-    When& operator=(When rhs); /**< Assignment operator */
-=======
-    When(When &&rhs); /**< Move constructor */
-    When &operator=(When n); /**< Assignment operator */
->>>>>>> d5d1b516
+    When &operator=(When rhs); /**< Assignment operator */
 
     /**
      * @brief Set the condition term for this when.
