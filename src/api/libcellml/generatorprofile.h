/*
Copyright libCellML Contributors

Licensed under the Apache License, Version 2.0 (the "License");
you may not use this file except in compliance with the License.
You may obtain a copy of the License at

    http://www.apache.org/licenses/LICENSE-2.0

Unless required by applicable law or agreed to in writing, software
distributed under the License is distributed on an "AS IS" BASIS,
WITHOUT WARRANTIES OR CONDITIONS OF ANY KIND, either express or implied.
See the License for the specific language governing permissions and
limitations under the License.
*/

#pragma once

#include <string>

#include "libcellml/exportdefinitions.h"
#include "libcellml/types.h"

namespace libcellml {

/**
 * @brief The GeneratorProfile class.
 *
 * The GeneratorProfile class is for representing a CellML Generator Profile.
 */
class LIBCELLML_EXPORT GeneratorProfile
{
public:
    enum class Profile
    {
        C,
        PYTHON
    };

    ~GeneratorProfile(); /**< Destructor */
    GeneratorProfile(const GeneratorProfile &rhs) = delete; /**< Copy constructor */
    GeneratorProfile(GeneratorProfile &&rhs) noexcept = delete; /**< Move constructor */
    GeneratorProfile &operator=(GeneratorProfile rhs) = delete; /**< Assignment operator */

    /**
     * @brief Create a @c GeneratorProfile object.
     *
     * Factory method to create a @c GeneratorProfile.  Create a
     * generator profile with::
     *
     *   GeneratorProfilePtr generatorProfile = libcellml::GeneratorProfile::create();
     *
     * @return A smart pointer to a @c GeneratorProfile object.
     */
    static GeneratorProfilePtr create(Profile profile = Profile::C) noexcept;

    // Whether the profile is official.

    /**
     * @brief Get the @c Profile for this @c GeneratorProfile.
     *
     * Return the @c Profile for this @c GeneratorProfile.
     *
     * @return The @c Profile for this @c GeneratorProfile.
     */
    Profile profile() const;

    /**
     * @brief Set the @c Profile.
     *
     * Set this @c GeneratorProfile to the given @c Profile .
     *
     * @param profile The @c Profile to use.
     */
    void setProfile(Profile profile);

    // Whether the profile requires an interface to be generated.

    /**
     * @brief Test if this @c GeneratorProfile requires an interface to be
     * generated.
     *
     * Test if this @c GeneratorProfile has an requires an interface to be
     * generated.
     *
     * @return @c true if the @c GeneratorProfile has an requires an interface
     * to be generated,
     * @c false otherwise.
     */
    bool hasInterface() const;

    /**
     * @brief Set whether this @c GeneratorProfile has an requires an interface
     * to be generated.
     *
     * Set whether this @c GeneratorProfile has an requires an interface to be
     * generated.
     *
     * @param hasInterface A @c bool to determine whether this
     * @c GeneratorProfile has an requires an interface to be generated.
     */
    void setHasInterface(bool hasInterface);

    // Assignment.

    /**
     * @brief Get the @c std::string for the "assignment" operator.
     *
     * Return the @c std::string for the "assignment" operator.
     *
     * @return The @c std::string for the "assignment" operator.
     */
    std::string assignmentString() const;

    /**
     * @brief Set the @c std::string for the "assignment" operator.
     *
     * Set this @c std::string for the "assignment" operator.
     *
     * @param assignmentString The @c std::string to use for the "assignment"
     * operator.
     */
    void setAssignmentString(const std::string &assignmentString);

    // Relational and logical operators.

    /**
<<<<<<< HEAD
     * @brief Get the @c std::string for the "equivalence" operator.
     *
     * Return the @c std::string for the "equivalence" operator.
     *
     * @return The @c std::string for the "equivalence" operator.
=======
     * @brief Get the @c std::string for the "equal to" operator.
     *
     * Return the @c std::string for the "equal to" operator.
     *
     * @return The @c std::string for the "equal to" operator.
>>>>>>> f1d0e48d
     */
    std::string eqString() const;

    /**
<<<<<<< HEAD
     * @brief Set the @c std::string for the "equivalence" operator.
     *
     * Set this @c std::string for the "equivalence" operator.
     *
     * @param eqString The @c std::string to use for the "equivalence" operator.
=======
     * @brief Set the @c std::string for the "equal to" operator.
     *
     * Set this @c std::string for the "equal to" operator.
     *
     * @param eqString The @c std::string to use for the "equal to" operator.
>>>>>>> f1d0e48d
     */
    void setEqString(const std::string &eqString);

    /**
<<<<<<< HEAD
     * @brief Get the @c std::string for the "nonequivalence" operator.
     *
     * Return the @c std::string for the "nonequivalence" operator.
     *
     * @return The @c std::string for the "nonequivalence" operator.
=======
     * @brief Get the @c std::string for the "not equal to" operator.
     *
     * Return the @c std::string for the "not equal to" operator.
     *
     * @return The @c std::string for the "not equal to" operator.
>>>>>>> f1d0e48d
     */
    std::string neqString() const;

    /**
<<<<<<< HEAD
     * @brief Set the @c std::string for the "nonequivalence" operator.
     *
     * Set this @c std::string for the "nonequivalence" operator.
     *
     * @param neqString The @c std::string to use for the "nonequivalence"
=======
     * @brief Set the @c std::string for the "not equal to" operator.
     *
     * Set this @c std::string for the "not equal to" operator.
     *
     * @param neqString The @c std::string to use for the "not equal to"
>>>>>>> f1d0e48d
     * operator.
     */
    void setNeqString(const std::string &neqString);

    /**
     * @brief Get the @c std::string for the "less than" operator.
     *
     * Return the @c std::string for the "less than" operator.
     *
     * @return The @c std::string for the "less than" operator.
     */
    std::string ltString() const;

    /**
     * @brief Set the @c std::string for the "less than" operator.
     *
     * Set this @c std::string for the "less than" operator.
     *
     * @param ltString The @c std::string to use for the "less than" operator.
     */
    void setLtString(const std::string &ltString);

    /**
     * @brief Get the @c std::string for the "less than or equal to" operator.
     *
     * Return the @c std::string for the "less than or equal to" operator.
     *
     * @return The @c std::string for the "less than or equal to" operator.
     */
    std::string leqString() const;

    /**
     * @brief Set the @c std::string for the "less than or equal to" operator.
     *
     * Set this @c std::string for the "less than or equal to" operator.
     *
     * @param leqString The @c std::string to use for the "less than or equal
     * to" operator.
     */
    void setLeqString(const std::string &leqString);

    /**
     * @brief Get the @c std::string for the "greater than" operator.
     *
     * Return the @c std::string for the "greater than" operator.
     *
     * @return The @c std::string for the "greater than" operator.
     */
    std::string gtString() const;

    /**
     * @brief Set the @c std::string for the "greater than" operator.
     *
     * Set this @c std::string for the "greater than" operator.
     *
     * @param gtString The @c std::string to use for the "greater than"
     * operator.
     */
    void setGtString(const std::string &gtString);

    /**
     * @brief Get the @c std::string for the "greater than or equal to"
     * operator.
     *
     * Return the @c std::string for the "greater than or equal to" operator.
     *
     * @return The @c std::string for the "greater than or equal to" operator.
     */
    std::string geqString() const;

    /**
     * @brief Set the @c std::string for the "greater than or equal to"
     * operator.
     *
     * Set this @c std::string for the "greater than or equal to" operator.
     *
     * @param geqString The @c std::string to use for the "greater than or equal
     * to" operator.
     */
    void setGeqString(const std::string &geqString);

    /**
     * @brief Get the @c std::string for the "and" operator.
     *
     * Return the @c std::string for the "and" operator.
     *
     * @return The @c std::string for the "and" operator.
     */
    std::string andString() const;

    /**
     * @brief Set the @c std::string for the "and" operator.
     *
     * Set this @c std::string for the "and" operator.
     *
     * @param andString The @c std::string to use for the "and" operator.
     */
    void setAndString(const std::string &andString);

    /**
     * @brief Get the @c std::string for the "or" operator.
     *
     * Return the @c std::string for the "or" operator.
     *
     * @return The @c std::string for the "or" operator.
     */
    std::string orString() const;

    /**
     * @brief Set the @c std::string for the "or" operator.
     *
     * Set this @c std::string for the "or" operator.
     *
     * @param orString The @c std::string to use for the "or" operator.
     */
    void setOrString(const std::string &orString);

    /**
<<<<<<< HEAD
     * @brief Get the @c std::string for the "xor" operator.
     *
     * Return the @c std::string for the "xor" operator.
     *
     * @return The @c std::string for the "xor" operator.
=======
     * @brief Get the @c std::string for the "exclusive or" operator.
     *
     * Return the @c std::string for the "exclusive or" operator.
     *
     * @return The @c std::string for the "exclusive or" operator.
>>>>>>> f1d0e48d
     */
    std::string xorString() const;

    /**
<<<<<<< HEAD
     * @brief Set the @c std::string for the "xor" operator.
     *
     * Set this @c std::string for the "xor" operator.
     *
     * @param xorString The @c std::string to use for the "xor" operator.
=======
     * @brief Set the @c std::string for the "exclusive or" operator.
     *
     * Set this @c std::string for the "exclusive or" operator.
     *
     * @param xorString The @c std::string to use for the "exclusive or"
     * operator.
>>>>>>> f1d0e48d
     */
    void setXorString(const std::string &xorString);

    /**
     * @brief Get the @c std::string for the "not" operator.
     *
     * Return the @c std::string for the "not" operator.
     *
     * @return The @c std::string for the "not" operator.
     */
    std::string notString() const;

    /**
     * @brief Set the @c std::string for the "not" operator.
     *
     * Set this @c std::string for the "not" operator.
     *
     * @param notString The @c std::string to use for the "not" operator.
     */
    void setNotString(const std::string &notString);

    /**
<<<<<<< HEAD
     * @brief Test if this @c GeneratorProfile has an "equivalence" operator.
     *
     * Test if this @c GeneratorProfile has an "equivalence" operator.
     *
     * @return @c true if the @c GeneratorProfile has an "equivalence" operator,
=======
     * @brief Test if this @c GeneratorProfile has an "equal to" operator.
     *
     * Test if this @c GeneratorProfile has an "equal to" operator.
     *
     * @return @c true if the @c GeneratorProfile has an "equal to" operator,
>>>>>>> f1d0e48d
     * @c false otherwise.
     */
    bool hasEqOperator() const;

    /**
<<<<<<< HEAD
     * @brief Set whether this @c GeneratorProfile has an "equivalence"
     * operator.
     *
     * Set whether this @c GeneratorProfile has an "equivalence" operator.
     *
     * @param hasEqOperator A @c bool to determine whether this
     * @c GeneratorProfile has an "equivalence" operator.
=======
     * @brief Set whether this @c GeneratorProfile has an "equal to" operator.
     *
     * Set whether this @c GeneratorProfile has an "equal to" operator.
     *
     * @param hasEqOperator A @c bool to determine whether this
     * @c GeneratorProfile has an "equal to" operator.
>>>>>>> f1d0e48d
     */
    void setHasEqOperator(bool hasEqOperator);

    /**
<<<<<<< HEAD
     * @brief Test if this @c GeneratorProfile has a "nonequivalence" operator.
     *
     * Test if this @c GeneratorProfile has a "nonequivalence" operator.
     *
     * @return @c true if the @c GeneratorProfile has a "nonequivalence"
=======
     * @brief Test if this @c GeneratorProfile has a "not equal to" operator.
     *
     * Test if this @c GeneratorProfile has a "not equal to" operator.
     *
     * @return @c true if the @c GeneratorProfile has a "not equal to"
>>>>>>> f1d0e48d
     * operator, @c false otherwise.
     */
    bool hasNeqOperator() const;

    /**
<<<<<<< HEAD
     * @brief Set whether this @c GeneratorProfile has a "nonequivalence"
     * operator.
     *
     * Set whether this @c GeneratorProfile has a "nonequivalence" operator.
     *
     * @param hasNeqOperator A @c bool to determine whether this
     * @c GeneratorProfile has a "nonequivalence" operator.
=======
     * @brief Set whether this @c GeneratorProfile has a "not equal to"
     * operator.
     *
     * Set whether this @c GeneratorProfile has a "not equal to" operator.
     *
     * @param hasNeqOperator A @c bool to determine whether this
     * @c GeneratorProfile has a "not equal to" operator.
>>>>>>> f1d0e48d
     */
    void setHasNeqOperator(bool hasNeqOperator);

    /**
     * @brief Test if this @c GeneratorProfile has a "less than" operator.
     *
     * Test if this @c GeneratorProfile has a "less than" operator.
     *
     * @return @c true if the @c GeneratorProfile has a "less than" operator,
     * @c false otherwise.
     */
    bool hasLtOperator() const;

    /**
     * @brief Set whether this @c GeneratorProfile has a "less than" operator.
     *
     * Set whether this @c GeneratorProfile has a "less than" operator.
     *
     * @param hasLtOperator A @c bool to determine whether this
     * @c GeneratorProfile has a "less than" operator.
     */
    void setHasLtOperator(bool hasLtOperator);

    /**
     * @brief Test if this @c GeneratorProfile has a "less than or equal to"
     * operator.
     *
     * Test if this @c GeneratorProfile has a "less than or equal to" operator.
     *
     * @return @c true if the @c GeneratorProfile has a "less than or equal to"
     * operator,
     * @c false otherwise.
     */
    bool hasLeqOperator() const;

    /**
     * @brief Set whether this @c GeneratorProfile has a "less than or equal to"
     *  operator.
     *
     * Set whether this @c GeneratorProfile has a "less than or equal to"
     * operator.
     *
     * @param hasLeqOperator A @c bool to determine whether this
     * @c GeneratorProfile has a "less than or equal to" operator.
     */
    void setHasLeqOperator(bool hasLeqOperator);

    /**
     * @brief Test if this @c GeneratorProfile has a "greater than" operator.
     *
     * Test if this @c GeneratorProfile has a "greater than" operator.
     *
     * @return @c true if the @c GeneratorProfile has a "greater than" operator,
     * @c false otherwise.
     */
    bool hasGtOperator() const;

    /**
     * @brief Set whether this @c GeneratorProfile has a "greater than"
     * operator.
     *
     * Set whether this @c GeneratorProfile has a "greater than" operator.
     *
     * @param hasGtOperator A @c bool to determine whether this
     * @c GeneratorProfile has a "greater than" operator.
     */
    void setHasGtOperator(bool hasGtOperator);

    /**
     * @brief Test if this @c GeneratorProfile has a "greater than or equal to"
     * operator.
     *
     * Test if this @c GeneratorProfile has a "greater than or equal to" operator.
     *
     * @return @c true if the @c GeneratorProfile has a "greater than or equal
     * to" operator,
     * @c false otherwise.
     */
    bool hasGeqOperator() const;

    /**
     * @brief Set whether this @c GeneratorProfile has a "greater than or equal
     * to" operator.
     *
     * Set whether this @c GeneratorProfile has a "greater than or equal to"
     * operator.
     *
     * @param hasGeqOperator A @c bool to determine whether this
     * @c GeneratorProfile has a "greater than or equal to" operator.
     */
    void setHasGeqOperator(bool hasGeqOperator);

    /**
     * @brief Test if this @c GeneratorProfile has an "and" operator.
     *
     * Test if this @c GeneratorProfile has an "and" operator.
     *
     * @return @c true if the @c GeneratorProfile has an "and" operator,
     * @c false otherwise.
     */
    bool hasAndOperator() const;

    /**
     * @brief Set whether this @c GeneratorProfile has an "and" operator.
     *
     * Set whether this @c GeneratorProfile has an "and" operator.
     *
     * @param hasAndOperator A @c bool to determine whether this
     * @c GeneratorProfile has an "and" operator.
     */
    void setHasAndOperator(bool hasAndOperator);

    /**
     * @brief Test if this @c GeneratorProfile has an "or" operator.
     *
     * Test if this @c GeneratorProfile has an "or" operator.
     *
     * @return @c true if the @c GeneratorProfile has an "or" operator,
     * @c false otherwise.
     */
    bool hasOrOperator() const;

    /**
     * @brief Set whether this @c GeneratorProfile has an "or" operator.
     *
     * Set whether this @c GeneratorProfile has an "or" operator.
     *
     * @param hasOrOperator A @c bool to determine whether this
     * @c GeneratorProfile has an "or" operator.
     */
    void setHasOrOperator(bool hasOrOperator);

    /**
<<<<<<< HEAD
     * @brief Test if this @c GeneratorProfile has a "xor" operator.
     *
     * Test if this @c GeneratorProfile has a "xor" operator.
     *
     * @return @c true if the @c GeneratorProfile has a "xor" operator,
=======
     * @brief Test if this @c GeneratorProfile has a "exclusive or" operator.
     *
     * Test if this @c GeneratorProfile has a "exclusive or" operator.
     *
     * @return @c true if the @c GeneratorProfile has a "exclusive or" operator,
>>>>>>> f1d0e48d
     * @c false otherwise.
     */
    bool hasXorOperator() const;

    /**
<<<<<<< HEAD
     * @brief Set whether this @c GeneratorProfile has a "xor" operator.
     *
     * Set whether this @c GeneratorProfile has a "xor" operator.
     *
     * @param hasXorOperator A @c bool to determine whether this
     * @c GeneratorProfile has a "xor" operator.
=======
     * @brief Set whether this @c GeneratorProfile has a "exclusive or"
     * operator.
     *
     * Set whether this @c GeneratorProfile has a "exclusive or" operator.
     *
     * @param hasXorOperator A @c bool to determine whether this
     * @c GeneratorProfile has a "exclusive or" operator.
>>>>>>> f1d0e48d
     */
    void setHasXorOperator(bool hasXorOperator);

    /**
     * @brief Test if this @c GeneratorProfile has a "not" operator.
     *
     * Test if this @c GeneratorProfile has a "not" operator.
     *
     * @return @c true if the @c GeneratorProfile has a "not" operator,
     * @c false otherwise.
     */
    bool hasNotOperator() const;

    /**
     * @brief Set whether this @c GeneratorProfile has a "not" operator.
     *
     * Set whether this @c GeneratorProfile has a "not" operator.
     *
     * @param hasNotOperator A @c bool to determine whether this
     * @c GeneratorProfile has a "not" operator.
     */
    void setHasNotOperator(bool hasNotOperator);

    // Arithmetic operators.

    /**
     * @brief Get the @c std::string for the "plus" operator.
     *
     * Return the @c std::string for the "plus" operator.
     *
     * @return The @c std::string for the "plus" operator.
     */
    std::string plusString() const;

    /**
     * @brief Set the @c std::string for the "plus" operator.
     *
     * Set this @c std::string for the "plus" operator.
     *
     * @param plusString The @c std::string to use for the "plus" operator.
     */
    void setPlusString(const std::string &plusString);

    /**
     * @brief Get the @c std::string for the "minus" operator.
     *
     * Return the @c std::string for the "minus" operator.
     *
     * @return The @c std::string for the "minus" operator.
     */
    std::string minusString() const;

    /**
     * @brief Set the @c std::string for the "minus" operator.
     *
     * Set this @c std::string for the "minus" operator.
     *
     * @param minusString The @c std::string to use for the "minus" operator.
     */
    void setMinusString(const std::string &minusString);

    /**
     * @brief Get the @c std::string for the "times" operator.
     *
     * Return the @c std::string for the "times" operator.
     *
     * @return The @c std::string for the "times" operator.
     */
    std::string timesString() const;

    /**
     * @brief Set the @c std::string for the "times" operator.
     *
     * Set this @c std::string for the "times" operator.
     *
     * @param timesString The @c std::string to use for the "times" operator.
     */
    void setTimesString(const std::string &timesString);

    /**
     * @brief Get the @c std::string for the "divide" operator.
     *
     * Return the @c std::string for the "divide" operator.
     *
     * @return The @c std::string for the "divide" operator.
     */
    std::string divideString() const;

    /**
     * @brief Set the @c std::string for the "divide" operator.
     *
     * Set this @c std::string for the "divide" operator.
     *
     * @param divideString The @c std::string to use for the "divide" operator.
     */
    void setDivideString(const std::string &divideString);

    /**
     * @brief Get the @c std::string for the "power" operator or function.
     *
     * Return the @c std::string for the "power" operator or function.
     *
     * @return The @c std::string for the "power" operator or function.
     */
    std::string powerString() const;

    /**
     * @brief Set the @c std::string for the "power" operator or function.
     *
     * Set this @c std::string for the "power" operator or function.
     *
     * @param powerString The @c std::string to use for the "power" operator or
     * function.
     */
    void setPowerString(const std::string &powerString);

    /**
     * @brief Get the @c std::string for the "square root" function.
     *
     * Return the @c std::string for the "square root" function.
     *
     * @return The @c std::string for the "square root" function.
     */
    std::string squareRootString() const;

    /**
     * @brief Set the @c std::string for the "square root" function.
     *
     * Set this @c std::string for the "square root" function.
     *
     * @param squareRootString The @c std::string to use for the "square root"
     * function.
     */
    void setSquareRootString(const std::string &squareRootString);

    /**
     * @brief Get the @c std::string for the "square" function.
     *
     * Return the @c std::string for the "square" function.
     *
     * @return The @c std::string for the "square" function.
     */
    std::string squareString() const;

    /**
     * @brief Set the @c std::string for the "square" function.
     *
     * Set this @c std::string for the "square" function.
     *
     * @param squareString The @c std::string to use for the "square" function.
     */
    void setSquareString(const std::string &squareString);

    /**
     * @brief Get the @c std::string for the "absolute value" function.
     *
     * Return the @c std::string for the "absolute value" function.
     *
     * @return The @c std::string for the "absolute value" function.
     */
    std::string absoluteValueString() const;

    /**
     * @brief Set the @c std::string for the "absolute value" function.
     *
     * Set this @c std::string for the "absolute value" function.
     *
     * @param absoluteValueString The @c std::string to use for the "absolute
     * value" function.
     */
    void setAbsoluteValueString(const std::string &absoluteValueString);

    /**
     * @brief Get the @c std::string for the "exponential" function.
     *
     * Return the @c std::string for the "exponential" function.
     *
     * @return The @c std::string for the "exponential" function.
     */
    std::string exponentialString() const;

    /**
     * @brief Set the @c std::string for the "exponential" function.
     *
     * Set this @c std::string for the "exponential" function.
     *
     * @param exponentialString The @c std::string to use for the "exponential"
     * function.
     */
    void setExponentialString(const std::string &exponentialString);

    /**
     * @brief Get the @c std::string for the "Napierian logarithm" function.
     *
     * Return the @c std::string for the "Napierian logarithm" function.
     *
     * @return The @c std::string for the "Napierian logarithm" function.
     */
    std::string napierianLogarithmString() const;

    /**
     * @brief Set the @c std::string for the "Napierian logarithm" function.
     *
     * Set this @c std::string for the "Napierian logarithm" function.
     *
     * @param napierianLogarithmString The @c std::string to use for the
     * "Napierian logarithm" function.
     */
    void setNapierianLogarithmString(const std::string &napierianLogarithmString);

    /**
     * @brief Get the @c std::string for the "common logarithm" function.
     *
     * Return the @c std::string for the "common logarithm" function.
     *
     * @return The @c std::string for the "common logarithm" function.
     */
    std::string commonLogarithmString() const;

    /**
     * @brief Set the @c std::string for the "common logarithm" function.
     *
     * Set this @c std::string for the "common logarithm" function.
     *
     * @param commonLogarithmString The @c std::string to use for the "common
     * logarithm" function.
     */
    void setCommonLogarithmString(const std::string &commonLogarithmString);

    /**
     * @brief Get the @c std::string for the "ceiling" function.
     *
     * Return the @c std::string for the "ceiling" function.
     *
     * @return The @c std::string for the "ceiling" function.
     */
    std::string ceilingString() const;

    /**
     * @brief Set the @c std::string for the "ceiling" function.
     *
     * Set this @c std::string for the "ceiling" function.
     *
     * @param ceilingString The @c std::string to use for the "ceiling"
     * function.
     */
    void setCeilingString(const std::string &ceilingString);

    /**
     * @brief Get the @c std::string for the "floor" function.
     *
     * Return the @c std::string for the "floor" function.
     *
     * @return The @c std::string for the "floor" function.
     */
    std::string floorString() const;

    /**
     * @brief Set the @c std::string for the "floor" function.
     *
     * Set this @c std::string for the "floor" function.
     *
     * @param floorString The @c std::string to use for the "floor" function.
     */
    void setFloorString(const std::string &floorString);

    /**
     * @brief Get the @c std::string for the "minimum" function.
     *
     * Return the @c std::string for the "minimum" function.
     *
     * @return The @c std::string for the "minimum" function.
     */
    std::string minString() const;

    /**
     * @brief Set the @c std::string for the "minimum" function.
     *
     * Set this @c std::string for the "minimum" function.
     *
     * @param minString The @c std::string to use for the "minimum" function.
     */
    void setMinString(const std::string &minString);

    /**
     * @brief Get the @c std::string for the "maximum" function.
     *
     * Return the @c std::string for the "maximum" function.
     *
     * @return The @c std::string for the "maximum" function.
     */
    std::string maxString() const;

    /**
     * @brief Set the @c std::string for the "maximum" function.
     *
     * Set this @c std::string for the "maximum" function.
     *
     * @param maxString The @c std::string to use for the "maximum" function.
     */
    void setMaxString(const std::string &maxString);

    /**
     * @brief Get the @c std::string for the "remainder" function.
     *
     * Return the @c std::string for the "remainder" function.
     *
     * @return The @c std::string for the "remainder" function.
     */
    std::string remString() const;

    /**
     * @brief Set the @c std::string for the "remainder" function.
     *
     * Set this @c std::string for the "remainder" function.
     *
     * @param remString The @c std::string to use for the "remainder" function.
     */
    void setRemString(const std::string &remString);

    /**
     * @brief Test if this @c GeneratorProfile has a "power" operator.
     *
     * Test if this @c GeneratorProfile has a "power" operator.
     *
     * @return @c true if the @c GeneratorProfile has a "power" operator,
     * @c false otherwise.
     */
    bool hasPowerOperator() const;

    /**
     * @brief Set whether this @c GeneratorProfile has a "power" operator.
     *
     * Set whether this @c GeneratorProfile has a "power" operator.
     *
     * @param hasPowerOperator A @c bool to determine whether this
     * @c GeneratorProfile has a "power" operator.
     */
    void setHasPowerOperator(bool hasPowerOperator);

    // Trigonometric operators.

    /**
     * @brief Get the @c std::string for the "sine" function.
     *
     * Return the @c std::string for the "sine" function.
     *
     * @return The @c std::string for the "sine" function.
     */
    std::string sinString() const;

    /**
     * @brief Set the @c std::string for the "sine" function.
     *
     * Set this @c std::string for the "sine" function.
     *
     * @param sinString The @c std::string to use for the "sine" function.
     */
    void setSinString(const std::string &sinString);

    /**
     * @brief Get the @c std::string for the "cosine" function.
     *
     * Return the @c std::string for the "cosine" function.
     *
     * @return The @c std::string for the "cosine" function.
     */
    std::string cosString() const;

    /**
     * @brief Set the @c std::string for the "cosine" function.
     *
     * Set this @c std::string for the "cosine" function.
     *
     * @param cosString The @c std::string to use for the "cosine" function.
     */
    void setCosString(const std::string &cosString);

    /**
     * @brief Get the @c std::string for the "tangent" function.
     *
     * Return the @c std::string for the "tangent" function.
     *
     * @return The @c std::string for the "tangent" function.
     */
    std::string tanString() const;

    /**
     * @brief Set the @c std::string for the "tangent" function.
     *
     * Set this @c std::string for the "tangent" function.
     *
     * @param tanString The @c std::string to use for the "tangent" function.
     */
    void setTanString(const std::string &tanString);

    /**
     * @brief Get the @c std::string for the "secant" function.
     *
     * Return the @c std::string for the "secant" function.
     *
     * @return The @c std::string for the "secant" function.
     */
    std::string secString() const;

    /**
     * @brief Set the @c std::string for the "secant" function.
     *
     * Set this @c std::string for the "secant" function.
     *
     * @param secString The @c std::string to use for the "secant" function.
     */
    void setSecString(const std::string &secString);

    /**
     * @brief Get the @c std::string for the "cosecant" function.
     *
     * Return the @c std::string for the "cosecant" function.
     *
     * @return The @c std::string for the "cosecant" function.
     */
    std::string cscString() const;

    /**
     * @brief Set the @c std::string for the "cosecant" function.
     *
     * Set this @c std::string for the "cosecant" function.
     *
     * @param cscString The @c std::string to use for the "cosecant" function.
     */
    void setCscString(const std::string &cscString);

    /**
     * @brief Get the @c std::string for the "cotangent" function.
     *
     * Return the @c std::string for the "cotangent" function.
     *
     * @return The @c std::string for the "cotangent" function.
     */
    std::string cotString() const;

    /**
     * @brief Set the @c std::string for the "cotangent" function.
     *
     * Set this @c std::string for the "cotangent" function.
     *
     * @param cotString The @c std::string to use for the "cotangent" function.
     */
    void setCotString(const std::string &cotString);

    /**
     * @brief Get the @c std::string for the "hyperbolic sine" function.
     *
     * Return the @c std::string for the "hyperbolic sine" function.
     *
     * @return The @c std::string for the "hyperbolic sine" function.
     */
    std::string sinhString() const;

    /**
     * @brief Set the @c std::string for the "hyperbolic sine" function.
     *
     * Set this @c std::string for the "hyperbolic sine" function.
     *
     * @param sinhString The @c std::string to use for the "hyperbolic sine"
     * function.
     */
    void setSinhString(const std::string &sinhString);

    /**
     * @brief Get the @c std::string for the "hyperbolic cosine" function.
     *
     * Return the @c std::string for the "hyperbolic cosine" function.
     *
     * @return The @c std::string for the "hyperbolic cosine" function.
     */
    std::string coshString() const;

    /**
     * @brief Set the @c std::string for the "hyperbolic cosine" function.
     *
     * Set this @c std::string for the "hyperbolic cosine" function.
     *
     * @param coshString The @c std::string to use for the "hyperbolic cosine"
     * function.
     */
    void setCoshString(const std::string &coshString);

    /**
     * @brief Get the @c std::string for the "hyperbolic tangent" function.
     *
     * Return the @c std::string for the "hyperbolic tangent" function.
     *
     * @return The @c std::string for the "hyperbolic tangent" function.
     */
    std::string tanhString() const;

    /**
     * @brief Set the @c std::string for the "hyperbolic tangent" function.
     *
     * Set this @c std::string for the "hyperbolic tangent" function.
     *
     * @param tanhString The @c std::string to use for the "hyperbolic tangent"
     * function.
     */
    void setTanhString(const std::string &tanhString);

    /**
     * @brief Get the @c std::string for the "hyperbolic secant" function.
     *
     * Return the @c std::string for the "hyperbolic secant" function.
     *
     * @return The @c std::string for the "hyperbolic secant" function.
     */
    std::string sechString() const;

    /**
     * @brief Set the @c std::string for the "hyperbolic secant" function.
     *
     * Set this @c std::string for the "hyperbolic secant" function.
     *
     * @param sechString The @c std::string to use for the "hyperbolic secant"
     * function.
     */
    void setSechString(const std::string &sechString);

    /**
     * @brief Get the @c std::string for the "hyperbolic cosecant" function.
     *
     * Return the @c std::string for the "hyperbolic cosecant" function.
     *
     * @return The @c std::string for the "hyperbolic cosecant" function.
     */
    std::string cschString() const;

    /**
     * @brief Set the @c std::string for the "hyperbolic cosecant" function.
     *
     * Set this @c std::string for the "hyperbolic cosecant" function.
     *
     * @param cschString The @c std::string to use for the "hyperbolic cosecant"
     * function.
     */
    void setCschString(const std::string &cschString);

    /**
     * @brief Get the @c std::string for the "hyperbolic cotangent" function.
     *
     * Return the @c std::string for the "hyperbolic cotangent" function.
     *
     * @return The @c std::string for the "hyperbolic cotangent" function.
     */
    std::string cothString() const;

    /**
     * @brief Set the @c std::string for the "hyperbolic cotangent" function.
     *
     * Set this @c std::string for the "hyperbolic cotangent" function.
     *
     * @param cothString The @c std::string to use for the "hyperbolic
     * cotangent" function.
     */
    void setCothString(const std::string &cothString);

    /**
     * @brief Get the @c std::string for the "arc sine" function.
     *
     * Return the @c std::string for the "arc sine" function.
     *
     * @return The @c std::string for the "arc sine" function.
     */
    std::string asinString() const;

    /**
     * @brief Set the @c std::string for the "arc sine" function.
     *
     * Set this @c std::string for the "arc sine" function.
     *
     * @param asinString The @c std::string to use for the "arc sine" function.
     */
    void setAsinString(const std::string &asinString);

    /**
     * @brief Get the @c std::string for the "arc cosine" function.
     *
     * Return the @c std::string for the "arc cosine" function.
     *
     * @return The @c std::string for the "arc cosine" function.
     */
    std::string acosString() const;

    /**
     * @brief Set the @c std::string for the "arc cosine" function.
     *
     * Set this @c std::string for the "arc cosine" function.
     *
     * @param acosString The @c std::string to use for the "arc cosine"
     * function.
     */
    void setAcosString(const std::string &acosString);

    /**
     * @brief Get the @c std::string for the "arc tangent" function.
     *
     * Return the @c std::string for the "arc tangent" function.
     *
     * @return The @c std::string for the "arc tangent" function.
     */
    std::string atanString() const;

    /**
     * @brief Set the @c std::string for the "arc tangent" function.
     *
     * Set this @c std::string for the "arc tangent" function.
     *
     * @param atanString The @c std::string to use for the "arc tangent"
     * function.
     */
    void setAtanString(const std::string &atanString);

    /**
     * @brief Get the @c std::string for the "arc secant" function.
     *
     * Return the @c std::string for the "arc secant" function.
     *
     * @return The @c std::string for the "arc secant" function.
     */
    std::string asecString() const;

    /**
     * @brief Set the @c std::string for the "arc secant" function.
     *
     * Set this @c std::string for the "arc secant" function.
     *
     * @param asecString The @c std::string to use for the "arc secant"
     * function.
     */
    void setAsecString(const std::string &asecString);

    /**
     * @brief Get the @c std::string for the "arc cosecant" function.
     *
     * Return the @c std::string for the "arc cosecant" function.
     *
     * @return The @c std::string for the "arc cosecant" function.
     */
    std::string acscString() const;

    /**
     * @brief Set the @c std::string for the "arc cosecant" function.
     *
     * Set this @c std::string for the "arc cosecant" function.
     *
     * @param acscString The @c std::string to use for the "arc cosecant"
     * function.
     */
    void setAcscString(const std::string &acscString);

    /**
     * @brief Get the @c std::string for the "arc cotangent" function.
     *
     * Return the @c std::string for the "arc cotangent" function.
     *
     * @return The @c std::string for the "arc cotangent" function.
     */
    std::string acotString() const;

    /**
     * @brief Set the @c std::string for the "arc cotangent" function.
     *
     * Set this @c std::string for the "arc cotangent" function.
     *
     * @param acotString The @c std::string to use for the "arc cotangent"
     * function.
     */
    void setAcotString(const std::string &acotString);

    /**
     * @brief Get the @c std::string for the "arc hyperbolic sine" function.
     *
     * Return the @c std::string for the "arc hyperbolic sine" function.
     *
     * @return The @c std::string for the "arc hyperbolic sine" function.
     */
    std::string asinhString() const;

    /**
     * @brief Set the @c std::string for the "arc hyperbolic sine" function.
     *
     * Set this @c std::string for the "arc hyperbolic sine" function.
     *
     * @param asinhString The @c std::string to use for the "arc hyperbolic
     * sine" function.
     */
    void setAsinhString(const std::string &asinhString);

    /**
     * @brief Get the @c std::string for the "arc hyperbolic cosine" function.
     *
     * Return the @c std::string for the "arc hyperbolic cosine" function.
     *
     * @return The @c std::string for the "arc hyperbolic cosine" function.
     */
    std::string acoshString() const;

    /**
     * @brief Set the @c std::string for the "arc hyperbolic cosine" function.
     *
     * Set this @c std::string for the "arc hyperbolic cosine" function.
     *
     * @param acoshString The @c std::string to use for the "arc hyperbolic
     * cosine" function.
     */
    void setAcoshString(const std::string &acoshString);

    /**
     * @brief Get the @c std::string for the "arc hyperbolic tangent" function.
     *
     * Return the @c std::string for the "arc hyperbolic tangent" function.
     *
     * @return The @c std::string for the "arc hyperbolic tangent" function.
     */
    std::string atanhString() const;

    /**
     * @brief Set the @c std::string for the "arc hyperbolic tangent" function.
     *
     * Set this @c std::string for the "arc hyperbolic tangent" function.
     *
     * @param atanhString The @c std::string to use for the "arc hyperbolic
     * tangent" function.
     */
    void setAtanhString(const std::string &atanhString);

    /**
     * @brief Get the @c std::string for the "arc hyperbolic secant" function.
     *
     * Return the @c std::string for the "arc hyperbolic secant" function.
     *
     * @return The @c std::string for the "arc hyperbolic secant" function.
     */
    std::string asechString() const;

    /**
     * @brief Set the @c std::string for the "arc hyperbolic secant" function.
     *
     * Set this @c std::string for the "arc hyperbolic secant" function.
     *
     * @param asechString The @c std::string to use for the "arc hyperbolic
     * secant" function.
     */
    void setAsechString(const std::string &asechString);

    /**
     * @brief Get the @c std::string for the "arc hyperbolic cosecant" function.
     *
     * Return the @c std::string for the "arc hyperbolic cosecant" function.
     *
     * @return The @c std::string for the "arc hyperbolic cosecant" function.
     */
    std::string acschString() const;

    /**
     * @brief Set the @c std::string for the "arc hyperbolic cosecant" function.
     *
     * Set this @c std::string for the "arc hyperbolic cosecant" function.
     *
     * @param acschString The @c std::string to use for the "arc hyperbolic
     * cosecant" function.
     */
    void setAcschString(const std::string &acschString);

    /**
     * @brief Get the @c std::string for the "arc hyperbolic cotangent"
     * function.
     *
     * Return the @c std::string for the "arc hyperbolic cotangent" function.
     *
     * @return The @c std::string for the "arc hyperbolic cotangent" function.
     */
    std::string acothString() const;

    /**
     * @brief Set the @c std::string for the "arc hyperbolic cotangent"
     * function.
     *
     * Set this @c std::string for the "arc hyperbolic cotangent" function.
     *
     * @param acothString The @c std::string to use for the "arc hyperbolic
     * cotangent" function.
     */
    void setAcothString(const std::string &acothString);

    // Piecewise statement.

    /**
     * @brief Get the @c std::string for the "if" part of a "conditional"
     * statement or operator.
     *
     * Return the @c std::string for the "if" part of a "conditional" statement
     * or operator.
     *
     * @return The @c std::string for the "if" part of a "conditional"
     * statement or operator.
     */
    std::string conditionalOperatorIfString() const;

    /**
     * @brief Set the @c std::string for the "if" part of a "conditional"
     * statement or operator.
     *
     * Set this @c std::string for the "if" part of a "conditional" statement or
     * operator.
     *
     * @param conditionalOperatorIfString The @c std::string to use for the "if"
     * part of a "conditional" statement or operator.
     */
    void setConditionalOperatorIfString(const std::string &conditionalOperatorIfString);

    /**
     * @brief Get the @c std::string for the "else" part of a "conditional"
     * statement or operator.
     *
     * Return the @c std::string for the "else" part of a "conditional"
     * statement or operator.
     *
     * @return The @c std::string for the "else" part of a "conditional"
     * statement or operator.
     */
    std::string conditionalOperatorElseString() const;

    /**
     * @brief Set the @c std::string for the "else" part of a "conditional"
     * statement or operator.
     *
     * Set this @c std::string for the "else" part of a "conditional" statement
     * or operator.
     *
     * @param conditionalOperatorElseString The @c std::string to use for the
     * "else" part of a "conditional" statement or operator.
     */
    void setConditionalOperatorElseString(const std::string &conditionalOperatorElseString);

    /**
     * @brief Get the @c std::string for the "if" part of a "piecewise"
     * statement.
     *
     * Return the @c std::string for the "if" part of a "piecewise" statement.
     *
     * @return The @c std::string for the "if" part of a "piecewise" statement.
     */
    std::string piecewiseIfString() const;

    /**
     * @brief Set the @c std::string for the "if" part of a "piecewise"
     * statement.
     *
     * Set this @c std::string for the "if" part of a "piecewise" statement.
     *
     * @param piecewiseIfString The @c std::string to use for the "if" part of a
     * "piecewise" statement.
     */
    void setPiecewiseIfString(const std::string &piecewiseIfString);

    /**
     * @brief Get the @c std::string for the "else" part of a "piecewise"
     * statement.
     *
     * Return the @c std::string for the "else" part of a "piecewise" statement.
     *
     * @return The @c std::string for the "else" part of a "piecewise"
     * statement.
     */
    std::string piecewiseElseString() const;

    /**
     * @brief Set the @c std::string for the "else" part of a "piecewise"
     * statement.
     *
     * Set this @c std::string for the "else" part of a "piecewise" statement.
     *
     * @param piecewiseElseString The @c std::string to use for the "else" part
     * of a "piecewise" statement.
     */
    void setPiecewiseElseString(const std::string &piecewiseElseString);

    /**
     * @brief Test if this @c GeneratorProfile has a "conditional" operator.
     *
     * Test if this @c GeneratorProfile has a "conditional" operator.
     *
     * @return @c true if the @c GeneratorProfile has a "conditional" operator,
     * @c false otherwise.
     */
    bool hasConditionalOperator() const;

    /**
     * @brief Set whether this @c GeneratorProfile has a "conditional" operator.
     *
     * Set whether this @c GeneratorProfile has a "conditional" operator.
     *
     * @param hasConditionalOperator A @c bool to determine whether this
     * @c GeneratorProfile has a "conditional" operator.
     */
    void setHasConditionalOperator(bool hasConditionalOperator);

    // Constants.

    /**
     * @brief Get the @c std::string for "true".
     *
     * Return the @c std::string for "true".
     *
     * @return The @c std::string for "true".
     */
    std::string trueString() const;

    /**
     * @brief Set the @c std::string for "true".
     *
     * Set this @c std::string for "true".
     *
     * @param trueString The @c std::string to use for "true".
     */
    void setTrueString(const std::string &trueString);

    /**
     * @brief Get the @c std::string for "false".
     *
     * Return the @c std::string for "false".
     *
     * @return The @c std::string for "false".
     */
    std::string falseString() const;

    /**
     * @brief Set the @c std::string for "false".
     *
     * Set this @c std::string for "false".
     *
     * @param falseString The @c std::string to use for "false".
     */
    void setFalseString(const std::string &falseString);

    /**
<<<<<<< HEAD
     * @brief Get the @c std::string for the "exponential" constant.
     *
     * Return the @c std::string for the "exponential" constant.
     *
     * @return The @c std::string for the "exponential" constant.
=======
     * @brief Get the @c std::string for Euler's number.
     *
     * Return the @c std::string for Euler's number.
     *
     * @return The @c std::string for Euler's number.
>>>>>>> f1d0e48d
     */
    std::string eString() const;

    /**
<<<<<<< HEAD
     * @brief Set the @c std::string for the "exponential" constant.
     *
     * Set this @c std::string for the "exponential" constant.
     *
     * @param eString The @c std::string to use for the "exponential" constant.
=======
     * @brief Set the @c std::string for Euler's number.
     *
     * Set this @c std::string for Euler's number.
     *
     * @param eString The @c std::string to use for Euler's number.
>>>>>>> f1d0e48d
     */
    void setEString(const std::string &eString);

    /**
     * @brief Get the @c std::string for π.
     *
     * Return the @c std::string for π.
     *
     * @return The @c std::string for π.
     */
    std::string piString() const;

    /**
     * @brief Set the @c std::string for π.
     *
     * Set this @c std::string for π.
     *
     * @param piString The @c std::string to use for π.
     */
    void setPiString(const std::string &piString);

    /**
     * @brief Get the @c std::string for "infinity".
     *
     * Return the @c std::string for "infinity".
     *
     * @return The @c std::string for "infinity".
     */
    std::string infString() const;

    /**
     * @brief Set the @c std::string for "infinity".
     *
     * Set this @c std::string for "infinity".
     *
     * @param infString The @c std::string to use for "infinity".
     */
    void setInfString(const std::string &infString);

    /**
     * @brief Get the @c std::string for "not-a-number".
     *
     * Return the @c std::string for "not-a-number".
     *
     * @return The @c std::string for "not-a-number".
     */
    std::string nanString() const;

    /**
     * @brief Set the @c std::string for "not-a-number".
     *
     * Set this @c std::string for "not-a-number".
     *
     * @param nanString The @c std::string to use for "not-a-number".
     */
    void setNanString(const std::string &nanString);

    // Arithmetic functions.

    /**
<<<<<<< HEAD
     * @brief Get the @c std::string for the "equivalence" function.
     *
     * Return the @c std::string for the "equivalence" function.
     *
     * @return The @c std::string for the "equivalence" function.
=======
     * @brief Get the @c std::string for the "equal to" function.
     *
     * Return the @c std::string for the "equal to" function.
     *
     * @return The @c std::string for the "equal to" function.
>>>>>>> f1d0e48d
     */
    std::string eqFunctionString() const;

    /**
<<<<<<< HEAD
     * @brief Set the @c std::string for the "equivalence" function.
     *
     * Set this @c std::string for the "equivalence" function.
     *
     * @param eqFunctionString The @c std::string to use for the "equivalence"
=======
     * @brief Set the @c std::string for the "equal to" function.
     *
     * Set this @c std::string for the "equal to" function.
     *
     * @param eqFunctionString The @c std::string to use for the "equal to"
>>>>>>> f1d0e48d
     * function.
     */
    void setEqFunctionString(const std::string &eqFunctionString);

    /**
<<<<<<< HEAD
     * @brief Get the @c std::string for the "nonequivalence" function.
     *
     * Return the @c std::string for the "nonequivalence" function.
     *
     * @return The @c std::string for the "nonequivalence" function.
=======
     * @brief Get the @c std::string for the "not equal to" function.
     *
     * Return the @c std::string for the "not equal to" function.
     *
     * @return The @c std::string for the "not equal to" function.
>>>>>>> f1d0e48d
     */
    std::string neqFunctionString() const;

    /**
<<<<<<< HEAD
     * @brief Set the @c std::string for the "nonequivalence" function.
     *
     * Set this @c std::string for the "nonequivalence" function.
     *
     * @param neqFunctionString The @c std::string to use for the
     * "nonequivalence" function.
=======
     * @brief Set the @c std::string for the "not equal to" function.
     *
     * Set this @c std::string for the "not equal to" function.
     *
     * @param neqFunctionString The @c std::string to use for the "not equal to"
     * function.
>>>>>>> f1d0e48d
     */
    void setNeqFunctionString(const std::string &neqFunctionString);

    /**
     * @brief Get the @c std::string for the "less than" function.
     *
     * Return the @c std::string for the "less than" function.
     *
     * @return The @c std::string for the "less than" function.
     */
    std::string ltFunctionString() const;

    /**
     * @brief Set the @c std::string for the "less than" function.
     *
     * Set this @c std::string for the "less than" function.
     *
     * @param ltFunctionString The @c std::string to use for the "less than"
     * function.
     */
    void setLtFunctionString(const std::string &ltFunctionString);

    /**
     * @brief Get the @c std::string for the "less than or equal to" function.
     *
     * Return the @c std::string for the "less than or equal to" function.
     *
     * @return The @c std::string for the "less than or equal to" function.
     */
    std::string leqFunctionString() const;

    /**
     * @brief Set the @c std::string for the "less than or equal to" function.
     *
     * Set this @c std::string for the "less than or equal to" function.
     *
     * @param leqFunctionString The @c std::string to use for the "less than or
     * equal to" function.
     */
    void setLeqFunctionString(const std::string &leqFunctionString);

    /**
     * @brief Get the @c std::string for the "greater than" function.
     *
     * Return the @c std::string for the "greater than" function.
     *
     * @return The @c std::string for the "greater than" function.
     */
    std::string gtFunctionString() const;

    /**
     * @brief Set the @c std::string for the "greater than" function.
     *
     * Set this @c std::string for the "greater than" function.
     *
     * @param gtFunctionString The @c std::string to use for the "greater than"
     * function.
     */
    void setGtFunctionString(const std::string &gtFunctionString);

    /**
     * @brief Get the @c std::string for the "greater than or equal to"
     * function.
     *
     * Return the @c std::string for the "greater than or equal to" function.
     *
     * @return The @c std::string for the "greater than or equal to" function.
     */
    std::string geqFunctionString() const;

    /**
     * @brief Set the @c std::string for the "greater than or equal to"
     * function.
     *
     * Set this @c std::string for the "greater than or equal to" function.
     *
     * @param geqFunctionString The @c std::string to use for the "greater than
     * or equal to" function.
     */
    void setGeqFunctionString(const std::string &geqFunctionString);

    /**
     * @brief Get the @c std::string for the "and" function.
     *
     * Return the @c std::string for the "and" function.
     *
     * @return The @c std::string for the "and" function.
     */
    std::string andFunctionString() const;

    /**
     * @brief Set the @c std::string for the "and" function.
     *
     * Set this @c std::string for the "and" function.
     *
     * @param andFunctionString The @c std::string to use for the "and" function.
     */
    void setAndFunctionString(const std::string &andFunctionString);

    /**
     * @brief Get the @c std::string for the "or" function.
     *
     * Return the @c std::string for the "or" function.
     *
     * @return The @c std::string for the "or" function.
     */
    std::string orFunctionString() const;

    /**
     * @brief Set the @c std::string for the "or" function.
     *
     * Set this @c std::string for the "or" function.
     *
     * @param orFunctionString The @c std::string to use for the "or" function.
     */
    void setOrFunctionString(const std::string &orFunctionString);

    /**
<<<<<<< HEAD
     * @brief Get the @c std::string for the "xor" function.
     *
     * Return the @c std::string for the "xor" function.
     *
     * @return The @c std::string for the "xor" function.
=======
     * @brief Get the @c std::string for the "exclusive or" function.
     *
     * Return the @c std::string for the "exclusive or" function.
     *
     * @return The @c std::string for the "exclusive or" function.
>>>>>>> f1d0e48d
     */
    std::string xorFunctionString() const;

    /**
<<<<<<< HEAD
     * @brief Set the @c std::string for the "xor" function.
     *
     * Set this @c std::string for the "xor" function.
     *
     * @param xorFunctionString The @c std::string to use for the "xor" function.
=======
     * @brief Set the @c std::string for the "exclusive or" function.
     *
     * Set this @c std::string for the "exclusive or" function.
     *
     * @param xorFunctionString The @c std::string to use for the "exclusive or"
     * function.
>>>>>>> f1d0e48d
     */
    void setXorFunctionString(const std::string &xorFunctionString);

    /**
     * @brief Get the @c std::string for the "not" function.
     *
     * Return the @c std::string for the "not" function.
     *
     * @return The @c std::string for the "not" function.
     */
    std::string notFunctionString() const;

    /**
     * @brief Set the @c std::string for the "not" function.
     *
     * Set this @c std::string for the "not" function.
     *
     * @param notFunctionString The @c std::string to use for the "not"
     * function.
     */
    void setNotFunctionString(const std::string &notFunctionString);

    /**
     * @brief Get the @c std::string for the "minimum" function.
     *
     * Return the @c std::string for the "minimum" function.
     *
     * @return The @c std::string for the "minimum" function.
     */
    std::string minFunctionString() const;

    /**
     * @brief Set the @c std::string for the "minimum" function.
     *
     * Set this @c std::string for the "minimum" function.
     *
     * @param minFunctionString The @c std::string to use for the "minimum"
     * function.
     */
    void setMinFunctionString(const std::string &minFunctionString);

    /**
     * @brief Get the @c std::string for the "maximum" function.
     *
     * Return the @c std::string for the "maximum" function.
     *
     * @return The @c std::string for the "maximum" function.
     */
    std::string maxFunctionString() const;

    /**
     * @brief Set the @c std::string for the "maximum" function.
     *
     * Set this @c std::string for the "maximum" function.
     *
     * @param maxFunctionString The @c std::string to use for the "maximum"
     * function.
     */
    void setMaxFunctionString(const std::string &maxFunctionString);

    // Trigonometric functions.

    /**
     * @brief Get the @c std::string for the "secant" function.
     *
     * Return the @c std::string for the "secant" function.
     *
     * @return The @c std::string for the "secant" function.
     */
    std::string secFunctionString() const;

    /**
     * @brief Set the @c std::string for the "secant" function.
     *
     * Set this @c std::string for the "secant" function.
     *
     * @param secFunctionString The @c std::string to use for the "secant"
     * function.
     */
    void setSecFunctionString(const std::string &secFunctionString);

    /**
     * @brief Get the @c std::string for the "cosecant" function.
     *
     * Return the @c std::string for the "cosecant" function.
     *
     * @return The @c std::string for the "cosecant" function.
     */
    std::string cscFunctionString() const;

    /**
     * @brief Set the @c std::string for the "cosecant" function.
     *
     * Set this @c std::string for the "cosecant" function.
     *
     * @param cscFunctionString The @c std::string to use for the "cosecant"
     * function.
     */
    void setCscFunctionString(const std::string &cscFunctionString);

    /**
     * @brief Get the @c std::string for the "cotangent" function.
     *
     * Return the @c std::string for the "cotangent" function.
     *
     * @return The @c std::string for the "cotangent" function.
     */
    std::string cotFunctionString() const;

    /**
     * @brief Set the @c std::string for the "cotangent" function.
     *
     * Set this @c std::string for the "cotangent" function.
     *
     * @param cotFunctionString The @c std::string to use for the "cotangent"
     * function.
     */
    void setCotFunctionString(const std::string &cotFunctionString);

    /**
     * @brief Get the @c std::string for the "hyperbolic secant" function.
     *
     * Return the @c std::string for the "hyperbolic secant" function.
     *
     * @return The @c std::string for the "hyperbolic secant" function.
     */
    std::string sechFunctionString() const;

    /**
     * @brief Set the @c std::string for the "hyperbolic secant" function.
     *
     * Set this @c std::string for the "hyperbolic secant" function.
     *
     * @param sechFunctionString The @c std::string to use for the "hyperbolic
     * secant" function.
     */
    void setSechFunctionString(const std::string &sechFunctionString);

    /**
     * @brief Get the @c std::string for the "hyperbolic cosecant" function.
     *
     * Return the @c std::string for the "hyperbolic cosecant" function.
     *
     * @return The @c std::string for the "hyperbolic cosecant" function.
     */
    std::string cschFunctionString() const;

    /**
     * @brief Set the @c std::string for the "hyperbolic cosecant" function.
     *
     * Set this @c std::string for the "hyperbolic cosecant" function.
     *
     * @param cschFunctionString The @c std::string to use for the "hyperbolic
     * cosecant" function.
     */
    void setCschFunctionString(const std::string &cschFunctionString);

    /**
     * @brief Get the @c std::string for the "hyperbolic cotangent" function.
     *
     * Return the @c std::string for the "hyperbolic cotangent" function.
     *
     * @return The @c std::string for the "hyperbolic cotangent" function.
     */
    std::string cothFunctionString() const;

    /**
     * @brief Set the @c std::string for the "hyperbolic cotangent" function.
     *
     * Set this @c std::string for the "hyperbolic cotangent" function.
     *
     * @param cothFunctionString The @c std::string to use for the "hyperbolic
     * cotangent" function.
     */
    void setCothFunctionString(const std::string &cothFunctionString);

    /**
     * @brief Get the @c std::string for the "arc secant" function.
     *
     * Return the @c std::string for the "arc secant" function.
     *
     * @return The @c std::string for the "arc secant" function.
     */
    std::string asecFunctionString() const;

    /**
     * @brief Set the @c std::string for the "arc secant" function.
     *
     * Set this @c std::string for the "arc secant" function.
     *
     * @param asecFunctionString The @c std::string to use for the "arc secant"
     * function.
     */
    void setAsecFunctionString(const std::string &asecFunctionString);

    /**
     * @brief Get the @c std::string for the "arc cosecant" function.
     *
     * Return the @c std::string for the "arc cosecant" function.
     *
     * @return The @c std::string for the "arc cosecant" function.
     */
    std::string acscFunctionString() const;

    /**
     * @brief Set the @c std::string for the "arc cosecant" function.
     *
     * Set this @c std::string for the "arc cosecant" function.
     *
     * @param acscFunctionString The @c std::string to use for the "arc
     * cosecant" function.
     */
    void setAcscFunctionString(const std::string &acscFunctionString);

    /**
     * @brief Get the @c std::string for the "arc cotangent" function.
     *
     * Return the @c std::string for the "arc cotangent" function.
     *
     * @return The @c std::string for the "arc cotangent" function.
     */
    std::string acotFunctionString() const;

    /**
     * @brief Set the @c std::string for the "arc cotangent" function.
     *
     * Set this @c std::string for the "arc cotangent" function.
     *
     * @param acotFunctionString The @c std::string to use for the "arc
     * cotangent" function.
     */
    void setAcotFunctionString(const std::string &acotFunctionString);

    /**
     * @brief Get the @c std::string for the "arc hyperbolic secant" function.
     *
     * Return the @c std::string for the "arc hyperbolic secant" function.
     *
     * @return The @c std::string for the "arc hyperbolic secant" function.
     */
    std::string asechFunctionString() const;

    /**
     * @brief Set the @c std::string for the "arc hyperbolic secant" function.
     *
     * Set this @c std::string for the "arc hyperbolic secant" function.
     *
     * @param asechFunctionString The @c std::string to use for the "arc
     * hyperbolic secant" function.
     */
    void setAsechFunctionString(const std::string &asechFunctionString);

    /**
     * @brief Get the @c std::string for the "arc hyperbolic cosecant"
     * function.
     *
     * Return the @c std::string for the "arc hyperbolic cosecant" function.
     *
     * @return The @c std::string for the "arc hyperbolic cosecant" function.
     */
    std::string acschFunctionString() const;

    /**
     * @brief Set the @c std::string for the "arc hyperbolic cosecant"
     * function.
     *
     * Set this @c std::string for the "arc hyperbolic cosecant" function.
     *
     * @param acschFunctionString The @c std::string to use for the "arc
     * hyperbolic cosecant" function.
     */
    void setAcschFunctionString(const std::string &acschFunctionString);

    /**
     * @brief Get the @c std::string for the "arc hyperbolic cotangent"
     * function.
     *
     * Return the @c std::string for the "arc hyperbolic cotangent" function.
     *
     * @return The @c std::string for the "arc hyperbolic cotangent" function.
     */
    std::string acothFunctionString() const;

    /**
     * @brief Set the @c std::string for the "arc hyperbolic cotangent"
     * function.
     *
     * Set this @c std::string for the "arc hyperbolic cotangent" function.
     *
     * @param acothFunctionString The @c std::string to use for the "arc
     * hyperbolic cotangent" function.
     */
    void setAcothFunctionString(const std::string &acothFunctionString);

    // Miscellaneous.

    /**
     * @brief Get the @c std::string for a comment.
     *
     * Return the @c std::string for a comment.
     *
     * @return The @c std::string for a comment.
     */
    std::string commentString() const;

    /**
     * @brief Set the @c std::string for a comment.
     *
     * Set this @c std::string for a comment. To be useful, the string should
     * contain the <CODE> tag, which will be replaced with a (proper) comment.
     *
     * @param commentString The @c std::string to use for a comment.
     */
    void setCommentString(const std::string &commentString);

    /**
     * @brief Get the @c std::string for an origin comment.
     *
     * Return the @c std::string for an origin comment.
     *
     * @return The @c std::string for an origin comment.
     */
    std::string originCommentString() const;

    /**
     * @brief Set the @c std::string for an origin comment.
     *
     * Set this @c std::string for an origin comment. To be useful, the string
     * should contain the <PROFILE_INFORMATION> and <LIBCELLML_VERSION> tags,
     * which will be replaced with some profile information and the version of
     * libCellML used.
     *
     * @param originCommentString The @c std::string to use for an origin
     * comment.
     */
    void setOriginCommentString(const std::string &originCommentString);

    /**
     * @brief Get the @c std::string for the interface file name.
     *
     * Return the @c std::string for the interface file name.
     *
     * @return The @c std::string for the interface file name.
     */
    std::string interfaceFileNameString() const;

    /**
     * @brief Set the @c std::string for the interface file name.
     *
     * Set this @c std::string for the interface file name.
     *
     * @param interfaceFileNameString The @c std::string to use the interface
     * file name.
     */
    void setInterfaceFileNameString(const std::string &interfaceFileNameString);

    /**
     * @brief Get the @c std::string for the interface of a header.
     *
     * Return the @c std::string for the interface of a header.
     *
     * @return The @c std::string for the interface of a header.
     */
    std::string interfaceHeaderString() const;

    /**
     * @brief Set the @c std::string for the interface of a header.
     *
     * Set this @c std::string for the interface of a header.
     *
     * @param interfaceHeaderString The @c std::string to use the interface of a
     * header.
     */
    void setInterfaceHeaderString(const std::string &interfaceHeaderString);

    /**
     * @brief Get the @c std::string for an implementation header.
     *
     * Return the @c std::string for an implementation header.
     *
     * @return The @c std::string for an implementation header.
     */
    std::string implementationHeaderString() const;

    /**
     * @brief Set the @c std::string for an implementation header.
     *
     * Set this @c std::string for an implementation header.
     *
     * @param implementationHeaderString The @c std::string to use for an
     * implementation header.
     */
    void setImplementationHeaderString(const std::string &implementationHeaderString);

    /**
     * @brief Get the @c std::string for the interface of the version constant.
     *
     * Return the @c std::string for the interface of the version constant.
     *
     * @return The @c std::string for the interface of the version constant.
     */
    std::string interfaceVersionString() const;

    /**
     * @brief Set the @c std::string for the interface of the version constant.
     *
     * Set this @c std::string for the interface of the version constant.
     *
     * @param interfaceVersionString The @c std::string to use for the interface
     * of the version constant.
     */
    void setInterfaceVersionString(const std::string &interfaceVersionString);

    /**
     * @brief Get the @c std::string for the implementation of the version
     * constant.
     *
     * Return the @c std::string for the implementation of the version constant.
     *
     * @return The @c std::string for the implementation of the version
     * constant.
     */
    std::string implementationVersionString() const;

    /**
     * @brief Set the @c std::string for the implementation of the version
     * constant.
     *
     * Set this @c std::string for the implementation of the version constant.
     *
     * @param implementationVersionString The @c std::string to use for the
     * implementation of the version constant.
     */
    void setImplementationVersionString(const std::string &implementationVersionString);

    /**
     * @brief Get the @c std::string for the interface of the libCellML version
     * constant.
     *
     * Return the @c std::string for the interface of the libCellML version
     * constant.
     *
     * @return The @c std::string for the interface of the libCellML version
     * constant.
     */
    std::string interfaceLibcellmlVersionString() const;

    /**
     * @brief Set the @c std::string for the interface of the libCellML version
     * constant.
     *
     * Set this @c std::string for the interface of the libCellML version
     * constant.
     *
     * @param interfaceLibcellmlVersionString The @c std::string to use for the
     * interface of the libCellML version constant.
     */
    void setInterfaceLibcellmlVersionString(const std::string &interfaceLibcellmlVersionString);

    /**
     * @brief Get the @c std::string for the implementation of the libCellML
     * version constant.
     *
     * Return the @c std::string for the implementation of the libCellML version
     * constant.
     *
     * @return The @c std::string for the implementation of the libCellML
     * version constant.
     */
    std::string implementationLibcellmlVersionString() const;

    /**
     * @brief Set the @c std::string for the implementation of the libCellML
     * version constant.
     *
     * Set this @c std::string for the implementation of the libCellML version
     * constant. To be useful, the string should contain the <LIBCELLML_VERSION>
     * tag, which will be replaced with the version of libCellML used.
     *
     * @param implementationLibcellmlVersionString The @c std::string to use for
     * the implementation of the libCellML version constant.
     */
    void setImplementationLibcellmlVersionString(const std::string &implementationLibcellmlVersionString);

    /**
     * @brief Get the @c std::string for the interface of the state count
     * constant.
     *
     * Return the @c std::string for the interface of the state count constant.
     *
     * @return The @c std::string for the interface of the state count constant.
     */
    std::string interfaceStateCountString() const;

    /**
     * @brief Set the @c std::string for the interface of the state count
     * constant.
     *
     * Set this @c std::string for the interface of the state count constant.
     *
     * @param interfaceStateCountString The @c std::string to use for the
     * interface of the state count constant.
     */
    void setInterfaceStateCountString(const std::string &interfaceStateCountString);

    /**
     * @brief Get the @c std::string for the implementation of the state count
     * constant.
     *
     * Return the @c std::string for the implementation of the state count
     * constant.
     *
     * @return The @c std::string for the implementation of the state count
     * constant.
     */
    std::string implementationStateCountString() const;

    /**
     * @brief Set the @c std::string for the implementation of the state count
     * constant.
     *
     * Set this @c std::string for the implementation of the state count
     * constant. To be useful, the string should contain the <STATE_COUNT> tag,
     * which will be replaced with the number of states in the model.
     *
     * @param implementationStateCountString The @c std::string to use for the
     * implementation of the state count constant.
     */
    void setImplementationStateCountString(const std::string &implementationStateCountString);

    /**
     * @brief Get the @c std::string for the interface of the variable count
     * constant.
     *
     * Return the @c std::string for the interface of the variable count
     * constant.
     *
     * @return The @c std::string for the interface of the variable count
     * constant.
     */
    std::string interfaceVariableCountString() const;

    /**
     * @brief Set the @c std::string for the interface of the variable count
     * constant.
     *
     * Set this @c std::string for the interface of the variable count constant.
     *
     * @param interfaceVariableCountString The @c std::string to use for the
     * interface of the variable count constant.
     */
    void setInterfaceVariableCountString(const std::string &interfaceVariableCountString);

    /**
     * @brief Get the @c std::string for the implementation of the variable
     * count constant.
     *
     * Return the @c std::string for the implementation of the variable count
     * constant.
     *
     * @return The @c std::string for the implementation of the variable count
     * constant.
     */
    std::string implementationVariableCountString() const;

    /**
     * @brief Set the @c std::string for the implementation of the variable
     * count constant.
     *
     * Set this @c std::string for the implementation of the variable count
     * constant. To be useful, the string should contain the <VARIABLE_COUNT>
     * tag, which will be replaced with the number of states in the model.
     *
     * @param implementationVariableCountString The @c std::string to use for
     * the implementation of the variable count constant.
     */
    void setImplementationVariableCountString(const std::string &implementationVariableCountString);

    /**
     * @brief Get the @c std::string for the data structure for the variable
     * type object.
     *
     * Return the @c std::string for the data structure for the variable type
     * object.
     *
     * @return The @c std::string for the data structure for the variable type
     * object.
     */
    std::string variableTypeObjectString() const;

    /**
     * @brief Set the @c std::string for the data structure for the variable
     * type object.
     *
     * Set this @c std::string for the data structure for the variable
     * type object. To be useful, the string should contain the <OPTIONAL_TYPE>
     * tag, which will be replaced with a type for the external variable type,
     * if needed.
     *
     * @param variableTypeObjectString The @c std::string to use for the data
     * structure for the variable type object.
     */
    void setVariableTypeObjectString(const std::string &variableTypeObjectString);

    /**
     * @brief Get the @c std::string for the external type for the data
     * structure for the variable type object.
     *
     * Return the @c std::string for the external type for the data structure
     * for the variable type object.
     *
     * @return The @c std::string for the external type for the data structure
     * for the variable type object.
     */
    std::string variableTypeObjectExternalTypeString() const;

    /**
     * @brief Set the @c std::string for the external type for the data
     * structure for the variable type object.
     *
     * Set this @c std::string for the external type for the data structure for
     * the variable type object.
     *
     * @param variableTypeObjectExternalTypeString The @c std::string to use for
     * the external type for the data structure for the variable type object.
     */
    void setVariableTypeObjectExternalTypeString(const std::string &variableTypeObjectExternalTypeString);

    /**
     * @brief Get the @c std::string for the name of the constant variable type.
     *
     * Return the @c std::string for the name of the constant variable type.
     *
     * @return The @c std::string for the name of the constant variable type.
     */
    std::string constantVariableTypeString() const;

    /**
     * @brief Set the @c std::string for the name of the constant variable type.
     *
     * Set this @c std::string for the name of the constant variable type.
     *
     * @param statesArrayString The @c std::string to use for the name of the
     * constant variable type.
     */
    void setConstantVariableTypeString(const std::string &constantVariableTypeString);

    /**
     * @brief Get the @c std::string for the name of the computed constant
     * variable type.
     *
     * Return the @c std::string for the name of the computed constant variable
     * type.
     *
     * @return The @c std::string for the name of the computed constant variable
     * type.
     */
    std::string computedConstantVariableTypeString() const;

    /**
     * @brief Set the @c std::string for the name of the computed constant
     * variable type.
     *
     * Set this @c std::string for the name of the computed constant variable
     * type.
     *
     * @param statesArrayString The @c std::string to use for the name of the
     * computed constant variable type.
     */
    void setComputedConstantVariableTypeString(const std::string &computedConstantVariableTypeString);

    /**
     * @brief Get the @c std::string for the name of the algebraic variable
     * type.
     *
     * Return the @c std::string for the name of the algebraic variable type.
     *
     * @return The @c std::string for the name of the algebraic variable type.
     */
    std::string algebraicVariableTypeString() const;

    /**
     * @brief Set the @c std::string for the name of the algebraic variable
     * type.
     *
     * Set this @c std::string for the name of the algebraic variable type.
     *
     * @param statesArrayString The @c std::string to use for the name of the
     * algebraic variable type.
     */
    void setAlgebraicVariableTypeString(const std::string &algebraicVariableTypeString);

    /**
     * @brief Get the @c std::string for the name of the external variable type.
     *
     * Return the @c std::string for the name of the external variable type.
     *
     * @return The @c std::string for the name of the external variable type.
     */
    std::string externalVariableTypeString() const;

    /**
     * @brief Set the @c std::string for the name of the external variable type.
     *
     * Set this @c std::string for the name of the external variable type.
     *
     * @param statesArrayString The @c std::string to use for the name of the
     * external variable type.
     */
    void setExternalVariableTypeString(const std::string &externalVariableTypeString);

    /**
     * @brief Get the @c std::string for the data structure for the variable
     * information object.
     *
     * Return the @c std::string for the data structure for the variable
     * information object.
     *
     * @return The @c std::string for the data structure for the variable
     * information object.
     */
    std::string variableInfoObjectString() const;

    /**
     * @brief Set the @c std::string for the data structure for the variable
     * information object.
     *
     * Set this @c std::string for the data structure for the variable
     * information object. To be useful, the string should contain the
     * <NAME_SIZE>, <UNITS_SIZE> and <COMPONENT_SIZE> tags, which will be
     * replaced with the maximum size of a string for holding the name of a
     * component, variable and units, respectively.
     *
     * @param variableInfoObjectString The @c std::string to use for the data
     * structure for the variable information object.
     */
    void setVariableInfoObjectString(const std::string &variableInfoObjectString);

    /**
     * @brief Get the @c std::string for the data structure for the variable
     * information (incl. its type) object.
     *
     * Return the @c std::string for the data structure for the variable
     * information (incl. its type) object.
     *
     * @return The @c std::string for the data structure for the variable
     * information (incl. its type) object.
     */
    std::string variableInfoWithTypeObjectString() const;

    /**
     * @brief Set the @c std::string for the data structure for the variable
     * information (incl. its type) object.
     *
     * Set this @c std::string for the data structure for the variable
     * information (incl. its type) object. To be useful, the string should
     * contain the <NAME_SIZE>, <UNITS_SIZE> and <COMPONENT_SIZE> tags, which
     * will be replaced with the maximum size of a string for holding the name
     * of a component, variable and units, respectively.
     *
     * @param variableInfoWithTypeObjectString The @c std::string to use for the
     * data structure for the variable information (incl. its type) object.
     */
    void setVariableInfoWithTypeObjectString(const std::string &variableInfoWithTypeObjectString);

    /**
     * @brief Get the @c std::string for the interface of some information about
     * the variable of integration.
     *
     * Return the @c std::string for the interface of some information about the
     * variable of integration.
     *
     * @return The @c std::string for the interface of some information about
     * the variable of integration.
     */
    std::string interfaceVoiInfoString() const;

    /**
     * @brief Set the @c std::string for the interface of some information about
     * the variable of integration.
     *
     * Set this @c std::string for the interface of some information about the
     * variable of integration.
     *
     * @param interfaceVoiInfoString The @c std::string to use for the interface
     * of some information about the variable of integration.
     */
    void setInterfaceVoiInfoString(const std::string &interfaceVoiInfoString);

    /**
     * @brief Get the @c std::string for the implementation of some information
     * about the variable of integration.
     *
     * Return the @c std::string for the implementation of some information
     * about the variable of integration.
     *
     * @return The @c std::string for the implementation of some information
     * about the variable of integration.
     */
    std::string implementationVoiInfoString() const;

    /**
     * @brief Set the @c std::string for the implementation of some information
     * about the variable of integration.
     *
     * Set this @c std::string for the implementation of some information about
     * the variable of integration. To be useful, the string should contain the
     * <CODE> tag, which will be replaced with some information about the
     * variable of integration.
     *
     * @param implementationVoiInfoString The @c std::string to use for the
     * implementation of some information about the variable of integration.
     */
    void setImplementationVoiInfoString(const std::string &implementationVoiInfoString);

    /**
     * @brief Get the @c std::string for the interface of some information about
     * the different states.
     *
     * Return the @c std::string for the interface of some information about the
     * different states.
     *
     * @return The @c std::string for the interface of some information about
     * the different states.
     */
    std::string interfaceStateInfoString() const;

    /**
     * @brief Set the @c std::string for the interface of some information about
     * the different states.
     *
     * Set this @c std::string for the interface of some information about the
     * different states.
     *
     * @param interfaceStateInfoString The @c std::string to use for the
     * interface of some information about the different states.
     */
    void setInterfaceStateInfoString(const std::string &interfaceStateInfoString);

    /**
     * @brief Get the @c std::string for the implementation of some information
     * about the different states.
     *
     * Return the @c std::string for the implementation of some information
     * about the different states.
     *
     * @return The @c std::string for the implementation of some information
     * about the different states.
     */
    std::string implementationStateInfoString() const;

    /**
     * @brief Set the @c std::string for the implementation of some information
     * about the different states.
     *
     * Set this @c std::string for the implementation of some information about
     * the different states. To be useful, the string should contain the <CODE>
     * tag, which will be replaced with some information about the different
     * states.
     *
     * @param implementationStateInfoString The @c std::string to use for the
     * implementation of some information about the different states.
     */
    void setImplementationStateInfoString(const std::string &implementationStateInfoString);

    /**
     * @brief Get the @c std::string for the interface of some information about
     * the different variables.
     *
     * Return the @c std::string for the interface of some information about the
     * different variables.
     *
     * @return The @c std::string for the interface of some information about
     * the different variables.
     */
    std::string interfaceVariableInfoString() const;

    /**
     * @brief Set the @c std::string for the interface of some information about
     * the different variables.
     *
     * Set this @c std::string for the interface of some information about the
     * different variables.
     *
     * @param interfaceVariableInfoString The @c std::string to use for the
     * interface of some information about the different variables.
     */
    void setInterfaceVariableInfoString(const std::string &interfaceVariableInfoString);

    /**
     * @brief Get the @c std::string for the implementation of some information
     * about the different variables.
     *
     * Return the @c std::string for the implementation of some information
     * about the different variables.
     *
     * @return The @c std::string for the implementation of some information
     * about the different variables.
     */
    std::string implementationVariableInfoString() const;

    /**
     * @brief Set the @c std::string for the implementation of some information
     * about the different variables.
     *
     * Set this @c std::string for the implementation of some information about
     * the different variables. To be useful, the string should contain the
     * <CODE> tag, which will be replaced with some information about the
     * different variables.
     *
     * @param implementationVariableInfoString The @c std::string to use for the
     * implementation of some information about the different variables.
     */
    void setImplementationVariableInfoString(const std::string &implementationVariableInfoString);

    /**
     * @brief Get the @c std::string for an entry in an array for some
     * information about a variable.
     *
     * Return the @c std::string for an entry in an array for some information
     * about a variable.
     *
     * @return The @c std::string for an entry in an array for some information
     * about a variable.
     */
    std::string variableInfoEntryString() const;

    /**
     * @brief Set the @c std::string for an entry in an array for some
     * information about a variable.
     *
     * Set this @c std::string for an entry in an array for some information
     * about a variable. To be useful, the string should contain the
     * <COMPONENT>, <NAME> and <UNITS> tags, which will be replaced with the
     * name of the component, name and units of a variable.
     *
     * @param variableInfoEntryString The @c std::string to use for an entry in
     * an array for some information about a variable.
     */
    void setVariableInfoEntryString(const std::string &variableInfoEntryString);

    /**
     * @brief Get the @c std::string for an entry in an array for some
     * information about a variable (incl. its type).
     *
     * Return the @c std::string for an entry in an array for some information
     * about a variable (incl. its type).
     *
     * @return The @c std::string for an entry in an array for some information
     * about a variable (incl. its type).
     */
    std::string variableInfoWithTypeEntryString() const;

    /**
     * @brief Set the @c std::string for an entry in an array for some
     * information about a variable (incl. its type).
     *
     * Set this @c std::string for an entry in an array for some information
     * about a variable (incl. its type). To be useful, the string should
     * contain the <COMPONENT>, <NAME> and <UNITS> tags, which will be replaced
     * with the name of the component, name and units of a variable.
     *
     * @param variableInfoWithTypeEntryString The @c std::string to use for an
     * entry in an array for some information about a variable (incl. its type).
     */
    void setVariableInfoWithTypeEntryString(const std::string &variableInfoWithTypeEntryString);

    /**
     * @brief Get the @c std::string for the name of the variable of
     * integration.
     *
     * Return the @c std::string for the name of the variable of integration.
     *
     * @return The @c std::string for the name of the variable of integration.
     */
    std::string voiString() const;

    /**
     * @brief Set the @c std::string for the name of the variable of
     * integration.
     *
     * Set this @c std::string for the name of the variable of integration.
     *
     * @param voiString The @c std::string to use for the name of the variable
     * of integration.
     */
    void setVoiString(const std::string &voiString);

    /**
     * @brief Get the @c std::string for the name of the states array.
     *
     * Return the @c std::string for the name of the states array.
     *
     * @return The @c std::string for the name of the states array.
     */
    std::string statesArrayString() const;

    /**
     * @brief Set the @c std::string for the name of the states array.
     *
     * Set this @c std::string for the name of the states array.
     *
     * @param statesArrayString The @c std::string to use for the name of the
     * states array.
     */
    void setStatesArrayString(const std::string &statesArrayString);

    /**
     * @brief Get the @c std::string for the name of the rates array.
     *
     * Return the @c std::string for the name of the rates array.
     *
     * @return The @c std::string for the name of the rates array.
     */
    std::string ratesArrayString() const;

    /**
     * @brief Set the @c std::string for the name of the rates array.
     *
     * Set this @c std::string for the name of the rates array.
     *
     * @param ratesArrayString The @c std::string to use for the name of the
     * rates array.
     */
    void setRatesArrayString(const std::string &ratesArrayString);

    /**
     * @brief Get the @c std::string for the name of the variables array.
     *
     * Return the @c std::string for the name of the variables array.
     *
     * @return The @c std::string for the name of the variables array.
     */
    std::string variablesArrayString() const;

    /**
     * @brief Set the @c std::string for the name of the variables array.
     *
     * Set this @c std::string for the name of the variables array.
     *
     * @param variablesArrayString The @c std::string to use for the name of the
     * variables array.
     */
    void setVariablesArrayString(const std::string &variablesArrayString);

    /**
     * @brief Get the @c std::string for the type definition of an external
     * variable method.
     *
     * Return the @c std::string for the type definition of an external variable
     * method.
     *
     * @return The @c std::string for the type definition of an external
     * variable method.
     */
    std::string externalVariableMethodTypeDefinitionString() const;

    /**
     * @brief Set the @c std::string for the type definition of an external
     * variable method.
     *
     * Set this @c std::string for the type definition of an external variable
     * method.
     *
     * @param externalVariableMethodTypeDefinitionString The @c std::string to
     * use for the type definition of an external variable method.
     */
    void setExternalVariableMethodTypeDefinitionString(const std::string &externalVariableMethodTypeDefinitionString);

    /**
     * @brief Get the @c std::string for the external variable method parameter.
     *
     * Return the @c std::string for the external variable method parameter.
     *
     * @return The @c std::string for the external variable method parameter.
     */
    std::string externalVariableMethodParameterString() const;

    /**
     * @brief Set the @c std::string for the external variable method parameter.
     *
     * Set this @c std::string for the external variable method parameter.
     *
     * @param externalVariableMethodParameterString The @c std::string to use
     * for the external variable method parameter.
     */
    void setExternalVariableMethodParameterString(const std::string &externalVariableMethodParameterString);

    /**
     * @brief Get the @c std::string for the call to the external variable
     * method.
     *
     * Return the @c std::string for the call to the external variable method.
     *
     * @return The @c std::string for the call to the external variable method.
     */
    std::string externalVariableMethodCallString() const;

    /**
     * @brief Set the @c std::string for the call to the external variable
     * method.
     *
     * Set this @c std::string for the call to the external variable method. To
     * be useful, the string should contain the <INDEX> tag, which will be
     * replaced with the index of the external variable.
     *
     * @param externalVariableMethodCallString The @c std::string to use for the
     * call to the external variable method.
     */
    void setExternalVariableMethodCallString(const std::string &externalVariableMethodCallString);

    /**
     * @brief Get the @c std::string for the interface to create the states
     * array.
     *
     * Return the @c std::string for the interface to create the states array.
     *
     * @return The @c std::string for the interface to create the states array.
     */
    std::string interfaceCreateStatesArrayMethodString() const;

    /**
     * @brief Set the @c std::string for the interface to create the states
     * array.
     *
<<<<<<< HEAD
     * Set this @c std::string for the interface to create the states array.
=======
     * Set the @c std::string for the interface to create the states array.
>>>>>>> f1d0e48d
     *
     * @param interfaceCreateStatesArrayMethodString The @c std::string to use
     * for the interface to create the states array.
     */
    void setInterfaceCreateStatesArrayMethodString(const std::string &interfaceCreateStatesArrayMethodString);

    /**
     * @brief Get the @c std::string for the implementation to create the states
     * array.
     *
     * Return the @c std::string for the implementation to create the states
     * array.
     *
     * @return The @c std::string for the implementation to create the states
     * array.
     */
    std::string implementationCreateStatesArrayMethodString() const;

    /**
     * @brief Set the @c std::string for the implementation to create the states
     * array.
     *
     * Set this @c std::string for the implementation to create the states
     * array.
     *
     * @param implementationCreateStatesArrayMethodString The @c std::string to
     * use for the implementation to create the states array.
     */
    void setImplementationCreateStatesArrayMethodString(const std::string &implementationCreateStatesArrayMethodString);

    /**
     * @brief Get the @c std::string for the interface to create variables
     * array.
     *
     * Return the @c std::string for the interface to create variables array.
     *
     * @return The @c std::string for the interface to create variables array.
     */
    std::string interfaceCreateVariablesArrayMethodString() const;

    /**
     * @brief Set the @c std::string for the interface to create variables
     * array.
     *
     * Set this @c std::string for the interface to create variables array.
     *
     * @param interfaceCreateVariablesArrayMethodString The @c std::string to
     * use for the interface to create variables array.
     */
    void setInterfaceCreateVariablesArrayMethodString(const std::string &interfaceCreateVariablesArrayMethodString);

    /**
     * @brief Get the @c std::string for the implementation to create the
     * variables array.
     *
     * Return the @c std::string for the implementation to create the variables
     * array.
     *
     * @return The @c std::string for the implementation to create the variables
     * array.
     */
    std::string implementationCreateVariablesArrayMethodString() const;

    /**
     * @brief Set the @c std::string for the implementation to create the
     * variables array.
     *
     * Set this @c std::string for the implementation to create the variables
     * array.
     *
     * @param implementationCreateVariablesArrayMethodString The @c std::string
     * to use for the implementation to create the variables array.
     */
    void setImplementationCreateVariablesArrayMethodString(const std::string &implementationCreateVariablesArrayMethodString);

    /**
     * @brief Get the @c std::string for the interface to delete an array.
     *
     * Return the @c std::string for the interface to delete an array.
     *
     * @return The @c std::string for the interface to delete an array.
     */
    std::string interfaceDeleteArrayMethodString() const;

    /**
     * @brief Set the @c std::string for the interface to delete an array.
     *
     * Set this @c std::string for the interface to delete an array.
     *
     * @param interfaceDeleteArrayMethodString The @c std::string to use for the
     * interface to delete an array.
     */
    void setInterfaceDeleteArrayMethodString(const std::string &interfaceDeleteArrayMethodString);

    /**
     * @brief Get the @c std::string for the implementation to delete an array.
     *
     * Return the @c std::string for the implementation to delete an array.
     *
     * @return The @c std::string for the implementation to delete an array.
     */
    std::string implementationDeleteArrayMethodString() const;

    /**
     * @brief Set the @c std::string for the implementation to delete an array.
     *
     * Set this @c std::string for the implementation to delete an array.
     *
     * @param implementationDeleteArrayMethodString The @c std::string to use
     * for the implementation to delete an array.
     */
    void setImplementationDeleteArrayMethodString(const std::string &implementationDeleteArrayMethodString);

    /**
     * @brief Get the @c std::string for the interface to initialise states and
     * constants.
     *
     * Return the @c std::string for the interface to initialise states and
     * constants.
     *
     * @return The @c std::string for the interface to initialise states and
     * constants.
     */
    std::string interfaceInitialiseStatesAndConstantsMethodString() const;

    /**
     * @brief Set the @c std::string for the interface to initialise states and
     * constants.
     *
     * Set this @c std::string for the interface to initialise states and
     * constants.
     *
     * @param interfaceInitialiseStatesAndConstantsMethodString The
     * @c std::string to use for the interface to initialise states and
     * constants.
     */
    void setInterfaceInitialiseStatesAndConstantsMethodString(const std::string &interfaceInitialiseStatesAndConstantsMethodString);

    /**
     * @brief Get the @c std::string for the implementation to initialise states
     * and constants.
     *
     * Return the @c std::string for the implementation to initialise states and
     * constants.
     *
     * @return The @c std::string for the implementation to initialise states
     * and constants.
     */
    std::string implementationInitialiseStatesAndConstantsMethodString() const;

    /**
     * @brief Set the @c std::string for the implementation to initialise states
     * and constants.
     *
     * Set this @c std::string for the implementation to initialise states and
     * constants. To be useful, the string should contain the <CODE> tag, which
     * will be replaced with some code to initialise states and constants.
     *
     * @param implementationInitialiseStatesAndConstantsMethodString The
     * @c std::string to use for the implementation to initialise states and
     * constants.
     */
    void setImplementationInitialiseStatesAndConstantsMethodString(const std::string &implementationInitialiseStatesAndConstantsMethodString);

    /**
     * @brief Get the @c std::string for the interface to compute computed
     * constants.
     *
     * Return the @c std::string for the interface to compute computed
     * constants.
     *
     * @return The @c std::string for the interface to compute computed
     * constants.
     */
    std::string interfaceComputeComputedConstantsMethodString() const;

    /**
     * @brief Set the @c std::string for the interface to compute computed
     * constants.
     *
     * Set this @c std::string for the interface to compute computed constants.
     *
     * @param interfaceComputeComputedConstantsMethodString The @c std::string
     * to use for the interface to compute computed constants.
     */
    void setInterfaceComputeComputedConstantsMethodString(const std::string &interfaceComputeComputedConstantsMethodString);

    /**
     * @brief Get the @c std::string for the implementation to compute computed
     * constants.
     *
     * Return the @c std::string for the implementation to compute computed
     * constants.
     *
     * @return The @c std::string for the implementation to compute computed
     * constants.
     */
    std::string implementationComputeComputedConstantsMethodString() const;

    /**
     * @brief Set the @c std::string for the implementation to compute computed
     * constants.
     *
     * Set this @c std::string for the implementation to compute computed
     * constants. To be useful, the string should contain the <CODE> tag, which
     * will be replaced with some code to compute computed constants.
     *
     * @param implementationComputeComputedConstantsMethodString The
     * @c std::string to use for the implementation to compute computed
     * constants.
     */
    void setImplementationComputeComputedConstantsMethodString(const std::string &implementationComputeComputedConstantsMethodString);

    /**
     * @brief Get the @c std::string for the interface to compute rates.
     *
     * Return the @c std::string for the interface to compute rates.
     *
     * @return The @c std::string for the interface to compute rates.
     */
    std::string interfaceComputeRatesMethodString() const;

    /**
     * @brief Set the @c std::string for the interface to compute rates.
     *
     * Set this @c std::string for the interface to compute rates. To be
     * useful, the string should contain the <OPTIONAL_PARAMETER> tag, which
     * will be replaced with a parameter for the compute external variables
     * method, if needed.
     *
     * @param interfaceComputeRatesMethodString The @c std::string to use for
     * the interface to compute rates.
     */
    void setInterfaceComputeRatesMethodString(const std::string &interfaceComputeRatesMethodString);

    /**
     * @brief Get the @c std::string for the implementation to compute rates.
     *
     * Return the @c std::string for the implementation to compute rates.
     *
     * @return The @c std::string for the implementation to compute rates.
     */
    std::string implementationComputeRatesMethodString() const;

    /**
     * @brief Set the @c std::string for the implementation to compute rates.
     *
     * Set this @c std::string for the implementation to compute rates. To be
<<<<<<< HEAD
     * useful, the string should contain both the <OPTIONAL_PARAMETER> and
     * <CODE> tags, which will be replaced with a parameter for the compute
     * external variables method, if needed, and with some code to compute
     * rates, respectively.
=======
     * useful, the string should contain the <CODE> tag, which will be replaced
     * with a parameter for some code to compute rates.
>>>>>>> f1d0e48d
     *
     * @param implementationComputeRatesMethodString The @c std::string to use
     * for the implementation to compute rates.
     */
    void setImplementationComputeRatesMethodString(const std::string &implementationComputeRatesMethodString);

    /**
     * @brief Get the @c std::string for the interface to compute variables.
     *
     * Return the @c std::string for the interface to compute variables.
     *
     * @return The @c std::string for the interface to compute variables.
     */
    std::string interfaceComputeVariablesMethodString() const;

    /**
     * @brief Set the @c std::string for the interface to compute variables.
     *
     * Set this @c std::string for the interface to compute variables. To be
     * useful, the string should contain the <OPTIONAL_PARAMETER> tag, which
     * will be replaced with a parameter for the compute external variables
     * method, if needed.
     *
     * @param interfaceComputeVariablesMethodString The @c std::string to use
     * for the interface to compute variables.
     */
    void setInterfaceComputeVariablesMethodString(const std::string &interfaceComputeVariablesMethodString);

    /**
     * @brief Get the @c std::string for the implementation to compute
     * variables.
     *
     * Return the @c std::string for the implementation to compute variables.
     *
     * @return The @c std::string for the implementation to compute variables.
     */
    std::string implementationComputeVariablesMethodString() const;

    /**
     * @brief Set the @c std::string for the implementation to compute
     * variables.
     *
     * Set this @c std::string for the implementation to compute variables. To
<<<<<<< HEAD
     * be useful, the string should contain both the <OPTIONAL_PARAMETER> and
     * <CODE> tags, which will be replaced with a parameter for the compute
     * external variables method, if needed, and with some code to compute
     * rates, respectively.
=======
     * be useful, the string should contain the <CODE> tag, which will be
     * replaced with a parameter for some code to compute rates.
>>>>>>> f1d0e48d
     *
     * @param implementationComputeVariablesMethodString The @c std::string to
     * use for the implementation to compute variables.
     */
    void setImplementationComputeVariablesMethodString(const std::string &implementationComputeVariablesMethodString);

    /**
     * @brief Get the @c std::string for an empty method.
     *
     * Return the @c std::string for an empty method.
     *
     * @return The @c std::string for an empty method.
     */
    std::string emptyMethodString() const;

    /**
     * @brief Set the @c std::string for an empty method.
     *
     * Set this @c std::string for an empty method.
     *
     * @param emptyMethodString The @c std::string to use for an empty method.
     */
    void setEmptyMethodString(const std::string &emptyMethodString);

    /**
     * @brief Get the @c std::string for an indent.
     *
     * Return the @c std::string for an indent.
     *
     * @return The @c std::string for an indent.
     */
    std::string indentString() const;

    /**
     * @brief Set the @c std::string for an indent.
     *
     * Set this @c std::string for an indent.
     *
     * @param indentString The @c std::string to use for an indent.
     */
    void setIndentString(const std::string &indentString);

    /**
     * @brief Get the @c std::string for opening an array initialiser.
     *
     * Return the @c std::string for opening an array initialiser.
     *
     * @return The @c std::string for opening an array initialiser.
     */
    std::string openArrayInitialiserString() const;

    /**
     * @brief Set the @c std::string for opening an array initialiser.
     *
     * Set this @c std::string for opening an array initialiser.
     *
     * @param openArrayInitialiserString The @c std::string to use for opening
     * an array initialiser.
     */
    void setOpenArrayInitialiserString(const std::string &openArrayInitialiserString);

    /**
     * @brief Get the @c std::string for closing an array initialiser.
     *
     * Return the @c std::string for closing an array initialiser.
     *
     * @return The @c std::string for closing an array initialiser.
     */
    std::string closeArrayInitialiserString() const;

    /**
     * @brief Set the @c std::string for closing an array initialiser.
     *
     * Set this @c std::string for closing an array initialiser.
     *
     * @param closeArrayInitialiserString The @c std::string to use for closing
     *  an array initialiser.
     */
    void setCloseArrayInitialiserString(const std::string &closeArrayInitialiserString);

    /**
     * @brief Get the @c std::string for opening an array.
     *
     * Return the @c std::string for opening an array.
     *
     * @return The @c std::string for opening an array.
     */
    std::string openArrayString() const;

    /**
     * @brief Set the @c std::string for opening an array.
     *
     * Set this @c std::string for opening an array.
     *
     * @param openArrayString The @c std::string to use for opening an array.
     */
    void setOpenArrayString(const std::string &openArrayString);

    /**
     * @brief Get the @c std::string for closing an array.
     *
     * Return the @c std::string for closing an array.
     *
     * @return The @c std::string for closing an array.
     */
    std::string closeArrayString() const;

    /**
     * @brief Set the @c std::string for closing an array.
     *
     * Set this @c std::string for closing an array.
     *
     * @param closeArrayString The @c std::string to use for closing an array.
     */
    void setCloseArrayString(const std::string &closeArrayString);

    /**
     * @brief Get the @c std::string for separating elements in an array.
     *
     * Return the @c std::string for separating elements in an array.
     *
     * @return The @c std::string for separating elements in an array.
     */
    std::string arrayElementSeparatorString() const;

    /**
     * @brief Set the @c std::string for separating elements in an array.
     *
     * Set this @c std::string for separating elements in an array.
     *
     * @param arrayElementSeparatorString The @c std::string to use for
     * separating elements in an array.
     */
    void setArrayElementSeparatorString(const std::string &arrayElementSeparatorString);

    /**
     * @brief Get the @c std::string for a string delimiter.
     *
     * Return the @c std::string for a string delimiter.
     *
     * @return The @c std::string for a string delimiter.
     */
    std::string stringDelimiterString() const;

    /**
     * @brief Set the @c std::string for a string delimiter.
     *
     * Set this @c std::string for a string delimiter.
     *
     * @param stringDelimiterString The @c std::string to use for a string
     * delimiter.
     */
    void setStringDelimiterString(const std::string &stringDelimiterString);

    /**
     * @brief Get the @c std::string for a command separator.
     *
     * Return the @c std::string for a command separator.
     *
     * @return The @c std::string for a command separator.
     */
    std::string commandSeparatorString() const;

    /**
     * @brief Set the @c std::string for a command separator.
     *
     * Set this @c std::string for a command separator.
     *
     * @param commandSeparatorString The @c std::string to use for a command
     * separator.
     */
    void setCommandSeparatorString(const std::string &commandSeparatorString);

private:
    explicit GeneratorProfile(Profile profile = Profile::C); /**< Constructor */

    struct GeneratorProfileImpl;
    GeneratorProfileImpl *mPimpl;
};

} // namespace libcellml<|MERGE_RESOLUTION|>--- conflicted
+++ resolved
@@ -125,70 +125,38 @@
     // Relational and logical operators.
 
     /**
-<<<<<<< HEAD
-     * @brief Get the @c std::string for the "equivalence" operator.
-     *
-     * Return the @c std::string for the "equivalence" operator.
-     *
-     * @return The @c std::string for the "equivalence" operator.
-=======
      * @brief Get the @c std::string for the "equal to" operator.
      *
      * Return the @c std::string for the "equal to" operator.
      *
      * @return The @c std::string for the "equal to" operator.
->>>>>>> f1d0e48d
      */
     std::string eqString() const;
 
     /**
-<<<<<<< HEAD
-     * @brief Set the @c std::string for the "equivalence" operator.
-     *
-     * Set this @c std::string for the "equivalence" operator.
-     *
-     * @param eqString The @c std::string to use for the "equivalence" operator.
-=======
      * @brief Set the @c std::string for the "equal to" operator.
      *
      * Set this @c std::string for the "equal to" operator.
      *
      * @param eqString The @c std::string to use for the "equal to" operator.
->>>>>>> f1d0e48d
      */
     void setEqString(const std::string &eqString);
 
     /**
-<<<<<<< HEAD
-     * @brief Get the @c std::string for the "nonequivalence" operator.
-     *
-     * Return the @c std::string for the "nonequivalence" operator.
-     *
-     * @return The @c std::string for the "nonequivalence" operator.
-=======
      * @brief Get the @c std::string for the "not equal to" operator.
      *
      * Return the @c std::string for the "not equal to" operator.
      *
      * @return The @c std::string for the "not equal to" operator.
->>>>>>> f1d0e48d
      */
     std::string neqString() const;
 
     /**
-<<<<<<< HEAD
-     * @brief Set the @c std::string for the "nonequivalence" operator.
-     *
-     * Set this @c std::string for the "nonequivalence" operator.
-     *
-     * @param neqString The @c std::string to use for the "nonequivalence"
-=======
      * @brief Set the @c std::string for the "not equal to" operator.
      *
      * Set this @c std::string for the "not equal to" operator.
      *
      * @param neqString The @c std::string to use for the "not equal to"
->>>>>>> f1d0e48d
      * operator.
      */
     void setNeqString(const std::string &neqString);
@@ -307,37 +275,21 @@
     void setOrString(const std::string &orString);
 
     /**
-<<<<<<< HEAD
-     * @brief Get the @c std::string for the "xor" operator.
-     *
-     * Return the @c std::string for the "xor" operator.
-     *
-     * @return The @c std::string for the "xor" operator.
-=======
      * @brief Get the @c std::string for the "exclusive or" operator.
      *
      * Return the @c std::string for the "exclusive or" operator.
      *
      * @return The @c std::string for the "exclusive or" operator.
->>>>>>> f1d0e48d
      */
     std::string xorString() const;
 
     /**
-<<<<<<< HEAD
-     * @brief Set the @c std::string for the "xor" operator.
-     *
-     * Set this @c std::string for the "xor" operator.
-     *
-     * @param xorString The @c std::string to use for the "xor" operator.
-=======
      * @brief Set the @c std::string for the "exclusive or" operator.
      *
      * Set this @c std::string for the "exclusive or" operator.
      *
      * @param xorString The @c std::string to use for the "exclusive or"
      * operator.
->>>>>>> f1d0e48d
      */
     void setXorString(const std::string &xorString);
 
@@ -360,71 +312,36 @@
     void setNotString(const std::string &notString);
 
     /**
-<<<<<<< HEAD
-     * @brief Test if this @c GeneratorProfile has an "equivalence" operator.
-     *
-     * Test if this @c GeneratorProfile has an "equivalence" operator.
-     *
-     * @return @c true if the @c GeneratorProfile has an "equivalence" operator,
-=======
      * @brief Test if this @c GeneratorProfile has an "equal to" operator.
      *
      * Test if this @c GeneratorProfile has an "equal to" operator.
      *
      * @return @c true if the @c GeneratorProfile has an "equal to" operator,
->>>>>>> f1d0e48d
      * @c false otherwise.
      */
     bool hasEqOperator() const;
 
     /**
-<<<<<<< HEAD
-     * @brief Set whether this @c GeneratorProfile has an "equivalence"
-     * operator.
-     *
-     * Set whether this @c GeneratorProfile has an "equivalence" operator.
-     *
-     * @param hasEqOperator A @c bool to determine whether this
-     * @c GeneratorProfile has an "equivalence" operator.
-=======
      * @brief Set whether this @c GeneratorProfile has an "equal to" operator.
      *
      * Set whether this @c GeneratorProfile has an "equal to" operator.
      *
      * @param hasEqOperator A @c bool to determine whether this
      * @c GeneratorProfile has an "equal to" operator.
->>>>>>> f1d0e48d
      */
     void setHasEqOperator(bool hasEqOperator);
 
     /**
-<<<<<<< HEAD
-     * @brief Test if this @c GeneratorProfile has a "nonequivalence" operator.
-     *
-     * Test if this @c GeneratorProfile has a "nonequivalence" operator.
-     *
-     * @return @c true if the @c GeneratorProfile has a "nonequivalence"
-=======
      * @brief Test if this @c GeneratorProfile has a "not equal to" operator.
      *
      * Test if this @c GeneratorProfile has a "not equal to" operator.
      *
      * @return @c true if the @c GeneratorProfile has a "not equal to"
->>>>>>> f1d0e48d
      * operator, @c false otherwise.
      */
     bool hasNeqOperator() const;
 
     /**
-<<<<<<< HEAD
-     * @brief Set whether this @c GeneratorProfile has a "nonequivalence"
-     * operator.
-     *
-     * Set whether this @c GeneratorProfile has a "nonequivalence" operator.
-     *
-     * @param hasNeqOperator A @c bool to determine whether this
-     * @c GeneratorProfile has a "nonequivalence" operator.
-=======
      * @brief Set whether this @c GeneratorProfile has a "not equal to"
      * operator.
      *
@@ -432,7 +349,6 @@
      *
      * @param hasNeqOperator A @c bool to determine whether this
      * @c GeneratorProfile has a "not equal to" operator.
->>>>>>> f1d0e48d
      */
     void setHasNeqOperator(bool hasNeqOperator);
 
@@ -566,32 +482,16 @@
     void setHasOrOperator(bool hasOrOperator);
 
     /**
-<<<<<<< HEAD
-     * @brief Test if this @c GeneratorProfile has a "xor" operator.
-     *
-     * Test if this @c GeneratorProfile has a "xor" operator.
-     *
-     * @return @c true if the @c GeneratorProfile has a "xor" operator,
-=======
      * @brief Test if this @c GeneratorProfile has a "exclusive or" operator.
      *
      * Test if this @c GeneratorProfile has a "exclusive or" operator.
      *
      * @return @c true if the @c GeneratorProfile has a "exclusive or" operator,
->>>>>>> f1d0e48d
      * @c false otherwise.
      */
     bool hasXorOperator() const;
 
     /**
-<<<<<<< HEAD
-     * @brief Set whether this @c GeneratorProfile has a "xor" operator.
-     *
-     * Set whether this @c GeneratorProfile has a "xor" operator.
-     *
-     * @param hasXorOperator A @c bool to determine whether this
-     * @c GeneratorProfile has a "xor" operator.
-=======
      * @brief Set whether this @c GeneratorProfile has a "exclusive or"
      * operator.
      *
@@ -599,7 +499,6 @@
      *
      * @param hasXorOperator A @c bool to determine whether this
      * @c GeneratorProfile has a "exclusive or" operator.
->>>>>>> f1d0e48d
      */
     void setHasXorOperator(bool hasXorOperator);
 
@@ -1545,36 +1444,20 @@
     void setFalseString(const std::string &falseString);
 
     /**
-<<<<<<< HEAD
-     * @brief Get the @c std::string for the "exponential" constant.
-     *
-     * Return the @c std::string for the "exponential" constant.
-     *
-     * @return The @c std::string for the "exponential" constant.
-=======
      * @brief Get the @c std::string for Euler's number.
      *
      * Return the @c std::string for Euler's number.
      *
      * @return The @c std::string for Euler's number.
->>>>>>> f1d0e48d
      */
     std::string eString() const;
 
     /**
-<<<<<<< HEAD
-     * @brief Set the @c std::string for the "exponential" constant.
-     *
-     * Set this @c std::string for the "exponential" constant.
-     *
-     * @param eString The @c std::string to use for the "exponential" constant.
-=======
      * @brief Set the @c std::string for Euler's number.
      *
      * Set this @c std::string for Euler's number.
      *
      * @param eString The @c std::string to use for Euler's number.
->>>>>>> f1d0e48d
      */
     void setEString(const std::string &eString);
 
@@ -1635,73 +1518,40 @@
     // Arithmetic functions.
 
     /**
-<<<<<<< HEAD
-     * @brief Get the @c std::string for the "equivalence" function.
-     *
-     * Return the @c std::string for the "equivalence" function.
-     *
-     * @return The @c std::string for the "equivalence" function.
-=======
      * @brief Get the @c std::string for the "equal to" function.
      *
      * Return the @c std::string for the "equal to" function.
      *
      * @return The @c std::string for the "equal to" function.
->>>>>>> f1d0e48d
      */
     std::string eqFunctionString() const;
 
     /**
-<<<<<<< HEAD
-     * @brief Set the @c std::string for the "equivalence" function.
-     *
-     * Set this @c std::string for the "equivalence" function.
-     *
-     * @param eqFunctionString The @c std::string to use for the "equivalence"
-=======
      * @brief Set the @c std::string for the "equal to" function.
      *
      * Set this @c std::string for the "equal to" function.
      *
      * @param eqFunctionString The @c std::string to use for the "equal to"
->>>>>>> f1d0e48d
      * function.
      */
     void setEqFunctionString(const std::string &eqFunctionString);
 
     /**
-<<<<<<< HEAD
-     * @brief Get the @c std::string for the "nonequivalence" function.
-     *
-     * Return the @c std::string for the "nonequivalence" function.
-     *
-     * @return The @c std::string for the "nonequivalence" function.
-=======
      * @brief Get the @c std::string for the "not equal to" function.
      *
      * Return the @c std::string for the "not equal to" function.
      *
      * @return The @c std::string for the "not equal to" function.
->>>>>>> f1d0e48d
      */
     std::string neqFunctionString() const;
 
     /**
-<<<<<<< HEAD
-     * @brief Set the @c std::string for the "nonequivalence" function.
-     *
-     * Set this @c std::string for the "nonequivalence" function.
-     *
-     * @param neqFunctionString The @c std::string to use for the
-     * "nonequivalence" function.
-=======
      * @brief Set the @c std::string for the "not equal to" function.
      *
      * Set this @c std::string for the "not equal to" function.
      *
      * @param neqFunctionString The @c std::string to use for the "not equal to"
      * function.
->>>>>>> f1d0e48d
      */
     void setNeqFunctionString(const std::string &neqFunctionString);
 
@@ -1820,37 +1670,21 @@
     void setOrFunctionString(const std::string &orFunctionString);
 
     /**
-<<<<<<< HEAD
-     * @brief Get the @c std::string for the "xor" function.
-     *
-     * Return the @c std::string for the "xor" function.
-     *
-     * @return The @c std::string for the "xor" function.
-=======
      * @brief Get the @c std::string for the "exclusive or" function.
      *
      * Return the @c std::string for the "exclusive or" function.
      *
      * @return The @c std::string for the "exclusive or" function.
->>>>>>> f1d0e48d
      */
     std::string xorFunctionString() const;
 
     /**
-<<<<<<< HEAD
-     * @brief Set the @c std::string for the "xor" function.
-     *
-     * Set this @c std::string for the "xor" function.
-     *
-     * @param xorFunctionString The @c std::string to use for the "xor" function.
-=======
      * @brief Set the @c std::string for the "exclusive or" function.
      *
      * Set this @c std::string for the "exclusive or" function.
      *
      * @param xorFunctionString The @c std::string to use for the "exclusive or"
      * function.
->>>>>>> f1d0e48d
      */
     void setXorFunctionString(const std::string &xorFunctionString);
 
@@ -2976,11 +2810,7 @@
      * @brief Set the @c std::string for the interface to create the states
      * array.
      *
-<<<<<<< HEAD
-     * Set this @c std::string for the interface to create the states array.
-=======
      * Set the @c std::string for the interface to create the states array.
->>>>>>> f1d0e48d
      *
      * @param interfaceCreateStatesArrayMethodString The @c std::string to use
      * for the interface to create the states array.
@@ -3229,15 +3059,10 @@
      * @brief Set the @c std::string for the implementation to compute rates.
      *
      * Set this @c std::string for the implementation to compute rates. To be
-<<<<<<< HEAD
      * useful, the string should contain both the <OPTIONAL_PARAMETER> and
      * <CODE> tags, which will be replaced with a parameter for the compute
      * external variables method, if needed, and with some code to compute
      * rates, respectively.
-=======
-     * useful, the string should contain the <CODE> tag, which will be replaced
-     * with a parameter for some code to compute rates.
->>>>>>> f1d0e48d
      *
      * @param implementationComputeRatesMethodString The @c std::string to use
      * for the implementation to compute rates.
@@ -3281,15 +3106,10 @@
      * variables.
      *
      * Set this @c std::string for the implementation to compute variables. To
-<<<<<<< HEAD
      * be useful, the string should contain both the <OPTIONAL_PARAMETER> and
      * <CODE> tags, which will be replaced with a parameter for the compute
      * external variables method, if needed, and with some code to compute
      * rates, respectively.
-=======
-     * be useful, the string should contain the <CODE> tag, which will be
-     * replaced with a parameter for some code to compute rates.
->>>>>>> f1d0e48d
      *
      * @param implementationComputeVariablesMethodString The @c std::string to
      * use for the implementation to compute variables.
