/*
Copyright libCellML Contributors

Licensed under the Apache License, Version 2.0 (the "License");
you may not use this file except in compliance with the License.
You may obtain a copy of the License at

    http://www.apache.org/licenses/LICENSE-2.0

Unless required by applicable law or agreed to in writing, software
distributed under the License is distributed on an "AS IS" BASIS,
WITHOUT WARRANTIES OR CONDITIONS OF ANY KIND, either express or implied.
See the License for the specific language governing permissions and
limitations under the License.
*/

#pragma once

#include <string>
#include <vector>

#include "libcellml/exportdefinitions.h"
#include "libcellml/importedentity.h"
#include "libcellml/types.h"

// MSVC (and some other compilers?) may define PASCAL as __stdcall, resulting in
// some compilation errors for our StandardUnit enum class below. However, that
// macro gets defined for backward compatibility, so we can safely undefine it.
// (See https://stackoverflow.com/questions/2774171/what-is-far-pascal for more
// information.)
#undef PASCAL

#ifndef SWIG
template class LIBCELLML_EXPORT std::weak_ptr<libcellml::Units>;
#endif

namespace libcellml {

/**
 * @brief The Units class.
 * Class for Units.
 */
class LIBCELLML_EXPORT Units: public NamedEntity, public ImportedEntity
#ifndef SWIG
    ,
                              public std::enable_shared_from_this<Units>
#endif
{
public:
    ~Units() override; /**< Destructor */
    Units(const Units &rhs) = delete; /**< Copy constructor */
    Units(Units &&rhs) noexcept = delete; /**< Move constructor */
    Units &operator=(Units rhs) = delete; /**< Assignment operator */

    /**
     * @brief Create a @c Units object.
     *
     * Factory method to create a @c Units.  Create a
     * blank units with::
     *
     *   UnitsPtr units = libcellml::Units::create();
     *
     * or a named units with name "Units" with::
     *
     *   UnitsPtr units = libcellml::Units::create("Units");
     *
     * @return A smart pointer to a @c Units object.
     */
    static UnitsPtr create() noexcept;

    /**
     * @overload
     */
    static UnitsPtr create(const std::string &name) noexcept;

    /**
     * @brief The Prefix enum class.
     *
     * Enum describing the prefixes that are available for
     * units.
     */
    enum class Prefix
    {
        YOTTA,
        ZETTA,
        EXA,
        PETA,
        TERA,
        GIGA,
        MEGA,
        KILO,
        HECTO,
        DECA,
        DECI,
        CENTI,
        MILLI,
        MICRO,
        NANO,
        PICO,
        FEMTO,
        ATTO,
        ZEPTO,
        YOCTO
    };

    /**
     * @brief The Standard Unit enum class.
     *
     * Standard units that are suitable for variable declarations
     * or attached to bare numbers in mathematics.  This list of comprises
     * the SI base units, the SI derived units with special names and symbols, and
     * some additional units commonly used in the types of biological models likely
     * to be defined using CellML.
     */
    enum class StandardUnit
    {
        AMPERE, /**< Base SI unit ampere. */
        BECQUEREL, /**< Derived SI unit becquerel. */
        CANDELA, /**< Base SI unit candela. */
        COULOMB, /**< Derived SI unit coulomb. */
        DIMENSIONLESS, /**< Convenience unit dimensionless. */
        FARAD, /**< Derived SI unit farad. */
        GRAM, /**< Convenience unit gram. */
        GRAY, /**< Derived SI unit gray. */
        HENRY, /**< Derived SI unit henry. */
        HERTZ, /**< Derived SI unit hertz. */
        JOULE, /**< Derived SI unit joule. */
        KATAL, /**< Derived SI unit katal. */
        KELVIN, /**< Base SI unit kelvin. */
        KILOGRAM, /**< Base SI unit kilogram. */
        LITRE, /**< Convenience unit litre. */
        LUMEN, /**< Derived SI unit lumen. */
        LUX, /**< Derived SI unit lux. */
        METRE, /**< Base SI unit metre. */
        MOLE, /**< Base SI unit mole. */
        NEWTON, /**< Derived SI unit newton. */
        OHM, /**< Derived SI unit ohm. */
        PASCAL, /**< Derived SI unit pascal. */
        RADIAN, /**< Derived SI unit radian. */
        SECOND, /**< Base SI unit second. */
        SIEMENS, /**< Derived SI unit siemens. */
        SIEVERT, /**< Derived SI unit sievert. */
        STERADIAN, /**< Derived SI unit steradian. */
        TESLA, /**< Derived SI unit tesla. */
        VOLT, /**< Derived SI unit volt. */
        WATT, /**< Derived SI unit watt. */
        WEBER /**< Derived SI unit weber. */
    };

    /**
     * @brief Test to determine if Units is a base unit.
     *
     * Test to determine if Units is a base unit, return @c true if it is
     * a base unit and @c false otherwise. A unit is an "irreducible unit"
     * or "base unit" for the model by virtue of the fact that it is not
     * derived from any other unit(s).
     *
     * @return @c true if Units is a base unit, @c false otherwise.
     */
    bool isBaseUnit() const;

    /**
     * @brief Add a unit to this Units.
     *
     * Add a unit as a child of this Units.  This method takes optional arguments
     * @p exponent, and @p multiplier.
     *
     * @param reference The @c std::string units reference to add.
     * @param prefix The string prefix for the unit.
     * @param exponent The exponent.
     * @param multiplier The multiplier.
     * @param id The optional @c std::string id to set for this unit.
     */
    void addUnit(const std::string &reference, const std::string &prefix, double exponent = 1.0,
                 double multiplier = 1.0, const std::string &id = "");

    /**
     * @overload
     *
     * @brief Add a unit to this Units.
     *
     * Add a unit as a child of this Units.  This method takes optional arguments
     * @p exponent, and @p multiplier.
     *
     * @param reference The @c std::string units reference to add.
     * @param prefix The prefix for the unit, one of Prefix.
     * @param exponent The exponent.
     * @param multiplier The multiplier.
     * @param id The optional @c std::string id to set for this unit.
     */
    void addUnit(const std::string &reference, Prefix prefix, double exponent = 1.0,
                 double multiplier = 1.0, const std::string &id = "");

    /**
     * @overload
     *
     * @brief Add a unit to this Units.
     *
     * Add a unit as a child of this Units. This method takes an optional argument
     * @p multiplier.
     *
     * @param reference The @c std::string units reference to add.
     * @param prefix The prefix for the unit expressed as a double.
     * @param exponent The exponent.
     * @param multiplier The multiplier.
     * @param id The optional @c std::string id to set for this unit.
     */
    void addUnit(const std::string &reference, int prefix, double exponent,
                 double multiplier = 1.0, const std::string &id = "");

    /**
     * @overload
     *
     * @brief Add a unit to this Units.
     *
     * Add a unit as a child of this Units. This variant takes the @c std::string
     * units @p reference and an @p exponent only.
     *
     * @param reference The @c std::string units reference to add.
     * @param exponent The exponent for the unit.
     * @param id The optional @c std::string id to set for this unit.
     */
    void addUnit(const std::string &reference, double exponent, const std::string &id = "");

    /**
     * @overload
     *
     * @brief Add a unit to this Units.
     *
     * Add a unit as a child of this Units, this variant specified with only a
     * @c std::string units @p reference.
     *
     * @param reference The @c std::string units reference to add.
     */
    void addUnit(const std::string &reference);

    /**
     * @overload
     *
     * @brief Add a unit to this Units.
     *
     * Add a unit as a child of this Units.  This method takes optional arguments
     * @p exponent, and @p multiplier.
     *
     * @param standardRef The @c StandardUnit enum units reference to add.
     * @param prefix The string prefix for the unit.
     * @param exponent The exponent.
     * @param multiplier The multiplier.
     * @param id The optional @c std::string id to set for this unit.
     */
    void addUnit(StandardUnit standardRef, const std::string &prefix, double exponent = 1.0,
                 double multiplier = 1.0, const std::string &id = "");

    /**
     * @overload
     *
     * @brief Add a unit to this Units.
     *
     * Add a unit as a child of this Units.  This method takes optional arguments
     * @p exponent, and @p multiplier.
     *
     * @param standardRef The @c StandardUnit enum units reference to add.
     * @param prefix The prefix for the unit, one of Prefix.
     * @param exponent The exponent.
     * @param multiplier The multiplier.
     * @param id The optional @c std::string id to set for this unit.
     */
    void addUnit(StandardUnit standardRef, Prefix prefix, double exponent = 1.0,
                 double multiplier = 1.0, const std::string &id = "");

    /**
     * @overload
     *
     * @brief Add a unit to this Units.
     *
     * Add a unit as a child of this Units. This method takes an optional argument
     * @p multiplier.
     *
     * @param standardRef The @c StandardUnit enum units reference to add.
     * @param prefix The prefix for the unit expressed as a double.
     * @param exponent The exponent.
     * @param multiplier The multiplier.
     * @param id The optional @c std::string id to set for this unit.
     */
    void addUnit(StandardUnit standardRef, int prefix, double exponent,
                 double multiplier = 1.0, const std::string &id = "");

    /**
     * @overload
     *
     * @brief Add a unit to this Units.
     *
     * Add a unit as a child of this Units. This variant takes the @c StandardUnit enum
     * units @p reference and an @p exponent only.
     *
     * @param standardRef The @c StandardUnit enum units reference to add.
     * @param exponent The exponent for the unit.
     * @param id The optional @c std::string id to set for this unit.
     */
    void addUnit(StandardUnit standardRef, double exponent, const std::string &id = "");

    /**
     * @overload
     *
     * @brief Add a unit to this Units.
     *
     * Add a unit as a child of this Units, this variant specified with only a
     * @c StandardUnit enum units @p reference.
     *
     * @param standardRef The @c StandardUnit enum units reference to add.
     */
    void addUnit(StandardUnit standardRef);

    /**
     * @brief Get the @c unit attributes at the given @p index of this units.
     *
     * Get the attributes for the @c unit at the index @p index of this units. If
     * no attributes are set, default attribute values will be returned. The index must
     * be in the range [0, \#unit).
     *
     * @param index The index of the @c unit in this units to get attributes for.
     * @param reference The @c std::string reference for this @c unit. Defaults to empty string.
     * @param prefix The prefix for this @c unit. Defaults to empty string.
     * @param exponent The exponent for this @c unit. Defaults to 1.0.
     * @param multiplier The multiplier for this @c unit. Defaults to 1.0.
     * @param id The @c std::string id for this @c unit. Defaults to the empty string.
     */
    void unitAttributes(size_t index, std::string &reference, std::string &prefix, double &exponent,
                        double &multiplier, std::string &id) const;

    /**
     * @overload
     *
     * @brief Get the @c unit attributes for the given @p reference.
     *
     * Get the attributes for the first @c unit that matches the reference @p reference. If
     * no attributes are set, default attribute values will be returned.
     *
     * @param reference The @c std::string reference for the @c unit attributes to get.
     * @param prefix The prefix for this @c unit. Defaults to empty string.
     * @param exponent The exponent for this @c unit. Defaults to 1.0.
     * @param multiplier The multiplier for this @c unit. Defaults to 1.0.
     * @param id The @c std::string id for this @c unit. Defaults to the empty string.
     */
    void unitAttributes(const std::string &reference, std::string &prefix, double &exponent, double &multiplier, std::string &id) const;

    /**
     * @overload
     *
     * @brief Get the @c unit attributes for the given @p standardRef.
     *
     * Get the attributes for the first @c unit that matches the reference @p standardRef. If
     * no attributes are set, default attribute values will be returned.
     *
     * @param standardRef The @c StandardUnit enum unit reference attributes to get.
     * @param prefix The prefix for this @c unit. Defaults to empty string.
     * @param exponent The exponent for this @c unit. Defaults to 1.0.
     * @param multiplier The multiplier for this @c unit. Defaults to 1.0.
     * @param id The @c std::string id for this @c unit. Defaults to the empty string.
     */
    void unitAttributes(StandardUnit standardRef, std::string &prefix, double &exponent, double &multiplier, std::string &id) const;

    /**
     * @brief Remove the unit at the given @p index.
     *
     * Removes the unit at the given @p index position.
     * @p index must be in the range [0, \#unit).
     *
     * @param index The index of the unit to remove.
     *
     * @return @c true if the units were replaced, false otherwise.
     */
    bool removeUnit(size_t index);

    /**
     * @overload
     *
     * @brief Remove the unit with the given reference.
     *
     * Remove the first unit found that matches the @c std::string reference @p reference.
     *
     * @param reference The @c std::string unit reference of the unit to remove.
     *
     * @return @c true if the units were replaced, @c false otherwise.
     */
    bool removeUnit(const std::string &reference);

    /**
     * @overload
     *
     * @brief Remove the unit with the given reference.
     *
     * Remove the first unit found that matches @c StandardUnit enum reference @p reference.
     *
     * @param standardRef The @c StandardUnit enum unit reference of the unit to remove.
     *
     * @return @c true if the units were replaced, @c false otherwise.
     */
    bool removeUnit(StandardUnit standardRef);

    /**
     * @brief Remove all units stored in this units object.
     *
     * Clears all units that have been added to this units object.
     */
    void removeAllUnits();

    /**
     * @brief Set the source of the units for this Units.
     *
     * Make this Units an imported units by defining an import model
     * from which to extract the named Units.  This Units will be added to the
     * importSource's list of dependent entities.
     *
     * @param importSource The import source from which the named Units originates.
     * @param name The name of the Units in the imported model to use.
     */
    void setSourceUnits(ImportSourcePtr &importSource, const std::string &name);

    /**
     * @brief Get the number of units that compose this units.
     *
     * Returns the number of units contained by this units object.
     *
     * @return The number of units.
     */
    size_t unitCount() const;

    /**
     * @brief Check whether there are any imported child @c Units.
     *
     * Test to determine whether this units has any imported units.
     *
     * @return @c true when this @c Units relies on @c Units which are imported,
     * @c false otherwise.
     */
    bool requiresImports() const;

    /**
     * @brief Return the scaling factor difference between two @c Units.
     *
     * This can be interpreted as `factor`, where units2 = factor*units1.  If compatibility checking is
     * turned on and the units are not compatible the factor returned is 0.0.
     *
     * @param units1 The first units to compare.
     * @param units2 The second units to compare.
     * @param checkCompatibility Set @c true for compatibility checking, or @c false to ignore base units.
     * The default is @c true.
     *
     * @return The factor units2/units1.  Where the units are incompatible and @p checkCompatibility
     * is @c true then the factor returned is 0.0.
     */
    static double scalingFactor(const UnitsPtr &units1, const UnitsPtr &units2, bool checkCompatibility = true);

    /**
     * @brief Test to determine whether two @c Units are compatible or not.
     *
     * Two @c Units are considered to be compatible if they share the same units,
     * independently of their scaling (e.g. volt and volt are compatible as are
     * volt and millivolt).
     *
     * @param1 units1 The first units to compare.
     * @param2 units2 The second units to compare.
     *
     * @return @c true if the two @c Units are compatible, @c false otherwise.
     */
    static bool compatible(const UnitsPtr &units1, const UnitsPtr &units2);

    /**
     * @brief Test to determine whether two @c Units are equivalent or not.
     *
     * Two @c Units are considered to be equivalent if they share the
     * same unit base as well as a scaling factor of 1.0 (e.g. volt and volt are equivalent but
     * volt and millivolt are not).
     *
     * @param1 units1 The first units to compare.
     * @param2 units2 The second units to compare.
     *
     * @return @c true if the two @c Units are equivalent, @c false
     * otherwise.
     */
    static bool equivalent(const UnitsPtr &units1, const UnitsPtr &units2);

    /**
     * @brief Create a clone of this units.
     *
     * Creates a full separate copy of this units without copying
     * the parent. Thus the cloned (returned) version of this units
     * will not have a parent set even if this units does.
     *
     * @return a new @c UnitsPtr to the cloned units.
     */
    UnitsPtr clone() const;

private:
    Units(); /**< Constructor */
    explicit Units(const std::string &name); /**< Constructor with std::string parameter*/

    /**
     * @brief Set the import source of this units.
     *
     * Virtual method implementing ImportedEntity::setImportSource, @private.
     * If these units are already located in a Model instance, then the
     * import source is added to the Model too.
     *
     * @param importSource The @c ImportSourcePtr to add to this @ref Units.
     */
<<<<<<< HEAD
    void setImportSource(ImportSourcePtr &importSource);

    /**
     * @brief Set the id of the unit at the given @p index.
     * 
     *  The operation will return @c true if the id is assigned, or @c false
     *  if the @p index is out of range.
     * 
     * @return @c true if successful, @c false otherwise.
     */
    bool setUnitId(size_t index, const std::string &id) const;

    /**
     * @brief Return the id string of the unit at the given @p index.
     * 
     * Return the id string of the unit at the given @p index.  If the
     * given index is out of range then the empty string is returned.
     *
     * @return An id string.
     */
    std::string unitId(size_t index);

private:
    Units(); /**< Constructor */
    explicit Units(const std::string &name); /**< Constructor with std::string parameter*/
=======
    void doSetImportSource(const ImportSourcePtr &importSource) override;
>>>>>>> 9d949dbf

    struct UnitsImpl; /**< Forward declaration for pImpl idiom. */
    UnitsImpl *mPimpl; /**< Private member to implementation pointer */
};

} // namespace libcellml<|MERGE_RESOLUTION|>--- conflicted
+++ resolved
@@ -492,6 +492,26 @@
      */
     UnitsPtr clone() const;
 
+    /**
+     * @brief Set the id of the unit at the given @p index.
+     *
+     *  The operation will return @c true if the id is assigned, or @c false
+     *  if the @p index is out of range.
+     *
+     * @return @c true if successful, @c false otherwise.
+     */
+    bool setUnitId(size_t index, const std::string &id) const;
+
+    /**
+     * @brief Return the id string of the unit at the given @p index.
+     *
+     * Return the id string of the unit at the given @p index.  If the
+     * given index is out of range then the empty string is returned.
+     *
+     * @return An id string.
+     */
+    std::string unitId(size_t index);
+
 private:
     Units(); /**< Constructor */
     explicit Units(const std::string &name); /**< Constructor with std::string parameter*/
@@ -505,35 +525,7 @@
      *
      * @param importSource The @c ImportSourcePtr to add to this @ref Units.
      */
-<<<<<<< HEAD
-    void setImportSource(ImportSourcePtr &importSource);
-
-    /**
-     * @brief Set the id of the unit at the given @p index.
-     * 
-     *  The operation will return @c true if the id is assigned, or @c false
-     *  if the @p index is out of range.
-     * 
-     * @return @c true if successful, @c false otherwise.
-     */
-    bool setUnitId(size_t index, const std::string &id) const;
-
-    /**
-     * @brief Return the id string of the unit at the given @p index.
-     * 
-     * Return the id string of the unit at the given @p index.  If the
-     * given index is out of range then the empty string is returned.
-     *
-     * @return An id string.
-     */
-    std::string unitId(size_t index);
-
-private:
-    Units(); /**< Constructor */
-    explicit Units(const std::string &name); /**< Constructor with std::string parameter*/
-=======
     void doSetImportSource(const ImportSourcePtr &importSource) override;
->>>>>>> 9d949dbf
 
     struct UnitsImpl; /**< Forward declaration for pImpl idiom. */
     UnitsImpl *mPimpl; /**< Private member to implementation pointer */
