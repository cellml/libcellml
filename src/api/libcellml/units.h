/*
Copyright libCellML Contributors

Licensed under the Apache License, Version 2.0 (the "License");
you may not use this file except in compliance with the License.
You may obtain a copy of the License at

    http://www.apache.org/licenses/LICENSE-2.0

Unless required by applicable law or agreed to in writing, software
distributed under the License is distributed on an "AS IS" BASIS,
WITHOUT WARRANTIES OR CONDITIONS OF ANY KIND, either express or implied.
See the License for the specific language governing permissions and
limitations under the License.
*/

#pragma once

#include "libcellml/exportdefinitions.h"
#include "libcellml/importedentity.h"
#include "libcellml/types.h"

#include <string>
#include <vector>

// MSVC (and some other compilers?) may define PASCAL as __stdcall, resulting in
// some compilation errors for our StandardUnit enum class below. However, that
// macro gets defined for backward compatibility, so we can safely undefine it.
// (See https://stackoverflow.com/questions/2774171/what-is-far-pascal for more
// information.)
#undef PASCAL

namespace libcellml {

/**
 * @brief The Units class.
 * Class for Units.
 */
class LIBCELLML_EXPORT Units: public NamedEntity, public ImportedEntity
{
public:
    Units(); /**< Constructor */
    ~Units() override; /**< Destructor */
    Units(const Units &rhs); /**< Copy constructor */
<<<<<<< HEAD
    Units(Units &&rhs) noexcept; /**< Move constructor */
    Units& operator=(Units rhs); /**< Assignment operator */
=======
    Units(Units &&rhs); /**< Move constructor */
    Units &operator=(Units n); /**< Assignment operator */
>>>>>>> d5d1b516

    /**
     * @brief The Standard Unit enum class.
     *
     * Standard units that are suitable for variable declarations
     * or attached to bare numbers in mathematics.  This list of comprises
     * the SI base units, the SI derived units with special names and symbols, and
     * some additional units commonly used in the types of biological models likely
     * to be defined using CellML.
     */
    enum class StandardUnit
    {
        AMPERE, /**< Base SI unit ampere. */
        BECQUEREL, /**< Derived SI unit becquerel. */
        CANDELA, /**< Base SI unit candela. */
        COULOMB, /**< Derived SI unit coulomb. */
        DIMENSIONLESS, /**< Convenience unit dimensionless. */
        FARAD, /**< Derived SI unit farad. */
        GRAM, /**< Convenience unit gram. */
        GRAY, /**< Derived SI unit gray. */
        HENRY, /**< Derived SI unit henry. */
        HERTZ, /**< Derived SI unit hertz. */
        JOULE, /**< Derived SI unit joule. */
        KATAL, /**< Derived SI unit katal. */
        KELVIN, /**< Base SI unit kelvin. */
        KILOGRAM, /**< Base SI unit kilogram. */
        LITER, /**< Convenience unit liter (alternative spelling). */
        LITRE, /**< Convenience unit litre. */
        LUMEN, /**< Derived SI unit lumen. */
        LUX, /**< Derived SI unit lux. */
        METER, /**< Base SI unit meter. */
        METRE, /**< Base SI unit metre (alternative spelling). */
        MOLE, /**< Base SI unit mole. */
        NEWTON, /**< Derived SI unit newton. */
        OHM, /**< Derived SI unit ohm. */
        PASCAL, /**< Derived SI unit pascal. */
        RADIAN, /**< Derived SI unit radian. */
        SECOND, /**< Base SI unit second. */
        SIEMENS, /**< Derived SI unit siemens. */
        SIEVERT, /**< Derived SI unit sievert. */
        STERADIAN, /**< Derived SI unit steradian. */
        TESLA, /**< Derived SI unit tesla. */
        VOLT, /**< Derived SI unit volt. */
        WATT, /**< Derived SI unit watt. */
        WEBER /**< Derived SI unit weber. */
    };

    /**
     * @brief Test to determine if Units is a base unit.
     *
     * Test to determine if Units is a base unit, return @c true if it is
     * a base unit and @c false otherwise. A unit is an "irreducible unit"
     * or "base unit" for the model by virtue of the fact that it is not
     * derived from any other unit(s).
     *
     * @return @c true if Units is a base unit, @c false otherwise.
     */
    bool isBaseUnit() const;

    /**
     * @brief Add a unit to this Units.
     *
     * Add a unit as a child of this Units.  This method takes optional arguments
     * @p exponent, and @p multiplier.
     *
     * @param reference The @c std::string units reference to add.
     * @param prefix The string prefix for the unit.
     * @param exponent The exponent.
     * @param multiplier The multiplier.
     * @param id The optional @c std::string id to set for this unit.
     */
    void addUnit(const std::string &reference, const std::string &prefix, double exponent = 1.0,
                 double multiplier = 1.0, const std::string &id = "");

    /**
     * @brief Add a unit to this Units.
     *
     * Add a unit as a child of this Units.  This method takes optional arguments
     * @p exponent, and @p multiplier.
     *
     * @overload
     *
     * @param reference The @c std::string units reference to add.
     * @param prefix The prefix for the unit, one of Prefix.
     * @param exponent The exponent.
     * @param multiplier The multiplier.
     * @param id The optional @c std::string id to set for this unit.
     */
    void addUnit(const std::string &reference, Prefix prefix, double exponent = 1.0,
                 double multiplier = 1.0, const std::string &id = "");

    /**
     * @brief Add a unit to this Units.
     *
     * Add a unit as a child of this Units. This method takes an optional argument
     * @p multiplier.
     *
     * @overload
     *
     * @param reference The @c std::string units reference to add.
     * @param prefix The prefix for the unit expressed as a double.
     * @param exponent The exponent.
     * @param multiplier The multiplier.
     * @param id The optional @c std::string id to set for this unit.
     */
    void addUnit(const std::string &reference, double prefix, double exponent,
                 double multiplier = 1.0, const std::string &id = "");

    /**
     * @brief Add a unit to this Units.
     *
     * Add a unit as a child of this Units. This variant takes the @c std::string
     * units @p reference and an @p exponent only.
     *
     * @overload
     *
     * @param reference The @c std::string units reference to add.
     * @param exponent The exponent for the unit.
     * @param id The optional @c std::string id to set for this unit.
     */
    void addUnit(const std::string &reference, double exponent, const std::string &id = "");

    /**
     * @brief Add a unit to this Units.
     *
     * Add a unit as a child of this Units, this variant specified with only a
     * @c std::string units @p reference.
     *
     * @overload
     *
     * @param reference The @c std::string units reference to add.
     */
    void addUnit(const std::string &reference);

    /**
     * @brief Add a unit to this Units.
     *
     * Add a unit as a child of this Units.  This method takes optional arguments
     * @p exponent, and @p multiplier.
     *
     * @overload
     *
     * @param standardRef The @c StandardUnit enum units reference to add.
     * @param prefix The string prefix for the unit.
     * @param exponent The exponent.
     * @param multiplier The multiplier.
     * @param id The optional @c std::string id to set for this unit.
     */
    void addUnit(StandardUnit standardRef, const std::string &prefix, double exponent = 1.0,
                 double multiplier = 1.0, const std::string &id = "");

    /**
     * @brief Add a unit to this Units.
     *
     * Add a unit as a child of this Units.  This method takes optional arguments
     * @p exponent, and @p multiplier.
     *
     * @overload
     *
     * @param standardRef The @c StandardUnit enum units reference to add.
     * @param prefix The prefix for the unit, one of Prefix.
     * @param exponent The exponent.
     * @param multiplier The multiplier.
     * @param id The optional @c std::string id to set for this unit.
     */
    void addUnit(StandardUnit standardRef, Prefix prefix, double exponent = 1.0,
                 double multiplier = 1.0, const std::string &id = "");

    /**
     * @brief Add a unit to this Units.
     *
     * Add a unit as a child of this Units. This method takes an optional argument
     * @p multiplier.
     *
     * @overload
     *
     * @param standardRef The @c StandardUnit enum units reference to add.
     * @param prefix The prefix for the unit expressed as a double.
     * @param exponent The exponent.
     * @param multiplier The multiplier.
     * @param id The optional @c std::string id to set for this unit.
     */
    void addUnit(StandardUnit standardRef, double prefix, double exponent,
                 double multiplier = 1.0, const std::string &id = "");

    /**
     * @brief Add a unit to this Units.
     *
     * Add a unit as a child of this Units. This variant takes the @c StandardUnit enum
     * units @p reference and an @p exponent only.
     *
     * @overload
     *
     * @param standardRef The @c StandardUnit enum units reference to add.
     * @param exponent The exponent for the unit.
     * @param id The optional @c std::string id to set for this unit.
     */
    void addUnit(StandardUnit standardRef, double exponent, const std::string &id = "");

    /**
     * @brief Add a unit to this Units.
     *
     * Add a unit as a child of this Units, this variant specified with only a
     * @c StandardUnit enum units @p reference.
     *
     * @overload
     *
     * @param standardRef The @c StandardUnit enum units reference to add.
     */
    void addUnit(StandardUnit standardRef);

    /**
     * @brief Get the @c unit attributes at the given @p index of this units.
     *
     * Get the attributes for the @c unit at the index @p index of this units. If
     * no attributes are set, default attribute values will be returned. The index must
     * be in the range [0, \#unit).
     *
     * @param index The index of the @c unit in this units to get attributes for.
     * @param reference The @c std::string reference for this @c unit. Defaults to empty string.
     * @param prefix The prefix for this @c unit. Defaults to empty string.
     * @param exponent The exponent for this @c unit. Defaults to 1.0.
     * @param multiplier The multiplier for this @c unit. Defaults to 1.0.
     * @param id The @c std::string id for this @c unit. Defaults to the empty string.
     */
    void getUnitAttributes(size_t index, std::string &reference, std::string &prefix, double &exponent,
                           double &multiplier, std::string &id) const;

    /**
     * @brief Get the @c unit attributes for the given @p reference.
     *
     * Get the attributes for the first @c unit that matches the reference @p reference. If
     * no attributes are set, default attribute values will be returned.
     *
     * @overload
     *
     * @param reference The @c std::string reference for the @c unit attributes to get.
     * @param prefix The prefix for this @c unit. Defaults to empty string.
     * @param exponent The exponent for this @c unit. Defaults to 1.0.
     * @param multiplier The multiplier for this @c unit. Defaults to 1.0.
     * @param id The @c std::string id for this @c unit. Defaults to the empty string.
     */
    void getUnitAttributes(const std::string &reference, std::string &prefix, double &exponent, double &multiplier, std::string &id) const;

    /**
     * @brief Get the @c unit attributes for the given @p standardRef.
     *
     * Get the attributes for the first @c unit that matches the reference @p standardRef. If
     * no attributes are set, default attribute values will be returned.
     *
     * @overload
     *
     * @param standardRef The @c StandardUnit enum unit reference attributes to get.
     * @param prefix The prefix for this @c unit. Defaults to empty string.
     * @param exponent The exponent for this @c unit. Defaults to 1.0.
     * @param multiplier The multiplier for this @c unit. Defaults to 1.0.
     * @param id The @c std::string id for this @c unit. Defaults to the empty string.
     */
    void getUnitAttributes(StandardUnit standardRef, std::string &prefix, double &exponent, double &multiplier, std::string &id) const;

    /**
     * @brief Remove the unit at the given @p index.
     *
     * Removes the unit at the given @p index position.
     * @p index must be in the range [0, \#unit).
     *
     * @param index The index of the unit to remove.
     *
     * @return True if the units were replaced, false otherwise.
     */
    bool removeUnit(size_t index);

    /**
     * @brief Remove the unit with the given reference.
     *
     * Remove the first unit found that matches the @c std::string reference @p reference.
     *
     * @overload
     *
     * @param reference The @c std::string unit reference of the unit to remove.
     *
     * @return True if the units were replaced, false otherwise.
     */
    bool removeUnit(const std::string &reference);

    /**
     * @brief Remove the unit with the given reference.
     *
     * Remove the first unit found that matches @c StandardUnit enum reference @p reference.
     *
     * @overload
     *
     * @param standardRef The @c StandardUnit enum unit reference of the unit to remove.
     *
     * @return True if the units were replaced, false otherwise.
     */
    bool removeUnit(StandardUnit standardRef);

    /**
     * @brief Remove all units stored in this units object.
     *
     * Clears all units that have been added to this units object.
     */
    void removeAllUnits();

    /**
     * @brief Set the source of the units for this Units.
     *
     * Make this Units an imported units by defining an import model
     * from which to extract the named Units from.
     *
     * @param importSource The import source from which the named Units originates.
     * @param name The name of the Units in the imported model to use.
     */
    void setSourceUnits(const ImportSourcePtr &importSource, const std::string &name);

    /**
     * @brief Get the number of units that compose this units.
     *
     * Returns the number of units contained by this units object.
     *
     * @return The number of units.
     */
    size_t unitCount() const;

private:
    void swap(Units &rhs); /**< Swap method required for C++ 11 move semantics. */

    struct UnitsImpl; /**< Forward declaration for pImpl idiom. */
    UnitsImpl *mPimpl; /**< Private member to implementation pointer */
};

} // namespace libcellml<|MERGE_RESOLUTION|>--- conflicted
+++ resolved
@@ -42,13 +42,8 @@
     Units(); /**< Constructor */
     ~Units() override; /**< Destructor */
     Units(const Units &rhs); /**< Copy constructor */
-<<<<<<< HEAD
     Units(Units &&rhs) noexcept; /**< Move constructor */
-    Units& operator=(Units rhs); /**< Assignment operator */
-=======
-    Units(Units &&rhs); /**< Move constructor */
-    Units &operator=(Units n); /**< Assignment operator */
->>>>>>> d5d1b516
+    Units &operator=(Units rhs); /**< Assignment operator */
 
     /**
      * @brief The Standard Unit enum class.
