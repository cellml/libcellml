--- conflicted
+++ resolved
@@ -401,13 +401,12 @@
     static double scalingFactor(const UnitsPtr &units1, const UnitsPtr &units2);
 
     /**
-<<<<<<< HEAD
      * @brief Return a bool which indicates if the units are loosely comparable.
-	 * 
-	 * Two units are loosely comparable if they share the same units ONLY (kg,s,m,...),
-	 * this means we are uninterested in unit multipliers. 
-	 *
-	 * @param1 units1 The first units to compare.
+	   * 
+	   * Two units are loosely comparable if they share the same units ONLY (kg,s,m,...),
+	   * this means we are uninterested in unit multipliers. 
+	   *
+	   * @param1 units1 The first units to compare.
      * @param2 units2 The second units to compare.
      *
      * @return bool indicating whether units are comparable (true), false otherwise.
@@ -427,7 +426,8 @@
      * @return bool indicating whether units are dimensionally comparable (true), false otherwise.
      */
     static bool isDimensionallyEquivalentTo(const UnitsPtr &units1, const UnitsPtr &units2);
-=======
+    
+    /**
      * @brief Create a clone of this units.
      *
      * Creates a full separate copy of this units without copying
@@ -437,7 +437,7 @@
      * @return a new @c UnitsPtr to the cloned units.
      */
     UnitsPtr clone() const;
->>>>>>> 221c922c
+
 
 private:
     Units(); /**< Constructor */
