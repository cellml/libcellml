/*
Copyright 2016 University of Auckland

Licensed under the Apache License, Version 2.0 (the "License");
you may not use this file except in compliance with the License.
You may obtain a copy of the License at

    http://www.apache.org/licenses/LICENSE-2.0

Unless required by applicable law or agreed to in writing, software
distributed under the License is distributed on an "AS IS" BASIS,
WITHOUT WARRANTIES OR CONDITIONS OF ANY KIND, either express or implied.
See the License for the specific language governing permissions and
limitations under the License.
*/

#pragma once

#include <any>
#include <string>

#include "libcellml/exportdefinitions.h"
#include "libcellml/types.h"

namespace libcellml {

/**
 * @brief The Issue class
 *
 * Base class for issues used with logger derived classes.
 */
class LIBCELLML_EXPORT Issue
{
public:
    virtual ~Issue(); /**< Destructor. */
    Issue(const Issue &rhs) = delete; /**< Copy constructor. */
    Issue(Issue &&rhs) noexcept = delete; /**< Move constructor. */
    Issue &operator=(Issue rhs) = delete; /**< Assignment operator. */

    /**
     * @brief Create an @c Issue object.
     *
     * Factory method to create an @c Issue.  Can create a
     * blank issue with::
     *
     *   auto issue = libcellml::Issue::create();
     *
     * or an issue with one of the following types as a parameter::
     *
<<<<<<< HEAD
     *   - libcellml::ComponentPtr (defaults the item type to CellMLElement::COMPONENT);
     *   - libcellml::ImportSourcePtr (defaults the item type to CellMLElement::IMPORT);
     *   - libcellml::ModelPtr (defaults the item type to CellMLElement::MODEL);
     *   - libcellml::ResetPtr (defaults the item type to CellMLElement::RESET);
     *   - libcellml::UnitItem (defaults the item type to CellMLElement::UNIT);
     *   - libcellml::UnitsPtr (defaults the item type to CellMLElement::UNITS);
     *   - libcellml::VariablePair (defaults the item type to CellMLElement::MAP_VARIABLES);
     *   - libcellml::VariablePtr (defaults the item type to CellMLElement::VARIABLE); or
     *   - libcellml::CellMLElement, std::any.
=======
     *   - libcellml::ComponentPtr (defaults the item type to CellmlElementType::COMPONENT);
     *   - libcellml::ImportSourcePtr (defaults the item type to CellmlElementType::IMPORT);
     *   - libcellml::ModelPtr (defaults the item type to CellmlElementType::MODEL);
     *   - libcellml::ResetPtr (defaults the item type to CellmlElementType::RESET);
     *   - libcellml::UnitPtr (defaults the item type to CellmlElementType::UNIT);
     *   - libcellml::UnitsPtr (defaults the item type to CellmlElementType::UNITS);
     *   - libcellml::VariablePairPtr (defaults the item type to CellmlElementType::MAP_VARIABLES);
     *   - libcellml::VariablePtr (defaults the item type to CellmlElementType::VARIABLE); or
     *   - libcellml::CellmlElementType, std::any.
>>>>>>> 4eec7177
     *
     * The default values for the enumerations are::
     *
     *   - libcellml::Issue::Level::ERROR;
     *   - libcellml::Issue::ReferenceRule::UNDEFINED;
     *
     * @return A smart pointer to an @c Issue object.
     */
    static IssuePtr create() noexcept;

    /**
     * @overload
     */
<<<<<<< HEAD
    static IssuePtr create(const ComponentPtr &component, CellMLElement type = CellMLElement::COMPONENT) noexcept;
=======
    static IssuePtr create(const ComponentPtr &component, CellmlElementType cellmlElementType = CellmlElementType::COMPONENT) noexcept;
>>>>>>> 4eec7177

    /**
     * @overload
     */
    static IssuePtr create(const ImportSourcePtr &importSource) noexcept;

    /**
     * @overload
     */
<<<<<<< HEAD
    static IssuePtr create(const ModelPtr &model, CellMLElement type = CellMLElement::MODEL) noexcept;
=======
    static IssuePtr create(const ModelPtr &model, CellmlElementType cellmlElementType = CellmlElementType::MODEL) noexcept;
>>>>>>> 4eec7177

    /**
     * @overload
     */
<<<<<<< HEAD
    static IssuePtr create(const ResetPtr &reset, CellMLElement type = CellMLElement::RESET) noexcept;
=======
    static IssuePtr create(const ResetPtr &reset, CellmlElementType cellmlElementType = CellmlElementType::RESET) noexcept;
>>>>>>> 4eec7177

    /**
     * @overload
     */
    static IssuePtr create(const UnitsPtr &units) noexcept;

    /**
     * @overload
     */
    static IssuePtr create(const VariablePtr &variable) noexcept;

    /**
     * @overload
     */
<<<<<<< HEAD
    static IssuePtr create(const VariablePair &variablePair, CellMLElement type = CellMLElement::MAP_VARIABLES) noexcept;
=======
    static IssuePtr create(const VariablePairPtr &variablePair, CellmlElementType cellmlElementType = CellmlElementType::MAP_VARIABLES) noexcept;
>>>>>>> 4eec7177

    /**
     * @overload
     */
    static IssuePtr create(const UnitPtr &unit) noexcept;

    /**
     * @brief The issue Level enum class.
     *
     * Enum to describe the level of severity that a given issue has.
     */
    enum class Level
    {
        ERROR,
        WARNING,
        HINT,
        MESSAGE
    };

    /**
     * @brief The issue Reference enum class.
     *
     * Enum to describe the rule which the issue addresses.
     */
    enum class ReferenceRule
    {
        UNDEFINED,

        // Specification errors.
        XML,
        DATA_REPR_IDENTIFIER_UNICODE,
        DATA_REPR_IDENTIFIER_LATIN_ALPHANUM,
        DATA_REPR_IDENTIFIER_AT_LEAST_ONE_ALPHANUM,
        DATA_REPR_IDENTIFIER_BEGIN_EURO_NUM,
        DATA_REPR_IDENTIFIER_IDENTICAL,
        DATA_REPR_INT_BASE10,
        DATA_REPR_INT_SIGN,
        DATA_REPR_INT_DIGIT,
        DATA_REPR_BASIC_REAL_BASE10,
        DATA_REPR_BASIC_REAL_SIGN,
        DATA_REPR_BASIC_REAL_DECIMAL,
        DATA_REPR_BASIC_REAL_DIGIT,
        DATA_REPR_REAL_BASE10,
        DATA_REPR_REAL_SIGNIFICAND,
        DATA_REPR_REAL_EXPONENT,
        MODEL_ELEMENT,
        MODEL_NAME,
        MODEL_CHILD,
        MODEL_MORE_THAN_ONE_ENCAPSULATION,
        IMPORT_ATTRIBUTE,
        IMPORT_HREF,
        IMPORT_CHILD,
        IMPORT_EQUIVALENT,
        IMPORT_UNITS_NAME,
        IMPORT_UNITS_NAME_UNIQUE,
        IMPORT_UNITS_REF,
        IMPORT_COMPONENT_NAME,
        IMPORT_COMPONENT_NAME_UNIQUE,
        IMPORT_COMPONENT_COMPONENT_REF,
        UNITS_ATTRIBUTE,
        UNITS_NAME,
        UNITS_NAME_UNIQUE,
        UNITS_STANDARD,
        UNITS_CHILD,
        UNIT_ATTRIBUTE,
        UNIT_UNITS_REF,
        UNIT_CIRCULAR_REF,
        UNIT_OPTIONAL_ATTRIBUTE,
        UNIT_PREFIX,
        UNIT_MULTIPLIER,
        UNIT_EXPONENT,
        COMPONENT_ATTRIBUTE,
        COMPONENT_NAME,
        COMPONENT_NAME_UNIQUE,
        COMPONENT_CHILD,
        VARIABLE_ATTRIBUTE,
        VARIABLE_CHILD,
        VARIABLE_NAME,
        VARIABLE_NAME_UNIQUE,
        VARIABLE_UNITS,
        VARIABLE_INTERFACE,
        VARIABLE_INITIAL_VALUE,
        RESET_ATTRIBUTE,
        RESET_VARIABLE_REF,
        RESET_TEST_VARIABLE_REF,
        RESET_ORDER,
        RESET_CHILD,
        RESET_TEST_VALUE,
        RESET_RESET_VALUE,
        MATH_MATHML,
        MATH_CHILD,
        MATH_CI_VARIABLE_REF,
        MATH_CN_UNITS,
        MATH_CN_BASE10,
        MATH_CN_FORMAT,
        ENCAPSULATION_ATTRIBUTE,
        ENCAPSULATION_CHILD,
        COMPONENT_REF_COMPONENT,
        COMPONENT_REF_CHILD,
        CONNECTION_ATTRIBUTE,
        CONNECTION_COMPONENT1,
        CONNECTION_COMPONENT2,
        CONNECTION_EXCLUDE_SELF,
        CONNECTION_UNIQUE,
        CONNECTION_CHILD,
        MAP_VARIABLES_ATTRIBUTE,
        MAP_VARIABLES_VARIABLE1,
        MAP_VARIABLES_VARIABLE2,
        MAP_VARIABLES_UNIQUE,
        MAP_VARIABLES_AVAILABLE_INTERFACE,

        // Issues not present in the normative specification:
        MAP_VARIABLES_IDENTICAL_UNIT_REDUCTION,

        // Placeholder for further references:
        UNSPECIFIED
    };

    /**
     * @brief Set the description for this issue.
     *
     * Set the @c std::string @p description for why this issue was raised.
     *
     * @param description The @c std::string issue description to set.
     */
    void setDescription(const std::string &description);

    /**
     * @brief Get the description for this issue.
     *
     * Get the @c std::string description for why this issue was raised.
     *
     * @return The @c std::string description of the issue.
     */
    std::string description() const;

    /**
     * @brief Set the level of this issue.
     *
     * Set the @p level of this issue from the options available in
     * @c Issue::Level.
     *
     * @param level The @c Issue::Level to set.
     */
    void setLevel(Level level);

    /**
     * @brief Get the level of this issue.
     *
     * Get the @c level of this issue. If no level has been set for
     * this issue, will return Level::ERROR.
     *
     * @return The @c Issue::Level set for this issue.
     */
    Level level() const;

    /**
     * @brief Set the @c enum ReferenceRule of this issue.
     *
     * Set the @p referenceRule of this issue from the options available in
     * the @c ReferenceRule @c enum.
     *
     * @param referenceRule The @c ReferenceRule to set.
     */
    void setReferenceRule(ReferenceRule referenceRule);

    /**
     * @brief Get the @c enum ReferenceRule of this issue.
     *
     * Get the @c enum @c ReferenceRule value of this issue. If no reference
     * rule has been set for this issue, return ReferenceRule::UNDEFINED.
     *
     * @return The @c ReferenceRule for this issue.
     */
    ReferenceRule referenceRule() const;

    /**
     * @brief Get the @c url of this issue.
     *
     * Get the @c url to which the user should refer for more information on this issue.
     *
     * @return The @c url for this issue.
     */
    std::string url() const;

    /**
     * @brief Get the @c std::string heading associated with the @c enum ReferenceRule for this issue.
     *
     * Get the @c std::string libCellML Reference heading associated with the @c enum ReferenceRule
     * for this issue. If no rule has been set for this issue, will return an empty string.
     *
     * @return The @c std::string libCellML Reference heading relevant to this issue.
     */
    std::string referenceHeading() const;

    /**
     * @brief Set the component relevant to this issue.
     *
<<<<<<< HEAD
     * The internal type will be set to @c CellMLElement::COMPONENT.
=======
     * The internal type will be set to @c CellmlElementType::COMPONENT.
>>>>>>> 4eec7177
     *
     * @param component A @c ComponentPtr relevant to this issue.
     */
    void setComponent(const ComponentPtr &component);

    /**
     * @brief Get the component relevant to this issue.
     *
     * Get the component relevant to this issue.
     *
     * @return A @c Component relevant to this issue, or
<<<<<<< HEAD
     *         a @c nullptr if the internal type is not @c CellMLElement::COMPONENT.
=======
     *         a @c nullptr if the internal type is not @c CellmlElementType::COMPONENT.
>>>>>>> 4eec7177
     */
    ComponentPtr component() const;

    /**
     * @brief Set the import source for this issue.
     *
<<<<<<< HEAD
     * The internal type will be set to @c CellMLElement::IMPORT.
=======
     * The internal type will be set to @c CellmlElementType::IMPORT.
>>>>>>> 4eec7177
     *
     * @param importSource A @c ImportSourcePtr relevant to this issue.
     */
    void setImportSource(const ImportSourcePtr &importSource);

    /**
     * @brief Get the import source relevant to this issue.
     *
     * Get the import source relevant to this issue.
     *
     * @return An @c ImportSourcePtr relevant to this issue, or
<<<<<<< HEAD
     *         a @c nullptr if the internal type is not @c CellMLElement::IMPORT.
=======
     *         a @c nullptr if the internal type is not @c CellmlElementType::IMPORT.
>>>>>>> 4eec7177
     */
    ImportSourcePtr importSource() const;

    /**
     * @brief Set the model for this issue.
     *
<<<<<<< HEAD
     * The internal type will be set to @c CellMLElement::MODEL.
=======
     * The internal type will be set to @c CellmlElementType::MODEL.
>>>>>>> 4eec7177
     *
     * @param model A @c ModelPtr relevant to this issue.
     */
    void setModel(const ModelPtr &model);

    /**
     * @brief Get the model relevant to this issue.
     *
     * Get the model relevant to this issue.
     *
     * @return A @c ModelPtr relevant to this issue, or
<<<<<<< HEAD
     *         a @c nullptr if the internal type is not @c CellMLElement::MODEL.
=======
     *         a @c nullptr if the internal type is not @c CellmlElementType::MODEL.
>>>>>>> 4eec7177
     */
    ModelPtr model() const;

    /**
     * @brief Set the units for this issue.
     *
<<<<<<< HEAD
     * The internal type will be set to @c CellMLElement::UNITS.
=======
     * The internal type will be set to @c CellmlElementType::UNITS.
>>>>>>> 4eec7177
     *
     * @param units A @c UnitsPtr relevant to this issue.
     */
    void setUnits(const UnitsPtr &units);

    /**
     * @brief Get the units relevant to this issue.
     *
     * Get the units relevant to this issue.
     *
     * @return A @c UnitsPtr relevant to this issue, or
<<<<<<< HEAD
     *         a @c nullptr if the internal type is not @c CellMLElement::UNITS.
=======
     *         a @c nullptr if the internal type is not @c CellmlElementType::UNITS.
>>>>>>> 4eec7177
     */
    UnitsPtr units() const;

    /**
     * @brief Set the variable for this issue.
     *
<<<<<<< HEAD
     * The internal type will be set to @c CellMLElement::VARIABLE.
=======
     * The internal type will be set to @c CellmlElementType::VARIABLE.
>>>>>>> 4eec7177
     *
     * @param variable A @c VariablePtr relevant to this issue.
     */
    void setVariable(const VariablePtr &variable);

    /**
     * @brief Get the variable relevant to this issue.
     *
     * Get the variable relevant to this issue.
     *
     * @return A @c VariablePtr relevant to this issue, or
<<<<<<< HEAD
     *         a @c nullptr if the internal type is not @c CellMLElement::VARIABLE.
=======
     *         a @c nullptr if the internal type is not @c CellmlElementType::VARIABLE.
>>>>>>> 4eec7177
     */
    VariablePtr variable() const;

    /**
     * @brief Set the reset for this issue.
     *
<<<<<<< HEAD
     * The internal type will be set to @c CellMLElement::RESET.
=======
     * The internal type will be set to @c CellmlElementType::RESET.
>>>>>>> 4eec7177
     *
     * @param reset A @c ResetPtr relevant to this issue.
     */
    void setReset(const ResetPtr &reset);

    /**
     * @brief Get the reset relevant to this issue.
     *
     * Get the reset relevant to this issue.
     *
     * @return A @c ResetPtr relevant to this issue, or @c nullptr
<<<<<<< HEAD
     *         if the internal type is not @c CellMLElement::RESET.
=======
     *         if the internal type is not @c CellmlElementType::RESET.
>>>>>>> 4eec7177
     */
    ResetPtr reset() const;

    /**
     * @brief Set the component whose MathML is relevant to this issue.
     *
<<<<<<< HEAD
     * The internal type will be set to @c CellMLElement::MATHML.
=======
     * The internal type will be set to @c CellmlElementType::MATH.
>>>>>>> 4eec7177
     *
     * @param component The @c ComponentPtr whose MathML is relevant to this issue.
     */
    void setMath(const ComponentPtr &component);

    /**
     * @brief Get the component whose MathML is relevant to this issue.
     *
     * Get the component whose MathML is relevant to this issue.
     *
     * @return A @c ComponentPtr whose MathML is relevant to this issue, or @c nullptr
<<<<<<< HEAD
     *         if the internal type is not @c CellMLElement::MATHML.
=======
     *         if the internal type is not @c CellmlElementType::MATH.
>>>>>>> 4eec7177
     */
    ComponentPtr math() const;

    /**
     * @brief Set the connection relevant to this issue.
     *
<<<<<<< HEAD
     * The internal type will be set to @c CellMLElement::CONNECTION.
=======
     * Set the connection for this issue defined by the variable pair.
     * The internal type will be set to @ref CellmlElementType::CONNECTION.
>>>>>>> 4eec7177
     *
     * @param pair The @ref VariablePair whose connection is relevant to this issue.
     */
    void setConnection(const VariablePairPtr &pair);

    /**
     * @brief Set the connection relevant to this issue.
     *
     * Set the connection for this issue defined by the given variables.
     * The item type will be set to @ref CellmlElementType::CONNECTION.
     *
     * @param pair The @ref VariablePair whose connection is relevant to this issue.
     */
    void setConnection(const VariablePtr &variable1, const VariablePtr &variable2);

    /**
     * @brief Get the connection relevant to this issue.
     *
     * Get the connection relevant to this issue.
     *
<<<<<<< HEAD
     * @return A @c VariablePair representing the connection relevant to this issue,
     *         or @c std::pair(nullptr,nullptr) if the internal type is not @c CellMLElement::CONNECTION.
=======
     * @return A @ref VariablePairPtr representing the connection relevant to this issue,
     *         or @c nullptr if the internal type is not @c CellmlElementType::CONNECTION.
>>>>>>> 4eec7177
     */
    VariablePairPtr connection() const;

    /**
     * @brief Set the variable mapping relevant to this issue.
     *
<<<<<<< HEAD
     * The internal type will be set to @c CellMLElement::MAP_VARIABLES.
=======
     * Set the variable mapping for this issue defined by the variable pair.
     * The item type will be set to @ref CellmlElementType::MAP_VARIABLES.
>>>>>>> 4eec7177
     *
     * @param pair The @ref VariablePair whose equivalence is relevant to this issue.
     */
    void setMapVariables(const VariablePairPtr &pair);

    /**
     * @brief Set the variable mapping relevant to this issue.
     *
     * Set the variable mapping for this issue defined by the given variables.
     * The item type will be set to @ref CellmlElementType::MAP_VARIABLES.
     *
     * @param pair The @ref VariablePair whose connection is relevant to this issue.
     */
    void setMapVariables(const VariablePtr &variable1, const VariablePtr &variable2);

    /**
     * @brief Get the equivalent variable pair relevant to this issue.
     *
     * Get the equivalent variable pair relevant to this issue.
     *
     * @return A @c VariablePair representing the variable equivalence relevant to this issue,
<<<<<<< HEAD
     *         or @c std::pair(nullptr,nullptr) if the internal type is not @c CellMLElement::MAP_VARIABLES.
=======
     *         or @c nullptr if the internal type is not @c CellmlElementType::MAP_VARIABLES.
>>>>>>> 4eec7177
     */
    VariablePairPtr mapVariables() const;

    /**
     * @brief Set the reset whose reset value is relevant to this issue.
     *
<<<<<<< HEAD
     * The internal type will be set to @c CellMLElement::RESET_VALUE.
=======
     * The internal type will be set to @c CellmlElementType::RESET_VALUE.
>>>>>>> 4eec7177
     *
     * @param reset A @c ResetPtr whose reset value is relevant to this issue.
     */
    void setResetValue(const ResetPtr &reset);

    /**
     * @brief Get the reset whose reset value is relevant to this issue.
     *
     * Get the reset whose reset value is relevant to this issue.
     *
     * @return A @c ResetPtr whose reset value is relevant to this issue,
<<<<<<< HEAD
     *         or @c nullptr if the internal type is not @c CellMLElement::RESET_VALUE.
=======
     *         or @c nullptr if the internal type is not @c CellmlElementType::RESET_VALUE.
>>>>>>> 4eec7177
     */
    ResetPtr resetValue() const;

    /**
     * @brief Set the reset whose test value is relevant to this issue.
     *
<<<<<<< HEAD
     * The internal type will be set to @c CellMLElement::TEST_VALUE.
=======
     * The internal type will be set to @c CellmlElementType::TEST_VALUE.
>>>>>>> 4eec7177
     *
     * @param reset A @c ResetPtr whose test value is relevant to this issue.
     */
    void setTestValue(const ResetPtr &reset);

    /**
     * @brief Get the reset whose test value is relevant to this issue.
     *
     * Get the reset whose test value is relevant to this issue.
     *
     * @return A @c ResetPtr whose test value is relevant to this issue,
<<<<<<< HEAD
     *         or @c nullptr if the internal type is not @c CellMLElement::MAP_VARIABLES.
=======
     *         or @c nullptr if the internal type is not @c CellmlElementType::MAP_VARIABLES.
>>>>>>> 4eec7177
     */
    ResetPtr testValue() const;

    /**
     * @brief Set the @c Unit whose relevant to this issue.
     *
<<<<<<< HEAD
     * The internal type will be set to @c CellMLElement::UNIT.
=======
     * The internal type will be set to @c CellmlElementType::UNIT.
>>>>>>> 4eec7177
     *
     * @param unit A @c Unit relevant to this issue.
     */
    void setUnit(const UnitPtr &unit);

    /**
     * @brief Get the unit relevant to this issue.
     *
     * Get the unit relevant to this issue.
     *
<<<<<<< HEAD
     * @return A @c UnitItem relevant to this issue,
     *         or @c std::pair(nullptr,0) if the internal type is not @c CellMLElement::UNIT.
=======
     * @return A @c Unit relevant to this issue,
     *         or @c nullptr if the internal type is not @c CellmlElementType::UNIT.
>>>>>>> 4eec7177
     */
    UnitPtr unit() const;

    /**
     * @brief Set the @c ModelPtr whose encapsulation is relevant to this issue.
     *
<<<<<<< HEAD
     * The internal type will be set to @c CellMLElement::ENCAPSULATION.
=======
     * The internal type will be set to @c CellmlElementType::ENCAPSULATION.
>>>>>>> 4eec7177
     *
     * @param model A @c ModelPtr whose encapsulation is relevant to this issue.
     */
    void setEncapsulation(const ModelPtr &model);

    /**
     * @brief Get the @c ModelPtr whose encapsulation is relevant to this issue.
     *
     * Get the @c ModelPtr whose encapsulation is relevant to this issue.
     *
     * @return A @c ModelPtr whose encapsulation relevant to this issue,
<<<<<<< HEAD
     *         or @c nullptr if the internal type is not @c CellMLElement::ENCAPSULATION.
=======
     *         or @c nullptr if the internal type is not @c CellmlElementType::ENCAPSULATION.
>>>>>>> 4eec7177
     */
    ModelPtr encapsulation() const;

    /**
     * @brief Set the @c ComponentPtr whose encapsulation position is relevant to this issue.
     *
<<<<<<< HEAD
     * The internal type will be set to @c CellMLElement::COMPONENT_REF.
=======
     * The internal type will be set to @c CellmlElementType::COMPONENT_REF.
>>>>>>> 4eec7177
     *
     * @param component A @c ComponentPtr whose encapsulation position is relevant to this issue.
     */
    void setComponentRef(const ComponentPtr &component);

    /**
     * @brief Get the @c ComponentPtr whose encapsulation is relevant to this issue.
     *
     * Get the @c ComponentPtr whose encapsulation is relevant to this issue.
     *
     * @return A @c ComponentPtr whose encapsulation relevant to this issue,
<<<<<<< HEAD
     *         or @c nullptr if the internal type is not @c CellMLElement::COMPONENT_REF.
=======
     *         or @c nullptr if the internal type is not @c CellmlElementType::COMPONENT_REF.
>>>>>>> 4eec7177
     */
    ComponentPtr componentRef() const;

    /**
<<<<<<< HEAD
     * @brief Get the @ref CellMLElement enum for the stored item.
     *
     * Get the @ref CellMLElement enum for the stored item.
     *
     * @return The @ref CellMLElement enum for the stored item, or @ref CellMLElement::UNDEFINED if none.
     */
    CellMLElement itemType() const;
=======
     * @brief Get the @ref CellmlElementType enum for the stored item.
     *
     * Get the @ref CellmlElementType enum for the stored item.
     *
     * @return The @ref CellmlElementType enum for the stored item, or @ref CellmlElementType::UNDEFINED if none.
     */
    CellmlElementType cellmlElementType() const;
>>>>>>> 4eec7177

    /**
     * @brief Set an @c std::any item relevant to this issue.
     *
     * Set an @c std::any item relevant to this issue.
     *
     * @param cellmlElementType A @c CellmlElementType enum.
     * @param item An @c std::any item relevant to this issue.
<<<<<<< HEAD
     * @param type An @c CellMLElement enum.
     */
    void setItem(CellMLElement type, const std::any &item);
=======
     */
    void setItem(CellmlElementType cellmlElementType, const std::any &item);
>>>>>>> 4eec7177

    /**
     * @brief Get the stored item as an @c std::any item.
     *
     * Get the stored item as an @c std::any item.
<<<<<<< HEAD
     * Note that the stored @ref CellMLElement can be retrieved using itemType().
=======
     * Note that the stored @ref CellmlElementType can be retrieved using cellmlElementType().
>>>>>>> 4eec7177
     *
     * @return A @c std::any item related to this issue.
     */
    std::any item() const;

    /**
     * @brief Clear the stored item.
     *
     * Clear the issue returning it to its initial state.
     */
    void clear();

private:
    Issue(); /**< Constructor. */

    /**
     * @brief Constructs an Issue for the component.
     *
     * Convenience constructor for creating an issue for the component.
     *
     * @param component The component the issue references.
     */
    explicit Issue(const ComponentPtr &component);

    /**
     * @brief Constructs an Issue for the import source.
     *
     * Convenience constructor for creating an issue for the import source.
     *
     * @param importSource The import source the issue references.
     */
    explicit Issue(const ImportSourcePtr &importSource);

    /**
     * @brief Constructs an Issue for the model.
     *
     * Convenience constructor for creating an issue for the model.
     *
     * @param model The model the issue references.
     */
    explicit Issue(const ModelPtr &model);

    /**
     * @brief Constructs an Issue for the reset.
     *
     * Convenience constructor for creating an issue for the reset.
     *
     * @param reset The reset the issue references.
     */
    explicit Issue(const ResetPtr &reset);

    /**
     * @brief Constructs an Issue for the units.
     *
     * Convenience constructor for creating an issue for the units.
     *
     * @param units The units the issue references.
     */
    explicit Issue(const UnitsPtr &units);

    /**
     * @brief Constructs an Issue for the variable.
     *
     * Convenience constructor for creating an issue for the variable.
     *
     * @param variable The variable the issue references.
     */
    explicit Issue(const VariablePtr &variable);

    /**
     * @brief Constructs an Issue for the unit.
     *
     * Convenience constructor for creating an issue for the unit.
     *
     * @param unit The unit the issue references.
     */
    explicit Issue(const UnitPtr &unit);

    struct IssueImpl; /**< Forward declaration for pImpl idiom. */
    IssueImpl *mPimpl; /**< Private member to implementation pointer. */
};

} // namespace libcellml<|MERGE_RESOLUTION|>--- conflicted
+++ resolved
@@ -47,17 +47,6 @@
      *
      * or an issue with one of the following types as a parameter::
      *
-<<<<<<< HEAD
-     *   - libcellml::ComponentPtr (defaults the item type to CellMLElement::COMPONENT);
-     *   - libcellml::ImportSourcePtr (defaults the item type to CellMLElement::IMPORT);
-     *   - libcellml::ModelPtr (defaults the item type to CellMLElement::MODEL);
-     *   - libcellml::ResetPtr (defaults the item type to CellMLElement::RESET);
-     *   - libcellml::UnitItem (defaults the item type to CellMLElement::UNIT);
-     *   - libcellml::UnitsPtr (defaults the item type to CellMLElement::UNITS);
-     *   - libcellml::VariablePair (defaults the item type to CellMLElement::MAP_VARIABLES);
-     *   - libcellml::VariablePtr (defaults the item type to CellMLElement::VARIABLE); or
-     *   - libcellml::CellMLElement, std::any.
-=======
      *   - libcellml::ComponentPtr (defaults the item type to CellmlElementType::COMPONENT);
      *   - libcellml::ImportSourcePtr (defaults the item type to CellmlElementType::IMPORT);
      *   - libcellml::ModelPtr (defaults the item type to CellmlElementType::MODEL);
@@ -67,7 +56,6 @@
      *   - libcellml::VariablePairPtr (defaults the item type to CellmlElementType::MAP_VARIABLES);
      *   - libcellml::VariablePtr (defaults the item type to CellmlElementType::VARIABLE); or
      *   - libcellml::CellmlElementType, std::any.
->>>>>>> 4eec7177
      *
      * The default values for the enumerations are::
      *
@@ -81,11 +69,7 @@
     /**
      * @overload
      */
-<<<<<<< HEAD
-    static IssuePtr create(const ComponentPtr &component, CellMLElement type = CellMLElement::COMPONENT) noexcept;
-=======
     static IssuePtr create(const ComponentPtr &component, CellmlElementType cellmlElementType = CellmlElementType::COMPONENT) noexcept;
->>>>>>> 4eec7177
 
     /**
      * @overload
@@ -95,20 +79,12 @@
     /**
      * @overload
      */
-<<<<<<< HEAD
-    static IssuePtr create(const ModelPtr &model, CellMLElement type = CellMLElement::MODEL) noexcept;
-=======
     static IssuePtr create(const ModelPtr &model, CellmlElementType cellmlElementType = CellmlElementType::MODEL) noexcept;
->>>>>>> 4eec7177
-
-    /**
-     * @overload
-     */
-<<<<<<< HEAD
-    static IssuePtr create(const ResetPtr &reset, CellMLElement type = CellMLElement::RESET) noexcept;
-=======
+
+    /**
+     * @overload
+     */
     static IssuePtr create(const ResetPtr &reset, CellmlElementType cellmlElementType = CellmlElementType::RESET) noexcept;
->>>>>>> 4eec7177
 
     /**
      * @overload
@@ -123,11 +99,7 @@
     /**
      * @overload
      */
-<<<<<<< HEAD
-    static IssuePtr create(const VariablePair &variablePair, CellMLElement type = CellMLElement::MAP_VARIABLES) noexcept;
-=======
     static IssuePtr create(const VariablePairPtr &variablePair, CellmlElementType cellmlElementType = CellmlElementType::MAP_VARIABLES) noexcept;
->>>>>>> 4eec7177
 
     /**
      * @overload
@@ -326,11 +298,7 @@
     /**
      * @brief Set the component relevant to this issue.
      *
-<<<<<<< HEAD
-     * The internal type will be set to @c CellMLElement::COMPONENT.
-=======
      * The internal type will be set to @c CellmlElementType::COMPONENT.
->>>>>>> 4eec7177
      *
      * @param component A @c ComponentPtr relevant to this issue.
      */
@@ -342,22 +310,14 @@
      * Get the component relevant to this issue.
      *
      * @return A @c Component relevant to this issue, or
-<<<<<<< HEAD
-     *         a @c nullptr if the internal type is not @c CellMLElement::COMPONENT.
-=======
      *         a @c nullptr if the internal type is not @c CellmlElementType::COMPONENT.
->>>>>>> 4eec7177
      */
     ComponentPtr component() const;
 
     /**
      * @brief Set the import source for this issue.
      *
-<<<<<<< HEAD
-     * The internal type will be set to @c CellMLElement::IMPORT.
-=======
      * The internal type will be set to @c CellmlElementType::IMPORT.
->>>>>>> 4eec7177
      *
      * @param importSource A @c ImportSourcePtr relevant to this issue.
      */
@@ -369,22 +329,14 @@
      * Get the import source relevant to this issue.
      *
      * @return An @c ImportSourcePtr relevant to this issue, or
-<<<<<<< HEAD
-     *         a @c nullptr if the internal type is not @c CellMLElement::IMPORT.
-=======
      *         a @c nullptr if the internal type is not @c CellmlElementType::IMPORT.
->>>>>>> 4eec7177
      */
     ImportSourcePtr importSource() const;
 
     /**
      * @brief Set the model for this issue.
      *
-<<<<<<< HEAD
-     * The internal type will be set to @c CellMLElement::MODEL.
-=======
      * The internal type will be set to @c CellmlElementType::MODEL.
->>>>>>> 4eec7177
      *
      * @param model A @c ModelPtr relevant to this issue.
      */
@@ -396,22 +348,14 @@
      * Get the model relevant to this issue.
      *
      * @return A @c ModelPtr relevant to this issue, or
-<<<<<<< HEAD
-     *         a @c nullptr if the internal type is not @c CellMLElement::MODEL.
-=======
      *         a @c nullptr if the internal type is not @c CellmlElementType::MODEL.
->>>>>>> 4eec7177
      */
     ModelPtr model() const;
 
     /**
      * @brief Set the units for this issue.
      *
-<<<<<<< HEAD
-     * The internal type will be set to @c CellMLElement::UNITS.
-=======
      * The internal type will be set to @c CellmlElementType::UNITS.
->>>>>>> 4eec7177
      *
      * @param units A @c UnitsPtr relevant to this issue.
      */
@@ -423,22 +367,14 @@
      * Get the units relevant to this issue.
      *
      * @return A @c UnitsPtr relevant to this issue, or
-<<<<<<< HEAD
-     *         a @c nullptr if the internal type is not @c CellMLElement::UNITS.
-=======
      *         a @c nullptr if the internal type is not @c CellmlElementType::UNITS.
->>>>>>> 4eec7177
      */
     UnitsPtr units() const;
 
     /**
      * @brief Set the variable for this issue.
      *
-<<<<<<< HEAD
-     * The internal type will be set to @c CellMLElement::VARIABLE.
-=======
      * The internal type will be set to @c CellmlElementType::VARIABLE.
->>>>>>> 4eec7177
      *
      * @param variable A @c VariablePtr relevant to this issue.
      */
@@ -450,22 +386,14 @@
      * Get the variable relevant to this issue.
      *
      * @return A @c VariablePtr relevant to this issue, or
-<<<<<<< HEAD
-     *         a @c nullptr if the internal type is not @c CellMLElement::VARIABLE.
-=======
      *         a @c nullptr if the internal type is not @c CellmlElementType::VARIABLE.
->>>>>>> 4eec7177
      */
     VariablePtr variable() const;
 
     /**
      * @brief Set the reset for this issue.
      *
-<<<<<<< HEAD
-     * The internal type will be set to @c CellMLElement::RESET.
-=======
      * The internal type will be set to @c CellmlElementType::RESET.
->>>>>>> 4eec7177
      *
      * @param reset A @c ResetPtr relevant to this issue.
      */
@@ -477,22 +405,14 @@
      * Get the reset relevant to this issue.
      *
      * @return A @c ResetPtr relevant to this issue, or @c nullptr
-<<<<<<< HEAD
-     *         if the internal type is not @c CellMLElement::RESET.
-=======
      *         if the internal type is not @c CellmlElementType::RESET.
->>>>>>> 4eec7177
      */
     ResetPtr reset() const;
 
     /**
      * @brief Set the component whose MathML is relevant to this issue.
      *
-<<<<<<< HEAD
-     * The internal type will be set to @c CellMLElement::MATHML.
-=======
      * The internal type will be set to @c CellmlElementType::MATH.
->>>>>>> 4eec7177
      *
      * @param component The @c ComponentPtr whose MathML is relevant to this issue.
      */
@@ -504,23 +424,15 @@
      * Get the component whose MathML is relevant to this issue.
      *
      * @return A @c ComponentPtr whose MathML is relevant to this issue, or @c nullptr
-<<<<<<< HEAD
-     *         if the internal type is not @c CellMLElement::MATHML.
-=======
      *         if the internal type is not @c CellmlElementType::MATH.
->>>>>>> 4eec7177
      */
     ComponentPtr math() const;
 
     /**
      * @brief Set the connection relevant to this issue.
      *
-<<<<<<< HEAD
-     * The internal type will be set to @c CellMLElement::CONNECTION.
-=======
      * Set the connection for this issue defined by the variable pair.
      * The internal type will be set to @ref CellmlElementType::CONNECTION.
->>>>>>> 4eec7177
      *
      * @param pair The @ref VariablePair whose connection is relevant to this issue.
      */
@@ -541,25 +453,16 @@
      *
      * Get the connection relevant to this issue.
      *
-<<<<<<< HEAD
-     * @return A @c VariablePair representing the connection relevant to this issue,
-     *         or @c std::pair(nullptr,nullptr) if the internal type is not @c CellMLElement::CONNECTION.
-=======
      * @return A @ref VariablePairPtr representing the connection relevant to this issue,
      *         or @c nullptr if the internal type is not @c CellmlElementType::CONNECTION.
->>>>>>> 4eec7177
      */
     VariablePairPtr connection() const;
 
     /**
      * @brief Set the variable mapping relevant to this issue.
      *
-<<<<<<< HEAD
-     * The internal type will be set to @c CellMLElement::MAP_VARIABLES.
-=======
      * Set the variable mapping for this issue defined by the variable pair.
      * The item type will be set to @ref CellmlElementType::MAP_VARIABLES.
->>>>>>> 4eec7177
      *
      * @param pair The @ref VariablePair whose equivalence is relevant to this issue.
      */
@@ -581,22 +484,14 @@
      * Get the equivalent variable pair relevant to this issue.
      *
      * @return A @c VariablePair representing the variable equivalence relevant to this issue,
-<<<<<<< HEAD
-     *         or @c std::pair(nullptr,nullptr) if the internal type is not @c CellMLElement::MAP_VARIABLES.
-=======
      *         or @c nullptr if the internal type is not @c CellmlElementType::MAP_VARIABLES.
->>>>>>> 4eec7177
      */
     VariablePairPtr mapVariables() const;
 
     /**
      * @brief Set the reset whose reset value is relevant to this issue.
      *
-<<<<<<< HEAD
-     * The internal type will be set to @c CellMLElement::RESET_VALUE.
-=======
      * The internal type will be set to @c CellmlElementType::RESET_VALUE.
->>>>>>> 4eec7177
      *
      * @param reset A @c ResetPtr whose reset value is relevant to this issue.
      */
@@ -608,22 +503,14 @@
      * Get the reset whose reset value is relevant to this issue.
      *
      * @return A @c ResetPtr whose reset value is relevant to this issue,
-<<<<<<< HEAD
-     *         or @c nullptr if the internal type is not @c CellMLElement::RESET_VALUE.
-=======
      *         or @c nullptr if the internal type is not @c CellmlElementType::RESET_VALUE.
->>>>>>> 4eec7177
      */
     ResetPtr resetValue() const;
 
     /**
      * @brief Set the reset whose test value is relevant to this issue.
      *
-<<<<<<< HEAD
-     * The internal type will be set to @c CellMLElement::TEST_VALUE.
-=======
      * The internal type will be set to @c CellmlElementType::TEST_VALUE.
->>>>>>> 4eec7177
      *
      * @param reset A @c ResetPtr whose test value is relevant to this issue.
      */
@@ -635,22 +522,14 @@
      * Get the reset whose test value is relevant to this issue.
      *
      * @return A @c ResetPtr whose test value is relevant to this issue,
-<<<<<<< HEAD
-     *         or @c nullptr if the internal type is not @c CellMLElement::MAP_VARIABLES.
-=======
      *         or @c nullptr if the internal type is not @c CellmlElementType::MAP_VARIABLES.
->>>>>>> 4eec7177
      */
     ResetPtr testValue() const;
 
     /**
      * @brief Set the @c Unit whose relevant to this issue.
      *
-<<<<<<< HEAD
-     * The internal type will be set to @c CellMLElement::UNIT.
-=======
      * The internal type will be set to @c CellmlElementType::UNIT.
->>>>>>> 4eec7177
      *
      * @param unit A @c Unit relevant to this issue.
      */
@@ -661,24 +540,15 @@
      *
      * Get the unit relevant to this issue.
      *
-<<<<<<< HEAD
-     * @return A @c UnitItem relevant to this issue,
-     *         or @c std::pair(nullptr,0) if the internal type is not @c CellMLElement::UNIT.
-=======
      * @return A @c Unit relevant to this issue,
      *         or @c nullptr if the internal type is not @c CellmlElementType::UNIT.
->>>>>>> 4eec7177
      */
     UnitPtr unit() const;
 
     /**
      * @brief Set the @c ModelPtr whose encapsulation is relevant to this issue.
      *
-<<<<<<< HEAD
-     * The internal type will be set to @c CellMLElement::ENCAPSULATION.
-=======
      * The internal type will be set to @c CellmlElementType::ENCAPSULATION.
->>>>>>> 4eec7177
      *
      * @param model A @c ModelPtr whose encapsulation is relevant to this issue.
      */
@@ -690,22 +560,14 @@
      * Get the @c ModelPtr whose encapsulation is relevant to this issue.
      *
      * @return A @c ModelPtr whose encapsulation relevant to this issue,
-<<<<<<< HEAD
-     *         or @c nullptr if the internal type is not @c CellMLElement::ENCAPSULATION.
-=======
      *         or @c nullptr if the internal type is not @c CellmlElementType::ENCAPSULATION.
->>>>>>> 4eec7177
      */
     ModelPtr encapsulation() const;
 
     /**
      * @brief Set the @c ComponentPtr whose encapsulation position is relevant to this issue.
      *
-<<<<<<< HEAD
-     * The internal type will be set to @c CellMLElement::COMPONENT_REF.
-=======
      * The internal type will be set to @c CellmlElementType::COMPONENT_REF.
->>>>>>> 4eec7177
      *
      * @param component A @c ComponentPtr whose encapsulation position is relevant to this issue.
      */
@@ -717,24 +579,11 @@
      * Get the @c ComponentPtr whose encapsulation is relevant to this issue.
      *
      * @return A @c ComponentPtr whose encapsulation relevant to this issue,
-<<<<<<< HEAD
-     *         or @c nullptr if the internal type is not @c CellMLElement::COMPONENT_REF.
-=======
      *         or @c nullptr if the internal type is not @c CellmlElementType::COMPONENT_REF.
->>>>>>> 4eec7177
      */
     ComponentPtr componentRef() const;
 
     /**
-<<<<<<< HEAD
-     * @brief Get the @ref CellMLElement enum for the stored item.
-     *
-     * Get the @ref CellMLElement enum for the stored item.
-     *
-     * @return The @ref CellMLElement enum for the stored item, or @ref CellMLElement::UNDEFINED if none.
-     */
-    CellMLElement itemType() const;
-=======
      * @brief Get the @ref CellmlElementType enum for the stored item.
      *
      * Get the @ref CellmlElementType enum for the stored item.
@@ -742,7 +591,6 @@
      * @return The @ref CellmlElementType enum for the stored item, or @ref CellmlElementType::UNDEFINED if none.
      */
     CellmlElementType cellmlElementType() const;
->>>>>>> 4eec7177
 
     /**
      * @brief Set an @c std::any item relevant to this issue.
@@ -751,24 +599,14 @@
      *
      * @param cellmlElementType A @c CellmlElementType enum.
      * @param item An @c std::any item relevant to this issue.
-<<<<<<< HEAD
-     * @param type An @c CellMLElement enum.
-     */
-    void setItem(CellMLElement type, const std::any &item);
-=======
      */
     void setItem(CellmlElementType cellmlElementType, const std::any &item);
->>>>>>> 4eec7177
 
     /**
      * @brief Get the stored item as an @c std::any item.
      *
      * Get the stored item as an @c std::any item.
-<<<<<<< HEAD
-     * Note that the stored @ref CellMLElement can be retrieved using itemType().
-=======
      * Note that the stored @ref CellmlElementType can be retrieved using cellmlElementType().
->>>>>>> 4eec7177
      *
      * @return A @c std::any item related to this issue.
      */
