/*
Copyright libCellML Contributors

Licensed under the Apache License, Version 2.0 (the "License");
you may not use this file except in compliance with the License.
You may obtain a copy of the License at

    http://www.apache.org/licenses/LICENSE-2.0

Unless required by applicable law or agreed to in writing, software
distributed under the License is distributed on an "AS IS" BASIS,
WITHOUT WARRANTIES OR CONDITIONS OF ANY KIND, either express or implied.
See the License for the specific language governing permissions and
limitations under the License.
*/

#pragma once

#include <string>

#include "libcellml/exportdefinitions.h"
#include "libcellml/types.h"

#ifdef ERROR
#    undef ERROR
#endif

namespace libcellml {

/**
 * @brief The Issue class
 *
 * Base class for issues used with logger derived classes.
 */
class LIBCELLML_EXPORT Issue
{
    friend class Analyser;
    friend class Annotator;
    friend class Generator;
    friend class Importer;
    friend class Parser;
    friend class Printer;
    friend class Validator;

public:
    virtual ~Issue(); /**< Destructor, @private. */
    Issue(const Issue &rhs) = delete; /**< Copy constructor, @private. */
    Issue(Issue &&rhs) noexcept = delete; /**< Move constructor, @private. */
    Issue &operator=(Issue rhs) = delete; /**< Assignment operator, @private. */

    /**
     * @brief The issue Level enum class.
     *
     * Enum to describe the level of severity that a given issue has.
     */
    enum class Level
    {
        ERROR,
        WARNING,
        MESSAGE
    };

    /**
     * @brief The issue Reference enum class.
     *
     * Enum to describe the rule which the issue addresses.
     */
    enum class ReferenceRule
    {
        UNDEFINED,

        // Specification errors:
        XML,
        XML_UNEXPECTED_ELEMENT,
        XML_UNEXPECTED_CHARACTER,
        XML_UNEXPECTED_NAMESPACE,
        XML_ATTRIBUTE_HAS_NAMESPACE,
        XML_ID_ATTRIBUTE,
        MODEL_ELEMENT,
        MODEL_NAME,
        MODEL_NAME_VALUE,
        MODEL_CHILD,
        MODEL_MORE_THAN_ONE_ENCAPSULATION,
        IMPORT_ELEMENT,
        IMPORT_HREF,
        IMPORT_HREF_LOCATOR,
        IMPORT_CHILD,
        IMPORT_EQUIVALENT_INFOSET,
        IMPORT_UNITS_ELEMENT,
        IMPORT_UNITS_NAME,
        IMPORT_UNITS_NAME_VALUE,
        IMPORT_UNITS_NAME_UNIQUE,
        IMPORT_UNITS_UNITS_REFERENCE,
        IMPORT_UNITS_UNITS_REFERENCE_VALUE,
        IMPORT_UNITS_UNITS_REFERENCE_VALUE_TARGET,
        IMPORT_COMPONENT_ELEMENT,
        IMPORT_COMPONENT_NAME,
        IMPORT_COMPONENT_NAME_VALUE,
        IMPORT_COMPONENT_NAME_UNIQUE,
        IMPORT_COMPONENT_COMPONENT_REFERENCE,
        IMPORT_COMPONENT_COMPONENT_REFERENCE_VALUE,
        IMPORT_COMPONENT_COMPONENT_REFERENCE_TARGET,
        UNITS_ELEMENT,
        UNITS_NAME,
        UNITS_NAME_VALUE,
        UNITS_NAME_UNIQUE,
        UNITS_STANDARD,
        UNITS_CHILD,
        UNIT_ELEMENT,
        UNIT_UNITS,
        UNIT_UNITS_REFERENCE,
        UNIT_UNITS_CIRCULAR_REFERENCE,
        UNIT_ATTRIBUTE_OPTIONAL,
        UNIT_ATTRIBUTE_PREFIX_VALUE,
        UNIT_ATTRIBUTE_MULTIPLIER_VALUE,
        UNIT_ATTRIBUTE_EXPONENT_VALUE,
        COMPONENT_ELEMENT,
        COMPONENT_NAME,
        COMPONENT_NAME_VALUE,
        COMPONENT_NAME_UNIQUE,
        COMPONENT_CHILD,
        VARIABLE_ELEMENT,
        VARIABLE_ATTRIBUTE_REQUIRED,
        VARIABLE_NAME_VALUE,
        VARIABLE_NAME_UNIQUE,
        VARIABLE_UNITS_VALUE,
        VARIABLE_ATTRIBUTE_OPTIONAL,
        VARIABLE_INTERFACE_VALUE,
        VARIABLE_INITIAL_VALUE_VALUE,
        RESET_ELEMENT,
        RESET_ATTRIBUTE_REQUIRED,
        RESET_VARIABLE_REFERENCE,
        RESET_TEST_VARIABLE_REFERENCE,
        RESET_ORDER_VALUE,
        RESET_ORDER_UNIQUE,
        RESET_CHILD,
        RESET_RESET_VALUE_CHILD,
        RESET_TEST_VALUE_CHILD,
        TEST_VALUE_ELEMENT,
        TEST_VALUE_CHILD,
        RESET_VALUE_ELEMENT,
        RESET_VALUE_CHILD,
        MATH_ELEMENT,
        MATH_MATHML,
        MATH_CHILD,
        MATH_CI_VARIABLE_REFERENCE,
        MATH_CN_UNITS_ATTRIBUTE,
        MATH_CN_UNITS_ATTRIBUTE_REFERENCE,
        MATH_CN_BASE10,
        MATH_CN_FORMAT,
        ENCAPSULATION_ELEMENT,
        ENCAPSULATION_CHILD,
        COMPONENT_REF_ELEMENT,
        COMPONENT_REF_COMPONENT_ATTRIBUTE,
        COMPONENT_REF_COMPONENT_ATTRIBUTE_REFERENCE,
        COMPONENT_REF_COMPONENT_ATTRIBUTE_UNIQUE,
        COMPONENT_REF_CHILD,
        CONNECTION_ELEMENT,
        CONNECTION_COMPONENT1_ATTRIBUTE,
        CONNECTION_COMPONENT1_ATTRIBUTE_REFERENCE,
        CONNECTION_COMPONENT2_ATTRIBUTE,
        CONNECTION_COMPONENT2_ATTRIBUTE_REFERENCE,
        CONNECTION_EXCLUDE_SELF,
        CONNECTION_UNIQUE,
        CONNECTION_CHILD,
        MAP_VARIABLES_ELEMENT,
        MAP_VARIABLES_VARIABLE1_ATTRIBUTE,
        MAP_VARIABLES_VARIABLE1_ATTRIBUTE_REFERENCE,
        MAP_VARIABLES_VARIABLE2_ATTRIBUTE,
        MAP_VARIABLES_VARIABLE2_ATTRIBUTE_REFERENCE,
        MAP_VARIABLES_UNIQUE,

        // Secondary specification errors:
        DATA_REPR_IDENTIFIER_AT_LEAST_ONE_ALPHANUM,
        DATA_REPR_IDENTIFIER_BEGIN_EURO_NUM,
        DATA_REPR_IDENTIFIER_LATIN_ALPHANUM,

        // Issues not present in the normative specification:
        INVALID_ARGUMENT,

        // Importer class issues:
        IMPORTER_ERROR_IMPORTING_UNITS,
        IMPORTER_MISSING_FILE,
        IMPORTER_MISSING_COMPONENT,
        IMPORTER_MISSING_UNITS,
        IMPORTER_NULL_MODEL,
        IMPORTER_UNDEFINED_MODEL,
        IMPORTER_UNRESOLVED_IMPORTS,

        // Analyser issues:
        ANALYSER_EQUATION_NOT_EQUALITY_STATEMENT,
        ANALYSER_UNITS,
        ANALYSER_UNLINKED_UNITS,
        ANALYSER_VARIABLE_INITIALISED_MORE_THAN_ONCE,
        ANALYSER_VARIABLE_INITIALISED_USING_ALGEBRAIC_VARIABLE,
        ANALYSER_VARIABLE_INITIALISED_USING_VARIABLE_WITH_DIFFERENT_UNITS,
        ANALYSER_VOI_INITIALISED,
        ANALYSER_VOI_SEVERAL,
        ANALYSER_ODE_NOT_FIRST_ORDER,
        ANALYSER_VARIABLE_UNUSED,
        ANALYSER_STATE_NOT_INITIALISED,
<<<<<<< HEAD
        ANALYSER_STATE_RATE_AS_ALGEBRAIC,
        ANALYSER_VARIABLE_UNDERCONSTRAINED,
        ANALYSER_VARIABLE_OVERCONSTRAINED,
=======
        ANALYSER_STATE_RATE_AS_ALGEBRAIC_VARIABLE,
        ANALYSER_VARIABLE_COMPUTED_MORE_THAN_ONCE,
>>>>>>> 8b928f4f
        ANALYSER_EXTERNAL_VARIABLE_DIFFERENT_MODEL,
        ANALYSER_EXTERNAL_VARIABLE_VOI,
        ANALYSER_EXTERNAL_VARIABLE_USE_PRIMARY_VARIABLE,

        // Annotator issues:
        ANNOTATOR_ID_NOT_FOUND,
        ANNOTATOR_ID_NOT_UNIQUE,
        ANNOTATOR_NO_MODEL,
        ANNOTATOR_INCONSISTENT_TYPE,
        ANNOTATOR_NULL_MODEL,

        // Generator issues:
        GENERATOR_NULL_MODEL,
        GENERATOR_NULL_VARIABLE,
        GENERATOR_VOI_VARIABLE_ALWAYS_TRACKED,
        GENERATOR_VOI_VARIABLE_NOT_UNTRACKABLE,
        GENERATOR_STATE_VARIABLE_ALWAYS_TRACKED,
        GENERATOR_STATE_VARIABLE_NOT_UNTRACKABLE,
        GENERATOR_EXTERNAL_VARIABLE_ALWAYS_TRACKED,
        GENERATOR_EXTERNAL_VARIABLE_NOT_UNTRACKABLE,
        GENERATOR_NLA_BASED_VARIABLE_ALWAYS_TRACKED,
        GENERATOR_NLA_BASED_VARIABLE_NOT_UNTRACKABLE,
        GENERATOR_EXTERNALLY_NEEDED_VARIABLE_ALWAYS_TRACKED,
        GENERATOR_EXTERNALLY_NEEDED_VARIABLE_NOT_UNTRACKABLE,

        // Placeholder for further references:
        UNSPECIFIED
    };

    /**
     * @brief Get the description for this issue.
     *
     * Get the @c std::string description for why this issue was raised.
     *
     * @return The @c std::string description of the issue.
     */
    std::string description() const;

    /**
     * @brief Get the level of this issue.
     *
     * Get the @c Issue::Level of this issue. If no level has been set for
     * this issue, will return Level::ERROR.
     *
     * @return The @c Issue::Level set for this issue.
     */
    Level level() const;

    /**
     * @brief Get the @c enum ReferenceRule of this issue.
     *
     * Get the @c enum @c ReferenceRule value of this issue. If no reference
     * rule has been set for this issue, return ReferenceRule::UNDEFINED.
     *
     * @return The @c ReferenceRule for this issue.
     */
    ReferenceRule referenceRule() const;

    /**
     * @brief Get the item for this issue.
     *
     * Get the item for this issue as an @ref AnyCellmlElementPtr.
     *
     * @return The @ref AnyCellmlElementPtr for this issue.
     */
    AnyCellmlElementPtr item() const;

    /**
     * @brief Get the @c url of this issue.
     *
     * Get the @c url to which the user should refer for more information on this issue.
     *
     * @return The @c url for this issue.
     */
    std::string url() const;

    /**
     * @brief Get the @c std::string heading associated with the @c enum ReferenceRule for this issue.
     *
     * Get the @c std::string libCellML Reference heading associated with the @c enum ReferenceRule
     * for this issue. If no rule has been set for this issue, will return an empty string.
     *
     * @return The @c std::string libCellML Reference heading relevant to this issue.
     */
    std::string referenceHeading() const;

private:
    Issue(); /**< Constructor, @private. */

    struct IssueImpl; /**< Forward declaration for pImpl idiom, @private. */
    IssueImpl *mPimpl; /**< Private member to implementation pointer, @private. */
};

} // namespace libcellml<|MERGE_RESOLUTION|>--- conflicted
+++ resolved
@@ -199,14 +199,9 @@
         ANALYSER_ODE_NOT_FIRST_ORDER,
         ANALYSER_VARIABLE_UNUSED,
         ANALYSER_STATE_NOT_INITIALISED,
-<<<<<<< HEAD
-        ANALYSER_STATE_RATE_AS_ALGEBRAIC,
+        ANALYSER_STATE_RATE_AS_ALGEBRAIC_VARIABLE,
         ANALYSER_VARIABLE_UNDERCONSTRAINED,
         ANALYSER_VARIABLE_OVERCONSTRAINED,
-=======
-        ANALYSER_STATE_RATE_AS_ALGEBRAIC_VARIABLE,
-        ANALYSER_VARIABLE_COMPUTED_MORE_THAN_ONCE,
->>>>>>> 8b928f4f
         ANALYSER_EXTERNAL_VARIABLE_DIFFERENT_MODEL,
         ANALYSER_EXTERNAL_VARIABLE_VOI,
         ANALYSER_EXTERNAL_VARIABLE_USE_PRIMARY_VARIABLE,
