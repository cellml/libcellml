/*
Copyright libCellML Contributors

Licensed under the Apache License, Version 2.0 (the "License");
you may not use this file except in compliance with the License.
You may obtain a copy of the License at

    http://www.apache.org/licenses/LICENSE-2.0

Unless required by applicable law or agreed to in writing, software
distributed under the License is distributed on an "AS IS" BASIS,
WITHOUT WARRANTIES OR CONDITIONS OF ANY KIND, either express or implied.
See the License for the specific language governing permissions and
limitations under the License.
*/

#pragma once

#include <memory>

namespace libcellml {
/**
 * @brief The ItemType enum class.
 *
 */
<<<<<<< HEAD
// KRM not sure how to get this working with SWIG.
=======
>>>>>>> 9e1ab1e0
enum class ItemType
{
    COMPONENT,
    COMPONENT_REF,
    CONNECTION,
    ENCAPSULATION,
    IMPORT,
    ISSUE,
    MAP_VARIABLES,
    MATHML,
    MODEL,
    RESET,
    RESET_VALUE,
    TEST_VALUE,
    UNDEFINED,
    UNIT,
    UNITS,
    VARIABLE,
    XML,
};

} // namespace libcellml<|MERGE_RESOLUTION|>--- conflicted
+++ resolved
@@ -19,14 +19,11 @@
 #include <memory>
 
 namespace libcellml {
+
 /**
  * @brief The ItemType enum class.
  *
  */
-<<<<<<< HEAD
-// KRM not sure how to get this working with SWIG.
-=======
->>>>>>> 9e1ab1e0
 enum class ItemType
 {
     COMPONENT,
