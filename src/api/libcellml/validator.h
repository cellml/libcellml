/*
Copyright libCellML Contributors

Licensed under the Apache License, Version 2.0 (the "License");
you may not use this file except in compliance with the License.
You may obtain a copy of the License at

    http://www.apache.org/licenses/LICENSE-2.0

Unless required by applicable law or agreed to in writing, software
distributed under the License is distributed on an "AS IS" BASIS,
WITHOUT WARRANTIES OR CONDITIONS OF ANY KIND, either express or implied.
See the License for the specific language governing permissions and
limitations under the License.
*/

#pragma once

#include "libcellml/logger.h"
#include "libcellml/model.h"
#include "libcellml/types.h"
#include "libcellml/units.h"

#include <string>
#include <vector>

//! Everything in libCellML is in this namespace.
namespace libcellml {

/**
 * @brief The Validator class.
 *
 * The Validator class is for representing a CellML Validator.
 */
class LIBCELLML_EXPORT Validator: public Logger
{
public:
    Validator(); /**< Constructor */
    ~Validator() override; /**< Destructor */
    Validator(const Validator &rhs); /**< Copy constructor */
<<<<<<< HEAD
    Validator(Validator &&rhs) noexcept; /**< Move constructor */
    Validator& operator=(Validator rhs); /**< Assignment operator */
=======
    Validator(Validator &&rhs); /**< Move constructor */
    Validator &operator=(Validator v); /**< Assignment operator */
>>>>>>> d5d1b516

    /**
     * @brief Validate the @p model using the CellML 2.0 Specification.
     *
     * Validate the given @p model and its encapsulated entities using the
     * CellML 2.0 Specification. Any errors will be logged in the @c Validator.
     *
     * @param model The model to validate.
     */
    void validateModel(const ModelPtr &model);

private:
    void swap(Validator &rhs); /**< Swap method required for C++ 11 move semantics. */

    struct ValidatorImpl; /**< Forward declaration for pImpl idiom. */
    ValidatorImpl *mPimpl; /**< Private member to implementation pointer. */
};

} // namespace libcellml<|MERGE_RESOLUTION|>--- conflicted
+++ resolved
@@ -38,13 +38,8 @@
     Validator(); /**< Constructor */
     ~Validator() override; /**< Destructor */
     Validator(const Validator &rhs); /**< Copy constructor */
-<<<<<<< HEAD
     Validator(Validator &&rhs) noexcept; /**< Move constructor */
-    Validator& operator=(Validator rhs); /**< Assignment operator */
-=======
-    Validator(Validator &&rhs); /**< Move constructor */
-    Validator &operator=(Validator v); /**< Assignment operator */
->>>>>>> d5d1b516
+    Validator &operator=(Validator rhs); /**< Assignment operator */
 
     /**
      * @brief Validate the @p model using the CellML 2.0 Specification.
