--- conflicted
+++ resolved
@@ -22,29 +22,23 @@
 
 // General classes.
 class Error; /**< Forward declaration of Error class. */
-typedef std::shared_ptr<Error> ErrorPtr; /**< Type definition for shared error pointer. */
+using ErrorPtr = std::shared_ptr<Error>; /**< Type definition for shared error pointer. */
 class Generator; /**< Forward declaration of Generator class. */
-typedef std::shared_ptr<Generator> GeneratorPtr; /**< Type definition for shared generator pointer. */
+using GeneratorPtr = std::shared_ptr<Generator>; /**< Type definition for shared generator pointer. */
 class GeneratorProfile; /**< Forward declaration of GeneratorProfile class. */
-typedef std::shared_ptr<GeneratorProfile> GeneratorProfilePtr; /**< Type definition for shared generator variable pointer. */
+using GeneratorProfilePtr = std::shared_ptr<GeneratorProfile>; /**< Type definition for shared generator variable pointer. */
 class GeneratorVariable; /**< Forward declaration of GeneratorVariable class. */
-typedef std::shared_ptr<GeneratorVariable> GeneratorVariablePtr; /**< Type definition for shared generator variable pointer. */
+using GeneratorVariablePtr = std::shared_ptr<GeneratorVariable>; /**< Type definition for shared generator variable pointer. */
 class Parser; /**< Forward declaration of Parser class. */
-typedef std::shared_ptr<Parser> ParserPtr; /**< Type definition for shared parser pointer. */
+using ParserPtr = std::shared_ptr<Parser>; /**< Type definition for shared parser pointer. */
 class Validator; /**< Forward declaration of Validator class. */
-typedef std::shared_ptr<Validator> ValidatorPtr; /**< Type definition for shared validator pointer. */
+using ValidatorPtr = std::shared_ptr<Validator>; /**< Type definition for shared validator pointer. */
 
 // CellML entities.
 class Component; /**< Forward declaration of Component class. */
 using ComponentPtr = std::shared_ptr<Component>; /**< Type definition for shared component pointer. */
 class ComponentEntity; /**< Forward declaration of ComponentEntity class. */
-<<<<<<< HEAD
-typedef std::shared_ptr<ComponentEntity> ComponentEntityPtr; /**< Type definition for shared component entity pointer. */
-=======
 using ComponentEntityPtr = std::shared_ptr<ComponentEntity>; /**< Type definition for shared component entity pointer. */
-class Error; /**< Forward declaration of Error class. */
-using ErrorPtr = std::shared_ptr<Error>; /**< Type definition for shared error pointer. */
->>>>>>> 01402f5a
 class ImportedEntity; /**< Forward declaration of ImportedEntity class. */
 using ImportedEntityPtr = std::shared_ptr<ImportedEntity>; /**< Type definition for shared imported entity pointer. */
 class ImportSource; /**< Forward declaration of ImportSource class. */
