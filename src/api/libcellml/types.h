--- conflicted
+++ resolved
@@ -28,15 +28,9 @@
 class Component; /**< Forward declaration of Component class. */
 using ComponentPtr = std::shared_ptr<Component>; /**< Type definition for shared component pointer. */
 class ComponentEntity; /**< Forward declaration of ComponentEntity class. */
-<<<<<<< HEAD
 typedef std::shared_ptr<ComponentEntity> ComponentEntityPtr; /**< Type definition for shared component entity pointer. */
 class Issue; /**< Forward declaration of Issue class. */
 typedef std::shared_ptr<Issue> IssuePtr; /**< Type definition for shared error pointer. */
-=======
-using ComponentEntityPtr = std::shared_ptr<ComponentEntity>; /**< Type definition for shared component entity pointer. */
-class Error; /**< Forward declaration of Error class. */
-using ErrorPtr = std::shared_ptr<Error>; /**< Type definition for shared error pointer. */
->>>>>>> 2eb24121
 class ImportedEntity; /**< Forward declaration of ImportedEntity class. */
 using ImportedEntityPtr = std::shared_ptr<ImportedEntity>; /**< Type definition for shared imported entity pointer. */
 class ImportSource; /**< Forward declaration of ImportSource class. */
