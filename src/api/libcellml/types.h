/*
Copyright libCellML Contributors

Licensed under the Apache License, Version 2.0 (the "License");
you may not use this file except in compliance with the License.
You may obtain a copy of the License at

    http://www.apache.org/licenses/LICENSE-2.0

Unless required by applicable law or agreed to in writing, software
distributed under the License is distributed on an "AS IS" BASIS,
WITHOUT WARRANTIES OR CONDITIONS OF ANY KIND, either express or implied.
See the License for the specific language governing permissions and
limitations under the License.
*/

#pragma once

#include <map>
#include <memory>
#include <utility>

#include "libcellml/enums.h"
#include "libcellml/exportdefinitions.h"

namespace libcellml {

// General classes.
class Analyser; /**< Forward declaration of Analyser class. */
using AnalyserPtr = std::shared_ptr<Analyser>; /**< Type definition for shared analyser pointer. */
class AnalyserEquation; /**< Forward declaration of AnalyserEquation class. */
using AnalyserEquationPtr = std::shared_ptr<AnalyserEquation>; /**< Type definition for shared analyser equation pointer. */
class AnalyserEquationAst; /**< Forward declaration of AnalyserEquationAst class. */
using AnalyserEquationAstPtr = std::shared_ptr<AnalyserEquationAst>; /**< Type definition for shared analyser equation AST pointer. */
class AnalyserExternalVariable; /**< Forward declaration of AnalyserExternalVariable class. */
using AnalyserExternalVariablePtr = std::shared_ptr<AnalyserExternalVariable>; /**< Type definition for shared analyser external variable pointer. */
class AnalyserModel; /**< Forward declaration of AnalyserModel class. */
using AnalyserModelPtr = std::shared_ptr<AnalyserModel>; /**< Type definition for shared analyser model pointer. */
class AnalyserVariable; /**< Forward declaration of AnalyserVariable class. */
using AnalyserVariablePtr = std::shared_ptr<AnalyserVariable>; /**< Type definition for shared analyser variable pointer. */
class Annotator; /**< Forward declaration of Annotator class. */
using AnnotatorPtr = std::shared_ptr<Annotator>; /**< Type definition for @c std::shared Annotator pointer. */

class AnyCellmlElement; /**< Forward declaration of AnyCellmlElement class. */
using AnyCellmlElementPtr = std::shared_ptr<AnyCellmlElement>; /**< Type definition for @c std::shared AnyCellmlElement pointer. */

class Generator; /**< Forward declaration of Generator class. */
using GeneratorPtr = std::shared_ptr<Generator>; /**< Type definition for shared generator pointer. */
class GeneratorProfile; /**< Forward declaration of GeneratorProfile class. */
using GeneratorProfilePtr = std::shared_ptr<GeneratorProfile>; /**< Type definition for shared generator variable pointer. */
class Importer; /**< Forward declaration of Importer class. */
using ImporterPtr = std::shared_ptr<Importer>; /**< Type definition for shared importer pointer. */
class Issue; /**< Forward declaration of Issue class. */
using IssuePtr = std::shared_ptr<Issue>; /**< Type definition for shared issue pointer. */
class Logger; /**< Forward declaration of Parser class. */
using LoggerPtr = std::shared_ptr<Logger>; /**< Type definition for shared parser pointer. */
class Parser; /**< Forward declaration of Parser class. */
using ParserPtr = std::shared_ptr<Parser>; /**< Type definition for shared parser pointer. */
class Printer; /**< Forward declaration of Printer class. */
using PrinterPtr = std::shared_ptr<Printer>; /**< Type definition for shared printer pointer. */
class Validator; /**< Forward declaration of Validator class. */
using ValidatorPtr = std::shared_ptr<Validator>; /**< Type definition for shared validator pointer. */

// CellML entities.
class Component; /**< Forward declaration of Component class. */
using ComponentPtr = std::shared_ptr<Component>; /**< Type definition for shared component pointer. */
class ComponentEntity; /**< Forward declaration of ComponentEntity class. */
using ComponentEntityPtr = std::shared_ptr<ComponentEntity>; /**< Type definition for shared component entity pointer. */
class Entity; /**< Forward declaration of Entity class. */
using EntityPtr = std::shared_ptr<Entity>; /**< Type definition for shared entity pointer. */
class ImportedEntity; /**< Forward declaration of ImportedEntity class. */
using ImportedEntityPtr = std::shared_ptr<ImportedEntity>; /**< Type definition for shared imported entity pointer. */
class ImportSource; /**< Forward declaration of ImportSource class. */
using ImportSourcePtr = std::shared_ptr<ImportSource>; /**< Type definition for shared import source pointer. */
class Model; /**< Forward declaration of Model class. */
using ModelPtr = std::shared_ptr<Model>; /**< Type definition for shared model pointer. */
class ParentedEntity; /**< Forward declaration of parented entity class. */
using ParentedEntityPtr = std::shared_ptr<ParentedEntity>; /**< Type definition for shared parented entity pointer. */
class Reset; /**< Forward declaration of Reset class. */
using ResetPtr = std::shared_ptr<Reset>; /**< Type definition for shared reset pointer. */
class UnitsItem; /**< Forward declaration of UnitsItem class. */
using UnitsItemPtr = std::shared_ptr<UnitsItem>; /**< Type definition for shared units item pointer. */
class Units; /**< Forward declaration of Units class. */
using UnitsPtr = std::shared_ptr<Units>; /**< Type definition for shared units pointer. */
class Variable; /**< Forward declaration of Variable class. */
using VariablePtr = std::shared_ptr<Variable>; /**< Type definition for shared variable pointer. */
class VariablePair; /**< Forward declaration of VariablePair class. */
using VariablePairPtr = std::shared_ptr<VariablePair>; /**< Type definition for shared variable pair pointer. */

/**
 * @brief The UnitsItem class
 *
 * The UnitsItem class contains a @ref Units to the parent Units item, and
 * the index to the @ref UnitsItem item within the @ref Units.
 */
class LIBCELLML_EXPORT UnitsItem
{
public:
    ~UnitsItem(); /**< Destructor. */
    UnitsItem() = delete; /**< Constructor, @private. */
    UnitsItem(const UnitsItem &rhs) = delete; /**< Copy constructor. */
    UnitsItem(UnitsItem &&rhs) noexcept = delete; /**< Move constructor. */
    UnitsItem &operator=(UnitsItem rhs) = delete; /**< Assignment operator. */

    /**
     * @brief Create a unit reference object.
     *
     * Factory method to create a @ref UnitsItemPtr.  Create a unit with @ref Units
     * and index with::
     *
     *   auto unit = libcellml::UnitsItemPtr::create(units, index);
     *
     * @return A smart pointer to a @ref UnitsItemPtr object.
     */
    static UnitsItemPtr create(const UnitsPtr &units, size_t index) noexcept;

    /**
     * @brief Get the unit.
     *
     * Get the unit in the @ref Units.
     *
     * @return The unit.
     */
    UnitsPtr units() const;

    /**
     * @brief Get the index.
     *
     * Get the index for the unit in the @ref Units.
     *
     * @return The index.
     */
    size_t index() const;

    /**
     * @brief Test to see if this unit reference is valid.
     *
     * Test to see if the @ref Units used in this unit reference exists and
     * has a unit at the given index.
     *
     * @return @c true if this unit reference is valid, @c false otherwise.
     */
    bool isValid() const;

private:
    explicit UnitsItem(const UnitsPtr &units, size_t index); /**< Constructor with two variables as parameters. */

    struct UnitsItemImpl; /**< Forward declaration for pImpl idiom, @private. */
    UnitsItemImpl *mPimpl; /**< Private member to implementation pointer, @private. */
};

/**
 * @brief The VariablePair class
 *
 * A VariablePair is a class containing two @ref Variable.
 * It may be used to define:
 *  - a connection between parent components; or
 *  - an equivalence between two variables;
 */
class LIBCELLML_EXPORT VariablePair
{
public:
    ~VariablePair(); /**< Destructor. */
    VariablePair() = delete; /**< Constructor, @private. */
    VariablePair(const VariablePair &rhs) = delete; /**< Copy constructor. */
    VariablePair(VariablePair &&rhs) noexcept = delete; /**< Move constructor. */
    VariablePair &operator=(VariablePair rhs) = delete; /**< Assignment operator. */

    /**
     * @brief Create a variable pair object.
     *
     * Factory method to create a @ref VariablePairPtr.  Create a
     * variable pair with variable 1 and variable 2 with::
     *
     *   VariablePairPtr variablePair = libcellml::VariablePairPtr::create(variable1, variable2);
     *
     * @return A smart pointer to a @ref VariablePairPtr object.
     */
    static VariablePairPtr create(const VariablePtr &variable1, const VariablePtr &variable2) noexcept;

    /**
     * @brief Get the first variable in the pair.
     *
     * Get the first variable in the pair.
     *
     * @return The first variable in the pair.
     */
    VariablePtr variable1() const;

    /**
     * @brief Get the second variable in the pair.
     *
     * Get the second variable in the pair.
     *
     * @return The second variable in the pair.
     */
    VariablePtr variable2() const;

    /**
     * @brief Test to see if this variable pair is valid.
     *
     * Test to see if both the variables in this variable pair are
     * not @c nullptr.
     *
     * @return @c true if this variable pair is valid, @c false otherwise.
     */
    bool isValid() const;

private:
    explicit VariablePair(const VariablePtr &variable1, const VariablePtr &variable2); /**< Constructor with two variables as parameters. */

    struct VariablePairImpl; /**< Forward declaration for pImpl idiom, @private. */
    VariablePairImpl *mPimpl; /**< Private member to implementation pointer, @private. */
};

/**
 * @brief The AnyCellmlElement class
 *
<<<<<<< HEAD
 * The AnyCellmlElement class contains a @ref Model, @ref Component, etc.,
 * depending on the @ref CellmlElementType enum that describes which type is
 * stored.
=======
 * Use @c std::any_cast to cast the item to its underlying type.
 *
 * Casts to use for the second item in the pair are mapped according to the following statements:
 *  - CellmlElementType::COMPONENT => std::any_cast<ComponentPtr>.
 *  - CellmlElementType::COMPONENT_REF => std::any_cast<ComponentPtr>.
 *  - CellmlElementType::CONNECTION => std::any_cast<VariablePairPtr>.
 *  - CellmlElementType::ENCAPSULATION => std::any_cast<ModelPtr>.
 *  - CellmlElementType::IMPORT => std::any_cast<ImportSourcePtr>.
 *  - CellmlElementType::MAP_VARIABLES => std::any_cast<VariablePairPtr>.
 *  - CellmlElementType::MODEL => std::any_cast<ModelPtr>.
 *  - CellmlElementType::RESET => std::any_cast<ResetPtr>.
 *  - CellmlElementType::RESET_VALUE => std::any_cast<ResetPtr>.
 *  - CellmlElementType::TEST_VALUE => std::any_cast<ResetPtr>.
 *  - CellmlElementType::UNDEFINED => not castable.
 *  - CellmlElementType::UNIT => std::any_cast<UnitsItemPtr>.
 *  - CellmlElementType::UNITS => std::any_cast<UnitsPtr>.
 *  - CellmlElementType::VARIABLE => std::any_cast<VariablePtr>.
>>>>>>> 40ad026b
 */
class LIBCELLML_EXPORT AnyCellmlElement
{
    friend class Analyser;
    friend class Annotator;
    friend class Importer;
    friend class Issue;
    friend class Model;
    friend class Parser;
    friend class Validator;

public:
    ~AnyCellmlElement(); /**< Destructor. */
    AnyCellmlElement(const AnyCellmlElement &rhs) = delete; /**< Copy constructor. */
    AnyCellmlElement(AnyCellmlElement &&rhs) noexcept = delete; /**< Move constructor. */
    AnyCellmlElement &operator=(AnyCellmlElement rhs) = delete; /**< Assignment operator. */

    /**
     * @brief Get the @ref CellmlElementType.
     *
     * Get the @ref CellmlElementType.
     *
     * @return The type.
     */
    CellmlElementType type() const;

    /**
     * @brief Get the component.
     *
     * Get the component.
     *
     * @return The @ref Component, or @c nullptr if the internal type is not
     * @ref CellmlElementType::COMPONENT.
     */
    ComponentPtr component() const;

    /**
     * @brief Get the component reference.
     *
     * Get the component reference.
     *
     * @return The @ref Component reference, or @c nullptr if the internal type
     * is not @ref CellmlElementType::COMPONENT_REF.
     */
    ComponentPtr componentRef() const;

    /**
     * @brief Get the connection.
     *
     * Get the connection.
     *
     * @return The connection as a @ref VariablePair, or @c nullptr if the
     * internal type is not @ref CellmlElementType::CONNECTION.
     */
    VariablePairPtr connection() const;

    /**
     * @brief Get the encapsulation.
     *
     * Get the encapsulation.
     *
     * @return The connection as a @ref Model, or @c nullptr if the internal
     * type is not @ref CellmlElementType::ENCAPSULATION.
     */
    ModelPtr encapsulation() const;

    /**
     * @brief Get the import source.
     *
     * Get the import source.
     *
     * @return The @ref ImportSource, or @c nullptr if the internal type is not
     * @ref CellmlElementType::IMPORT.
     */
    ImportSourcePtr importSource() const;

    /**
     * @brief Get the mapped variables.
     *
     * Get the mapped variables.
     *
     * @return The mapped variables as a @ref VariablePair, or @c nullptr if the
     * internal type is not @ref CellmlElementType::MAP_VARIABLES.
     */
    VariablePairPtr mapVariables() const;

    /**
     * @brief Get the model.
     *
     * Get the model.
     *
     * @return The @ref Model, or @c nullptr if the internal type is not
     * @ref CellmlElementType::MODEL.
     */
    ModelPtr model() const;

    /**
     * @brief Get the reset.
     *
     * Get the reset.
     *
     * @return The @ref Reset, or @c nullptr if the internal type is not
     * @ref CellmlElementType::RESET.
     */
    ResetPtr reset() const;

    /**
     * @brief Get the reset value.
     *
     * Get the reset value.
     *
     * @return The reset value as a @ref Reset, or @c nullptr if the internal
     * type is not @ref CellmlElementType::RESET_VALUE.
     */
    ResetPtr resetValue() const;

    /**
     * @brief Get the test value.
     *
     * Get the test value.
     *
     * @return The test value as a @ref Reset, or @c nullptr if the internal
     * type is not @ref CellmlElementType::TEST_VALUE.
     */
    ResetPtr testValue() const;

    /**
     * @brief Get the unit.
     *
     * Get the unit.
     *
     * @return The @ref Unit, or @c nullptr if the internal type is not
     * @ref CellmlElementType::UNIT.
     */
    UnitPtr unit() const;

    /**
     * @brief Get the units.
     *
     * Get the units.
     *
     * @return The @ref Units, or @c nullptr if the internal type is not
     * @ref CellmlElementType::UNITS.
     */
    UnitsPtr units() const;

    /**
     * @brief Get the variable.
     *
     * Get the variable.
     *
     * @return The @ref Variable, or @c nullptr if the internal type is not
     * @ref CellmlElementType::VARIABLE.
     */
    VariablePtr variable() const;

private:
    AnyCellmlElement(); /**< Constructor, @private. */

    struct AnyCellmlElementImpl; /**< Forward declaration for pImpl idiom. */
    AnyCellmlElementImpl *mPimpl; /**< Private member to implementation pointer. */
};

} // namespace libcellml<|MERGE_RESOLUTION|>--- conflicted
+++ resolved
@@ -216,29 +216,9 @@
 /**
  * @brief The AnyCellmlElement class
  *
-<<<<<<< HEAD
  * The AnyCellmlElement class contains a @ref Model, @ref Component, etc.,
  * depending on the @ref CellmlElementType enum that describes which type is
  * stored.
-=======
- * Use @c std::any_cast to cast the item to its underlying type.
- *
- * Casts to use for the second item in the pair are mapped according to the following statements:
- *  - CellmlElementType::COMPONENT => std::any_cast<ComponentPtr>.
- *  - CellmlElementType::COMPONENT_REF => std::any_cast<ComponentPtr>.
- *  - CellmlElementType::CONNECTION => std::any_cast<VariablePairPtr>.
- *  - CellmlElementType::ENCAPSULATION => std::any_cast<ModelPtr>.
- *  - CellmlElementType::IMPORT => std::any_cast<ImportSourcePtr>.
- *  - CellmlElementType::MAP_VARIABLES => std::any_cast<VariablePairPtr>.
- *  - CellmlElementType::MODEL => std::any_cast<ModelPtr>.
- *  - CellmlElementType::RESET => std::any_cast<ResetPtr>.
- *  - CellmlElementType::RESET_VALUE => std::any_cast<ResetPtr>.
- *  - CellmlElementType::TEST_VALUE => std::any_cast<ResetPtr>.
- *  - CellmlElementType::UNDEFINED => not castable.
- *  - CellmlElementType::UNIT => std::any_cast<UnitsItemPtr>.
- *  - CellmlElementType::UNITS => std::any_cast<UnitsPtr>.
- *  - CellmlElementType::VARIABLE => std::any_cast<VariablePtr>.
->>>>>>> 40ad026b
  */
 class LIBCELLML_EXPORT AnyCellmlElement
 {
@@ -366,16 +346,6 @@
     ResetPtr testValue() const;
 
     /**
-     * @brief Get the unit.
-     *
-     * Get the unit.
-     *
-     * @return The @ref Unit, or @c nullptr if the internal type is not
-     * @ref CellmlElementType::UNIT.
-     */
-    UnitPtr unit() const;
-
-    /**
      * @brief Get the units.
      *
      * Get the units.
@@ -384,6 +354,16 @@
      * @ref CellmlElementType::UNITS.
      */
     UnitsPtr units() const;
+
+    /**
+     * @brief Get the units item.
+     *
+     * Get the units item.
+     *
+     * @return The @ref UnitsItem, or @c nullptr if the internal type is not
+     * @ref CellmlElementType::UNITS_ITEM.
+     */
+    UnitsItemPtr unitsItem() const;
 
     /**
      * @brief Get the variable.
