/*
Copyright libCellML Contributors

Licensed under the Apache License, Version 2.0 (the "License");
you may not use this file except in compliance with the License.
You may obtain a copy of the License at

    http://www.apache.org/licenses/LICENSE-2.0

Unless required by applicable law or agreed to in writing, software
distributed under the License is distributed on an "AS IS" BASIS,
WITHOUT WARRANTIES OR CONDITIONS OF ANY KIND, either express or implied.
See the License for the specific language governing permissions and
limitations under the License.
*/

#pragma once

#include <any>
#include <map>
#include <memory>
#include <utility>

#include "libcellml/enums.h"

#include "libcellml/enums.h"
#include "libcellml/exportdefinitions.h"

namespace libcellml {

// General classes.
class Analyser; /**< Forward declaration of Analyser class. */
using AnalyserPtr = std::shared_ptr<Analyser>; /**< Type definition for shared analyser pointer. */
class AnalyserEquation; /**< Forward declaration of AnalyserEquation class. */
using AnalyserEquationPtr = std::shared_ptr<AnalyserEquation>; /**< Type definition for shared analyser equation pointer. */
class AnalyserEquationAst; /**< Forward declaration of AnalyserEquationAst class. */
using AnalyserEquationAstPtr = std::shared_ptr<AnalyserEquationAst>; /**< Type definition for shared analyser equation AST pointer. */
class AnalyserModel; /**< Forward declaration of AnalyserModel class. */
using AnalyserModelPtr = std::shared_ptr<AnalyserModel>; /**< Type definition for shared analyser model pointer. */
class AnalyserVariable; /**< Forward declaration of AnalyserVariable class. */
using AnalyserVariablePtr = std::shared_ptr<AnalyserVariable>; /**< Type definition for shared analyser variable pointer. */
class Annotator; /**< Forward declaration of Annotator class. */
using AnnotatorPtr = std::shared_ptr<Annotator>; /**< Type definition for @c std::shared Annotator pointer. */
class Generator; /**< Forward declaration of Generator class. */
using GeneratorPtr = std::shared_ptr<Generator>; /**< Type definition for shared generator pointer. */
class GeneratorProfile; /**< Forward declaration of GeneratorProfile class. */
using GeneratorProfilePtr = std::shared_ptr<GeneratorProfile>; /**< Type definition for shared generator variable pointer. */
class Importer; /**< Forward declaration of Importer class. */
using ImporterPtr = std::shared_ptr<Importer>; /**< Type definition for shared importer pointer. */
class Issue; /**< Forward declaration of Issue class. */
using IssuePtr = std::shared_ptr<Issue>; /**< Type definition for shared issue pointer. */
class Logger; /**< Forward declaration of Parser class. */
using LoggerPtr = std::shared_ptr<Logger>; /**< Type definition for shared parser pointer. */
class Parser; /**< Forward declaration of Parser class. */
using ParserPtr = std::shared_ptr<Parser>; /**< Type definition for shared parser pointer. */
class Printer; /**< Forward declaration of Printer class. */
using PrinterPtr = std::shared_ptr<Printer>; /**< Type definition for shared printer pointer. */
class Validator; /**< Forward declaration of Validator class. */
using ValidatorPtr = std::shared_ptr<Validator>; /**< Type definition for shared validator pointer. */

// CellML entities.
class Component; /**< Forward declaration of Component class. */
using ComponentPtr = std::shared_ptr<Component>; /**< Type definition for shared component pointer. */
class ComponentEntity; /**< Forward declaration of ComponentEntity class. */
using ComponentEntityConstPtr = std::shared_ptr<const ComponentEntity>; /**< Type definition for shared component entity const pointer. */
using ComponentEntityPtr = std::shared_ptr<ComponentEntity>; /**< Type definition for shared component entity pointer. */
class Entity; /**< Forward declaration of Entity class. */
using EntityPtr = std::shared_ptr<Entity>; /**< Type definition for shared entity pointer. */
using EntityConstPtr = std::shared_ptr<const Entity>; /**< Type definition for shared entity const pointer. */
class ImportedEntity; /**< Forward declaration of ImportedEntity class. */
using ImportedEntityPtr = std::shared_ptr<ImportedEntity>; /**< Type definition for shared imported entity pointer. */
class ImportSource; /**< Forward declaration of ImportSource class. */
using ImportSourcePtr = std::shared_ptr<ImportSource>; /**< Type definition for shared import source pointer. */
class Model; /**< Forward declaration of Model class. */
using ModelPtr = std::shared_ptr<Model>; /**< Type definition for shared model pointer. */
class Reset; /**< Forward declaration of Reset class. */
using ResetPtr = std::shared_ptr<Reset>; /**< Type definition for shared reset pointer. */
class Units; /**< Forward declaration of Units class. */
using UnitsPtr = std::shared_ptr<Units>; /**< Type definition for shared units pointer. */
class Variable; /**< Forward declaration of Variable class. */
using VariablePtr = std::shared_ptr<Variable>; /**< Type definition for shared variable pointer. */

<<<<<<< HEAD
/**
 * @brief Type definition for VariablePtr pair.
 *
 * A VariablePair is a pair containing two @ref VariablePtrs.
 * It may be used to define:
 *  - a connection between parent components; or
 *  - an equivalence between two variables;
 */
using VariablePair = std::pair<VariablePtr, VariablePtr>; /**<  */

/**
 * @brief Type definition for UnitsPtr and Unit index pair.
 *
 * A UnitItem is a pair containing a @ref UnitsPtr to the parent Units item, and
 * the index to the Unit item within the @ref Units.
 */
using UnitItem = std::pair<UnitsPtr, size_t>;

/**
 * @brief Type definition for CellMLElement and a std::any.
 *
 * An AnyItem is a @c std::pair containing:
 *  - a @ref CellMLElement enum, and
 *  - a @c std::any item.
 *
 * Use @c std::any_cast to cast the item to its underlying type.
 *
 * Casts to use for the second item in the pair are mapped according to the following statements:
 *  - CellMLElement::COMPONENT => std::any_cast<ComponentPtr>.
 *  - CellMLElement::COMPONENT_REF => std::any_cast<ComponentPtr>.
 *  - CellMLElement::CONNECTION => std::any_cast<VariablePair>.
 *  - CellMLElement::ENCAPSULATION => std::any_cast<ModelPtr>.
 *  - CellMLElement::IMPORT => std::any_cast<ImportSourcePtr>.
 *  - CellMLElement::MAP_VARIABLES => std::any_cast<VariablePair>.
 *  - CellMLElement::MODEL => std::any_cast<ModelPtr>.
 *  - CellMLElement::RESET => std::any_cast<ResetPtr>.
 *  - CellMLElement::RESET_VALUE => std::any_cast<ResetPtr>.
 *  - CellMLElement::TEST_VALUE => std::any_cast<ResetPtr>.
 *  - CellMLElement::UNDEFINED => not castable.
 *  - CellMLElement::UNIT => std::any_cast<UnitItem>.
 *  - CellMLElement::UNITS => std::any_cast<UnitsPtr>.
 *  - CellMLElement::VARIABLE => std::any_cast<VariablePtr>.
 */
using AnyItem = std::pair<CellMLElement, std::any>;
=======
class Unit;
using UnitPtr = std::shared_ptr<Unit>;

/**
 * @brief The Unit class
 *
 * The Unit class can be used to refer to a unit in a @ref Units.
 */
class LIBCELLML_EXPORT Unit
{
public:
    ~Unit(); /**< Destructor. */
    Unit() = delete; /**< Constructor. */
    Unit(const Unit &rhs) = delete; /**< Copy constructor. */
    Unit(Unit &&rhs) noexcept = delete; /**< Move constructor. */
    Unit &operator=(Unit rhs) = delete; /**< Assignment operator. */

    /**
     * @brief Create a unit reference object.
     *
     * Factory method to create a @ref UnitPtr.  Create a unit with @ref Units
     * and index with::
     *
     *   auto unit = libcellml::UnitPtr::create(units, index);
     *
     * @return A smart pointer to a @ref UnitPtr object.
     */
    static UnitPtr create(const UnitsPtr &units, size_t index) noexcept;

    /**
     * @brief Get the unit.
     *
     * Get the unit in the @ref Units.
     *
     * @return The unit.
     */
    UnitsPtr units() const;

    /**
     * @brief Get the index.
     *
     * Get the index for the unit in the @ref Units.
     *
     * @return The index.
     */
    size_t index() const;

    /**
     * @brief Test to see if this unit reference is valid.
     *
     * Test to see if the @ref Units used in this unit reference exists and
     * has a unit at the given index.
     *
     * @return @c true if this unit reference is valid, @c false otherwise.
     */
    bool isValid() const;

private:
    explicit Unit(const UnitsPtr &units, size_t index); /**< Constructor with two variables as parameters. */

    struct UnitImpl; /**< Forward declaration for pImpl idiom. */
    UnitImpl *mPimpl; /**< Private member to implementation pointer. */
};

class VariablePair;
using VariablePairPtr = std::shared_ptr<VariablePair>;

/**
 * @brief The VariablePair class
 *
 * The VariablePair class can be used to describe connections
 * or map variables in CellML.
 */
class LIBCELLML_EXPORT VariablePair
{
public:
    ~VariablePair(); /**< Destructor. */
    VariablePair() = delete; /**< Constructor. */
    VariablePair(const VariablePair &rhs) = delete; /**< Copy constructor. */
    VariablePair(VariablePair &&rhs) noexcept = delete; /**< Move constructor. */
    VariablePair &operator=(VariablePair rhs) = delete; /**< Assignment operator. */

    /**
     * @brief Create a variable pair object.
     *
     * Factory method to create a @ref VariablePairPtr.  Create a
     * variable pair with variable 1 and variable 2 with::
     *
     *   VariablePairPtr variablePair = libcellml::VariablePairPtr::create(variable1, variable2);
     *
     * @return A smart pointer to a @ref VariablePairPtr object.
     */
    static VariablePairPtr create(const VariablePtr &variable1, const VariablePtr &variable2) noexcept;

    /**
     * @brief Get the first variable in the pair.
     *
     * Get the first variable in the pair.
     *
     * @return The first variable in the pair.
     */
    VariablePtr variable1() const;

    /**
     * @brief Get the second variable in the pair.
     *
     * Get the second variable in the pair.
     *
     * @return The second variable in the pair.
     */
    VariablePtr variable2() const;

    /**
     * @brief Test to see if this variable pair is valid.
     *
     * Test to see if both the variables in this variable pair are
     * not @c nullptr.
     *
     * @return @c true if this variable pair is valid, @c false otherwise.
     */
    bool isValid() const;

private:
    explicit VariablePair(const VariablePtr &variable1, const VariablePtr &variable2); /**< Constructor with two variables as parameters. */

    struct VariablePairImpl; /**< Forward declaration for pImpl idiom. */
    VariablePairImpl *mPimpl; /**< Private member to implementation pointer. */
};
>>>>>>> 4eec7177

} // namespace libcellml<|MERGE_RESOLUTION|>--- conflicted
+++ resolved
@@ -80,52 +80,6 @@
 class Variable; /**< Forward declaration of Variable class. */
 using VariablePtr = std::shared_ptr<Variable>; /**< Type definition for shared variable pointer. */
 
-<<<<<<< HEAD
-/**
- * @brief Type definition for VariablePtr pair.
- *
- * A VariablePair is a pair containing two @ref VariablePtrs.
- * It may be used to define:
- *  - a connection between parent components; or
- *  - an equivalence between two variables;
- */
-using VariablePair = std::pair<VariablePtr, VariablePtr>; /**<  */
-
-/**
- * @brief Type definition for UnitsPtr and Unit index pair.
- *
- * A UnitItem is a pair containing a @ref UnitsPtr to the parent Units item, and
- * the index to the Unit item within the @ref Units.
- */
-using UnitItem = std::pair<UnitsPtr, size_t>;
-
-/**
- * @brief Type definition for CellMLElement and a std::any.
- *
- * An AnyItem is a @c std::pair containing:
- *  - a @ref CellMLElement enum, and
- *  - a @c std::any item.
- *
- * Use @c std::any_cast to cast the item to its underlying type.
- *
- * Casts to use for the second item in the pair are mapped according to the following statements:
- *  - CellMLElement::COMPONENT => std::any_cast<ComponentPtr>.
- *  - CellMLElement::COMPONENT_REF => std::any_cast<ComponentPtr>.
- *  - CellMLElement::CONNECTION => std::any_cast<VariablePair>.
- *  - CellMLElement::ENCAPSULATION => std::any_cast<ModelPtr>.
- *  - CellMLElement::IMPORT => std::any_cast<ImportSourcePtr>.
- *  - CellMLElement::MAP_VARIABLES => std::any_cast<VariablePair>.
- *  - CellMLElement::MODEL => std::any_cast<ModelPtr>.
- *  - CellMLElement::RESET => std::any_cast<ResetPtr>.
- *  - CellMLElement::RESET_VALUE => std::any_cast<ResetPtr>.
- *  - CellMLElement::TEST_VALUE => std::any_cast<ResetPtr>.
- *  - CellMLElement::UNDEFINED => not castable.
- *  - CellMLElement::UNIT => std::any_cast<UnitItem>.
- *  - CellMLElement::UNITS => std::any_cast<UnitsPtr>.
- *  - CellMLElement::VARIABLE => std::any_cast<VariablePtr>.
- */
-using AnyItem = std::pair<CellMLElement, std::any>;
-=======
 class Unit;
 using UnitPtr = std::shared_ptr<Unit>;
 
@@ -254,6 +208,5 @@
     struct VariablePairImpl; /**< Forward declaration for pImpl idiom. */
     VariablePairImpl *mPimpl; /**< Private member to implementation pointer. */
 };
->>>>>>> 4eec7177
 
 } // namespace libcellml