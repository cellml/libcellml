--- conflicted
+++ resolved
@@ -17,10 +17,7 @@
 #pragma once
 
 #include <any>
-<<<<<<< HEAD
 #include <map>
-=======
->>>>>>> ceaff8ea
 #include <memory>
 #include <utility>
 
@@ -82,7 +79,6 @@
 class Variable; /**< Forward declaration of Variable class. */
 using VariablePtr = std::shared_ptr<Variable>; /**< Type definition for shared variable pointer. */
 
-<<<<<<< HEAD
 /**
  * @brief Type definition for VariablePtr pair.
  *
@@ -127,10 +123,5 @@
  *  - CellMLElement::VARIABLE => std::any_cast<VariablePtr>.
  */
 using AnyItem = std::pair<CellMLElement, std::any>;
-=======
-using AnyItem = std::pair<ItemType, std::any>; /**< Type definition for the AnyItem pair. */
-using UnitItem = std::pair<UnitsPtr, size_t>; /**< Type definition for the UnitItem pair. */
-using VariablePair = std::pair<VariablePtr, VariablePtr>; /**< Type definition for VariablePtr pair.*/
->>>>>>> ceaff8ea
 
 } // namespace libcellml