/*
Copyright libCellML Contributors

Licensed under the Apache License, Version 2.0 (the "License");
you may not use this file except in compliance with the License.
You may obtain a copy of the License at

    http://www.apache.org/licenses/LICENSE-2.0

Unless required by applicable law or agreed to in writing, software
distributed under the License is distributed on an "AS IS" BASIS,
WITHOUT WARRANTIES OR CONDITIONS OF ANY KIND, either express or implied.
See the License for the specific language governing permissions and
limitations under the License.
*/

#pragma once

#include <memory>

namespace libcellml {

// Input, output, and error handlers.
class Parser; /**< Forward declaration of Parser class. */
class Validator; /**< Forward declaration of Validator class. */

// CellML entities.
class Component; /**< Forward declaration of Component class. */
using ComponentPtr = std::shared_ptr<Component>; /**< Type definition for shared component pointer. */
class ComponentEntity; /**< Forward declaration of ComponentEntity class. */
using ComponentEntityPtr = std::shared_ptr<ComponentEntity>; /**< Type definition for shared component entity pointer. */
class Error; /**< Forward declaration of Error class. */
using ErrorPtr = std::shared_ptr<Error>; /**< Type definition for shared error pointer. */
class ImportedEntity; /**< Forward declaration of ImportedEntity class. */
using ImportedEntityPtr = std::shared_ptr<ImportedEntity>; /**< Type definition for shared imported entity pointer. */
class ImportSource; /**< Forward declaration of ImportSource class. */
using ImportSourcePtr = std::shared_ptr<ImportSource>; /**< Type definition for shared import source pointer. */
class Model; /**< Forward declaration of Model class. */
using ModelPtr = std::shared_ptr<Model>; /**< Type definition for shared model pointer. */
class Reset; /**< Forward declaration of Reset class. */
using ResetPtr = std::shared_ptr<Reset>; /**< Type definition for shared reset pointer. */
class Units; /**< Forward declaration of Units class. */
using UnitsPtr = std::shared_ptr<Units>; /**< Type definition for shared units pointer. */
class Variable; /**< Forward declaration of Variable class. */
<<<<<<< HEAD
typedef std::shared_ptr<Variable> VariablePtr; /**< Type definition for shared variable pointer. */
=======
using VariablePtr = std::shared_ptr<Variable>; /**< Type definition for shared variable pointer. */
class When; /**< Forward declaration of When class. */
using WhenPtr = std::shared_ptr<When>; /**< Type definition for shared when pointer. */
>>>>>>> 01402f5a

} // namespace libcellml<|MERGE_RESOLUTION|>--- conflicted
+++ resolved
@@ -42,12 +42,6 @@
 class Units; /**< Forward declaration of Units class. */
 using UnitsPtr = std::shared_ptr<Units>; /**< Type definition for shared units pointer. */
 class Variable; /**< Forward declaration of Variable class. */
-<<<<<<< HEAD
-typedef std::shared_ptr<Variable> VariablePtr; /**< Type definition for shared variable pointer. */
-=======
 using VariablePtr = std::shared_ptr<Variable>; /**< Type definition for shared variable pointer. */
-class When; /**< Forward declaration of When class. */
-using WhenPtr = std::shared_ptr<When>; /**< Type definition for shared when pointer. */
->>>>>>> 01402f5a
 
 } // namespace libcellml