/*
Copyright 2016 University of Auckland

Licensed under the Apache License, Version 2.0 (the "License");
you may not use this file except in compliance with the License.
You may obtain a copy of the License at

    http://www.apache.org/licenses/LICENSE-2.0

Unless required by applicable law or agreed to in writing, software
distributed under the License is distributed on an "AS IS" BASIS,
WITHOUT WARRANTIES OR CONDITIONS OF ANY KIND, either express or implied.
See the License for the specific language governing permissions and
limitations under the License.
*/

#ifndef LIBCELLML_LIBCELLML_LOGGERERRORS_H_
#define LIBCELLML_LIBCELLML_LOGGERERRORS_H_

#include <string>

#include <libcellml/libcellml_export.h>
#include <libcellml/types.h>

namespace libcellml {

/**
 * @brief The EntityError class
 *
 * Base class for errors used with the logger class.
 */
class LIBCELLML_EXPORT EntityError
{
public:
    /**
     * @brief Serialise the error message.
     *
     * Serialise the error to a @c std::string.
     *
     * @return A @c std::string representation of the error.
     */
    std::string serialise() const { return doSerialisation(); }

    /**
     * @brief Set the type of this attribute or element entity.
     *
     * Set the type of the element or attribute entity.
     *
     * @param value The @c std::string value to set.
     */
    void setType(const std::string& type) { mType = type; }

    /**
     * @brief Get the type of this attribute or element entity.
     *
     * Get the type of this element or attribute entity.
     *
     * @return The @c std::string representation of the type.
     */
    std::string getType() const { return mType; }

    /**
     * @brief Set label referring to the parent of this entity.
     *
     * Set a label to give information about the parent of this
     * element or attribute entity.
     *
     * @param value The @c std::string label to set.
     */
    void setParentLabel(const std::string& label) { mParentLabel = label; }

    /**
     * @brief Get a label referring to the parent of this entity.
     *
     * Get a label with information about the parent of this
     * element or attribute entity.
     *
     * @return label The @c std::string label.
     */
    std::string getParentLabel() const { return mParentLabel; }

    /**
     * @brief Set the value of the attribute.
     *
     * Set the value of the attribute.
     *
     * @param value The @c std::string value to set.
     */
    void setValue(const std::string& value) { mValue = value; }

    /**
     * @brief Get the value of the attribute.
     *
     * Get the value of the attribute.
     *
     * @return The @c std::string representation of the value.
     */
    std::string getValue() const { return mValue; }

protected:
    /**
     * @brief Virtual method for serialising error.
     *
     * Virtual method for serialising the error to a @c std::string.
     *
     * @return @c std::string representation of the object.
     */
    virtual std::string doSerialisation() const;

    std::string mType; /**< Element or attribute type for this entity represented as a @c std::string. */
    std::string mParentLabel; /**< Parent entity label represented as a @c std::string. */
    std::string mValue; /**< Attribute value represented as a @c std::string. */
};

class EntityElementError: public EntityError
{
protected:
    virtual std::string doSerialisation() const; /**< Virtual override method for doing serialisation. */
};

/**
 * @brief The NamedEntityError class
 *
 * NamedEntityError class for all nameable loggable errors.
 */
class NamedEntityError: public EntityError
{
public:
    /**
     * @brief Set the name for the error.
     *
     * Method to set the name attribute of the error.
     *
     * @param name A @c std::string to represent the name.
     */
    void setName(const std::string& name) { mName = name; }

    /**
     * @brief Get the name of the error.
     *
     * Method to get the name attribute of the error.
     *
     * @return  @c std::string representation of the error.
     */
    std::string getName() const { return mName; }

private:
    std::string mName; /**< Name attribute represented as a @c std::string. */
};

/**
 * @brief The ImportError class.
 *
 * ImportError class for all import loggable errors.
 */
class ImportError: public EntityError
{

};

/**
 * @brief The VariableError class.
 *
 * VariableError class for all variable loggable errors.
 */
class VariableError: public NamedEntityError
{
public:
    /**
     * @brief Set the component for the VariableError.
     *
     * Set the component for the VariableError.
     *
     * @param c A pointer to the component to set.
     */
    void setComponent(ComponentPtr c) { mComponent = c; }

    /**
<<<<<<< HEAD
     * @brief Set the variable for the VariableError.
     *
     * Set the variable for the VariableError.
     *
     * @param v A pointer to the variable to set.
=======
     * @brief Get the component for the VariableError.
     *
     * Get the component for this VariableError.
     *
     * @return A pointer to the component.
     */
    ComponentPtr getComponent() const { return mComponent; }

    /**
     * @brief Set the variable for this VariableError.
     *
     * Set the variable for this VariableError.
     *
     * @param c A pointer to the variable to set.
>>>>>>> 375f2571
     */
    void setVariable(VariablePtr v) { mVariable = v; }

    /**
<<<<<<< HEAD
     * @brief Get the variable the error applies to.
     *
     * Get the variable the error applies to.
     *
     * @return A pointer
=======
     * @brief Get the variable for this VariableError.
     *
     * Get the variable for this VariableError.
     *
     * @return A pointer to the variable.
>>>>>>> 375f2571
     */
    VariablePtr getVariable() const { return mVariable; }

protected:
    virtual std::string doSerialisation() const; /**< Virtual override method for doing serialisation. */

private:
<<<<<<< HEAD
    VariablePtr mVariable; /**< Pointer to the variable that the error occurred in. */
    ComponentPtr mComponent; /**< Pointer to the component that the variable belongs to. */
};

/**
 * @brief The VariableElementError class.
 *
 * The VariableElementError class.
 */
class VariableElementError: public VariableError
{

};

/**
 * @brief The VariableAttributeError class.
 *
 * The VariableAttributeError class.
 */
class VariableAttributeError: public VariableElementError
=======
    ComponentPtr mComponent; /**< Pointer to the component. */
    VariablePtr mVariable; /**< Pointer to the variable. */
};

/**
* @brief The VariableAttributeError class.
*
* The VariableAttributeError class.
*/
class VariableAttributeError: public VariableError
>>>>>>> 375f2571
{
protected:
    virtual std::string doSerialisation() const; /**< Virtual override method for doing serialisation. */
};

/**
 * @brief The ImportedEntityError class.
 *
 * The ImportedEntityError class.
 */
class ImportedEntityError: public NamedEntityError
{

};

/**
 * @brief The UnitsError class.
 *
 * The UnitsError class.
 */
class UnitsError: public ImportedEntityError
{
public:
    /**
     * @brief Set the units for the UnitsError.
     *
     * Set the units for the UnitsError.
     *
     * @param u A pointer to the units to set.
     */
    void setUnits(UnitsPtr u) { mUnits = u; }

    /**
     * @brief Get the units for the UnitsError.
     *
     * Get the units for the UnitsError.
     *
     * @return A pointer to the units.
     */
    UnitsPtr getUnits() const { return mUnits; }

private:
    UnitsPtr mUnits;
};

/**
 * @brief The UnitsElementError class.
 *
 * The UnitsElementError class.
 */
class UnitsElementError: public UnitsError
{
protected:
    virtual std::string doSerialisation() const; /**< Virtual override method for doing serialisation. */
};

/**
 * @brief The UnitsAttributeError class.
 *
 * The UnitsAttributeError class.
 */
class UnitsAttributeError: public UnitsElementError
{
protected:
    virtual std::string doSerialisation() const; /**< Virtual override method for doing serialisation. */
};

/**
 * @brief The UnitAttributeError class.
 *
 * The UnitAttributeError class.
 */
class UnitAttributeError: public UnitsElementError
{
public:
    void setUnitName(std::string uName) { mUnitName = uName; }
    std::string getUnitName() const { return mUnitName; }

protected:
    virtual std::string doSerialisation() const; /**< Virtual override method for doing serialisation. */

private:
    std::string mUnitName;
};

/**
 * @brief The UnitsBaseUnitAttributeError class.
 *
 * The UnitsBaseUnitAttributeError class.
 */
class UnitsBaseUnitAttributeError: public UnitsAttributeError
{
protected:
    virtual std::string doSerialisation() const; /**< Virtual override method for doing serialisation. */
};

/**
 * @brief The UnitsExponentAttributeError class.
 *
 * The UnitsExponentAttributeError class.
 */
class UnitsExponentAttributeError: public UnitsAttributeError
{
protected:
    virtual std::string doSerialisation() const; /**< Virtual override method for doing serialisation. */
};

/**
 * @brief The UnitsMultiplierAttributeError class.
 *
 * The UnitsMultiplierAttributeError class.
 */
class UnitsMultiplierAttributeError: public UnitsAttributeError
{
protected:
    virtual std::string doSerialisation() const; /**< Virtual override method for doing serialisation. */
};

/**
 * @brief The UnitsOffsetAttributeError class.
 *
 * The UnitsOffsetAttributeError class.
 */
class UnitsOffsetAttributeError: public UnitsAttributeError
{
protected:
    virtual std::string doSerialisation() const; /**< Virtual override method for doing serialisation. */
};

/**
 * @brief The ComponentEntityError class.
 *
 * The ComponentEntityError class.
 */
class ComponentEntityError: public ImportedEntityError
{

};

/**
 * @brief The ComponentError class.
 *
 * The ComponentError class.
 */
class ComponentError: public ComponentEntityError
{
public:
    /**
     * @brief Set the component for the @c ComponentError.
     *
     * Set the component for this @c ComponentError.
     *
     * @param c A pointer to the component to set.
     */
    void setComponent(ComponentPtr c) { mComponent = c; }

    /**
     * @brief Get the component for the @c ComponentError.
     *
     * Get the component for this @c ComponentError.
     *
     * @return A pointer to the component.
     */
    ComponentPtr getComponent() const { return mComponent; }

private:
    ComponentPtr mComponent;
};

/**
 * @brief The ComponentElementError class.
 *
 * The ComponentElementError class.
 */
class ComponentElementError: public ComponentError
{
protected:
    virtual std::string doSerialisation() const; /**< Virtual override method for doing serialisation. */
};

/**
* @brief The ComponentAttributeError class.
*
* The ComponentAttributeError class.
*/
class ComponentAttributeError: public ComponentElementError
{
protected:
    virtual std::string doSerialisation() const; /**< Virtual override method for doing serialisation. */
};

/**
 * @brief The ModelError class.
 *
 * The ModelError class.
 */
class ModelError: public ComponentEntityError
{
public:
    void setDescription(const std::string& description) { mDescription = description; }

protected:
    virtual std::string doSerialisation() const; /**< Virtual override method for doing serialisation. */

private:
    std::string mDescription;
};

typedef std::shared_ptr<EntityError> EntityErrorPtr; /**< Type definition for shared entity error pointer. */
typedef std::shared_ptr<VariableError> VariableErrorPtr; /**< Type definition for shared variable error pointer. */
typedef std::shared_ptr<VariableAttributeError> VariableAttributeErrorPtr; /**< Type definition for shared variable attribute error pointer. */
typedef std::shared_ptr<UnitsError> UnitsErrorPtr; /**< Type definition for shared units error pointer. */
typedef std::shared_ptr<ComponentError> ComponentErrorPtr; /**< Type definition for shared component error pointer. */
typedef std::shared_ptr<ComponentElementError> ComponentElementErrorPtr; /**< Type definition for shared component element error pointer. */
typedef std::shared_ptr<ComponentAttributeError> ComponentAttributeErrorPtr; /**< Type definition for shared component attribute error pointer. */
typedef std::shared_ptr<ModelError> ModelErrorPtr; /**< Type definition for shared model error pointer. */
typedef std::shared_ptr<UnitsElementError> UnitsElementErrorPtr; /**< Type definition for shared units element error pointer. */
typedef std::shared_ptr<UnitsAttributeError> UnitsAttributeErrorPtr; /**< Type definition for shared units attribute error pointer. */
typedef std::shared_ptr<UnitAttributeError> UnitAttributeErrorPtr; /**< Type definition for shared unit attribute error pointer. */
typedef std::shared_ptr<UnitsBaseUnitAttributeError> UnitsBaseUnitAttributeErrorPtr; /**< Type definition for shared units base unit attribute error pointer. */
typedef std::shared_ptr<UnitsExponentAttributeError> UnitsExponentAttributeErrorPtr; /**< Type definition for shared units exponent attribute error pointer. */
typedef std::shared_ptr<UnitsMultiplierAttributeError> UnitsMultiplierAttributeErrorPtr; /**< Type definition for shared units multiplier attribute error pointer. */
typedef std::shared_ptr<UnitsOffsetAttributeError> UnitsOffsetAttributeErrorPtr; /**< Type definition for shared units offset attribute error pointer. */
typedef std::shared_ptr<EntityElementError> EntityElementErrorPtr; /**< Type definition for shared entity element error pointer. */
typedef std::shared_ptr<VariableAttributeError> VariableAttributeErrorPtr; /**< Type definition for shared variable attribute error pointer. */

}

#endif /* LIBCELLML_LIBCELLML_LOGGERERROS_H_ */

<|MERGE_RESOLUTION|>--- conflicted
+++ resolved
@@ -176,13 +176,6 @@
     void setComponent(ComponentPtr c) { mComponent = c; }
 
     /**
-<<<<<<< HEAD
-     * @brief Set the variable for the VariableError.
-     *
-     * Set the variable for the VariableError.
-     *
-     * @param v A pointer to the variable to set.
-=======
      * @brief Get the component for the VariableError.
      *
      * Get the component for this VariableError.
@@ -197,24 +190,15 @@
      * Set the variable for this VariableError.
      *
      * @param c A pointer to the variable to set.
->>>>>>> 375f2571
      */
     void setVariable(VariablePtr v) { mVariable = v; }
 
     /**
-<<<<<<< HEAD
-     * @brief Get the variable the error applies to.
-     *
-     * Get the variable the error applies to.
-     *
-     * @return A pointer
-=======
      * @brief Get the variable for this VariableError.
      *
      * Get the variable for this VariableError.
      *
      * @return A pointer to the variable.
->>>>>>> 375f2571
      */
     VariablePtr getVariable() const { return mVariable; }
 
@@ -222,7 +206,6 @@
     virtual std::string doSerialisation() const; /**< Virtual override method for doing serialisation. */
 
 private:
-<<<<<<< HEAD
     VariablePtr mVariable; /**< Pointer to the variable that the error occurred in. */
     ComponentPtr mComponent; /**< Pointer to the component that the variable belongs to. */
 };
@@ -243,18 +226,6 @@
  * The VariableAttributeError class.
  */
 class VariableAttributeError: public VariableElementError
-=======
-    ComponentPtr mComponent; /**< Pointer to the component. */
-    VariablePtr mVariable; /**< Pointer to the variable. */
-};
-
-/**
-* @brief The VariableAttributeError class.
-*
-* The VariableAttributeError class.
-*/
-class VariableAttributeError: public VariableError
->>>>>>> 375f2571
 {
 protected:
     virtual std::string doSerialisation() const; /**< Virtual override method for doing serialisation. */
