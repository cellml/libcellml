/*
Copyright libCellML Contributors

Licensed under the Apache License, Version 2.0 (the "License");
you may not use this file except in compliance with the License.
You may obtain a copy of the License at

    http://www.apache.org/licenses/LICENSE-2.0

Unless required by applicable law or agreed to in writing, software
distributed under the License is distributed on an "AS IS" BASIS,
WITHOUT WARRANTIES OR CONDITIONS OF ANY KIND, either express or implied.
See the License for the specific language governing permissions and
limitations under the License.
*/

#pragma once

#include <string>
#include <vector>

#include "libcellml/logger.h"
#include "libcellml/types.h"

namespace libcellml {

/**
 * @brief The Annotator class.
 *
 * The Annotator class is for representing a CellML Annotator.
 */
class LIBCELLML_EXPORT Annotator: public Logger
{
public:
    ~Annotator() override; /**< Destructor */
    Annotator(const Annotator &rhs) = delete; /**< Copy constructor */
    Annotator(Annotator &&rhs) noexcept = delete; /**< Move constructor */
    Annotator &operator=(Annotator rhs) = delete; /**< Assignment operator */

    /**
     * @brief Create a @c Annotator object.
     *
     * Factory method to create a @ref Annotator.  Create an
     * annotator with:
     *
     * @code
     *   AnnotatorPtr annotator = libcellml::Annotator::create();
     * @endcode
     *
     * @return A smart pointer to an @ref Annotator object.
     */
    static AnnotatorPtr create() noexcept;

    /**
     * @brief Set the model that this annotator will use.
     *
     * Set the model that this annotator will use.
     *
     * @param model A @ref ModelPtr model to use in this annotator.
     */
    void setModel(const ModelPtr &model);

    /**
     * @brief Get the model associated with this annotator.
     *
     * Get the model associated with this annotator.  A @c nullptr
     * is returned if there is no model associated with this annotator.
     *
     * @return A @ref ModelPtr to a model, or a @c nullptr.
     */
    ModelPtr model() const;

    /**
     * @brief Retrieves an item with the given identifier string.
     *
     * The item returned is a @c std::pair containing:
     *  - a @ref CellmlElementType enum, and
     *  - a @c std::any item containing the item.
     *
     * Possible pairs returned returned are:
     *  - <CellmlElementType::COMPONENT, @ref ComponentPtr> - Retrieve the identifier with Component::id().
     *  - <CellmlElementType::COMPONENT_REF, @ref ComponentPtr> - Retrieve the identifier with Component::encapsulationId().
     *  - <CellmlElementType::CONNECTION, @ref VariablePairPtr> - Retrieve the identifier with Variable::equivalenceConnectionId(const VariablePtr &,const VariablePtr &).
     *  - <CellmlElementType::ENCAPSULATION, @ref ModelPtr> - Retrieve the identifier with Model::encapsulationId().
     *  - <CellmlElementType::IMPORT, @ref ImportSourcePtr> - Retrieve the identifier with ImportSource::id().
     *  - <CellmlElementType::MAP_VARIABLES, @ref VariablePairPtr> - Retrieve the identifier with Variable::equivalenceMappingId(const VariablePtr &, const VariablePtr &).
     *  - <CellmlElementType::MODEL, @ref ModelPtr> - Retrieve the identifier with Model::id().
     *  - <CellmlElementType::RESET, @ref ResetPtr> - Retrieve the identifier with Reset::id().
     *  - <CellmlElementType::RESET_VALUE, @ref ResetPtr> - Retrieve the identifier with Reset::resetValueId (const std::string &).
     *  - <CellmlElementType::TEST_VALUE, @ref ResetPtr> - Retrieve the identifier with Reset::testValueId (const std::string &).
     *  - <CellmlElementType::UNDEFINED, @c nullptr>.
     *  - <CellmlElementType::UNIT, @ref UnitPtr> - Retrieve the identifier with Units::unitId(size_t) const.
     *  - <CellmlElementType::UNITS, @ref UnitsPtr> - Retrieve the identifier with Units::id().
     *  - <CellmlElementType::VARIABLE, @ref VariablePtr> - Retrieve the identifier with Variable::id().
     *
     * @param id A @c std::string representing the @p id to retrieve.
     *
     * @return An @c AnyCellmlElementPtr item (as described above).
     */
    AnyCellmlElementPtr item(const std::string &id);

    /**
     * @brief Return the item at @p index with the @p id.
     *
     * From a list of items in the stored model with the given @p id string,
     * this method returns the item in the @p index position.
     *
     * See item(const std::string &) for a full breakdown of the @ref AnyCellmlElementPtr return value.
     *
     * @overload
     *
     * @sa item(const std::string &)
     *
     * @param id A @c std::string representing the @p id to retrieve.
     * @param index The index of the item to return from the list of items with @p id.
     *
     * @return An @c AnyCellmlElementPtr item as described in item(const std::string &).
     */
    AnyCellmlElementPtr item(const std::string &id, size_t index);

    /**
     * @brief From a list of items in the stored model with the given @p id string,
     *        this method returns a @c ComponentPtr in the @p index position, if it exists.
     *
     * From a list of all items with the given @p id return the @ref Component at that location.
     *
     * A @c nullptr will be returned if:
     *  - no item with the given @p id exists in the stored model;
     *  - the given @p index is beyond the range [0, \#itemCount(id));
     *  - the item stored at the @p index is not a @c ComponentPtr; or
     *  - the annotator does not have a model attached.
     *
     * @param id A @c std::string representing the identifier of the item to retrieve.
     * @param index The position of an item within the list of items with the given @p id to retrieve.
     *
     * @return A @c ComponentPtr on success otherwise @c nullptr.
     */
    ComponentPtr component(const std::string &id, size_t index = 0);

    /**
     * @brief From a list of items in the stored model with the given @p id string,
     *        this method returns a @c ComponentPtr in the @p index position, if it exists.
     *
     * From a list of all items with the given @p id return the @ref Component at that location.
     *
     * A @c nullptr will be returned if:
     *  - no item with the given @p id exists in the stored model;
     *  - the given @p index is beyond the range [0, \#itemCount(id));
     *  - the item stored at the @p index is not a @c ComponentPtr; or
     *  - the annotator does not have a model attached.
     *
     * @param id A @c std::string representing the identifier of the item to retrieve.
     * @param index The position of an item within the list of items with the given @p id to retrieve.
     *
     * @return A @c ComponentPtr on success otherwise @c nullptr.
     */
    ComponentPtr componentEncapsulation(const std::string &id, size_t index = 0);

    ModelPtr encapsulation(const std::string &id, size_t index = 0);

    /**
     * @brief From a list of items in the stored model with the given @p id string,
     *        this method returns a @c VariablePtr in the @p index position, if it exists.
     *
     * From a list of all items with the given @p id return the @ref Variable at that location.
     *
     * @see component(const std::string &, size_t) for times when a @c nullptr is returned.
     *
     * @param id A @c std::string representing the identifier of the item to retrieve.
     * @param index The position of an item within the list of items with the given @p id to retrieve.
     *
     * @return A @c VariablePtr on success otherwise @c nullptr.
     */
    VariablePtr variable(const std::string &id, size_t index = 0);

    /**
     * @brief From a list of items in the stored model with the given @p id string,
     *        this method returns a @ref ResetPtr in the @p index position, if it exists.
     *
     * From a list of all items with the given @p id return the @ref Reset at that location.
     *
     * @see component(const std::string &, size_t) for times when a @c nullptr is returned.
     *
     * @param id A @c std::string representing the identifier of the item to retrieve.
     * @param index The position of an item within the list of items with the given @p id to retrieve.
     *
     * @return A @c ResetPtr on success otherwise @c nullptr.
     */
    ResetPtr reset(const std::string &id, size_t index = 0);

    /**
     * @brief From a list of items in the stored model with the given @p id string,
     *        this method returns a @c ModelPtr in the @p index position, if it exists.
     *
     * From a list of all items with the given @p id return the @ref Model at that location.
     *
     * @see component(const std::string &, size_t) for times when a @c nullptr is returned.
     *
     * @param id A @c std::string representing the identifier of the item to retrieve.
     * @param index The position of an item within the list of items with the given @p id to retrieve.
     *
     * @return A @c ModelPtr on success otherwise @c nullptr.
     */
    ModelPtr model(const std::string &id, size_t index = 0);

    /**
     * @brief From a list of items in the stored model with the given @p id string,
     *        this method returns a @c ImportSourcePtr in the @p index position, if it exists.
     *
     * From a list of all items with the given @p id return the @ref ImportSource at that location.
     *
     * @see component(const std::string &, size_t) for times when a @c nullptr is returned.
     *
     * @param id A @c std::string representing the identifier of the item to retrieve.
     * @param index The position of an item within the list of items with the given @p id to retrieve.
     *
     * @return An @c ImportSourcePtr on success otherwise @c nullptr.
     */
    ImportSourcePtr importSource(const std::string &id, size_t index = 0);

    /**
     * @brief From a list of items in the stored model with the given @p id string,
     *        this method returns a @ref UnitsPtr in the @p index position, if it exists.
     *
     * From a list of all items with the given @p id return the @ref Units at that location.
     *
     * @see component(const std::string &, size_t) for times when a @c nullptr is returned.
     *
     * @param id A @c std::string representing the identifier of the item to retrieve.
     * @param index The position of an item within the list of items with the given @p id to retrieve.
     *
     * @return A @ref UnitsPtr on success otherwise @c nullptr.
     */
    UnitsPtr units(const std::string &id, size_t index = 0);

    /**
     * @brief From a list of items in the stored model with the given @p id string,
     *        this method returns a @c VariablePair in the @p index position, if it exists.
     *
     * From a list of all items with the given @p id return the @ref VariablePair at that location.
     *
     * @see component(const std::string &, size_t) for times when a @c nullptr is returned.
     *
     * @param id A @c std::string representing the identifier of the item to retrieve.
     * @param index The position of an item within the list of items with the given @p id to retrieve.
     *
     * @return A @c VariablePair on success otherwise @c nullptr.
     */
    VariablePairPtr mapVariables(const std::string &id, size_t index = 0);

    /**
     * @brief From a list of items in the stored model with the given @p id string,
     *        this method returns a @c VariablePair in the @p index position, if it exists.
     *
     * From a list of all items with the given @p id return the @ref VariablePair at that location.
     *
     * @see component(const std::string &, size_t) for times when a @c nullptr is returned.
     *
     * @param id A @c std::string representing the identifier of the item to retrieve.
     * @param index The position of an item within the list of items with the given @p id to retrieve.
     *
     * @return A @c VariablePair on success otherwise @c nullptr.
     */
    VariablePairPtr connection(const std::string &id, size_t index = 0);

    /**
     * @brief From a list of items in the stored model with the given @p id string,
     *        this method returns a @ref UnitsItem in the @p index position, if it exists.
     *
     * From a list of all items with the given @p id return the @ref UnitsItem at that location.
     *
     * @see component(const std::string &, size_t) for times when a @c nullptr is returned.
     *
     * @param id A @c std::string representing the identifier of the item to retrieve.
     * @param index The position of an item within the list of items with the given @p id to retrieve.
     *
     * @return A @ref UnitsItem on success otherwise @c nullptr.
     */
<<<<<<< HEAD
    UnitPtr unit(const std::string &id, size_t index = 0);
=======
    UnitsItemPtr unitsItem(const std::string &id, size_t index);

    /**
     * @brief Retrieve a @ref UnitsItem with the given @p id.
     *
     * Returns a @ref UnitsItem with the given @p id.
     *
     * @see component(const std::string &) for times when a @c nullptr is returned.
     *
     * @overload
     *
     * @param id A @c std::string representing the identifier of the item to retrieve.
     *
     * @return A @ref UnitsItem on success otherwise @c nullptr.
     */
    UnitsItemPtr unitsItem(const std::string &id);
>>>>>>> 64f80c24

    /**
     * @brief From a list of items in the stored model with the given @p id string,
     *        this method returns a @c ResetPtr in the @p index position, if it exists.
     *
     * From a list of all items with the given @p id return the @ref Reset at that location.
     *
     * @see component(const std::string &, size_t) for times when a @c nullptr is returned.
     *
     * @param id A @c std::string representing the identifier of the item to retrieve.
     * @param index The position of an item within the list of items with the given @p id to retrieve.
     *
     * @return A @c ResetPtr on success otherwise @c nullptr.
     */
    ResetPtr testValue(const std::string &id, size_t index = 0);

    /**
     * @brief From a list of items in the stored model with the given @p id string,
     *        this method returns a @c ResetPtr in the @p index position, if it exists.
     *
     * From a list of all items with the given @p id return the @ref Reset at that location.
     *
     * @see component(const std::string &, size_t) for times when a @c nullptr is returned.
     *
     * @param id A @c std::string representing the identifier of the item to retrieve.
     * @param index The position of an item within the list of items with the given @p id to retrieve.
     *
     * @return A @c ResetPtr on success otherwise @c nullptr.
     */
    ResetPtr resetValue(const std::string &id, size_t index = 0);

    /**
     * @brief Assign an identifier to every item without one in the model.
     *
     * Assign an identifier to every item in the model which do not already have an
     * identifier assigned.  Newly assigned identifiers will be unique within the model.
     * No identifiers will be added to MathML items.
     *
     * Existing identifiers will not be changed.
     *
     * Returns @c true if at least one identifier was assigned, @c false otherwise.
     *
     * @return @c true if any identifiers have been changed, @c false otherwise.
     */
    bool assignAllIds();

    /**
     * @brief Assign an identifier to every item without one in the given @p model.
     *
     * Assign a unique, automatic identifier to every item in the given @p model,
     * excluding its MathML items.
     *
     * Existing identifiers will not be changed.
     *
     * The given @p model replaces any previously stored in this annotator.
     *
     * @overload
     *
     * @param model The @c ModelPtr to which identifiers will be assigned.
     *
     * @return @c true if any identifiers have been changed, @c false otherwise.
     */
    bool assignAllIds(ModelPtr &model);

    /**
     * @brief Assign an identifier string to every item of the given @p type in the model.
     *
     * Assign an identifier string to every item of the given @p type in the
     * model. Returns @c true if at least one identifier was assigned, @c false otherwise.
     *
     * Existing identifiers will not be changed.
     *
     * @param type Items of this @c CellmlElementType will all be assigned a new identifier.
     *
     * @return @c true if any identifiers have been changed, @c false otherwise.
     */
    bool assignIds(CellmlElementType type);

    /**
     * @brief Clear all identifiers from the model.
     *
     * Clear all identifiers from all items in the stored model.
     * Does nothing if there is no model.
     */
    void clearAllIds();

    /**
     * @brief Clear all identifiers from all items in the given @p model.
     *
     * Clear all identifiers from the @p model. The given @p model will replace any model currently stored
     * in this annotator.
     *
     * @param model A @ref ModelPtr.
     */
    void clearAllIds(ModelPtr &model);

    /**
     * @brief Test whether the given @p id exists uniquely within the stored model.
     *
     * Test whether the given @p id exists uniquely within the stored model.
     *
     * @param id A @c std::string to test for uniqueness amongst the set of identifiers in the stored model.
     *
     * @return @c true if the @p id exists exactly once, @c false otherwise.
     */
    bool isUnique(const std::string &id);

    /**
     * @brief Return a @c std::vector of @c AnyCellmlElementPtr items which have the given @p id.
     *
     * Return all items with the given @p id.
     *
     * The annotator requires a model to be set with setModel(const ModelPtr &)
     * before this method can be called successfully.
     *
     * @param id A @c std::string used to identify the items to retrieve.
     *
     * @return a @c std::vector of @ref AnyCellmlElementPtr items.
     */
    std::vector<AnyCellmlElementPtr> items(const std::string &id);

    /**
     * @brief Return a @c std::vector of @c std::strings representing all identifier
     * strings in the stored model.
     *
     * Return all identifiers in the stored model.
     *
     * The annotator requires a model to be set with setModel(const ModelPtr &)
     * before this method can be called successfully.
     *
     * @return a @c std::vector of @c std::strings.
     */
    std::vector<std::string> ids();

    /**
     * @brief Return a @c std::vector of @c std::strings representing any duplicated identifier
     * string in the stored model.
     *
     * Return all duplicated identifiers in the stored model.
     *
     * The annotator requires a model to be set with setModel(const ModelPtr &)
     * before this method can be called successfully.
     *
     * @return a @c std::vector of @c std::strings.
     */
    std::vector<std::string> duplicateIds();

    /**
     * @brief Assign an automatically generated, unique identifier to the given @p model.
     *
     * Assign an automatically generated, unique identifier to the given @p model.
     * The default is to assign an identifier to a MODEL item.
     * This method will return the new identifier that has been assigned, or an empty string
     * if the operation failed.
     *
     * Only CellmlElementType::MODEL and CellmlElementType::ENCAPSULATION are relevant any other
     * CellmlElementType type will not assign an identifier.  @see errorCount() if and/or error(size_t) for any
     * issues that may have been raised.
     *
     * An identifier will not be assigned if:
     *  - no model has been stored in this annotator;
     *  - the given @p item is not a member of the stored model;
     *  - the given @p item is not relevant to the given @p type; or
     *  - the given @p item is @c nullptr.
     *
     * @overload
     *
     * @param model A @c ModelPtr model to which the new identifier will be assigned.
     * @param type An @c CellmlElementType enumeration.
     *
     * @return the new identifier string.
     */
    std::string assignId(const ModelPtr &model, CellmlElementType type = CellmlElementType::MODEL);

    /**
     * @brief Assign an automatically generated, unique identifier to the given @p component.
     *
     * Assign an automatically generated, unique identifier to the given @p component.
     * The default is to assign an identifier to a COMPONENT item.
     * This method will return the new identifier that has been assigned, or an empty string
     * if the operation failed.
     *
     * Only CellmlElementType::COMPONENT and CellmlElementType::COMPONENT_REF are relevant any other
     * CellmlElementType type will not assign an identifier.
     *
     * @see assignId(const ModelPtr &, CellmlElementType) for a list of reasons that an identifier may not be assigned.
     * @see errorCount() if and/or error(size_t) for any issues that may have been raised.
     *
     * @overload
     *
     * @param component A @c ComponentPtr item.
     * @param type An @c CellmlElementType enumeration.
     *
     * @return the new identifier string.
     */
    std::string assignId(const ComponentPtr &component, CellmlElementType type = CellmlElementType::COMPONENT);

    /**
     * @brief Assign an automatically generated, unique identifier to the given @p importSource.
     *
     * Assign an automatically generated, unique identifier to the given @p importSource.
     * This method will return the new identifier that has been assigned, or an empty string
     * if the operation failed.
     *
     * @see assignId(const ModelPtr &, CellmlElementType) for a list of reasons that an identifier may not be assigned.
     * @see errorCount() if and/or error(size_t) for any issues that may have been raised.
     *
     * @overload
     *
     * @param importSource An @c ImportSourcePtr to which the new identifier will be assigned.
     *
     * @return the new identifier string.
     */
    std::string assignId(const ImportSourcePtr &importSource);

    /**
     * @overload
     *
     * @brief Assign an automatically generated, unique identifier of the associated @p type to the given @p reset.
     *
     * Assign an automatically generated, unique identifier of the associated @p type to the given @p reset.
     * The default is to assign an identifier to a RESET item.
     * This method will return the new identifier that has been assigned, or an empty string
     * if the operation failed.
     *
     * Only CellmlElementType::RESET, CellmlElementType::RESET_VALUE, and CellmlElementType::TEST_VALUE are relevant any other
     * CellmlElementType type will not assign an identifier.
     *
     * @see assignId(const ModelPtr &, CellmlElementType) for a list of reasons that an identifier may not be assigned.
     * @see errorCount() if and/or error(size_t) for any issues that may have been raised.
     *
     * @overload
     *
     * @param reset A @ref ResetPtr.
     * @param type An @c CellmlElementType enumeration.
     *
     * @return the new identifier string.
     */
    std::string assignId(const ResetPtr &reset, CellmlElementType type = CellmlElementType::RESET);

    /**
     * @brief Assign an automatically generated, unique identifier to the given @p units.
     *
     * Assign an automatically generated, unique identifier to the given @p units.
     * This method will return the new identifier that has been assigned, or an empty string
     * if the operation failed.
     *
     * @see assignId(const ModelPtr &, CellmlElementType) for a list of reasons that an identifier may not be assigned.
     * @see errorCount() if and/or error(size_t) for any issues that may have been raised.
     *
     * @overload
     *
     * @param units A @c UnitsPtr item to which the new identifier is assigned.
     *
     * @return the new identifier string.
     */
    std::string assignId(const UnitsPtr &units);

    /**
     * @brief Assign an automatically generated, unique identifier to the given @p unitItem.
     *
     * Assign an automatically generated, unique identifier to the given @p unitItem.
     * This method will return the new identifier that has been assigned, or an empty string
     * if the operation failed.
     *
     * @see assignId(const ModelPtr &, CellmlElementType) for a list of reasons that an identifier may not be assigned.
     * @see errorCount() if and/or error(size_t) for any issues that may have been raised.
     *
     * @overload
     *
     * @param unitItem A @c Unit item to which the new identifier is assigned.
     *
     * @return the new identifier string.
     */
    std::string assignId(const UnitPtr &unitItem);

    /**
     * @brief Assign an automatically generated, unique identifier to the given @p variable.
     *
     * Assign an automatically generated, unique identifier to the given @p variable.
     * This method will return the new identifier that has been assigned, or an empty string
     * if the operation failed.
     *
     * @see assignId(const ModelPtr &, CellmlElementType) for a list of reasons that an identifier may not be assigned.
     * @see errorCount() if and/or error(size_t) for any issues that may have been raised.
     *
     * @overload
     *
     * @param variable A @c VariablePtr item to which the new identifier is assigned.
     *
     * @return the new identifier string.
     */
    std::string assignId(const VariablePtr &variable);

    /**
<<<<<<< HEAD
     * @brief Assign an automatically generated, unique identifier to the associated @p type for the given @p pair.
     *
     * Assign an automatically generated, unique identifier to the associated @p type for the given @p pair.
     * The default is to assign an identifier to a MAP_VARIABLES item.
=======
     * @brief Assign an automatically generated, unique identifier to the given @p unitsItem.
     *
     * Assign an automatically generated, unique identifier to the given @p unitsItem.
>>>>>>> 64f80c24
     * This method will return the new identifier that has been assigned, or an empty string
     * if the operation failed.
     *
     * Only CellmlElementType::MAP_VARIABLES, and CellmlElementType::CONNECTION are relevant any other
     * CellmlElementType type will not assign an identifier.
     *
     * @see assignId(const ModelPtr &, CellmlElementType) for a list of reasons that an identifier may not be assigned.
     * @see errorCount() if and/or error(size_t) for any issues that may have been raised.
     *
<<<<<<< HEAD
     * @overload
     *
     * @param pair A @c VariablePair item.
     * @param type A @c CellmlElementType enumeration.
     *
     * @return the new identifier string.
     */
    std::string assignId(const VariablePairPtr &pair, CellmlElementType type = CellmlElementType::MAP_VARIABLES);
=======
     * @param unitsItem The @ref UnitsItem which will be assigned the new identifier.
     *
     * @return the new identifier string.
     */
    std::string assignUnitsItemId(const UnitsItemPtr &unitsItem);
>>>>>>> 64f80c24

    /**
     * @overload
     *
     * @brief Assign an automatically generated, unique identifier to the item of type @p type
     *        which exists between @p item1 and @p item2.
     *
     * This method will return the new identifier that has been assigned, or an empty string
     * if the operation failed.
     * The default is to assign an identifier to a MAP_VARIABLES item.
     *
     * Only CellmlElementType::MAP_VARIABLES, and CellmlElementType::CONNECTION are relevant any other
     * CellmlElementType type will not assign an identifier.
     *
     * @see assignId(const ModelPtr &, CellmlElementType) for a list of reasons that an identifier may not be assigned.
     * @see errorCount() if and/or error(size_t) for any issues that may have been raised.
     *
     * @overload
     *
     * @param variable1 A @c VariablePtr item defining to the first item in a connection or equivalence.
     * @param variable2 A @c VariablePtr item defining to the second item in a connection or equivalence.
     * @param type A @c CellmlElementType enumeration.
     *
     * @return the new identifier string.
     */
    std::string assignId(const VariablePtr &variable1, const VariablePtr &variable2, CellmlElementType type = CellmlElementType::MAP_VARIABLES);

    /**
     * @brief Assign an automatically generated, unique identifier to the unit item at index @p index
     *        within units @p units.
     *
     * Assign an automatically generated, unique identifier to the unit item at index @p index
     * within units @p units.
     * This method will return the new identifier that has been assigned, or an empty string
     * if the operation failed.
     *
     * @see assignId(const ModelPtr &, CellmlElementType) for a list of reasons that an identifier may not be assigned.
     * @see errorCount() if and/or error(size_t) for any issues that may have been raised.
     *
     * @overload
     *
     * @param units A @c UnitsPtr containing the child unit item.
     * @param index The index at which the child unit exists within the parent @p units item.
     *
     * @return the new identifier string.
     */
    std::string assignId(const UnitsPtr &units, size_t index);

    /**
     * @brief Get the number of items with the given @p id.
     *
     * Return the number of items with the given @p id.
     *
     * @param id A @c std::string for the identifier to find.
     *
     * @return the number of items with the given @p id.
     */
    size_t itemCount(const std::string &id);

    /**
     * @brief Test whether the annotator has a stored model.
     *
     * Test whether the annotator has a stored model.
     *
     * @return @c true if the annotator has a model, @c false otherwise.
     */
    bool hasModel() const;

private:
    Annotator(); /**< Constructor */

    struct AnnotatorImpl; /**< Forward declaration for pImpl idiom, @private. */
    AnnotatorImpl *mPimpl; /**< Private member to implementation pointer, @private. */
};

} // namespace libcellml<|MERGE_RESOLUTION|>--- conflicted
+++ resolved
@@ -276,26 +276,7 @@
      *
      * @return A @ref UnitsItem on success otherwise @c nullptr.
      */
-<<<<<<< HEAD
-    UnitPtr unit(const std::string &id, size_t index = 0);
-=======
-    UnitsItemPtr unitsItem(const std::string &id, size_t index);
-
-    /**
-     * @brief Retrieve a @ref UnitsItem with the given @p id.
-     *
-     * Returns a @ref UnitsItem with the given @p id.
-     *
-     * @see component(const std::string &) for times when a @c nullptr is returned.
-     *
-     * @overload
-     *
-     * @param id A @c std::string representing the identifier of the item to retrieve.
-     *
-     * @return A @ref UnitsItem on success otherwise @c nullptr.
-     */
-    UnitsItemPtr unitsItem(const std::string &id);
->>>>>>> 64f80c24
+    UnitsItemPtr unitsItem(const std::string &id, size_t index = 0);
 
     /**
      * @brief From a list of items in the stored model with the given @p id string,
@@ -555,22 +536,22 @@
     std::string assignId(const UnitsPtr &units);
 
     /**
-     * @brief Assign an automatically generated, unique identifier to the given @p unitItem.
-     *
-     * Assign an automatically generated, unique identifier to the given @p unitItem.
-     * This method will return the new identifier that has been assigned, or an empty string
-     * if the operation failed.
-     *
-     * @see assignId(const ModelPtr &, CellmlElementType) for a list of reasons that an identifier may not be assigned.
-     * @see errorCount() if and/or error(size_t) for any issues that may have been raised.
-     *
-     * @overload
-     *
-     * @param unitItem A @c Unit item to which the new identifier is assigned.
-     *
-     * @return the new identifier string.
-     */
-    std::string assignId(const UnitPtr &unitItem);
+     * @brief Assign an automatically generated, unique identifier to the given @p unitsItem.
+     *
+     * Assign an automatically generated, unique identifier to the given @p unitsItem.
+     * This method will return the new identifier that has been assigned, or an empty string
+     * if the operation failed.
+     *
+     * @see assignId(const ModelPtr &, CellmlElementType) for a list of reasons that an identifier may not be assigned.
+     * @see errorCount() if and/or error(size_t) for any issues that may have been raised.
+     *
+     * @overload
+     *
+     * @param unitsItem A @ref UnitsItem to which the new identifier is assigned.
+     *
+     * @return the new identifier string.
+     */
+    std::string assignId(const UnitsItemPtr &unitsItem);
 
     /**
      * @brief Assign an automatically generated, unique identifier to the given @p variable.
@@ -591,16 +572,10 @@
     std::string assignId(const VariablePtr &variable);
 
     /**
-<<<<<<< HEAD
      * @brief Assign an automatically generated, unique identifier to the associated @p type for the given @p pair.
      *
      * Assign an automatically generated, unique identifier to the associated @p type for the given @p pair.
      * The default is to assign an identifier to a MAP_VARIABLES item.
-=======
-     * @brief Assign an automatically generated, unique identifier to the given @p unitsItem.
-     *
-     * Assign an automatically generated, unique identifier to the given @p unitsItem.
->>>>>>> 64f80c24
      * This method will return the new identifier that has been assigned, or an empty string
      * if the operation failed.
      *
@@ -610,7 +585,6 @@
      * @see assignId(const ModelPtr &, CellmlElementType) for a list of reasons that an identifier may not be assigned.
      * @see errorCount() if and/or error(size_t) for any issues that may have been raised.
      *
-<<<<<<< HEAD
      * @overload
      *
      * @param pair A @c VariablePair item.
@@ -619,13 +593,6 @@
      * @return the new identifier string.
      */
     std::string assignId(const VariablePairPtr &pair, CellmlElementType type = CellmlElementType::MAP_VARIABLES);
-=======
-     * @param unitsItem The @ref UnitsItem which will be assigned the new identifier.
-     *
-     * @return the new identifier string.
-     */
-    std::string assignUnitsItemId(const UnitsItemPtr &unitsItem);
->>>>>>> 64f80c24
 
     /**
      * @overload
