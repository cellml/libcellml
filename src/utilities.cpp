/*
Copyright libCellML Contributors

Licensed under the Apache License, Version 2.0 (the "License");
you may not use this file except in compliance with the License.
You may obtain a copy of the License at

    http://www.apache.org/licenses/LICENSE-2.0

Unless required by applicable law or agreed to in writing, software
distributed under the License is distributed on an "AS IS" BASIS,
WITHOUT WARRANTIES OR CONDITIONS OF ANY KIND, either express or implied.
See the License for the specific language governing permissions and
limitations under the License.
*/

#include "utilities.h"

#include <algorithm>
#include <array>
#include <cmath>
#include <iomanip>
#include <limits>
#include <set>
#include <sstream>
#include <vector>

#include "libcellml/component.h"
#include "libcellml/importsource.h"
#include "libcellml/issue.h"
#include "libcellml/logger.h"
#include "libcellml/model.h"
#include "libcellml/namedentity.h"
#include "libcellml/reset.h"
#include "libcellml/units.h"
#include "libcellml/variable.h"

#include "xmldoc.h"
#include "xmlutils.h"

namespace libcellml {

bool convertToDouble(const std::string &in, double &out)
{
    try {
        out = std::stod(in);
    } catch (...) {
        return false;
    }
    return true;
}

bool hasNonWhitespaceCharacters(const std::string &input)
{
    return input.find_first_not_of(" \t\n\v\f\r") != std::string::npos;
}

std::string convertToString(double value)
{
    std::ostringstream strs;
    strs << std::setprecision(std::numeric_limits<double>::digits10) << value;
    return strs.str();
}

bool convertToInt(const std::string &in, int &out)
{
    try {
        out = std::stoi(in);
    } catch (...) {
        return false;
    }
    return true;
}

std::string convertToString(size_t value)
{
    std::ostringstream strs;
    strs << value;
    return strs.str();
}

std::string convertToString(int value)
{
    std::ostringstream strs;
    strs << value;
    return strs.str();
}

bool isEuropeanNumericCharacter(char c)
{
    const std::set<char> validIntegerCharacters = {'0', '1', '2', '3', '4', '5', '6', '7', '8', '9'};
    return validIntegerCharacters.find(c) != validIntegerCharacters.end();
}

bool isNonNegativeCellMLInteger(const std::string &candidate)
{
    if (candidate.empty()) {
        return false;
    }
    return std::all_of(candidate.begin(), candidate.end(), isEuropeanNumericCharacter);
}

bool isCellMLInteger(const std::string &candidate)
{
    if (!candidate.empty() && *candidate.begin() == '-') {
        return isNonNegativeCellMLInteger(candidate.substr(1));
    }
    return isNonNegativeCellMLInteger(candidate);
}

bool isCellMLExponent(const std::string &candidate)
{
    if (!candidate.empty() && *candidate.begin() == '+') {
        return isCellMLInteger(candidate.substr(1));
    }
    return isCellMLInteger(candidate);
}

std::vector<size_t> findOccurences(const std::string &candidate, const std::string &sub)
{
    std::vector<size_t> occurences;
    size_t pos = candidate.find(sub, 0);
    while (pos != std::string::npos) {
        occurences.push_back(pos);
        pos = candidate.find(sub, pos + 1);
    }
    return occurences;
}

bool isCellMLBasicReal(const std::string &candidate)
{
    if (!candidate.empty()) {
        std::vector<size_t> decimalOccurences = findOccurences(candidate, ".");
        if (decimalOccurences.size() < 2) {
            bool beginsMinus = *candidate.begin() == '-';
            std::string numbersOnlyCandidate = candidate;
            if (decimalOccurences.size() == 1) {
                numbersOnlyCandidate.erase(decimalOccurences.at(0), 1);
            }
            if (beginsMinus) {
                numbersOnlyCandidate.erase(0, 1);
            }
            return std::all_of(numbersOnlyCandidate.begin(), numbersOnlyCandidate.end(), isEuropeanNumericCharacter);
        }
    }
    return false;
}

bool isCellMLReal(const std::string &candidate)
{
    bool isReal = false;
    if (!candidate.empty()) {
        std::string normalisedCandidate = candidate;
        std::vector<size_t> eOccurences = findOccurences(candidate, "E");
        for (const auto &ePos : eOccurences) {
            normalisedCandidate.replace(ePos, 1, "e");
        }
        std::vector<size_t> lowerEOccurences = findOccurences(normalisedCandidate, "e");
        size_t eIndicatorCount = lowerEOccurences.size();
        if (eIndicatorCount < 2) {
            if (eIndicatorCount == 1) {
                size_t ePos = lowerEOccurences.at(0);
                std::string significand = normalisedCandidate.substr(0, ePos);
                std::string exponent = normalisedCandidate.substr(ePos + 1, std::string::npos);
                if (isCellMLBasicReal(significand) && isCellMLExponent(exponent)) {
                    isReal = true;
                }
            } else {
                isReal = isCellMLBasicReal(normalisedCandidate);
            }
        }
    }
    return isReal;
}

bool areEqual(double value1, double value2)
{
    return std::abs(value1 - value2) < std::numeric_limits<double>::epsilon();
}

// The below code is used to compute the SHA-1 value of a string, based on the
// code available at https://github.com/vog/sha1.

static const size_t BLOCK_INTS = 16;
static const size_t BLOCK_BYTES = BLOCK_INTS * 4;

static void bufferToBlock(const std::string &buffer,
                          std::array<uint32_t, BLOCK_INTS> &block)
{
    for (size_t i = 0; i < BLOCK_INTS; ++i) {
        block.at(i) = (uint32_t(buffer[4 * i + 3]) & 0xffU)
                      | (uint32_t(buffer[4 * i + 2]) & 0xffU) << 8U
                      | (uint32_t(buffer[4 * i + 1]) & 0xffU) << 16U
                      | (uint32_t(buffer[4 * i + 0]) & 0xffU) << 24U;
    }
}

static uint32_t rol(const uint32_t value, const size_t bits)
{
    return (value << bits) | (value >> (32 - bits));
}

static uint32_t blk(const std::array<uint32_t, BLOCK_INTS> block,
                    const size_t i)
{
    return rol(block.at((i + 13) & 15U) ^ block.at((i + 8) & 15U) ^ block.at((i + 2) & 15U) ^ block.at(i), 1);
}

static void r0(const std::array<uint32_t, BLOCK_INTS> block, const uint32_t v,
               uint32_t &w, const uint32_t x, const uint32_t y, uint32_t &z,
               const size_t i)
{
    z += ((w & (x ^ y)) ^ y) + block.at(i) + 0x5a827999U + rol(v, 5);
    w = rol(w, 30);
}

static void r1(std::array<uint32_t, BLOCK_INTS> &block, const uint32_t v,
               uint32_t &w, const uint32_t x, const uint32_t y, uint32_t &z,
               const size_t i)
{
    block.at(i) = blk(block, i);

    z += ((w & (x ^ y)) ^ y) + block.at(i) + 0x5a827999U + rol(v, 5);
    w = rol(w, 30);
}

static void r2(std::array<uint32_t, BLOCK_INTS> &block, const uint32_t v,
               uint32_t &w, const uint32_t x, const uint32_t y, uint32_t &z,
               const size_t i)
{
    block.at(i) = blk(block, i);

    z += (w ^ x ^ y) + block.at(i) + 0x6ed9eba1U + rol(v, 5);
    w = rol(w, 30);
}

static void r3(std::array<uint32_t, BLOCK_INTS> &block, const uint32_t v,
               uint32_t &w, const uint32_t x, const uint32_t y, uint32_t &z,
               const size_t i)
{
    block.at(i) = blk(block, i);

    z += (((w | x) & y) | (w & x)) + block.at(i) + 0x8f1bbcdcU + rol(v, 5);
    w = rol(w, 30);
}

static void r4(std::array<uint32_t, BLOCK_INTS> &block, const uint32_t v,
               uint32_t &w, const uint32_t x, const uint32_t y, uint32_t &z,
               const size_t i)
{
    block.at(i) = blk(block, i);

    z += (w ^ x ^ y) + block.at(i) + 0xca62c1d6U + rol(v, 5);
    w = rol(w, 30);
}

static void transform(std::array<uint32_t, 5> &digest,
                      std::array<uint32_t, BLOCK_INTS> &block,
                      uint64_t &transforms)
{
    uint32_t a = digest[0];
    uint32_t b = digest[1];
    uint32_t c = digest[2];
    uint32_t d = digest[3];
    uint32_t e = digest[4];

    r0(block, a, b, c, d, e, 0);
    r0(block, e, a, b, c, d, 1);
    r0(block, d, e, a, b, c, 2);
    r0(block, c, d, e, a, b, 3);
    r0(block, b, c, d, e, a, 4);
    r0(block, a, b, c, d, e, 5);
    r0(block, e, a, b, c, d, 6);
    r0(block, d, e, a, b, c, 7);
    r0(block, c, d, e, a, b, 8);
    r0(block, b, c, d, e, a, 9);
    r0(block, a, b, c, d, e, 10);
    r0(block, e, a, b, c, d, 11);
    r0(block, d, e, a, b, c, 12);
    r0(block, c, d, e, a, b, 13);
    r0(block, b, c, d, e, a, 14);
    r0(block, a, b, c, d, e, 15);
    r1(block, e, a, b, c, d, 0);
    r1(block, d, e, a, b, c, 1);
    r1(block, c, d, e, a, b, 2);
    r1(block, b, c, d, e, a, 3);
    r2(block, a, b, c, d, e, 4);
    r2(block, e, a, b, c, d, 5);
    r2(block, d, e, a, b, c, 6);
    r2(block, c, d, e, a, b, 7);
    r2(block, b, c, d, e, a, 8);
    r2(block, a, b, c, d, e, 9);
    r2(block, e, a, b, c, d, 10);
    r2(block, d, e, a, b, c, 11);
    r2(block, c, d, e, a, b, 12);
    r2(block, b, c, d, e, a, 13);
    r2(block, a, b, c, d, e, 14);
    r2(block, e, a, b, c, d, 15);
    r2(block, d, e, a, b, c, 0);
    r2(block, c, d, e, a, b, 1);
    r2(block, b, c, d, e, a, 2);
    r2(block, a, b, c, d, e, 3);
    r2(block, e, a, b, c, d, 4);
    r2(block, d, e, a, b, c, 5);
    r2(block, c, d, e, a, b, 6);
    r2(block, b, c, d, e, a, 7);
    r3(block, a, b, c, d, e, 8);
    r3(block, e, a, b, c, d, 9);
    r3(block, d, e, a, b, c, 10);
    r3(block, c, d, e, a, b, 11);
    r3(block, b, c, d, e, a, 12);
    r3(block, a, b, c, d, e, 13);
    r3(block, e, a, b, c, d, 14);
    r3(block, d, e, a, b, c, 15);
    r3(block, c, d, e, a, b, 0);
    r3(block, b, c, d, e, a, 1);
    r3(block, a, b, c, d, e, 2);
    r3(block, e, a, b, c, d, 3);
    r3(block, d, e, a, b, c, 4);
    r3(block, c, d, e, a, b, 5);
    r3(block, b, c, d, e, a, 6);
    r3(block, a, b, c, d, e, 7);
    r3(block, e, a, b, c, d, 8);
    r3(block, d, e, a, b, c, 9);
    r3(block, c, d, e, a, b, 10);
    r3(block, b, c, d, e, a, 11);
    r4(block, a, b, c, d, e, 12);
    r4(block, e, a, b, c, d, 13);
    r4(block, d, e, a, b, c, 14);
    r4(block, c, d, e, a, b, 15);
    r4(block, b, c, d, e, a, 0);
    r4(block, a, b, c, d, e, 1);
    r4(block, e, a, b, c, d, 2);
    r4(block, d, e, a, b, c, 3);
    r4(block, c, d, e, a, b, 4);
    r4(block, b, c, d, e, a, 5);
    r4(block, a, b, c, d, e, 6);
    r4(block, e, a, b, c, d, 7);
    r4(block, d, e, a, b, c, 8);
    r4(block, c, d, e, a, b, 9);
    r4(block, b, c, d, e, a, 10);
    r4(block, a, b, c, d, e, 11);
    r4(block, e, a, b, c, d, 12);
    r4(block, d, e, a, b, c, 13);
    r4(block, c, d, e, a, b, 14);
    r4(block, b, c, d, e, a, 15);

    digest[0] += a;
    digest[1] += b;
    digest[2] += c;
    digest[3] += d;
    digest[4] += e;

    ++transforms;
}

std::string sha1(const std::string &string)
{
    std::array<uint32_t, 5> digest = {0x67452301, 0xefcdab89, 0x98badcfe, 0x10325476, 0xc3d2e1f0};
    std::string buffer;
    uint64_t transforms = 0;
    std::istringstream is(string);

    while (true) {
        std::array<char, BLOCK_BYTES> sbuf = {};

        is.read(sbuf.data(), int64_t(BLOCK_BYTES - buffer.size()));

        buffer.append(sbuf.data(), size_t(is.gcount()));

        if (buffer.size() != BLOCK_BYTES) {
            break;
        }

        std::array<uint32_t, BLOCK_INTS> block = {};

        bufferToBlock(buffer, block);
        transform(digest, block, transforms);

        buffer.clear();
    }

    uint64_t totalBits = (transforms * BLOCK_BYTES + buffer.size()) * 8;

    buffer += "\x80";

    size_t origSize = buffer.size();

    while (buffer.size() < BLOCK_BYTES) {
        buffer += char(0x00);
    }

    std::array<uint32_t, BLOCK_INTS> block = {};

    bufferToBlock(buffer, block);

    if (origSize > BLOCK_BYTES - 8) {
        transform(digest, block, transforms);

        for (size_t i = 0; i < BLOCK_INTS - 2; ++i) {
            block.at(i) = 0;
        }
    }

    block[BLOCK_INTS - 1] = uint32_t(totalBits);
    block[BLOCK_INTS - 2] = uint32_t(totalBits >> 32U);

    transform(digest, block, transforms);

    std::ostringstream result;

    for (uint32_t d : digest) {
        result << std::hex << std::setfill('0') << std::setw(8);
        result << d;
    }

    return result.str();
}

ModelPtr owningModel(const EntityConstPtr &entity)
{
    auto model = std::dynamic_pointer_cast<Model>(entity->parent());
    auto component = owningComponent(entity);
    while ((model == nullptr) && (component != nullptr) && component->parent()) {
        model = std::dynamic_pointer_cast<Model>(component->parent());
        component = owningComponent(component);
    }

    return model;
}

ComponentPtr owningComponent(const EntityConstPtr &entity)
{
    return std::dynamic_pointer_cast<Component>(entity->parent());
}

bool isStandardUnitName(const std::string &name)
{
    return standardUnitsList.count(name) != 0;
}

bool isStandardUnit(const UnitsPtr &units)
{
    return (units != nullptr) && units->unitCount() == 0 && isStandardUnitName(units->name());
}

bool isStandardPrefixName(const std::string &name)
{
    return standardPrefixList.count(name) != 0;
}

void removeComponentFromEntity(const EntityPtr &entity, const ComponentPtr &component)
{
    auto componentEntity = std::dynamic_pointer_cast<ComponentEntity>(entity);
    componentEntity->removeComponent(component, false);
}

size_t getVariableIndexInComponent(const ComponentPtr &component, const VariablePtr &variable)
{
    size_t index = 0;
    bool found = false;
    while (index < component->variableCount() && !found) {
        if (component->variable(index) == variable) {
            found = true;
        } else {
            ++index;
        }
    }

    return index;
}

bool isSameOrEquivalentVariable(const VariablePtr &variable1,
                                const VariablePtr &variable2)
{
    return (variable1 == variable2) || variable1->hasEquivalentVariable(variable2, true);
}

bool isEntityChildOf(const EntityPtr &entity1, const EntityPtr &entity2)
{
    return entity1->parent() == entity2;
}

bool areEntitiesSiblings(const EntityPtr &entity1, const EntityPtr &entity2)
{
    auto entity1Parent = entity1->parent();
    return entity1Parent != nullptr && entity1Parent == entity2->parent();
}

using PublicPrivateRequiredPair = std::pair<bool, bool>;

/**
 * @brief Determine whether a public and/or private interface is required for the given @p variable.
 *
 * Determine whether a public and/or private interface is required for the given @p variable.  Returns
 * a pair of booleans where the first item in the pair indicates whether a public interface is required,
 * the second item in the pair indicates whether a private interface is required, and if both items
 * in the pair are @c false then this indicates an error has occured and the interface type cannot be
 * determined.
 *
 * @param variable The variable to detect the interface type required.
 *
 * @return A pair of booleans.
 */
PublicPrivateRequiredPair publicAndOrPrivateInterfaceTypeRequired(const VariablePtr &variable)
{
    PublicPrivateRequiredPair pair = std::make_pair(false, false);
    for (size_t index = 0; index < variable->equivalentVariableCount() && !(pair.first && pair.second); ++index) {
        auto equivalentVariable = variable->equivalentVariable(index);
        auto componentOfVariable = variable->parent();
        auto componentOfEquivalentVariable = equivalentVariable->parent();
        if (componentOfVariable == nullptr || componentOfEquivalentVariable == nullptr) {
            return std::make_pair(false, false);
        }
        if (areEntitiesSiblings(componentOfVariable, componentOfEquivalentVariable)
            || isEntityChildOf(componentOfVariable, componentOfEquivalentVariable)) {
            pair.first = true;
        } else if (isEntityChildOf(componentOfEquivalentVariable, componentOfVariable)) {
            pair.second = true;
        } else {
            return std::make_pair(false, false);
        }
    }
    return pair;
}

/**
 * @brief Get the interface type for the given public private pair.
 *
 * Get the interface type for the @p pair.  The default return type is
 * Variable::InterfaceType::NONE.
 *
 * @param pair The pair for which the interface type is determined.
 *
 * @return The interface type as specified in the @p pair.
 */
Variable::InterfaceType interfaceTypeFor(const PublicPrivateRequiredPair &pair)
{
    Variable::InterfaceType interfaceType = Variable::InterfaceType::NONE;
    if (pair.first && pair.second) {
        interfaceType = Variable::InterfaceType::PUBLIC_AND_PRIVATE;
    } else if (pair.first) {
        interfaceType = Variable::InterfaceType::PUBLIC;
    } else if (pair.second) {
        interfaceType = Variable::InterfaceType::PRIVATE;
    }

    return interfaceType;
}

Variable::InterfaceType determineInterfaceType(const VariablePtr &variable)
{
    auto publicAndOrPrivatePair = publicAndOrPrivateInterfaceTypeRequired(variable);

    return interfaceTypeFor(publicAndOrPrivatePair);
}

void findAllVariablesWithEquivalences(const ComponentPtr &component, VariablePtrs &variables)
{
    for (size_t index = 0; index < component->variableCount(); ++index) {
        auto variable = component->variable(index);
        if (variable->equivalentVariableCount() > 0) {
            if (std::find(variables.begin(), variables.end(), variable) == variables.end()) {
                variables.push_back(variable);
            }
        }
    }
    for (size_t index = 0; index < component->componentCount(); ++index) {
        findAllVariablesWithEquivalences(component->component(index), variables);
    }
}

NameList findCnUnitsNames(const XmlNodePtr &node);
NameList findComponentCnUnitsNames(const ComponentPtr &component);
void findAndReplaceCnUnitsNames(const XmlNodePtr &node, const StringStringMap &replaceMap);
void findAndReplaceComponentCnUnitsNames(const ComponentPtr &component, const StringStringMap &replaceMap);
size_t getComponentIndexInComponentEntity(const ComponentEntityPtr &componentParent, const ComponentEntityPtr &component);
IndexStack reverseEngineerIndexStack(const VariablePtr &variable);
VariablePtr getVariableLocatedAt(const IndexStack &stack, const ModelPtr &model);
void makeEquivalence(const IndexStack &stack1, const IndexStack &stack2, const ModelPtr &model);
IndexStack rebaseIndexStack(const IndexStack &stack, const IndexStack &originStack, const IndexStack &destinationStack);
void componentNames(const ComponentPtr &component, NameList &names);
std::vector<UnitsPtr> referencedUnits(const ModelPtr &model, const UnitsPtr &units);

NameList findCnUnitsNames(const XmlNodePtr &node)
{
    NameList names;
    XmlNodePtr childNode = node->firstChild();
    while (childNode != nullptr) {
        if (childNode->isMathmlElement("cn")) {
            std::string u = childNode->attribute("units");
            if (!u.empty() && !isStandardUnitName(u)) {
                names.push_back(u);
            }
        }
        auto childNames = findCnUnitsNames(childNode);
        names.insert(names.end(), childNames.begin(), childNames.end());
        childNode = childNode->next();
    }

    return names;
}

NameList findComponentCnUnitsNames(const ComponentPtr &component)
{
    NameList names;
    // Inspect the MathML in this component for any specified constant <cn> units.
    std::string mathContent = component->math();
    if (mathContent.empty()) {
        return names;
    }
    std::vector<XmlDocPtr> mathDocs = multiRootXml(mathContent);
    for (const auto &doc : mathDocs) {
        auto rootNode = doc->rootNode();
        if (rootNode->isMathmlElement("math")) {
            auto nodesNames = findCnUnitsNames(rootNode);
            names.insert(names.end(), nodesNames.begin(), nodesNames.end());
        }
    }

    return names;
}

void findAndReplaceCnUnitsNames(const XmlNodePtr &node, const StringStringMap &replaceMap)
{
    XmlNodePtr childNode = node->firstChild();
    while (childNode != nullptr) {
        if (childNode->isMathmlElement("cn")) {
            std::string unitsName = childNode->attribute("units");
            auto foundNameIter = replaceMap.find(unitsName);
            if (foundNameIter != replaceMap.end()) {
                childNode->setAttribute("units", foundNameIter->second.c_str());
            }
        }
        findAndReplaceCnUnitsNames(childNode, replaceMap);
        childNode = childNode->next();
    }
}

void findAndReplaceComponentCnUnitsNames(const ComponentPtr &component, const StringStringMap &replaceMap)
{
    std::string mathContent = component->math();
    if (mathContent.empty()) {
        return;
    }
    bool contentModified = false;
    std::string newMathContent;
    std::vector<XmlDocPtr> mathDocs = multiRootXml(mathContent);
    for (const auto &doc : mathDocs) {
        auto rootNode = doc->rootNode();
        if (rootNode->isMathmlElement("math")) {
            auto originalMath = rootNode->convertToString();
            findAndReplaceCnUnitsNames(rootNode, replaceMap);
            auto newMath = rootNode->convertToString();
            newMathContent += newMath;
            if (newMath != originalMath) {
                contentModified = true;
            }
        }
    }

    if (contentModified) {
        component->setMath(newMathContent);
    }
}

void findAndReplaceComponentsCnUnitsNames(const ComponentPtr &component, const StringStringMap &replaceMap)
{
    findAndReplaceComponentCnUnitsNames(component, replaceMap);
    for (size_t index = 0; index < component->componentCount(); ++index) {
        auto childComponent = component->component(index);
        findAndReplaceComponentCnUnitsNames(childComponent, replaceMap);
    }
}

size_t getComponentIndexInComponentEntity(const ComponentEntityPtr &componentParent, const ComponentEntityPtr &component)
{
    size_t index = 0;
    bool found = false;
    while ((index < componentParent->componentCount()) && !found) {
        if (componentParent->component(index) == component) {
            found = true;
        } else {
            ++index;
        }
    }

    return index;
}

IndexStack reverseEngineerIndexStack(const ComponentPtr &component)
{
    auto dummyVariable = Variable::create();
    component->addVariable(dummyVariable);
    IndexStack indexStack = reverseEngineerIndexStack(dummyVariable);
    indexStack.pop_back();
    component->removeVariable(dummyVariable);

    return indexStack;
}

IndexStack rebaseIndexStack(const IndexStack &stack, const IndexStack &originStack, const IndexStack &destinationStack)
{
    auto rebasedStack = stack;

    rebasedStack.resize(originStack.size(), SIZE_MAX);
    if (rebasedStack == originStack) {
        rebasedStack = destinationStack;
        auto offsetIt = stack.begin() + int64_t(originStack.size());
        rebasedStack.insert(rebasedStack.end(), offsetIt, stack.end());
    } else {
        rebasedStack.clear();
    }

    return rebasedStack;
}

EquivalenceMap rebaseEquivalenceMap(const EquivalenceMap &map, const IndexStack &originStack, const IndexStack &destinationStack)
{
    EquivalenceMap rebasedMap;
    for (const auto &entry : map) {
        auto key = entry.first;
        auto rebasedKey = rebaseIndexStack(key, originStack, destinationStack);
        if (!rebasedKey.empty()) {
            auto vector = entry.second;
            std::vector<IndexStack> rebasedVector;
            for (const auto &stack : vector) {
                auto rebasedTarget = rebaseIndexStack(stack, originStack, destinationStack);
                if (!rebasedTarget.empty()) {
                    rebasedVector.push_back(rebasedTarget);
                }
            }

            if (!rebasedVector.empty()) {
                rebasedMap[rebasedKey] = rebasedVector;
            }
        }
    }

    return rebasedMap;
}

void componentNames(const ComponentPtr &component, NameList &names)
{
    for (size_t index = 0; index < component->componentCount(); ++index) {
        auto c = component->component(index);
        names.push_back(c->name());
        componentNames(c, names);
    }
}

NameList componentNames(const ModelPtr &model)
{
    NameList names;
    for (size_t index = 0; index < model->componentCount(); ++index) {
        auto component = model->component(index);
        names.push_back(component->name());
        componentNames(component, names);
    }
    return names;
}

ComponentNameMap createComponentNamesMap(const ComponentPtr &component)
{
    ComponentNameMap nameMap;
    for (size_t index = 0; index < component->componentCount(); ++index) {
        auto c = component->component(index);
        nameMap[c->name()] = c;
        ComponentNameMap childrenNameMap = createComponentNamesMap(c);
        nameMap.insert(childrenNameMap.begin(), childrenNameMap.end());
    }

    return nameMap;
}

std::vector<UnitsPtr> referencedUnits(const ModelPtr &model, const UnitsPtr &units)
{
    std::vector<UnitsPtr> requiredUnits;

    std::string ref;
    std::string pre;
    std::string id;
    double expMult;
    double uExp;

    for (size_t index = 0; index < units->unitCount(); ++index) {
        units->unitAttributes(index, ref, pre, uExp, expMult, id);
        if (!isStandardUnitName(ref)) {
            auto refUnits = model->units(ref);
            if (refUnits != nullptr) {
                auto requiredUnitsUnits = referencedUnits(model, refUnits);
                requiredUnits.insert(requiredUnits.end(), requiredUnitsUnits.begin(), requiredUnitsUnits.end());
                requiredUnits.push_back(refUnits);
            }
        }
    }

    return requiredUnits;
}

std::vector<UnitsPtr> unitsUsed(const ModelPtr &model, const ComponentPtr &component)
{
    std::vector<UnitsPtr> usedUnits;
    for (size_t i = 0; i < component->variableCount(); ++i) {
        auto v = component->variable(i);
        auto u = v->units();
        if ((u != nullptr) && !isStandardUnitName(u->name())) {
            auto requiredUnits = referencedUnits(model, u);
            usedUnits.insert(usedUnits.end(), requiredUnits.begin(), requiredUnits.end());
            usedUnits.push_back(u);
        }
    }
    auto componentCnUnitsNames = findComponentCnUnitsNames(component);
    for (const auto &unitsName : componentCnUnitsNames) {
        auto u = model->units(unitsName);
        if ((u != nullptr) && !isStandardUnitName(u->name())) {
            auto requiredUnits = referencedUnits(model, u);
            usedUnits.insert(usedUnits.end(), requiredUnits.begin(), requiredUnits.end());
            usedUnits.push_back(u);
        }
    }

    for (size_t i = 0; i < component->componentCount(); ++i) {
        auto childComponent = component->component(i);
        auto childUsedUnits = unitsUsed(model, childComponent);
        usedUnits.insert(usedUnits.end(), childUsedUnits.begin(), childUsedUnits.end());
    }

    return usedUnits;
}

NameList unitsNamesUsed(const ComponentPtr &component)
{
    auto unitNames = findComponentCnUnitsNames(component);
    for (size_t i = 0; i < component->variableCount(); ++i) {
        auto u = component->variable(i)->units();
        if ((u != nullptr) && !isStandardUnitName(u->name())) {
            unitNames.push_back(u->name());
        }
    }
    return unitNames;
}

IndexStack reverseEngineerIndexStack(const VariablePtr &variable)
{
    IndexStack indexStack;
    ComponentPtr component = std::dynamic_pointer_cast<Component>(variable->parent());
    indexStack.push_back(getVariableIndexInComponent(component, variable));

    ComponentEntityPtr parent = component;
    ComponentEntityPtr grandParent = std::dynamic_pointer_cast<ComponentEntity>(parent->parent());
    while (grandParent != nullptr) {
        indexStack.push_back(getComponentIndexInComponentEntity(grandParent, parent));
        parent = grandParent;
        grandParent = std::dynamic_pointer_cast<ComponentEntity>(parent->parent());
    }

    std::reverse(std::begin(indexStack), std::end(indexStack));

    return indexStack;
}

void recordVariableEquivalences(const ComponentPtr &component, EquivalenceMap &equivalenceMap, IndexStack &indexStack)
{
    for (size_t index = 0; index < component->variableCount(); ++index) {
        auto variable = component->variable(index);
        for (size_t j = 0; j < variable->equivalentVariableCount(); ++j) {
            if (j == 0) {
                indexStack.push_back(index);
            }
            auto equivalentVariable = variable->equivalentVariable(j);
            auto equivalentVariableIndexStack = reverseEngineerIndexStack(equivalentVariable);
            if (equivalenceMap.count(indexStack) == 0) {
                equivalenceMap[indexStack] = std::vector<IndexStack>();
            }
            equivalenceMap[indexStack].push_back(equivalentVariableIndexStack);
        }
        if (variable->equivalentVariableCount() > 0) {
            indexStack.pop_back();
        }
    }
}

void generateEquivalenceMap(const ComponentPtr &component, EquivalenceMap &map, IndexStack &indexStack)
{
    for (size_t index = 0; index < component->componentCount(); ++index) {
        indexStack.push_back(index);
        auto c = component->component(index);
        recordVariableEquivalences(c, map, indexStack);
        generateEquivalenceMap(c, map, indexStack);
        indexStack.pop_back();
    }
}

VariablePtr getVariableLocatedAt(const IndexStack &stack, const ModelPtr &model)
{
    ComponentPtr component;
    for (size_t index = 0; index < stack.size() - 1; ++index) {
        if (index == 0) {
            component = model->component(stack.at(index));
        } else {
            component = component->component(stack.at(index));
        }
    }

    return component->variable(stack.back());
}

void makeEquivalence(const IndexStack &stack1, const IndexStack &stack2, const ModelPtr &model)
{
    auto v1 = getVariableLocatedAt(stack1, model);
    auto v2 = getVariableLocatedAt(stack2, model);
    Variable::addEquivalence(v1, v2);
}

void applyEquivalenceMapToModel(const EquivalenceMap &map, const ModelPtr &model)
{
    for (const auto &iter : map) {
        auto key = iter.first;
        auto vector = iter.second;
        for (auto vectorIter = vector.begin(); vectorIter < vector.end(); ++vectorIter) {
            makeEquivalence(key, *vectorIter, model);
        }
    }
}

void listComponentIds(const ComponentPtr &component, IdList &idList)
{
    std::string id = component->id();
    if (!id.empty()) {
        idList.insert(id);
    }
    // Imports.
    if (component->isImport()) {
        if (component->importSource() != nullptr) {
            id = component->importSource()->id();
            if (!id.empty()) {
                idList.insert(id);
            }
        }
    }
    // Component reference in encapsulation structure.
    id = component->encapsulationId();
    if (!id.empty()) {
        idList.insert(id);
    }
    // Variables.
    for (size_t v = 0; v < component->variableCount(); ++v) {
        id = component->variable(v)->id();
        if (!id.empty()) {
            idList.insert(id);
        }

        for (size_t e = 0; e < component->variable(v)->equivalentVariableCount(); ++e) {
            // Equivalent variable mappings.
            id = Variable::equivalenceMappingId(component->variable(v), component->variable(v)->equivalentVariable(e));
            if (!id.empty()) {
                idList.insert(id);
            }
            // Connections.
            id = Variable::equivalenceConnectionId(component->variable(v), component->variable(v)->equivalentVariable(e));
            if (!id.empty()) {
                idList.insert(id);
            }
        }
    }
    // Resets.
    for (size_t r = 0; r < component->resetCount(); ++r) {
        id = component->reset(r)->id();
        if (!id.empty()) {
            idList.insert(id);
        }
        id = component->reset(r)->testValueId();
        if (!id.empty()) {
            idList.insert(id);
        }
        id = component->reset(r)->resetValueId();
        if (!id.empty()) {
            idList.insert(id);
        }
    }

    // NB ids on component and reset MathML blocks and their children are not yet included.

    for (size_t c = 0; c < component->componentCount(); ++c) {
        listComponentIds(component->component(c), idList);
    }
}

IdList listIds(const ModelPtr &model)
{
    // Collect all existing ids in a list and return. NB can't use a map or a set as we need to be able to print
    // invalid models (with duplicated ids) too.

    std::unordered_set<std::string> idList;
    // Model.
    std::string id = model->id();
    if (!id.empty()) {
        idList.insert(id);
    }
    // Units.
    for (size_t u = 0; u < model->unitsCount(); ++u) {
        auto units = model->units(u);
        id = units->id();
        if (!id.empty()) {
            idList.insert(id);
        }
        // Imports.
        if (units->isImport()) {
            if (units->importSource() != nullptr) {
                id = units->importSource()->id();
                if (!id.empty()) {
                    idList.insert(id);
                }
            }
        }
        for (size_t i = 0; i < model->units(u)->unitCount(); ++i) {
            std::string prefix;
            std::string reference;
            double exponent;
            double multiplier;
            model->units(u)->unitAttributes(i, reference, prefix, exponent, multiplier, id);
            if (!id.empty()) {
                idList.insert(id);
            }
        }
    }
    // Components.
    for (size_t c = 0; c < model->componentCount(); ++c) {
        listComponentIds(model->component(c), idList);
    }
    // Encapsulation.
    id = model->encapsulationId();
    if (!id.empty()) {
        idList.insert(id);
    }

    return idList;
}

std::string makeUniqueId(IdList &idList)
{
    // Because the hexadecimal counter starts high enough that it will always have a letter as the first character,
    // we don't need to prefix it with any other string to be valid.
    int counter = 0xb4da55;
    std::stringstream stream;
    stream << std::hex << counter;
    std::string id = stream.str();
    stream.str(std::string());

    while (idList.count(id) != 0) {
        ++counter;
        stream << std::hex << counter;
        id = stream.str();
        stream.str(std::string());
    }
    idList.insert(id);
    return id;
}

<<<<<<< HEAD
bool linkComponentVariableUnits(const ComponentPtr &component, std::vector<IssuePtr> &issueList)
{
    bool status = true;
    for (size_t index = 0; index < component->variableCount(); ++index) {
        auto v = component->variable(index);
        auto u = v->units();

        if (u != nullptr) {
            auto model = owningModel(u);
            if (model == owningModel(v)) {
                // Units are already linked, and exist in this model.
                continue;
            }
            if ((model == nullptr) && !isStandardUnit(u)) {
                model = owningModel(component);
                if (model->hasUnits(u->name())) {
                    v->setUnits(model->units(u->name()));
                } else {
                    auto issue = Issue::create();
                    issue->setDescription("Model does not contain the units '" + u->name() + "' required by variable '" + v->name() + "' in component '" + component->name() + "'.");
                    issue->setLevel(Issue::Level::WARNING);
                    issue->setVariable(v);
                    issueList.push_back(issue);
                    status = false;
                }
            } else if (model != nullptr) {
                auto issue = Issue::create();
                issue->setDescription("The units '" + u->name() + "' assigned to variable '" + v->name() + "' in component '" + component->name() + "' belong to a different model, '" + model->name() + "'.");
                issue->setLevel(Issue::Level::WARNING);
                issue->setVariable(v);
                issueList.push_back(issue);
                status = false;
            }
        }
    }
    return status;
}

bool traverseComponentEntityTreeLinkingUnits(const ComponentEntityPtr &componentEntity)
{
    std::vector<IssuePtr> issueList;
    return traverseComponentEntityTreeLinkingUnits(componentEntity, issueList);
}

bool traverseComponentEntityTreeLinkingUnits(const ComponentEntityPtr &componentEntity, std::vector<IssuePtr> &issueList)
{
    auto component = std::dynamic_pointer_cast<Component>(componentEntity);
    bool status = (component != nullptr) ?
                      linkComponentVariableUnits(component, issueList) :
                      true;
    for (size_t index = 0; index < componentEntity->componentCount(); ++index) {
        auto c = componentEntity->component(index);
        status = traverseComponentEntityTreeLinkingUnits(c, issueList) && status;
    }
    return status;
}

bool areComponentVariableUnitsUnlinked(const ComponentPtr &component)
{
    bool unlinked = false;
    for (size_t index = 0; index < component->variableCount() && !unlinked; ++index) {
        auto v = component->variable(index);
        auto u = v->units();
        if (u != nullptr) {
            auto model = owningModel(u);
            unlinked = ((model == nullptr) && !isStandardUnit(u)) || (owningModel(component) != model);
        }
    }
    return unlinked;
=======
std::string replace(std::string string, const std::string &from, const std::string &to)
{
    auto index = string.find(from);

    return (index == std::string::npos) ?
               string :
               string.replace(index, from.length(), to);
>>>>>>> 58015571
}

} // namespace libcellml<|MERGE_RESOLUTION|>--- conflicted
+++ resolved
@@ -1058,7 +1058,6 @@
     return id;
 }
 
-<<<<<<< HEAD
 bool linkComponentVariableUnits(const ComponentPtr &component, std::vector<IssuePtr> &issueList)
 {
     bool status = true;
@@ -1128,7 +1127,7 @@
         }
     }
     return unlinked;
-=======
+
 std::string replace(std::string string, const std::string &from, const std::string &to)
 {
     auto index = string.find(from);
@@ -1136,7 +1135,6 @@
     return (index == std::string::npos) ?
                string :
                string.replace(index, from.length(), to);
->>>>>>> 58015571
 }
 
 } // namespace libcellml