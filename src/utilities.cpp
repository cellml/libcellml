/*
Copyright libCellML Contributors

Licensed under the Apache License, Version 2.0 (the "License");
you may not use this file except in compliance with the License.
You may obtain a copy of the License at

    http://www.apache.org/licenses/LICENSE-2.0

Unless required by applicable law or agreed to in writing, software
distributed under the License is distributed on an "AS IS" BASIS,
WITHOUT WARRANTIES OR CONDITIONS OF ANY KIND, either express or implied.
See the License for the specific language governing permissions and
limitations under the License.
*/

#include "utilities.h"

#include <algorithm>
#include <array>
#include <cmath>
#include <iomanip>
#include <iostream>
#include <limits>
#include <set>
#include <sstream>
#include <vector>

namespace libcellml {

double convertToDouble(const std::string &candidate)
{
    double value = 0.0;
    try {
        value = std::stod(candidate);
    } catch (...) {
        value = std::numeric_limits<double>::infinity();
    }
    return value;
}

bool hasNonWhitespaceCharacters(const std::string &input)
{
    return input.find_first_not_of(" \t\n\v\f\r") != std::string::npos;
}

std::string convertDoubleToString(double value)
{
    std::ostringstream strs;
    strs << std::setprecision(std::numeric_limits<double>::digits10) << value;
    return strs.str();
}

int convertToInt(const std::string &candidate)
{
    return std::stoi(candidate);
}

std::string convertIntToString(int value)
{
    std::ostringstream strs;
    strs << value;
    return strs.str();
}

bool isEuropeanNumericCharacter(char c)
{
    const std::set<char> validIntegerCharacters = {'0', '1', '2', '3', '4', '5', '6', '7', '8', '9'};
    return validIntegerCharacters.find(c) != validIntegerCharacters.end();
}

bool isNonNegativeCellMLInteger(const std::string &candidate)
{
    if (candidate.empty()) {
        return false;
    }
    return std::all_of(candidate.begin(), candidate.end(), isEuropeanNumericCharacter);
}

bool isCellMLInteger(const std::string &candidate)
{
    if (!candidate.empty() && *candidate.begin() == '-') {
        return isNonNegativeCellMLInteger(candidate.substr(1));
    }
    return isNonNegativeCellMLInteger(candidate);
}

bool isCellMLExponent(const std::string &candidate)
{
    if (!candidate.empty() && *candidate.begin() == '+') {
        return isCellMLInteger(candidate.substr(1));
    }
    return isCellMLInteger(candidate);
}

std::vector<size_t> findOccurences(const std::string &candidate, const std::string &sub)
{
    std::vector<size_t> occurences;
    size_t pos = candidate.find(sub, 0);
    while (pos != std::string::npos) {
        occurences.push_back(pos);
        pos = candidate.find(sub, pos + 1);
    }
    return occurences;
}

bool isCellMLBasicReal(const std::string &candidate)
{
    if (!candidate.empty()) {
        std::vector<size_t> decimalOccurences = findOccurences(candidate, ".");
        if (decimalOccurences.size() < 2) {
            bool beginsMinus = *candidate.begin() == '-';
            std::string numbersOnlyCandidate = candidate;
            if (decimalOccurences.size() == 1) {
                numbersOnlyCandidate.erase(decimalOccurences.at(0), 1);
            }
            if (beginsMinus) {
                numbersOnlyCandidate.erase(0, 1);
            }
            return std::all_of(numbersOnlyCandidate.begin(), numbersOnlyCandidate.end(), isEuropeanNumericCharacter);
        }
    }
    return false;
}

bool isCellMLReal(const std::string &candidate)
{
    bool isReal = false;
    if (!candidate.empty()) {
        std::string normalisedCandidate = candidate;
        std::vector<size_t> eOccurences = findOccurences(candidate, "E");
        for (const auto &ePos : eOccurences) {
            normalisedCandidate.replace(ePos, 1, "e");
        }
        std::vector<size_t> lowerEOccurences = findOccurences(normalisedCandidate, "e");
        size_t eIndicatorCount = lowerEOccurences.size();
        if (eIndicatorCount < 2) {
            if (eIndicatorCount == 1) {
                size_t ePos = lowerEOccurences.at(0);
                std::string significand = normalisedCandidate.substr(0, ePos);
                std::string exponent = normalisedCandidate.substr(ePos + 1, std::string::npos);
                if (isCellMLBasicReal(significand) && isCellMLExponent(exponent)) {
                    isReal = true;
                }
            } else {
                isReal = isCellMLBasicReal(normalisedCandidate);
            }
        }
    }
    return isReal;
}

bool areEqual(double value1, double value2)
{
    return std::abs(value1 - value2) < std::numeric_limits<double>::epsilon();
}

// The below code is used to compute the SHA-1 value of a string, based on the
// code available at https://github.com/vog/sha1.

static const size_t BLOCK_INTS = 16;
static const size_t BLOCK_BYTES = BLOCK_INTS * 4;

static void bufferToBlock(const std::string &buffer,
                          std::array<uint32_t, BLOCK_INTS> &block)
{
    for (size_t i = 0; i < BLOCK_INTS; ++i) {
        block.at(i) = (uint32_t(buffer[4 * i + 3]) & 0xffU)
                      | (uint32_t(buffer[4 * i + 2]) & 0xffU) << 8U
                      | (uint32_t(buffer[4 * i + 1]) & 0xffU) << 16U
                      | (uint32_t(buffer[4 * i + 0]) & 0xffU) << 24U;
    }
}

static uint32_t rol(const uint32_t value, const size_t bits)
{
    return (value << bits) | (value >> (32 - bits));
}

static uint32_t blk(const std::array<uint32_t, BLOCK_INTS> block,
                    const size_t i)
{
    return rol(block.at((i + 13) & 15U) ^ block.at((i + 8) & 15U) ^ block.at((i + 2) & 15U) ^ block.at(i), 1);
}

static void r0(const std::array<uint32_t, BLOCK_INTS> block, const uint32_t v,
               uint32_t &w, const uint32_t x, const uint32_t y, uint32_t &z,
               const size_t i)
{
    z += ((w & (x ^ y)) ^ y) + block.at(i) + 0x5a827999U + rol(v, 5);
    w = rol(w, 30);
}

static void r1(std::array<uint32_t, BLOCK_INTS> &block, const uint32_t v,
               uint32_t &w, const uint32_t x, const uint32_t y, uint32_t &z,
               const size_t i)
{
    block.at(i) = blk(block, i);

    z += ((w & (x ^ y)) ^ y) + block.at(i) + 0x5a827999U + rol(v, 5);
    w = rol(w, 30);
}

static void r2(std::array<uint32_t, BLOCK_INTS> &block, const uint32_t v,
               uint32_t &w, const uint32_t x, const uint32_t y, uint32_t &z,
               const size_t i)
{
    block.at(i) = blk(block, i);

    z += (w ^ x ^ y) + block.at(i) + 0x6ed9eba1U + rol(v, 5);
    w = rol(w, 30);
}

static void r3(std::array<uint32_t, BLOCK_INTS> &block, const uint32_t v,
               uint32_t &w, const uint32_t x, const uint32_t y, uint32_t &z,
               const size_t i)
{
    block.at(i) = blk(block, i);

    z += (((w | x) & y) | (w & x)) + block.at(i) + 0x8f1bbcdcU + rol(v, 5);
    w = rol(w, 30);
}

static void r4(std::array<uint32_t, BLOCK_INTS> &block, const uint32_t v,
               uint32_t &w, const uint32_t x, const uint32_t y, uint32_t &z,
               const size_t i)
{
    block.at(i) = blk(block, i);

    z += (w ^ x ^ y) + block.at(i) + 0xca62c1d6U + rol(v, 5);
    w = rol(w, 30);
}

static void transform(std::array<uint32_t, 5> &digest,
                      std::array<uint32_t, BLOCK_INTS> &block,
                      uint64_t &transforms)
{
    uint32_t a = digest[0];
    uint32_t b = digest[1];
    uint32_t c = digest[2];
    uint32_t d = digest[3];
    uint32_t e = digest[4];

    r0(block, a, b, c, d, e, 0);
    r0(block, e, a, b, c, d, 1);
    r0(block, d, e, a, b, c, 2);
    r0(block, c, d, e, a, b, 3);
    r0(block, b, c, d, e, a, 4);
    r0(block, a, b, c, d, e, 5);
    r0(block, e, a, b, c, d, 6);
    r0(block, d, e, a, b, c, 7);
    r0(block, c, d, e, a, b, 8);
    r0(block, b, c, d, e, a, 9);
    r0(block, a, b, c, d, e, 10);
    r0(block, e, a, b, c, d, 11);
    r0(block, d, e, a, b, c, 12);
    r0(block, c, d, e, a, b, 13);
    r0(block, b, c, d, e, a, 14);
    r0(block, a, b, c, d, e, 15);
    r1(block, e, a, b, c, d, 0);
    r1(block, d, e, a, b, c, 1);
    r1(block, c, d, e, a, b, 2);
    r1(block, b, c, d, e, a, 3);
    r2(block, a, b, c, d, e, 4);
    r2(block, e, a, b, c, d, 5);
    r2(block, d, e, a, b, c, 6);
    r2(block, c, d, e, a, b, 7);
    r2(block, b, c, d, e, a, 8);
    r2(block, a, b, c, d, e, 9);
    r2(block, e, a, b, c, d, 10);
    r2(block, d, e, a, b, c, 11);
    r2(block, c, d, e, a, b, 12);
    r2(block, b, c, d, e, a, 13);
    r2(block, a, b, c, d, e, 14);
    r2(block, e, a, b, c, d, 15);
    r2(block, d, e, a, b, c, 0);
    r2(block, c, d, e, a, b, 1);
    r2(block, b, c, d, e, a, 2);
    r2(block, a, b, c, d, e, 3);
    r2(block, e, a, b, c, d, 4);
    r2(block, d, e, a, b, c, 5);
    r2(block, c, d, e, a, b, 6);
    r2(block, b, c, d, e, a, 7);
    r3(block, a, b, c, d, e, 8);
    r3(block, e, a, b, c, d, 9);
    r3(block, d, e, a, b, c, 10);
    r3(block, c, d, e, a, b, 11);
    r3(block, b, c, d, e, a, 12);
    r3(block, a, b, c, d, e, 13);
    r3(block, e, a, b, c, d, 14);
    r3(block, d, e, a, b, c, 15);
    r3(block, c, d, e, a, b, 0);
    r3(block, b, c, d, e, a, 1);
    r3(block, a, b, c, d, e, 2);
    r3(block, e, a, b, c, d, 3);
    r3(block, d, e, a, b, c, 4);
    r3(block, c, d, e, a, b, 5);
    r3(block, b, c, d, e, a, 6);
    r3(block, a, b, c, d, e, 7);
    r3(block, e, a, b, c, d, 8);
    r3(block, d, e, a, b, c, 9);
    r3(block, c, d, e, a, b, 10);
    r3(block, b, c, d, e, a, 11);
    r4(block, a, b, c, d, e, 12);
    r4(block, e, a, b, c, d, 13);
    r4(block, d, e, a, b, c, 14);
    r4(block, c, d, e, a, b, 15);
    r4(block, b, c, d, e, a, 0);
    r4(block, a, b, c, d, e, 1);
    r4(block, e, a, b, c, d, 2);
    r4(block, d, e, a, b, c, 3);
    r4(block, c, d, e, a, b, 4);
    r4(block, b, c, d, e, a, 5);
    r4(block, a, b, c, d, e, 6);
    r4(block, e, a, b, c, d, 7);
    r4(block, d, e, a, b, c, 8);
    r4(block, c, d, e, a, b, 9);
    r4(block, b, c, d, e, a, 10);
    r4(block, a, b, c, d, e, 11);
    r4(block, e, a, b, c, d, 12);
    r4(block, d, e, a, b, c, 13);
    r4(block, c, d, e, a, b, 14);
    r4(block, b, c, d, e, a, 15);

    digest[0] += a;
    digest[1] += b;
    digest[2] += c;
    digest[3] += d;
    digest[4] += e;

    ++transforms;
}

std::string sha1(const std::string &string)
{
    std::array<uint32_t, 5> digest = {0x67452301, 0xefcdab89, 0x98badcfe, 0x10325476, 0xc3d2e1f0};
    std::string buffer;
    uint64_t transforms = 0;
    std::istringstream is(string);

    while (true) {
        std::array<char, BLOCK_BYTES> sbuf = {};

        is.read(sbuf.data(), int64_t(BLOCK_BYTES - buffer.size()));

        buffer.append(sbuf.data(), size_t(is.gcount()));

        if (buffer.size() != BLOCK_BYTES) {
            break;
        }

        std::array<uint32_t, BLOCK_INTS> block = {};

        bufferToBlock(buffer, block);
        transform(digest, block, transforms);

        buffer.clear();
    }

    uint64_t totalBits = (transforms * BLOCK_BYTES + buffer.size()) * 8;

    buffer += "\x80";

    size_t origSize = buffer.size();

    while (buffer.size() < BLOCK_BYTES) {
        buffer += char(0x00);
    }

    std::array<uint32_t, BLOCK_INTS> block = {};

    bufferToBlock(buffer, block);

    if (origSize > BLOCK_BYTES - 8) {
        transform(digest, block, transforms);

        for (size_t i = 0; i < BLOCK_INTS - 2; ++i) {
            block.at(i) = 0;
        }
    }

    block[BLOCK_INTS - 1] = uint32_t(totalBits);
    block[BLOCK_INTS - 2] = uint32_t(totalBits >> 32U);

    transform(digest, block, transforms);

    std::ostringstream result;

    for (uint32_t d : digest) {
        result << std::hex << std::setfill('0') << std::setw(8);
        result << d;
    }

    return result.str();
}

<<<<<<< HEAD
=======
std::string entityName(const EntityPtr &entity)
{
    std::string name;
    auto namedEntity = std::dynamic_pointer_cast<NamedEntity>(entity);
    if (namedEntity != nullptr) {
        name = namedEntity->name();
    }
    return name;
}

ModelPtr owningModel(const EntityPtr &entity)
{
    auto model = std::dynamic_pointer_cast<Model>(entity->parent());
    auto component = std::dynamic_pointer_cast<Component>(entity->parent());
    while (!model && component && component->parent()) {
        model = std::dynamic_pointer_cast<Model>(component->parent());
        component = std::dynamic_pointer_cast<Component>(component->parent());
    }

    return model;
}

void removeComponentFromEntity(const EntityPtr &entity, const ComponentPtr &component)
{
    auto componentEntity = std::dynamic_pointer_cast<ComponentEntity>(entity);
    componentEntity->removeComponent(component, false);
}

>>>>>>> ff2dd14f
} // namespace libcellml<|MERGE_RESOLUTION|>--- conflicted
+++ resolved
@@ -394,8 +394,6 @@
     return result.str();
 }
 
-<<<<<<< HEAD
-=======
 std::string entityName(const EntityPtr &entity)
 {
     std::string name;
@@ -424,5 +422,4 @@
     componentEntity->removeComponent(component, false);
 }
 
->>>>>>> ff2dd14f
 } // namespace libcellml