/*
Copyright libCellML Contributors

Licensed under the Apache License, Version 2.0 (the "License");
you may not use this file except in compliance with the License.
You may obtain a copy of the License at

    http://www.apache.org/licenses/LICENSE-2.0

Unless required by applicable law or agreed to in writing, software
distributed under the License is distributed on an "AS IS" BASIS,
WITHOUT WARRANTIES OR CONDITIONS OF ANY KIND, either express or implied.
See the License for the specific language governing permissions and
limitations under the License.
*/

#include "utilities.h"

#include <algorithm>
#include <cmath>
#include <cstring>
#include <iomanip>
#include <limits>
#include <numeric>
#include <set>
#include <sstream>
#include <vector>

#include "libcellml/component.h"
#include "libcellml/importsource.h"
#include "libcellml/model.h"
#include "libcellml/namedentity.h"
#include "libcellml/reset.h"
#include "libcellml/units.h"
#include "libcellml/variable.h"

#include "commonutils.h"
#include "xmldoc.h"
#include "xmlutils.h"

namespace libcellml {

<<<<<<< HEAD
bool canConvertToBasicDouble(const std::string &in)
{
    if (!isCellMLBasicReal(in)) {
        return false;
    }

    try {
        std::stod(in);
    } catch (std::out_of_range &) {
        return false;
    }

    return true;
}
=======
static const std::map<std::string, int> standardPrefixList = {
    {"yotta", 24},
    {"zetta", 21},
    {"exa", 18},
    {"peta", 15},
    {"tera", 12},
    {"giga", 9},
    {"mega", 6},
    {"kilo", 3},
    {"hecto", 2},
    {"deca", 1},
    {"deci", -1},
    {"centi", -2},
    {"milli", -3},
    {"micro", -6},
    {"nano", -9},
    {"pico", -12},
    {"femto", -15},
    {"atto", -18},
    {"zepto", -21},
    {"yocto", -24}};
>>>>>>> 97dd8177

double convertToDouble(const std::string &in, bool *ok)
{
    double out = 0.0;
    if (ok != nullptr) {
        *ok = true;
    }

    if (!isCellMLReal(in)) {
        if (ok != nullptr) {
            *ok = false;
        }

        return out;
    }

    try {
        out = std::stod(in);
    } catch (std::out_of_range &) {
        if (ok != nullptr) {
            *ok = false;
        }
    }
    return out;
}

bool hasNonWhitespaceCharacters(const std::string &input)
{
    return input.find_first_not_of(" \t\n\v\f\r") != std::string::npos;
}

Strings split(const std::string &content, const std::string &delimiter)
{
    Strings strings;
    size_t current;
    size_t previous = 0;
    current = content.find(delimiter);
    while (current != std::string::npos) {
        strings.push_back(content.substr(previous, current - previous));
        previous = current + delimiter.size();
        current = content.find(delimiter, previous);
    }
    strings.push_back(content.substr(previous, current - previous));

    return strings;
}

std::string convertToString(double value, bool fullPrecision)
{
    std::ostringstream strs;
    if (fullPrecision) {
        strs << std::setprecision(std::numeric_limits<double>::digits10) << value;
    } else {
        strs << value;
    }
    return strs.str();
}

int convertToInt(const std::string &in, bool *ok)
{
    int out = 0;
    if (ok != nullptr) {
        *ok = true;
    }

    if (!isCellMLInteger(in)) {
        if (ok != nullptr) {
            *ok = false;
        }

        return out;
    }

    try {
        out = std::stoi(in);
    } catch (std::out_of_range &) {
        if (ok != nullptr) {
            *ok = false;
        }
    }
    return out;
}

int convertPrefixToInt(const std::string &in, bool *ok)
{
    int prefixInt = 0;

    if (ok != nullptr) {
        *ok = true;
    }

    if (isStandardPrefixName(in)) {
        prefixInt = standardPrefixList.at(in);
    } else if (!in.empty()) {
        prefixInt = convertToInt(in, ok);
    }
    return prefixInt;
}

std::string convertToString(size_t value)
{
    std::ostringstream strs;
    strs << value;
    return strs.str();
}

std::string convertToString(int value)
{
    std::ostringstream strs;
    strs << value;
    return strs.str();
}

bool isEuropeanNumericCharacter(char c)
{
    const std::set<char> validIntegerCharacters = {'0', '1', '2', '3', '4', '5', '6', '7', '8', '9'};
    return validIntegerCharacters.find(c) != validIntegerCharacters.end();
}

bool isNonNegativeCellMLInteger(const std::string &candidate)
{
    if (candidate.empty()) {
        return false;
    }
    return std::all_of(candidate.begin(), candidate.end(), isEuropeanNumericCharacter);
}

bool isCellMLInteger(const std::string &candidate)
{
    if (!candidate.empty() && ((*candidate.begin() == '-') || (*candidate.begin() == '+'))) {
        return isNonNegativeCellMLInteger(candidate.substr(1));
    }
    return isNonNegativeCellMLInteger(candidate);
}

bool isCellMLExponent(const std::string &candidate)
{
    return isCellMLInteger(candidate);
}

std::vector<size_t> findOccurrences(const std::string &candidate, const std::string &sub)
{
    std::vector<size_t> occurrences;
    size_t pos = candidate.find(sub, 0);
    while (pos != std::string::npos) {
        occurrences.push_back(pos);
        pos = candidate.find(sub, pos + 1);
    }
    return occurrences;
}

bool isCellMLBasicReal(const std::string &candidate)
{
    if (!candidate.empty()) {
        std::vector<size_t> decimalOccurrences = findOccurrences(candidate, ".");
        if (decimalOccurrences.size() < 2) {
            bool beginsMinus = *candidate.begin() == '-';
            std::string numbersOnlyCandidate = candidate;
            if (decimalOccurrences.size() == 1) {
                numbersOnlyCandidate.erase(decimalOccurrences.at(0), 1);
            }
            if (beginsMinus) {
                numbersOnlyCandidate.erase(0, 1);
            }
            return std::all_of(numbersOnlyCandidate.begin(), numbersOnlyCandidate.end(), isEuropeanNumericCharacter);
        }
    }
    return false;
}

bool isCellMLReal(const std::string &candidate)
{
    bool isReal = false;
    if (!candidate.empty()) {
        std::string normalisedCandidate = candidate;
        std::vector<size_t> eOccurrences = findOccurrences(candidate, "E");
        for (const auto &ePos : eOccurrences) {
            normalisedCandidate.replace(ePos, 1, "e");
        }
        std::vector<size_t> lowerEOccurrences = findOccurrences(normalisedCandidate, "e");
        size_t eIndicatorCount = lowerEOccurrences.size();
        if (eIndicatorCount < 2) {
            if (eIndicatorCount == 1) {
                size_t ePos = lowerEOccurrences.at(0);
                std::string significand = normalisedCandidate.substr(0, ePos);
                std::string exponent = normalisedCandidate.substr(ePos + 1, std::string::npos);
                if (isCellMLBasicReal(significand) && isCellMLExponent(exponent)) {
                    isReal = true;
                }
            } else {
                isReal = isCellMLBasicReal(normalisedCandidate);
            }
        }
    }
    return isReal;
}

bool areEqual(double a, double b)
{
    // Note: we add 0.0 in case a is, for instance, equal to 0.0 and b is equal
    //       to -0.0.
    return convertToString(a + 0.0) == convertToString(b + 0.0);
}

uint64_t ulpsDistance(double a, double b)
{
    static const auto max = std::numeric_limits<uint64_t>::max();

    // Max distance for NaN.
    if (std::isnan(a) || std::isnan(b)) {
        return max;
    }

    // If one's infinite and they're not equal, max distance.
    if (std::isinf(a) != std::isinf(b)) {
        return max;
    }

    static const int SIZE_OF_DOUBLE = sizeof(double);

    uint64_t ia;
    uint64_t ib;
    memcpy(&ia, &a, SIZE_OF_DOUBLE);
    memcpy(&ib, &b, SIZE_OF_DOUBLE);

    // Return the absolute value of the distance in ULPs.
    uint64_t distance = max;
    if (ia < ib) {
        distance = ib + ~ia + 1;
    } else {
        distance = ia + ~ib + 1;
    }
    return distance;
}

bool areNearlyEqual(double a, double b)
{
    static const double fixedEpsilon = std::numeric_limits<double>::epsilon();
    static const ptrdiff_t ulpsEpsilon = 1;

    if (fabs(a - b) <= fixedEpsilon) {
        return true;
    }

    // If they are not the same sign then return false.
    if ((a < 0.0) != (b < 0.0)) {
        return false;
    }

    return ulpsDistance(a, b) <= ulpsEpsilon;
}

std::vector<ComponentPtr> getImportedComponents(const ComponentEntityConstPtr &componentEntity)
{
    std::vector<ComponentPtr> importedComponents;
    for (size_t i = 0; i < componentEntity->componentCount(); ++i) {
        auto component = componentEntity->component(i);
        if (component->isImport()) {
            importedComponents.push_back(component);
        }

        auto childImportedComponents = getImportedComponents(component);
        importedComponents.reserve(importedComponents.size() + childImportedComponents.size());
        importedComponents.insert(importedComponents.end(), childImportedComponents.begin(), childImportedComponents.end());
    }

    return importedComponents;
}

std::vector<UnitsPtr> getImportedUnits(const ModelConstPtr &model)
{
    std::vector<UnitsPtr> importedUnits;
    for (size_t i = 0; i < model->unitsCount(); ++i) {
        auto units = model->units(i);
        if (units->isImport()) {
            importedUnits.push_back(units);
        }
    }

    return importedUnits;
}

std::vector<ImportSourcePtr> getAllImportSources(const ModelConstPtr &model)
{
    std::vector<ImportSourcePtr> importSources;

    auto importedComponents = getImportedComponents(model);
    auto importedUnits = getImportedUnits(model);

    importSources.reserve(importedComponents.size() + importedUnits.size());
    for (auto &component : importedComponents) {
        importSources.push_back(component->importSource());
    }
    for (auto &units : importedUnits) {
        importSources.push_back(units->importSource());
    }

    return importSources;
}

bool isStandardUnitName(const std::string &name)
{
    return standardUnitsList.count(name) != 0;
}

bool isStandardUnit(const UnitsPtr &units)
{
    return (units != nullptr) && (units->unitCount() == 0) && isStandardUnitName(units->name());
}

bool isStandardPrefixName(const std::string &name)
{
    return standardPrefixList.count(name) != 0;
}

void removeComponentFromEntity(const EntityPtr &entity, const ComponentPtr &component)
{
    auto componentEntity = std::dynamic_pointer_cast<ComponentEntity>(entity);
    componentEntity->removeComponent(component, false);
}

size_t indexOf(const VariablePtr &variable, const ComponentConstPtr &component)
{
    size_t index = 0;
    bool found = false;
    while (index < component->variableCount() && !found) {
        if (component->variable(index) == variable) {
            found = true;
        } else {
            ++index;
        }
    }

    return index;
}

bool areEquivalentVariables(const VariablePtr &variable1,
                            const VariablePtr &variable2)
{
    return (variable1 == variable2) || variable1->hasEquivalentVariable(variable2, true);
}

bool isEntityChildOf(const ParentedEntityPtr &entity1, const ParentedEntityPtr &entity2)
{
    return entity1->parent() == entity2;
}

bool areEntitiesSiblings(const ParentedEntityPtr &entity1, const ParentedEntityPtr &entity2)
{
    auto entity1Parent = entity1->parent();
    return entity1Parent != nullptr && entity1Parent == entity2->parent();
}

using PublicPrivateRequiredPair = std::pair<bool, bool>;

/**
 * @brief Determine whether a public and/or private interface is required for the given @p variable.
 *
 * Determine whether a public and/or private interface is required for the given @p variable.  Returns
 * a pair of booleans where the first item in the pair indicates whether a public interface is required,
 * the second item in the pair indicates whether a private interface is required, and if both items
 * in the pair are @c false then this indicates an error has occurred and the interface type cannot be
 * determined.
 *
 * @param variable The variable to detect the interface type required.
 *
 * @return A pair of booleans.
 */
PublicPrivateRequiredPair publicAndOrPrivateInterfaceTypeRequired(const VariablePtr &variable)
{
    PublicPrivateRequiredPair pair = std::make_pair(false, false);
    for (size_t index = 0; index < variable->equivalentVariableCount() && !(pair.first && pair.second); ++index) {
        auto equivalentVariable = variable->equivalentVariable(index);
        auto componentOfVariable = variable->parent();
        auto componentOfEquivalentVariable = equivalentVariable->parent();
        if (componentOfVariable == nullptr || componentOfEquivalentVariable == nullptr) {
            return std::make_pair(false, false);
        }
        if (areEntitiesSiblings(componentOfVariable, componentOfEquivalentVariable)
            || isEntityChildOf(componentOfVariable, componentOfEquivalentVariable)) {
            pair.first = true;
        } else if (isEntityChildOf(componentOfEquivalentVariable, componentOfVariable)) {
            pair.second = true;
        } else {
            return std::make_pair(false, false);
        }
    }
    return pair;
}

/**
 * @brief Get the interface type for the given public private pair.
 *
 * Get the interface type for the @p pair.  The default return type is
 * Variable::InterfaceType::NONE.
 *
 * @param pair The pair for which the interface type is determined.
 *
 * @return The interface type as specified in the @p pair.
 */
Variable::InterfaceType interfaceTypeFor(const PublicPrivateRequiredPair &pair)
{
    Variable::InterfaceType interfaceType = Variable::InterfaceType::NONE;
    if (pair.first && pair.second) {
        interfaceType = Variable::InterfaceType::PUBLIC_AND_PRIVATE;
    } else if (pair.first) {
        interfaceType = Variable::InterfaceType::PUBLIC;
    } else if (pair.second) {
        interfaceType = Variable::InterfaceType::PRIVATE;
    }

    return interfaceType;
}

Variable::InterfaceType determineInterfaceType(const VariablePtr &variable)
{
    auto publicAndOrPrivatePair = publicAndOrPrivateInterfaceTypeRequired(variable);

    return interfaceTypeFor(publicAndOrPrivatePair);
}

void findAllVariablesWithEquivalences(const ComponentPtr &component, VariablePtrs &variables)
{
    for (size_t index = 0; index < component->variableCount(); ++index) {
        auto variable = component->variable(index);
        if (variable->equivalentVariableCount() > 0) {
            if (std::find(variables.begin(), variables.end(), variable) == variables.end()) {
                variables.push_back(variable);
            }
        }
    }
    for (size_t index = 0; index < component->componentCount(); ++index) {
        findAllVariablesWithEquivalences(component->component(index), variables);
    }
}

NameList findCnUnitsNames(const XmlNodePtr &node);
NameList findComponentCnUnitsNames(const ComponentPtr &component);
void findAndReplaceCnUnitsNames(const XmlNodePtr &node, const StringStringMap &replaceMap);
void findAndReplaceComponentCnUnitsNames(const ComponentPtr &component, const StringStringMap &replaceMap);
size_t getComponentIndexInComponentEntity(const ComponentEntityPtr &componentParent, const ComponentEntityPtr &component);
IndexStack indexStackOf(const VariablePtr &variable);
VariablePtr getVariableLocatedAt(const IndexStack &stack, const ModelPtr &model);
void makeEquivalence(const IndexStack &stack1, const IndexStack &stack2, const ModelPtr &model);
IndexStack rebaseIndexStack(const IndexStack &stack, const IndexStack &originStack, const IndexStack &destinationStack);
void componentNames(const ComponentPtr &component, NameList &names);
std::vector<UnitsPtr> referencedUnits(const ModelPtr &model, const UnitsPtr &units);

NameList findCnUnitsNames(const XmlNodePtr &node)
{
    NameList names;
    XmlNodePtr childNode = node->firstChild();
    while (childNode != nullptr) {
        if (childNode->isMathmlElement("cn")) {
            std::string u = childNode->attribute("units");
            if (!u.empty() && !isStandardUnitName(u)) {
                names.push_back(u);
            }
        }
        auto childNames = findCnUnitsNames(childNode);
        names.insert(names.end(), childNames.begin(), childNames.end());
        childNode = childNode->next();
    }

    return names;
}

NameList findComponentCnUnitsNames(const ComponentPtr &component)
{
    NameList names;
    // Inspect the MathML in this component for any specified constant <cn> units.
    std::string mathContent = component->math();
    if (mathContent.empty()) {
        return names;
    }
    std::vector<XmlDocPtr> mathDocs = multiRootXml(mathContent);
    for (const auto &doc : mathDocs) {
        auto rootNode = doc->rootNode();
        if (rootNode->isMathmlElement("math")) {
            auto nodesNames = findCnUnitsNames(rootNode);
            names.insert(names.end(), nodesNames.begin(), nodesNames.end());
        }
    }

    return names;
}

void findAndReplaceCnUnitsNames(const XmlNodePtr &node, const StringStringMap &replaceMap)
{
    XmlNodePtr childNode = node->firstChild();
    while (childNode != nullptr) {
        if (childNode->isMathmlElement("cn")) {
            std::string unitsName = childNode->attribute("units");
            auto foundNameIter = replaceMap.find(unitsName);
            if (foundNameIter != replaceMap.end()) {
                childNode->setAttribute("units", foundNameIter->second.c_str());
            }
        }
        findAndReplaceCnUnitsNames(childNode, replaceMap);
        childNode = childNode->next();
    }
}

void findAndReplaceComponentCnUnitsNames(const ComponentPtr &component, const StringStringMap &replaceMap)
{
    std::string mathContent = component->math();
    if (mathContent.empty()) {
        return;
    }
    bool contentModified = false;
    std::string newMathContent;
    std::vector<XmlDocPtr> mathDocs = multiRootXml(mathContent);
    for (const auto &doc : mathDocs) {
        auto rootNode = doc->rootNode();
        if (rootNode->isMathmlElement("math")) {
            auto originalMath = rootNode->convertToString();
            findAndReplaceCnUnitsNames(rootNode, replaceMap);
            auto newMath = rootNode->convertToString();
            newMathContent += newMath;
            if (newMath != originalMath) {
                contentModified = true;
            }
        }
    }

    if (contentModified) {
        component->setMath(newMathContent);
    }
}

void findAndReplaceComponentsCnUnitsNames(const ComponentPtr &component, const StringStringMap &replaceMap)
{
    findAndReplaceComponentCnUnitsNames(component, replaceMap);
    for (size_t index = 0; index < component->componentCount(); ++index) {
        auto childComponent = component->component(index);
        findAndReplaceComponentCnUnitsNames(childComponent, replaceMap);
    }
}

size_t getComponentIndexInComponentEntity(const ComponentEntityPtr &componentParent, const ComponentEntityPtr &component)
{
    size_t index = 0;
    bool found = false;
    while ((index < componentParent->componentCount()) && !found) {
        if (componentParent->component(index) == component) {
            found = true;
        } else {
            ++index;
        }
    }

    return index;
}

IndexStack indexStackOf(const ComponentPtr &component)
{
    auto dummyVariable = Variable::create();
    component->addVariable(dummyVariable);
    IndexStack indexStack = indexStackOf(dummyVariable);
    indexStack.pop_back();
    component->removeVariable(dummyVariable);

    return indexStack;
}

IndexStack rebaseIndexStack(const IndexStack &stack, const IndexStack &originStack, const IndexStack &destinationStack)
{
    auto rebasedStack = stack;

    rebasedStack.resize(originStack.size(), SIZE_MAX);
    if (rebasedStack == originStack) {
        rebasedStack = destinationStack;
        auto offsetIt = stack.begin() + ptrdiff_t(originStack.size());
        rebasedStack.insert(rebasedStack.end(), offsetIt, stack.end());
    } else {
        rebasedStack.clear();
    }

    return rebasedStack;
}

EquivalenceMap rebaseEquivalenceMap(const EquivalenceMap &map, const IndexStack &originStack, const IndexStack &destinationStack)
{
    EquivalenceMap rebasedMap;
    for (const auto &entry : map) {
        auto key = entry.first;
        auto rebasedKey = rebaseIndexStack(key, originStack, destinationStack);
        if (!rebasedKey.empty()) {
            auto vector = entry.second;
            std::vector<IndexStack> rebasedVector;
            for (auto stack : vector) {
                // Temporarily remove the variable index whilst we rebase the component part of the stack.
                size_t variableIndex = stack.back();
                stack.pop_back();
                auto rebasedTarget = rebaseIndexStack(stack, originStack, destinationStack);
                if (!rebasedTarget.empty()) {
                    rebasedTarget.push_back(variableIndex);
                    rebasedVector.push_back(rebasedTarget);
                }
            }

            if (!rebasedVector.empty()) {
                rebasedMap.emplace(rebasedKey, rebasedVector);
            }
        }
    }

    return rebasedMap;
}

void componentNames(const ComponentPtr &component, NameList &names)
{
    for (size_t index = 0; index < component->componentCount(); ++index) {
        auto c = component->component(index);
        names.push_back(c->name());
        componentNames(c, names);
    }
}

NameList componentNames(const ModelPtr &model)
{
    NameList names;
    for (size_t index = 0; index < model->componentCount(); ++index) {
        auto component = model->component(index);
        names.push_back(component->name());
        componentNames(component, names);
    }
    return names;
}

ComponentNameMap createComponentNamesMap(const ComponentPtr &component)
{
    ComponentNameMap nameMap;
    for (size_t index = 0; index < component->componentCount(); ++index) {
        auto c = component->component(index);
        nameMap.emplace(c->name(), c);
        ComponentNameMap childrenNameMap = createComponentNamesMap(c);
        nameMap.insert(childrenNameMap.begin(), childrenNameMap.end());
    }

    return nameMap;
}

std::vector<UnitsPtr> referencedUnits(const ModelPtr &model, const UnitsPtr &units)
{
    std::vector<UnitsPtr> requiredUnits;

    std::string ref;
    std::string pre;
    std::string id;
    double expMult;
    double uExp;

    for (size_t index = 0; index < units->unitCount(); ++index) {
        units->unitAttributes(index, ref, pre, uExp, expMult, id);
        if (!isStandardUnitName(ref)) {
            auto refUnits = model->units(ref);
            if (refUnits != nullptr) {
                auto requiredUnitsUnits = referencedUnits(model, refUnits);
                requiredUnits.insert(requiredUnits.end(), requiredUnitsUnits.begin(), requiredUnitsUnits.end());
                requiredUnits.push_back(refUnits);
            }
        }
    }

    return requiredUnits;
}

std::vector<UnitsPtr> unitsUsed(const ModelPtr &model, const ComponentPtr &component)
{
    std::vector<UnitsPtr> usedUnits;
    for (size_t i = 0; i < component->variableCount(); ++i) {
        auto v = component->variable(i);
        auto u = v->units();
        if ((u != nullptr) && !isStandardUnitName(u->name())) {
            auto requiredUnits = referencedUnits(model, u);
            usedUnits.insert(usedUnits.end(), requiredUnits.begin(), requiredUnits.end());
            usedUnits.push_back(u);
        }
    }
    auto componentCnUnitsNames = findComponentCnUnitsNames(component);
    for (const auto &unitsName : componentCnUnitsNames) {
        auto u = model->units(unitsName);
        if ((u != nullptr) && !isStandardUnitName(u->name())) {
            auto requiredUnits = referencedUnits(model, u);
            usedUnits.insert(usedUnits.end(), requiredUnits.begin(), requiredUnits.end());
            usedUnits.push_back(u);
        }
    }

    for (size_t i = 0; i < component->componentCount(); ++i) {
        auto childComponent = component->component(i);
        auto childUsedUnits = unitsUsed(model, childComponent);
        usedUnits.insert(usedUnits.end(), childUsedUnits.begin(), childUsedUnits.end());
    }

    return usedUnits;
}

NameList unitsNamesUsed(const ComponentPtr &component)
{
    auto unitNames = findComponentCnUnitsNames(component);
    for (size_t i = 0; i < component->variableCount(); ++i) {
        auto u = component->variable(i)->units();
        if ((u != nullptr) && !isStandardUnitName(u->name())) {
            unitNames.push_back(u->name());
        }
    }
    return unitNames;
}

IndexStack indexStackOf(const VariablePtr &variable)
{
    IndexStack indexStack;
    ComponentPtr component = std::dynamic_pointer_cast<Component>(variable->parent());
    indexStack.push_back(indexOf(variable, component));

    ComponentEntityPtr parent = component;
    ComponentEntityPtr grandParent = std::dynamic_pointer_cast<ComponentEntity>(parent->parent());
    while (grandParent != nullptr) {
        indexStack.push_back(getComponentIndexInComponentEntity(grandParent, parent));
        parent = grandParent;
        grandParent = std::dynamic_pointer_cast<ComponentEntity>(parent->parent());
    }

    std::reverse(std::begin(indexStack), std::end(indexStack));

    return indexStack;
}

void recordVariableEquivalences(const ComponentPtr &component, EquivalenceMap &equivalenceMap, IndexStack &indexStack)
{
    for (size_t index = 0; index < component->variableCount(); ++index) {
        auto variable = component->variable(index);
        for (size_t j = 0; j < variable->equivalentVariableCount(); ++j) {
            if (j == 0) {
                indexStack.push_back(index);
            }
            auto equivalentVariable = variable->equivalentVariable(j);
            auto equivalentVariableIndexStack = indexStackOf(equivalentVariable);
            if (equivalenceMap.count(indexStack) == 0) {
                equivalenceMap.emplace(indexStack, std::vector<IndexStack>());
            }
            equivalenceMap[indexStack].push_back(equivalentVariableIndexStack);
        }
        if (variable->equivalentVariableCount() > 0) {
            indexStack.pop_back();
        }
    }
}

void generateEquivalenceMap(const ComponentPtr &component, EquivalenceMap &map, IndexStack &indexStack)
{
    for (size_t index = 0; index < component->componentCount(); ++index) {
        indexStack.push_back(index);
        auto c = component->component(index);
        recordVariableEquivalences(c, map, indexStack);
        generateEquivalenceMap(c, map, indexStack);
        indexStack.pop_back();
    }
}

VariablePtr getVariableLocatedAt(const IndexStack &stack, const ModelPtr &model)
{
    ComponentPtr component;
    for (size_t index = 0; index < stack.size() - 1; ++index) {
        if (index == 0) {
            component = model->component(stack.at(index));
        } else {
            component = component->component(stack.at(index));
        }
    }

    return component->variable(stack.back());
}

void makeEquivalence(const IndexStack &stack1, const IndexStack &stack2, const ModelPtr &model)
{
    auto v1 = getVariableLocatedAt(stack1, model);
    auto v2 = getVariableLocatedAt(stack2, model);
    Variable::addEquivalence(v1, v2);
}

void applyEquivalenceMapToModel(const EquivalenceMap &map, const ModelPtr &model)
{
    for (const auto &iter : map) {
        auto key = iter.first;
        auto vector = iter.second;
        for (auto vectorIter = vector.begin(); vectorIter < vector.end(); ++vectorIter) {
            makeEquivalence(key, *vectorIter, model);
        }
    }
}

void listComponentIds(const ComponentPtr &component, IdList &idList)
{
    std::string id = component->id();
    if (!id.empty()) {
        idList.insert(id);
    }
    // Imports.
    if (component->isImport()) {
        if (component->importSource() != nullptr) {
            id = component->importSource()->id();
            if (!id.empty()) {
                idList.insert(id);
            }
        }
    }
    // Component reference in encapsulation structure.
    id = component->encapsulationId();
    if (!id.empty()) {
        idList.insert(id);
    }
    // Variables.
    for (size_t v = 0; v < component->variableCount(); ++v) {
        id = component->variable(v)->id();
        if (!id.empty()) {
            idList.insert(id);
        }

        for (size_t e = 0; e < component->variable(v)->equivalentVariableCount(); ++e) {
            // Equivalent variable mappings.
            id = Variable::equivalenceMappingId(component->variable(v), component->variable(v)->equivalentVariable(e));
            if (!id.empty()) {
                idList.insert(id);
            }
            // Connections.
            id = Variable::equivalenceConnectionId(component->variable(v), component->variable(v)->equivalentVariable(e));
            if (!id.empty()) {
                idList.insert(id);
            }
        }
    }
    // Resets.
    for (size_t r = 0; r < component->resetCount(); ++r) {
        id = component->reset(r)->id();
        if (!id.empty()) {
            idList.insert(id);
        }
        id = component->reset(r)->testValueId();
        if (!id.empty()) {
            idList.insert(id);
        }
        id = component->reset(r)->resetValueId();
        if (!id.empty()) {
            idList.insert(id);
        }
    }

    // Note: identifiers on component and reset MathML blocks and their children are not yet included.

    for (size_t c = 0; c < component->componentCount(); ++c) {
        listComponentIds(component->component(c), idList);
    }
}

IdList listIds(const ModelPtr &model)
{
    // Collect all existing identifiers in a list and return. NB can't use a map or a set as we need to be able to print
    // invalid models (with duplicated identifiers) too.

    std::unordered_set<std::string> idList;
    // Model.
    std::string id = model->id();
    if (!id.empty()) {
        idList.insert(id);
    }
    // Units.
    for (size_t u = 0; u < model->unitsCount(); ++u) {
        auto units = model->units(u);
        id = units->id();
        if (!id.empty()) {
            idList.insert(id);
        }
        // Imports.
        if (units->isImport()) {
            if (units->importSource() != nullptr) {
                id = units->importSource()->id();
                if (!id.empty()) {
                    idList.insert(id);
                }
            }
        }
        for (size_t i = 0; i < model->units(u)->unitCount(); ++i) {
            std::string prefix;
            std::string reference;
            double exponent;
            double multiplier;
            model->units(u)->unitAttributes(i, reference, prefix, exponent, multiplier, id);
            if (!id.empty()) {
                idList.insert(id);
            }
        }
    }
    // Components.
    for (size_t c = 0; c < model->componentCount(); ++c) {
        listComponentIds(model->component(c), idList);
    }
    // Encapsulation.
    id = model->encapsulationId();
    if (!id.empty()) {
        idList.insert(id);
    }

    return idList;
}

std::string makeUniqueId(IdList &idList)
{
    // Because the hexadecimal counter starts high enough that it will always have a letter as the first character,
    // we don't need to prefix it with any other string to be valid.
    int counter = 0xb4da55;
    std::stringstream stream;
    stream << std::hex << counter;
    std::string id = stream.str();
    stream.str(std::string());

    while (idList.count(id) != 0) {
        ++counter;
        stream << std::hex << counter;
        id = stream.str();
        stream.str(std::string());
    }
    idList.insert(id);
    return id;
}

ConnectionMap createConnectionMap(const VariablePtr &variable1, const VariablePtr &variable2)
{
    ConnectionMap map;

    ComponentPtr component1 = owningComponent(variable1);
    ComponentPtr component2 = owningComponent(variable2);
    if ((component1 != nullptr) && (component2 != nullptr)) {
        for (size_t i = 0; i < component1->variableCount(); ++i) {
            auto v = component1->variable(i);
            for (const auto &vEquiv : equivalentVariables(v)) {
                if (owningComponent(vEquiv) == component2) {
                    map.insert(std::make_pair(v, vEquiv));
                }
            }
        }
    }

    return map;
}

void recursiveEquivalentVariables(const VariablePtr &variable, std::vector<VariablePtr> &equivalentVariables)
{
    for (size_t i = 0; i < variable->equivalentVariableCount(); ++i) {
        VariablePtr equivalentVariable = variable->equivalentVariable(i);

        if (std::find(equivalentVariables.begin(), equivalentVariables.end(), equivalentVariable) == equivalentVariables.end()) {
            equivalentVariables.push_back(equivalentVariable);

            recursiveEquivalentVariables(equivalentVariable, equivalentVariables);
        }
    }
}

std::vector<VariablePtr> equivalentVariables(const VariablePtr &variable)
{
    std::vector<VariablePtr> res = {variable};

    recursiveEquivalentVariables(variable, res);

    return res;
}

bool linkComponentVariableUnits(const ComponentPtr &component, DescriptionList &descriptionList)
{
    bool status = true;
    for (size_t index = 0; index < component->variableCount(); ++index) {
        auto v = component->variable(index);
        auto u = v->units();

        if (u != nullptr) {
            auto model = owningModel(u);
            if (model == owningModel(v)) {
                // Units are already linked, and exist in this model.
                continue;
            }
            if ((model == nullptr) && !isStandardUnit(u)) {
                model = owningModel(component);
                if (model->hasUnits(u->name())) {
                    v->setUnits(model->units(u->name()));
                } else {
                    descriptionList.push_back(std::make_pair(v, "Model does not contain the units '" + u->name() + "' required by variable '" + v->name() + "' in component '" + component->name() + "'."));
                    status = false;
                }
            } else if (model != nullptr) {
                descriptionList.push_back(std::make_pair(v, "The units '" + u->name() + "' assigned to variable '" + v->name() + "' in component '" + component->name() + "' belong to a different model, '" + model->name() + "'."));
                status = false;
            }
        }
    }
    return status;
}

bool traverseComponentEntityTreeLinkingUnits(const ComponentEntityPtr &componentEntity)
{
    DescriptionList descriptionList;
    return traverseComponentEntityTreeLinkingUnits(componentEntity, descriptionList);
}

bool traverseComponentEntityTreeLinkingUnits(const ComponentEntityPtr &componentEntity, DescriptionList &descriptionList)
{
    auto component = std::dynamic_pointer_cast<Component>(componentEntity);
    bool status = (component != nullptr) ?
                      linkComponentVariableUnits(component, descriptionList) :
                      true;
    for (size_t index = 0; index < componentEntity->componentCount(); ++index) {
        auto c = componentEntity->component(index);
        status = traverseComponentEntityTreeLinkingUnits(c, descriptionList) && status;
    }
    return status;
}

bool areComponentVariableUnitsUnlinked(const ComponentPtr &component)
{
    bool unlinked = false;
    for (size_t index = 0; index < component->variableCount() && !unlinked; ++index) {
        auto v = component->variable(index);
        auto u = v->units();
        if ((u != nullptr) && !isStandardUnit(u)) {
            auto model = owningModel(u);
            unlinked = (model == nullptr) || (owningModel(component) != model);
        }
    }
    return unlinked;
}

std::string replace(std::string string, const std::string &from, const std::string &to)
{
    auto index = string.find(from);

    return (index == std::string::npos) ?
               string :
               string.replace(index, from.length(), to);
}

bool equalEntities(const EntityPtr &owner, const std::vector<EntityPtr> &entities)
{
    std::vector<size_t> unmatchedIndex(entities.size());
    std::iota(unmatchedIndex.begin(), unmatchedIndex.end(), 0);
    for (const auto &entity : entities) {
        bool entityFound = false;
        size_t index = 0;
        for (index = 0; index < unmatchedIndex.size() && !entityFound; ++index) {
            size_t currentIndex = unmatchedIndex.at(index);
            auto model = std::dynamic_pointer_cast<Model>(owner);
            if (model != nullptr) {
                auto unitsOther = model->units(currentIndex);
                if (entity->equals(unitsOther)) {
                    entityFound = true;
                }
            } else {
                auto component = std::dynamic_pointer_cast<Component>(owner);
                auto variable = std::dynamic_pointer_cast<Variable>(entity);
                if (variable != nullptr) {
                    auto variableOther = component->variable(currentIndex);
                    if (variable->equals(variableOther)) {
                        entityFound = true;
                    }
                } else {
                    auto reset = std::dynamic_pointer_cast<Reset>(entity);
                    auto resetOther = component->reset(currentIndex);
                    if (reset->equals(resetOther)) {
                        entityFound = true;
                    }
                }
            }
        }
        if (entityFound && index < size_t(std::numeric_limits<ptrdiff_t>::max())) {
            // We are going to assume here that nobody is going to add more
            // than 2,147,483,647 units to this component. And much more than
            // that in a 64-bit environment.
            unmatchedIndex.erase(unmatchedIndex.begin() + ptrdiff_t(index) - 1);
        } else {
            return false;
        }
    }
    return true;
}

bool areEqual(const std::string &str1, const std::string &str2)
{
    return str1 == str2;
}

void recordUrl(const HistoryEpochPtr &historyEpoch, const ImportedEntityConstPtr &importedEntity)
{
    if (importedEntity->isImport()) {
        historyEpoch->mDestinationUrl = importedEntity->importSource()->url();
    }
}

HistoryEpochPtr createHistoryEpoch(const UnitsConstPtr &units, const std::string &sourceUrl, const std::string &destinationUrl)
{
    auto h = std::make_shared<HistoryEpoch>(units, sourceUrl, destinationUrl);
    if (destinationUrl.empty()) {
        recordUrl(h, units);
    }
    return h;
}

HistoryEpochPtr createHistoryEpoch(const ComponentConstPtr &component, const std::string &sourceUrl, const std::string &destinationUrl)
{
    auto h = std::make_shared<HistoryEpoch>(component, sourceUrl, destinationUrl);
    if (destinationUrl.empty()) {
        recordUrl(h, component);
    }
    return h;
}

std::string importeeModelUrl(const History &history, const std::string &url)
{
    for (auto i = history.size(); i-- > 0;) {
        auto historyEpoch = history[i];
        if (historyEpoch->mDestinationUrl != url) {
            return historyEpoch->mDestinationUrl;
        }
    }

    return ORIGIN_MODEL_REF;
}

bool checkForImportCycles(const History &history, const HistoryEpochPtr &h)
{
    return std::any_of(history.begin(), history.end(), [h](const auto &entry) {
        return ((h->mDestinationUrl == entry->mSourceUrl) || ((entry->mSourceUrl == ORIGIN_MODEL_REF) && (entry->mSourceModel != nullptr) && (entry->mSourceModel->equals(h->mDestinationModel))));
    });
}

std::string formDescriptionOfCyclicDependency(const History &history, const std::string &action)
{
    auto origin = history.front();
    auto model = origin->mSourceModel;
    bool isComponent = origin->mType == "component";
    std::string typeStringPrefix = isComponent ? "a " : "";
    std::string msgHeader = "Cyclic dependencies were found when attempting to " + action + " "
                            + typeStringPrefix + origin->mType + " in the model '"
                            + model->name() + "'. The dependency loop is:\n";
    HistoryEpochPtr h;
    size_t i = 0;
    std::string msgHistory;
    while (i < history.size()) {
        h = history[i];
        msgHistory += " - " + h->mType + " '" + h->mName + "' specifies an import from '" + h->mSourceUrl + "' to '" + h->mDestinationUrl + "'";
        if (i == history.size() - 2) {
            msgHistory += "; and\n";
        } else if (i == history.size() - 1) {
            msgHistory += ".";
        } else {
            msgHistory += ";\n";
        }
        ++i;
    }

    return msgHeader + msgHistory;
}

size_t nonCommentChildCount(const XmlNodePtr &node)
{
    size_t res = 0;
    auto childNode = node->firstChild();

    while (childNode != nullptr) {
        if (!childNode->isComment()) {
            ++res;
        }

        childNode = childNode->next();
    }

    return res;
}

XmlNodePtr nonCommentChildNode(const XmlNodePtr &node, size_t index)
{
    // Note: we assume that there is always a non-comment child at the given
    //       index, hence we never test res for nullptr.

    auto res = node->firstChild();
    auto childNodeIndex = res->isComment() ? MAX_SIZE_T : 0;

    while (childNodeIndex != index) {
        res = res->next();

        if (!res->isComment()) {
            ++childNodeIndex;
        }
    }

    return res;
}

size_t mathmlChildCount(const XmlNodePtr &node)
{
    size_t res = 0;
    auto childNode = node->firstChild();

    while (childNode != nullptr) {
        if (childNode->isMathmlElement()) {
            ++res;
        }

        childNode = childNode->next();
    }

    return res;
}

XmlNodePtr mathmlChildNode(const XmlNodePtr &node, size_t index)
{
    auto res = node->firstChild();
    auto childNodeIndex = res->isMathmlElement() ? 0 : MAX_SIZE_T;

    while ((res != nullptr) && (childNodeIndex != index)) {
        res = res->next();

        if ((res != nullptr) && res->isMathmlElement()) {
            ++childNodeIndex;
        }
    }

    return res;
}

} // namespace libcellml<|MERGE_RESOLUTION|>--- conflicted
+++ resolved
@@ -40,22 +40,6 @@
 
 namespace libcellml {
 
-<<<<<<< HEAD
-bool canConvertToBasicDouble(const std::string &in)
-{
-    if (!isCellMLBasicReal(in)) {
-        return false;
-    }
-
-    try {
-        std::stod(in);
-    } catch (std::out_of_range &) {
-        return false;
-    }
-
-    return true;
-}
-=======
 static const std::map<std::string, int> standardPrefixList = {
     {"yotta", 24},
     {"zetta", 21},
@@ -77,7 +61,21 @@
     {"atto", -18},
     {"zepto", -21},
     {"yocto", -24}};
->>>>>>> 97dd8177
+
+bool canConvertToBasicDouble(const std::string &in)
+{
+    if (!isCellMLBasicReal(in)) {
+        return false;
+    }
+
+    try {
+        std::stod(in);
+    } catch (std::out_of_range &) {
+        return false;
+    }
+
+    return true;
+}
 
 double convertToDouble(const std::string &in, bool *ok)
 {
