/*
Copyright libCellML Contributors

Licensed under the Apache License, Version 2.0 (the "License");
you may not use this file except in compliance with the License.
You may obtain a copy of the License at

    http://www.apache.org/licenses/LICENSE-2.0

Unless required by applicable law or agreed to in writing, software
distributed under the License is distributed on an "AS IS" BASIS,
WITHOUT WARRANTIES OR CONDITIONS OF ANY KIND, either express or implied.
See the License for the specific language governing permissions and
limitations under the License.
*/

#include "utilities.h"

#include <algorithm>
#include <cmath>
#include <cstring>
#include <iomanip>
#include <limits>
#include <numeric>
#include <set>
#include <sstream>
#include <vector>

#include "libcellml/analyserequation.h"
#include "libcellml/analysermodel.h"
#include "libcellml/analyservariable.h"
#include "libcellml/component.h"
#include "libcellml/importsource.h"
#include "libcellml/model.h"
#include "libcellml/namedentity.h"
#include "libcellml/reset.h"
#include "libcellml/units.h"
#include "libcellml/variable.h"

#include "commonutils.h"
#include "xmldoc.h"
#include "xmlutils.h"

namespace libcellml {

static const std::map<std::string, int> standardPrefixList = {
    {"yotta", 24},
    {"zetta", 21},
    {"exa", 18},
    {"peta", 15},
    {"tera", 12},
    {"giga", 9},
    {"mega", 6},
    {"kilo", 3},
    {"hecto", 2},
    {"deca", 1},
    {"deci", -1},
    {"centi", -2},
    {"milli", -3},
    {"micro", -6},
    {"nano", -9},
    {"pico", -12},
    {"femto", -15},
    {"atto", -18},
    {"zepto", -21},
    {"yocto", -24}};

bool stringToDouble(const std::string &in, double &out)
{
    try {
        out = std::stod(in);
    } catch (std::out_of_range &) {
        return false;
    }

    return true;
}

bool canConvertToBasicDouble(const std::string &in)
{
    if (!isCellMLBasicReal(in)) {
        return false;
    }

    double temp;
    return stringToDouble(in, temp);
}

bool convertToDouble(const std::string &in, double &out)
{
    if (!isCellMLReal(in)) {
        return false;
    }

    return stringToDouble(in, out);
}

bool hasNonWhitespaceCharacters(const std::string &input)
{
    return input.find_first_not_of(" \t\n\v\f\r") != std::string::npos;
}

Strings split(const std::string &content, const std::string &delimiter)
{
    Strings strings;
    size_t current;
    size_t previous = 0;
    current = content.find(delimiter);
    while (current != std::string::npos) {
        strings.push_back(content.substr(previous, current - previous));
        previous = current + delimiter.size();
        current = content.find(delimiter, previous);
    }
    strings.push_back(content.substr(previous, current - previous));

    return strings;
}

std::string convertToString(double value, bool fullPrecision)
{
    if (std::isnan(value)) {
        // Always return "nan" whether we are dealing with +NAN or -NAN. This is to ensure that
        // the string representation of a NAN is consistent across compilers.
        return "nan";
    }
    std::ostringstream strs;
    if (fullPrecision) {
        strs << std::setprecision(std::numeric_limits<double>::digits10) << value;
    } else {
        strs << value;
    }
    return strs.str();
}

bool convertToInt(const std::string &in, int &out)
{
    if (!isCellMLInteger(in)) {
        return false;
    }

    try {
        out = std::stoi(in);
    } catch (std::out_of_range &) {
        return false;
    }
    return true;
}

int convertPrefixToInt(const std::string &in, bool *ok)
{
    int prefixInt = 0;

    if (ok != nullptr) {
        *ok = true;
    }

    if (isStandardPrefixName(in)) {
        prefixInt = standardPrefixList.at(in);
    } else if (!in.empty()) {
        bool success = convertToInt(in, prefixInt);
        if (ok != nullptr) {
            *ok = success;
        }
    }
    return prefixInt;
}

std::string convertToString(size_t value)
{
    std::ostringstream strs;
    strs << value;
    return strs.str();
}

std::string convertToString(int value)
{
    std::ostringstream strs;
    strs << value;
    return strs.str();
}

bool isEuropeanNumericCharacter(char c)
{
    const std::set<char> validIntegerCharacters = {'0', '1', '2', '3', '4', '5', '6', '7', '8', '9'};
    return validIntegerCharacters.find(c) != validIntegerCharacters.end();
}

bool isNonNegativeCellMLInteger(const std::string &candidate)
{
    if (candidate.empty()) {
        return false;
    }
    return std::all_of(candidate.begin(), candidate.end(), isEuropeanNumericCharacter);
}

bool isCellMLInteger(const std::string &candidate)
{
    if (!candidate.empty() && ((*candidate.begin() == '-') || (*candidate.begin() == '+'))) {
        return isNonNegativeCellMLInteger(candidate.substr(1));
    }
    return isNonNegativeCellMLInteger(candidate);
}

bool isCellMLExponent(const std::string &candidate)
{
    return isCellMLInteger(candidate);
}

std::vector<size_t> findOccurrences(const std::string &candidate, const std::string &sub)
{
    std::vector<size_t> occurrences;
    size_t pos = candidate.find(sub, 0);
    while (pos != std::string::npos) {
        occurrences.push_back(pos);
        pos = candidate.find(sub, pos + 1);
    }
    return occurrences;
}

bool isCellMLBasicReal(const std::string &candidate)
{
    if (!candidate.empty()) {
        std::vector<size_t> decimalOccurrences = findOccurrences(candidate, ".");
        if (decimalOccurrences.size() < 2) {
            bool beginsMinus = *candidate.begin() == '-';
            std::string numbersOnlyCandidate = candidate;
            if (decimalOccurrences.size() == 1) {
                numbersOnlyCandidate.erase(decimalOccurrences.at(0), 1);
            }
            if (beginsMinus) {
                numbersOnlyCandidate.erase(0, 1);
            }
            return std::all_of(numbersOnlyCandidate.begin(), numbersOnlyCandidate.end(), isEuropeanNumericCharacter);
        }
    }
    return false;
}

bool isCellMLReal(const std::string &candidate)
{
    bool isReal = false;
    if (!candidate.empty()) {
        std::string normalisedCandidate = candidate;
        std::vector<size_t> eOccurrences = findOccurrences(candidate, "E");
        for (const auto &ePos : eOccurrences) {
            normalisedCandidate.replace(ePos, 1, "e");
        }
        std::vector<size_t> lowerEOccurrences = findOccurrences(normalisedCandidate, "e");
        size_t eIndicatorCount = lowerEOccurrences.size();
        if (eIndicatorCount < 2) {
            if (eIndicatorCount == 1) {
                size_t ePos = lowerEOccurrences.at(0);
                std::string significand = normalisedCandidate.substr(0, ePos);
                std::string exponent = normalisedCandidate.substr(ePos + 1, std::string::npos);
                if (isCellMLBasicReal(significand) && isCellMLExponent(exponent)) {
                    isReal = true;
                }
            } else {
                isReal = isCellMLBasicReal(normalisedCandidate);
            }
        }
    }
    return isReal;
}

bool areEqual(double a, double b)
{
    // Note: we add 0.0 in case a is, for instance, equal to 0.0 and b is equal
    //       to -0.0.
    return convertToString(a + 0.0) == convertToString(b + 0.0);
}

uint64_t ulpsDistance(double a, double b)
{
    static const auto max = std::numeric_limits<uint64_t>::max();

    // Max distance for NaN.
    if (std::isnan(a) || std::isnan(b)) {
        return max;
    }

    // If one's infinite and they're not equal, max distance.
    if (std::isinf(a) != std::isinf(b)) {
        return max;
    }

    static const int SIZE_OF_DOUBLE = sizeof(double);

    uint64_t ia;
    uint64_t ib;
    memcpy(&ia, &a, SIZE_OF_DOUBLE);
    memcpy(&ib, &b, SIZE_OF_DOUBLE);

    // Return the absolute value of the distance in ULPs.
    uint64_t distance = max;
    if (ia < ib) {
        distance = ib + ~ia + 1;
    } else {
        distance = ia + ~ib + 1;
    }
    return distance;
}

bool areNearlyEqual(double a, double b)
{
    static const double fixedEpsilon = std::numeric_limits<double>::epsilon();
    static const ptrdiff_t ulpsEpsilon = 1;

    if (fabs(a - b) <= fixedEpsilon) {
        return true;
    }

    // If they are not the same sign then return false.
    if ((a < 0.0) != (b < 0.0)) {
        return false;
    }

    return ulpsDistance(a, b) <= ulpsEpsilon;
}

std::vector<ComponentPtr> getImportedComponents(const ComponentEntityConstPtr &componentEntity)
{
    std::vector<ComponentPtr> importedComponents;
    for (size_t i = 0; i < componentEntity->componentCount(); ++i) {
        auto component = componentEntity->component(i);
        if (component->isImport()) {
            importedComponents.push_back(component);
        }

        auto childImportedComponents = getImportedComponents(component);
        importedComponents.reserve(importedComponents.size() + childImportedComponents.size());
        importedComponents.insert(importedComponents.end(), childImportedComponents.begin(), childImportedComponents.end());
    }

    return importedComponents;
}

std::vector<UnitsPtr> getImportedUnits(const ModelConstPtr &model)
{
    std::vector<UnitsPtr> importedUnits;
    for (size_t i = 0; i < model->unitsCount(); ++i) {
        auto units = model->units(i);
        if (units->isImport()) {
            importedUnits.push_back(units);
        }
    }

    return importedUnits;
}

std::vector<ImportSourcePtr> getAllImportSources(const ModelConstPtr &model)
{
    std::vector<ImportSourcePtr> importSources;

    auto importedComponents = getImportedComponents(model);
    auto importedUnits = getImportedUnits(model);

    importSources.reserve(importedComponents.size() + importedUnits.size());
    for (auto &component : importedComponents) {
        importSources.push_back(component->importSource());
    }
    for (auto &units : importedUnits) {
        importSources.push_back(units->importSource());
    }

    return importSources;
}

bool isStandardUnitName(const std::string &name)
{
    return standardUnitsList.count(name) != 0;
}

bool isStandardUnit(const UnitsPtr &units)
{
    return (units->unitCount() == 0) && isStandardUnitName(units->name());
}

bool isStandardPrefixName(const std::string &name)
{
    return standardPrefixList.count(name) != 0;
}

void removeComponentFromEntity(const EntityPtr &entity, const ComponentPtr &component)
{
    auto componentEntity = std::dynamic_pointer_cast<ComponentEntity>(entity);
    componentEntity->removeComponent(component, false);
}

size_t indexOf(const VariablePtr &variable, const ComponentConstPtr &component)
{
    size_t index = 0;
    bool found = false;
    while (index < component->variableCount() && !found) {
        if (component->variable(index) == variable) {
            found = true;
        } else {
            ++index;
        }
    }

    return index;
}

bool areEquivalentVariables(const VariablePtr &variable1,
                            const VariablePtr &variable2)
{
    return (variable1 == variable2) || variable1->hasEquivalentVariable(variable2, true);
}

bool isEntityChildOf(const ParentedEntityPtr &entity1, const ParentedEntityPtr &entity2)
{
    return entity1->parent() == entity2;
}

bool areEntitiesSiblings(const ParentedEntityPtr &entity1, const ParentedEntityPtr &entity2)
{
    auto entity1Parent = entity1->parent();
    return entity1Parent == entity2->parent();
}

using PublicPrivateRequiredPair = std::pair<bool, bool>;

/**
 * @brief Determine whether a public and/or private interface is required for the given @p variable.
 *
 * Determine whether a public and/or private interface is required for the given @p variable.  Returns
 * a pair of booleans where the first item in the pair indicates whether a public interface is required,
 * the second item in the pair indicates whether a private interface is required, and if both items
 * in the pair are @c false then this indicates an error has occurred and the interface type cannot be
 * determined.
 *
 * @param variable The variable to detect the interface type required.
 *
 * @return A pair of booleans.
 */
PublicPrivateRequiredPair publicAndOrPrivateInterfaceTypeRequired(const VariablePtr &variable)
{
    PublicPrivateRequiredPair pair = std::make_pair(false, false);
    for (size_t index = 0; index < variable->equivalentVariableCount() && !(pair.first && pair.second); ++index) {
        auto equivalentVariable = variable->equivalentVariable(index);
        auto componentOfVariable = variable->parent();
        auto componentOfEquivalentVariable = equivalentVariable->parent();
        if (componentOfEquivalentVariable == nullptr) {
            return std::make_pair(false, false);
        }
        if (areEntitiesSiblings(componentOfVariable, componentOfEquivalentVariable)
            || isEntityChildOf(componentOfVariable, componentOfEquivalentVariable)) {
            pair.first = true;
        } else if (isEntityChildOf(componentOfEquivalentVariable, componentOfVariable)) {
            pair.second = true;
        } else {
            return std::make_pair(false, false);
        }
    }
    return pair;
}

/**
 * @brief Get the interface type for the given public private pair.
 *
 * Get the interface type for the @p pair.  The default return type is
 * Variable::InterfaceType::NONE.
 *
 * @param pair The pair for which the interface type is determined.
 *
 * @return The interface type as specified in the @p pair.
 */
Variable::InterfaceType interfaceTypeFor(const PublicPrivateRequiredPair &pair)
{
    Variable::InterfaceType interfaceType = Variable::InterfaceType::NONE;
    if (pair.first && pair.second) {
        interfaceType = Variable::InterfaceType::PUBLIC_AND_PRIVATE;
    } else if (pair.first) {
        interfaceType = Variable::InterfaceType::PUBLIC;
    } else if (pair.second) {
        interfaceType = Variable::InterfaceType::PRIVATE;
    }

    return interfaceType;
}

Variable::InterfaceType determineInterfaceType(const VariablePtr &variable)
{
    auto publicAndOrPrivatePair = publicAndOrPrivateInterfaceTypeRequired(variable);

    return interfaceTypeFor(publicAndOrPrivatePair);
}

void findAllVariablesWithEquivalences(const ComponentPtr &component, VariablePtrs &variables)
{
    for (size_t index = 0; index < component->variableCount(); ++index) {
        auto variable = component->variable(index);
        if (variable->equivalentVariableCount() > 0) {
            variables.push_back(variable);
        }
    }
    for (size_t index = 0; index < component->componentCount(); ++index) {
        findAllVariablesWithEquivalences(component->component(index), variables);
    }
}

/**
 * @brief Return a set of names taken from MathML cn units attribute.
 *
 * Search the given @p node for MathML @c cn elements.
 * For all @c cn elements return the units reference if it is not empty
 * or a reference to a standard unit.
 *
 * @param node The node to search for MathML @c cn elements.
 * @return A set of units references.
 */
UniqueNames findCnUnitsNames(const XmlNodePtr &node);

/**
 * @brief Find all MathML @c cn elements units attributes in the given component's math string.
 *
 * Search through the @p component's math string and return a list of units references found
 * on MathML @c cn elements units attribute.
 *
 * @param component The component to search.
 * @return A list of units references.
 */
NameList findComponentCnUnitsNames(const ComponentConstPtr &component);

void findAndReplaceCnUnitsNames(const XmlNodePtr &node, const std::string &oldName, const std::string &newName);
void findAndReplaceComponentCnUnitsNames(const ComponentPtr &component, const std::string &oldName, const std::string &newName);
size_t getComponentIndexInComponentEntity(const ComponentEntityPtr &componentParent, const ComponentEntityPtr &component);
IndexStack indexStackOf(const VariablePtr &variable);
VariablePtr getVariableLocatedAt(const IndexStack &stack, const ModelPtr &model);
void makeEquivalence(const IndexStack &stack1, const IndexStack &stack2, const ModelPtr &model);
IndexStack rebaseIndexStack(const IndexStack &stack, const IndexStack &originStack, const IndexStack &destinationStack);
void componentNames(const ComponentPtr &component, NameList &names);

UniqueNames findCnUnitsNames(const XmlNodePtr &node)
{
    UniqueNames names;
    XmlNodePtr childNode = node->firstChild();
    while (childNode != nullptr) {
        if (childNode->isMathmlElement("cn")) {
            std::string u = childNode->attribute("units");
            if (!u.empty() && !isStandardUnitName(u)) {
                names.insert(u);
            }
        }
        names.merge(findCnUnitsNames(childNode));
        childNode = childNode->next();
    }

    return names;
}

NameList findComponentCnUnitsNames(const ComponentConstPtr &component)
{
    UniqueNames nodeUnitsNames;
    // Inspect the MathML in this component for any specified constant <cn> units.
    std::string mathContent = component->math();
    if (mathContent.empty()) {
        return {};
    }
    std::vector<XmlDocPtr> mathDocs = multiRootXml(mathContent);
    for (const auto &doc : mathDocs) {
        auto rootNode = doc->rootNode();
        if (rootNode->isMathmlElement("math")) {
            nodeUnitsNames.merge(findCnUnitsNames(rootNode));
        }
    }

    NameList unitsNames(nodeUnitsNames.size());
    std::copy(nodeUnitsNames.begin(), nodeUnitsNames.end(), unitsNames.begin());
    return unitsNames;
}

void findAndReplaceCnUnitsNames(const XmlNodePtr &node, const std::string &oldName, const std::string &newName)
{
    XmlNodePtr childNode = node->firstChild();
    while (childNode != nullptr) {
        if (childNode->isMathmlElement("cn")) {
            std::string unitsName = childNode->attribute("units");
            if (unitsName == oldName) {
                childNode->setAttribute("units", newName.c_str());
            }
        }
        findAndReplaceCnUnitsNames(childNode, oldName, newName);
        childNode = childNode->next();
    }
}

void findAndReplaceComponentCnUnitsNames(const ComponentPtr &component, const std::string &oldName, const std::string &newName)
{
    std::string mathContent = component->math();
    if (mathContent.empty()) {
        return;
    }
    bool contentModified = false;
    std::string newMathContent;
    std::vector<XmlDocPtr> mathDocs = multiRootXml(mathContent);
    for (const auto &doc : mathDocs) {
        auto rootNode = doc->rootNode();
        if (rootNode->isMathmlElement("math")) {
            auto originalMath = rootNode->convertToString();
            findAndReplaceCnUnitsNames(rootNode, oldName, newName);
            auto newMath = rootNode->convertToString();
            newMathContent += newMath;
            if (newMath != originalMath) {
                contentModified = true;
            }
        }
    }

    if (contentModified) {
        component->setMath(newMathContent);
    }
}

void findAndReplaceComponentsCnUnitsNames(const ComponentPtr &component, const std::string &oldName, const std::string &newName)
{
    findAndReplaceComponentCnUnitsNames(component, oldName, newName);
    for (size_t index = 0; index < component->componentCount(); ++index) {
        auto childComponent = component->component(index);
        findAndReplaceComponentCnUnitsNames(childComponent, oldName, newName);
    }
}

size_t getComponentIndexInComponentEntity(const ComponentEntityPtr &componentParent, const ComponentEntityPtr &component)
{
    size_t index = 0;
    bool found = false;
    while (!found) {
        if (componentParent->component(index) == component) {
            found = true;
        } else {
            ++index;
        }
    }

    return index;
}

IndexStack indexStackOf(const ComponentPtr &component)
{
    auto dummyVariable = Variable::create();
    component->addVariable(dummyVariable);
    IndexStack indexStack = indexStackOf(dummyVariable);
    indexStack.pop_back();
    component->removeVariable(dummyVariable);

    return indexStack;
}

IndexStack rebaseIndexStack(const IndexStack &stack, const IndexStack &originStack, const IndexStack &destinationStack)
{
    auto rebasedStack = stack;

    rebasedStack.resize(originStack.size(), SIZE_MAX);
    if (rebasedStack == originStack) {
        rebasedStack = destinationStack;
        auto offsetIt = stack.begin() + ptrdiff_t(originStack.size());
        rebasedStack.insert(rebasedStack.end(), offsetIt, stack.end());
    } else {
        rebasedStack.clear();
    }

    return rebasedStack;
}

EquivalenceMap rebaseEquivalenceMap(const EquivalenceMap &map, const IndexStack &originStack, const IndexStack &destinationStack)
{
    EquivalenceMap rebasedMap;
    for (const auto &entry : map) {
        auto key = entry.first;
        auto rebasedKey = rebaseIndexStack(key, originStack, destinationStack);
        auto vector = entry.second;
        std::vector<IndexStack> rebasedVector;
        for (auto stack : vector) {
            // Temporarily remove the variable index whilst we rebase the component part of the stack.
            size_t variableIndex = stack.back();
            stack.pop_back();
            auto rebasedTarget = rebaseIndexStack(stack, originStack, destinationStack);
            if (!rebasedTarget.empty()) {
                rebasedTarget.push_back(variableIndex);
                rebasedVector.push_back(rebasedTarget);
            }
        }

        if (!rebasedVector.empty()) {
            rebasedMap.emplace(rebasedKey, rebasedVector);
        }
    }

    return rebasedMap;
}

void componentNames(const ComponentPtr &component, NameList &names)
{
    for (size_t index = 0; index < component->componentCount(); ++index) {
        auto c = component->component(index);
        names.push_back(c->name());
        componentNames(c, names);
    }
}

NameList componentNames(const ModelPtr &model)
{
    NameList names;
    for (size_t index = 0; index < model->componentCount(); ++index) {
        auto component = model->component(index);
        names.push_back(component->name());
        componentNames(component, names);
    }
    return names;
}

ComponentNameMap createComponentNamesMap(const ComponentPtr &component)
{
    ComponentNameMap nameMap;
    for (size_t index = 0; index < component->componentCount(); ++index) {
        auto c = component->component(index);
        nameMap.emplace(c->name(), c);
        ComponentNameMap childrenNameMap = createComponentNamesMap(c);
        nameMap.insert(childrenNameMap.begin(), childrenNameMap.end());
    }

    return nameMap;
}

std::vector<UnitsPtr> referencedUnits(const ModelPtr &model, const UnitsPtr &units)
{
    std::vector<UnitsPtr> requiredUnits;

    for (size_t index = 0; index < units->unitCount(); ++index) {
        const std::string ref = units->unitAttributeReference(index);
        if (!isStandardUnitName(ref)) {
            auto refUnits = model->units(ref);
            auto requiredUnitsUnits = referencedUnits(model, refUnits);
            requiredUnits.insert(requiredUnits.end(), requiredUnitsUnits.begin(), requiredUnitsUnits.end());
            requiredUnits.push_back(refUnits);
        }
    }

    return requiredUnits;
}

std::vector<UnitsPtr> unitsUsed(const ModelPtr &model, const ComponentConstPtr &component)
{
    std::vector<UnitsPtr> usedUnits;

    // Get all the units used by variables in this component.

    for (size_t i = 0; i < component->variableCount(); ++i) {
        auto v = component->variable(i);
        auto u = v->units();
        if ((u != nullptr) && !isStandardUnitName(u->name()) && (model != nullptr)) {
            auto modelUnits = model->units(u->name());
            auto availableUnits = modelUnits ? modelUnits : u;
            auto requiredUnits = referencedUnits(model, availableUnits);
            usedUnits.insert(usedUnits.end(), requiredUnits.begin(), requiredUnits.end());
            usedUnits.push_back(availableUnits);
        } else if (model == nullptr) {
            usedUnits.push_back(u);
        }
    }

    // Get all the units used by cn elements in the components maths.

    auto componentCnUnitsNames = findComponentCnUnitsNames(component);
    for (const auto &unitsName : componentCnUnitsNames) {
        auto u = model->units(unitsName);
        if (u == nullptr) {
            // We have used a units in the math but it is not defined in the given model, so send back a units that isn't defined.
            u = Units::create(unitsName);
        } else {
            auto requiredUnits = referencedUnits(model, u);
            usedUnits.insert(usedUnits.end(), requiredUnits.begin(), requiredUnits.end());
        }
        usedUnits.push_back(u);
    }

    // Get all the units used by child components of this component.

    for (size_t i = 0; i < component->componentCount(); ++i) {
        auto childComponent = component->component(i);
        auto childUsedUnits = unitsUsed(model, childComponent);
        usedUnits.insert(usedUnits.end(), childUsedUnits.begin(), childUsedUnits.end());
    }

    return usedUnits;
}

NameList unitsNamesUsed(const ComponentPtr &component)
{
    auto unitNames = findComponentCnUnitsNames(component);
    for (size_t i = 0; i < component->variableCount(); ++i) {
        auto u = component->variable(i)->units();
        if ((u != nullptr) && !isStandardUnitName(u->name())) {
            unitNames.push_back(u->name());
        }
    }
    return unitNames;
}

IndexStack indexStackOf(const VariablePtr &variable)
{
    IndexStack indexStack;
    ComponentPtr component = std::dynamic_pointer_cast<Component>(variable->parent());
    indexStack.push_back(indexOf(variable, component));

    ComponentEntityPtr parent = component;
    ComponentEntityPtr grandParent = std::dynamic_pointer_cast<ComponentEntity>(parent->parent());
    while (grandParent != nullptr) {
        indexStack.push_back(getComponentIndexInComponentEntity(grandParent, parent));
        parent = grandParent;
        grandParent = std::dynamic_pointer_cast<ComponentEntity>(parent->parent());
    }

    std::reverse(std::begin(indexStack), std::end(indexStack));

    return indexStack;
}

void recordVariableEquivalences(const ComponentPtr &component, EquivalenceMap &equivalenceMap, IndexStack &indexStack)
{
    for (size_t index = 0; index < component->variableCount(); ++index) {
        auto variable = component->variable(index);
        for (size_t j = 0; j < variable->equivalentVariableCount(); ++j) {
            if (j == 0) {
                indexStack.push_back(index);
            }
            auto equivalentVariable = variable->equivalentVariable(j);
            auto equivalentVariableIndexStack = indexStackOf(equivalentVariable);
            if (equivalenceMap.count(indexStack) == 0) {
                equivalenceMap.emplace(indexStack, std::vector<IndexStack>());
            }
            equivalenceMap[indexStack].push_back(equivalentVariableIndexStack);
        }
        if (variable->equivalentVariableCount() > 0) {
            indexStack.pop_back();
        }
    }
}

void generateEquivalenceMap(const ComponentPtr &component, EquivalenceMap &map, IndexStack &indexStack)
{
    for (size_t index = 0; index < component->componentCount(); ++index) {
        indexStack.push_back(index);
        auto c = component->component(index);
        recordVariableEquivalences(c, map, indexStack);
        generateEquivalenceMap(c, map, indexStack);
        indexStack.pop_back();
    }
}

VariablePtr getVariableLocatedAt(const IndexStack &stack, const ModelPtr &model)
{
    ComponentPtr component;
    for (size_t index = 0; index < stack.size() - 1; ++index) {
        if (index == 0) {
            component = model->component(stack.at(index));
        } else {
            component = component->component(stack.at(index));
        }
    }

    return component->variable(stack.back());
}

void makeEquivalence(const IndexStack &stack1, const IndexStack &stack2, const ModelPtr &model)
{
    auto v1 = getVariableLocatedAt(stack1, model);
    auto v2 = getVariableLocatedAt(stack2, model);
    Variable::addEquivalence(v1, v2);
}

void applyEquivalenceMapToModel(const EquivalenceMap &map, const ModelPtr &model)
{
    for (const auto &iter : map) {
        auto key = iter.first;
        auto vector = iter.second;
        for (auto vectorIter = vector.begin(); vectorIter < vector.end(); ++vectorIter) {
            makeEquivalence(key, *vectorIter, model);
        }
    }
}

void listComponentIds(const ComponentPtr &component, IdList &idList)
{
    std::string id = component->id();
    if (!id.empty()) {
        idList.insert(id);
    }
    // Imports.
    auto importSource = component->importSource();
    if (importSource != nullptr) {
        id = importSource->id();
        if (!id.empty()) {
            idList.insert(id);
        }
    }
    // Component reference in encapsulation structure.
    id = component->encapsulationId();
    if (!id.empty()) {
        idList.insert(id);
    }
    // Variables.
    for (size_t v = 0; v < component->variableCount(); ++v) {
        auto variable = component->variable(v);
        id = variable->id();
        if (!id.empty()) {
            idList.insert(id);
        }

        for (size_t e = 0; e < variable->equivalentVariableCount(); ++e) {
            // Equivalent variable mappings.
            id = Variable::equivalenceMappingId(variable, variable->equivalentVariable(e));
            if (!id.empty()) {
                idList.insert(id);
            }
            // Connections.
            id = Variable::equivalenceConnectionId(variable, variable->equivalentVariable(e));
            if (!id.empty()) {
                idList.insert(id);
            }
        }
    }
    // Resets.
    for (size_t r = 0; r < component->resetCount(); ++r) {
        auto reset = component->reset(r);
        id = reset->id();
        if (!id.empty()) {
            idList.insert(id);
        }
        id = reset->testValueId();
        if (!id.empty()) {
            idList.insert(id);
        }
        id = reset->resetValueId();
        if (!id.empty()) {
            idList.insert(id);
        }
    }

    // Note: identifiers on component and reset MathML blocks and their children are not yet included.

    for (size_t c = 0; c < component->componentCount(); ++c) {
        listComponentIds(component->component(c), idList);
    }
}

IdList listIds(const ModelPtr &model)
{
    // Collect all existing identifiers in a list and return. NB can't use a map or a set as we need to be able to print
    // invalid models (with duplicated identifiers) too.

    std::unordered_set<std::string> idList;
    // Model.
    std::string id = model->id();
    if (!id.empty()) {
        idList.insert(id);
    }
    // Units.
    for (size_t u = 0; u < model->unitsCount(); ++u) {
        auto units = model->units(u);
        id = units->id();
        if (!id.empty()) {
            idList.insert(id);
        }
        // Imports.
        auto importSource = units->importSource();
        if (importSource != nullptr) {
            id = importSource->id();
            if (!id.empty()) {
                idList.insert(id);
            }
        }
        for (size_t i = 0; i < units->unitCount(); ++i) {
            std::string prefix;
            std::string reference;
            double exponent;
            double multiplier;
            units->unitAttributes(i, reference, prefix, exponent, multiplier, id);
            if (!id.empty()) {
                idList.insert(id);
            }
        }
    }
    // Components.
    for (size_t c = 0; c < model->componentCount(); ++c) {
        listComponentIds(model->component(c), idList);
    }
    // Encapsulation.
    id = model->encapsulationId();
    if (!id.empty()) {
        idList.insert(id);
    }

    return idList;
}

std::string makeUniqueId(IdList &idList)
{
    // Because the hexadecimal counter starts high enough that it will always have a letter as the first character,
    // we don't need to prefix it with any other string to be valid.
    int counter = 0xb4da55;
    std::stringstream stream;
    stream << std::hex << counter;
    std::string id = stream.str();
    stream.str(std::string());

    while (idList.count(id) != 0) {
        ++counter;
        stream << std::hex << counter;
        id = stream.str();
        stream.str(std::string());
    }
    idList.insert(id);
    return id;
}

ConnectionMap createConnectionMap(const VariablePtr &variable1, const VariablePtr &variable2)
{
    ConnectionMap map;

    ComponentPtr component1 = owningComponent(variable1);
    ComponentPtr component2 = owningComponent(variable2);
    if ((component1 != nullptr) && (component2 != nullptr)) {
        for (size_t i = 0; i < component1->variableCount(); ++i) {
            auto v = component1->variable(i);
            for (const auto &vEquiv : equivalentVariables(v)) {
                if (owningComponent(vEquiv) == component2) {
                    map.insert(std::make_pair(v, vEquiv));
                }
            }
        }
    }

    return map;
}

void recursiveEquivalentVariables(const VariablePtr &variable, std::vector<VariablePtr> &equivalentVariables)
{
    for (size_t i = 0; i < variable->equivalentVariableCount(); ++i) {
        VariablePtr equivalentVariable = variable->equivalentVariable(i);

        if (std::find(equivalentVariables.begin(), equivalentVariables.end(), equivalentVariable) == equivalentVariables.end()) {
            equivalentVariables.push_back(equivalentVariable);

            recursiveEquivalentVariables(equivalentVariable, equivalentVariables);
        }
    }
}

std::vector<VariablePtr> equivalentVariables(const VariablePtr &variable)
{
    std::vector<VariablePtr> res = {variable};

    recursiveEquivalentVariables(variable, res);

    return res;
}

bool linkComponentVariableUnits(const ComponentPtr &component, DescriptionList &descriptionList)
{
    bool status = true;
    for (size_t index = 0; index < component->variableCount(); ++index) {
        auto v = component->variable(index);
        auto u = v->units();

        if (u != nullptr) {
            auto model = owningModel(u);
            if (model == owningModel(v)) {
                // Units are already linked, and exist in this model.
                continue;
            }
            if ((model == nullptr) && !isStandardUnit(u)) {
                model = owningModel(component);
                if (model->hasUnits(u->name())) {
                    v->setUnits(model->units(u->name()));
                } else {
                    descriptionList.push_back(std::make_pair(v, "Model does not contain the units '" + u->name() + "' required by variable '" + v->name() + "' in component '" + component->name() + "'."));
                    status = false;
                }
            } else if (model != nullptr) {
                descriptionList.push_back(std::make_pair(v, "The units '" + u->name() + "' assigned to variable '" + v->name() + "' in component '" + component->name() + "' belong to a different model, '" + model->name() + "'."));
                status = false;
            }
        }
    }
    return status;
}

bool traverseComponentEntityTreeLinkingUnits(const ComponentEntityPtr &componentEntity)
{
    DescriptionList descriptionList;
    return traverseComponentEntityTreeLinkingUnits(componentEntity, descriptionList);
}

bool traverseComponentEntityTreeLinkingUnits(const ComponentEntityPtr &componentEntity, DescriptionList &descriptionList)
{
    auto component = std::dynamic_pointer_cast<Component>(componentEntity);
    bool status = (component != nullptr) ?
                      linkComponentVariableUnits(component, descriptionList) :
                      true;
    for (size_t index = 0; index < componentEntity->componentCount(); ++index) {
        auto c = componentEntity->component(index);
        status = traverseComponentEntityTreeLinkingUnits(c, descriptionList) && status;
    }
    return status;
}

bool areComponentVariableUnitsUnlinked(const ComponentPtr &component)
{
    bool unlinked = false;
    for (size_t index = 0; index < component->variableCount() && !unlinked; ++index) {
        auto v = component->variable(index);
        auto u = v->units();
        if ((u != nullptr) && !isStandardUnit(u)) {
            auto model = owningModel(u);
            unlinked = (model == nullptr) || (owningModel(component) != model);
        }
    }
    return unlinked;
}

std::string replace(std::string string, const std::string &from, const std::string &to)
{
    auto index = string.find(from);

    return (index == std::string::npos) ?
               string :
               string.replace(index, from.length(), to);
}

bool equalEntities(const EntityPtr &owner, const std::vector<EntityPtr> &entities)
{
    std::vector<size_t> unmatchedIndex(entities.size());
    std::iota(unmatchedIndex.begin(), unmatchedIndex.end(), 0);
    for (const auto &entity : entities) {
        bool entityFound = false;
        size_t index = 0;
        for (index = 0; index < unmatchedIndex.size() && !entityFound; ++index) {
            size_t currentIndex = unmatchedIndex.at(index);
            auto model = std::dynamic_pointer_cast<Model>(owner);
            if (model != nullptr) {
                auto unitsOther = model->units(currentIndex);
                if (entity->equals(unitsOther)) {
                    entityFound = true;
                }
            } else {
                auto component = std::dynamic_pointer_cast<Component>(owner);
                auto variable = std::dynamic_pointer_cast<Variable>(entity);
                if (variable != nullptr) {
                    auto variableOther = component->variable(currentIndex);
                    if (variable->equals(variableOther)) {
                        entityFound = true;
                    }
                } else {
                    auto reset = std::dynamic_pointer_cast<Reset>(entity);
                    auto resetOther = component->reset(currentIndex);
                    if (reset->equals(resetOther)) {
                        entityFound = true;
                    }
                }
            }
        }
        if (entityFound) {
            // We are going to assume here that nobody is going to add more
            // than 2,147,483,647 units to this component. And much more than
            // that in a 64-bit environment.
            unmatchedIndex.erase(unmatchedIndex.begin() + ptrdiff_t(index) - 1);
        } else {
            return false;
        }
    }
    return true;
}

bool areEqual(const std::string &str1, const std::string &str2)
{
    return str1 == str2;
}

void recordUrl(const HistoryEpochPtr &historyEpoch, const ImportedEntityConstPtr &importedEntity)
{
    if (importedEntity->isImport()) {
        historyEpoch->mDestinationUrl = importedEntity->importSource()->url();
    }
}

HistoryEpochPtr createHistoryEpoch(const UnitsConstPtr &units, const std::string &sourceUrl, const std::string &destinationUrl)
{
    auto h = std::make_shared<HistoryEpoch>(units, sourceUrl, destinationUrl);
    if (destinationUrl.empty()) {
        recordUrl(h, units);
    }
    return h;
}

HistoryEpochPtr createHistoryEpoch(const ComponentConstPtr &component, const std::string &sourceUrl, const std::string &destinationUrl)
{
    auto h = std::make_shared<HistoryEpoch>(component, sourceUrl, destinationUrl);
    if (destinationUrl.empty()) {
        recordUrl(h, component);
    }
    return h;
}

std::string importeeModelUrl(const History &history, const std::string &url)
{
    for (auto i = history.size(); i-- > 0;) {
        auto historyEpoch = history[i];
        if (historyEpoch->mDestinationUrl != url) {
            return historyEpoch->mDestinationUrl;
        }
    }

    return ORIGIN_MODEL_REF;
}

bool checkForImportCycles(const History &history, const HistoryEpochPtr &h)
{
    return std::any_of(history.begin(), history.end(), [h](const auto &entry) {
        return ((h->mDestinationUrl == entry->mSourceUrl) || ((entry->mSourceUrl == ORIGIN_MODEL_REF) && (entry->mSourceModel != nullptr) && (entry->mSourceModel->equals(h->mDestinationModel))));
    });
}

std::string formDescriptionOfCyclicDependency(const History &history, const std::string &action)
{
    auto origin = history.front();
    auto model = origin->mSourceModel;
    bool isComponent = origin->mType == "component";
    std::string typeStringPrefix = isComponent ? "a " : "";
    std::string msgHeader = "Cyclic dependencies were found when attempting to " + action + " "
                            + typeStringPrefix + origin->mType + " in the model '"
                            + model->name() + "'. The dependency loop is:\n";
    HistoryEpochPtr h;
    size_t i = 0;
    std::string msgHistory;
    while (i < history.size()) {
        h = history[i];
        msgHistory += " - " + h->mType + " '" + h->mName + "' specifies an import from '" + h->mSourceUrl + "' to '" + h->mDestinationUrl + "'";
        if (i == history.size() - 2) {
            msgHistory += "; and\n";
        } else if (i == history.size() - 1) {
            msgHistory += ".";
        } else {
            msgHistory += ";\n";
        }
        ++i;
    }

    return msgHeader + msgHistory;
}

size_t nonCommentChildCount(const XmlNodePtr &node)
{
    size_t res = 0;
    auto childNode = node->firstChild();

    while (childNode != nullptr) {
        if (!childNode->isComment()) {
            ++res;
        }

        childNode = childNode->next();
    }

    return res;
}

XmlNodePtr nonCommentChildNode(const XmlNodePtr &node, size_t index)
{
    // Note: we assume that there is always a non-comment child at the given
    //       index, hence we never test res for nullptr.

    auto res = node->firstChild();
    auto childNodeIndex = res->isComment() ? MAX_SIZE_T : 0;

    while (childNodeIndex != index) {
        res = res->next();

        if (!res->isComment()) {
            ++childNodeIndex;
        }
    }

    return res;
}

size_t mathmlChildCount(const XmlNodePtr &node)
{
    size_t res = 0;
    auto childNode = node->firstChild();

    while (childNode != nullptr) {
        if (childNode->isMathmlElement()) {
            ++res;
        }

        childNode = childNode->next();
    }

    return res;
}

XmlNodePtr mathmlChildNode(const XmlNodePtr &node, size_t index)
{
    auto res = node->firstChild();
    auto childNodeIndex = res->isMathmlElement() ? 0 : MAX_SIZE_T;

    while ((res != nullptr) && (childNodeIndex != index)) {
        res = res->next();

        if ((res != nullptr) && res->isMathmlElement()) {
            ++childNodeIndex;
        }
    }

    return res;
}

<<<<<<< HEAD
std::vector<AnalyserVariablePtr> variables(const AnalyserVariablePtr &variable)
{
    std::vector<AnalyserVariablePtr> res;

    switch (variable->type()) {
    case AnalyserVariable::Type::CONSTANT:
        return variable->model()->constants();
    case AnalyserVariable::Type::COMPUTED_CONSTANT:
        return variable->model()->computedConstants();

    case AnalyserVariable::Type::ALGEBRAIC:
        return variable->model()->algebraic();
    default:
        break;
    }

    return {};
}

std::vector<AnalyserVariablePtr> variables(const AnalyserModelPtr &model)
=======
std::vector<AnalyserVariablePtr> analyserVariables(const AnalyserModelPtr &model)
>>>>>>> 5c0a26a2
{
    std::vector<AnalyserVariablePtr> res;

    if (model->voi() != nullptr) {
        res.push_back(model->voi());
    }

    auto states = model->states();

    res.insert(res.end(), states.begin(), states.end());

    auto constants = model->constants();
    auto computedConstants = model->computedConstants();
    auto algebraicVariables = model->algebraicVariables();
    auto externalVariables = model->externalVariables();

    res.insert(res.end(), constants.begin(), constants.end());
    res.insert(res.end(), computedConstants.begin(), computedConstants.end());
    res.insert(res.end(), algebraicVariables.begin(), algebraicVariables.end());
    res.insert(res.end(), externalVariables.begin(), externalVariables.end());

    return res;
}

std::vector<AnalyserVariablePtr> analyserVariables(const AnalyserEquationPtr &equation)
{
    auto res = equation->states();
    auto computedConstants = equation->computedConstants();
    auto algebraicVariables = equation->algebraicVariables();
    auto externalVariables = equation->externalVariables();

    res.insert(res.end(), computedConstants.begin(), computedConstants.end());
    res.insert(res.end(), algebraicVariables.begin(), algebraicVariables.end());
    res.insert(res.end(), externalVariables.begin(), externalVariables.end());

    return res;
}

} // namespace libcellml<|MERGE_RESOLUTION|>--- conflicted
+++ resolved
@@ -1318,19 +1318,18 @@
     return res;
 }
 
-<<<<<<< HEAD
-std::vector<AnalyserVariablePtr> variables(const AnalyserVariablePtr &variable)
+std::vector<AnalyserVariablePtr> analyserVariables(const AnalyserVariablePtr &analyserVariable)
 {
     std::vector<AnalyserVariablePtr> res;
 
-    switch (variable->type()) {
+    switch (analyserVariable->type()) {
     case AnalyserVariable::Type::CONSTANT:
-        return variable->model()->constants();
+        return analyserVariable->model()->constants();
     case AnalyserVariable::Type::COMPUTED_CONSTANT:
-        return variable->model()->computedConstants();
-
-    case AnalyserVariable::Type::ALGEBRAIC:
-        return variable->model()->algebraic();
+        return analyserVariable->model()->computedConstants();
+
+    case AnalyserVariable::Type::ALGEBRAIC_VARIABLE:
+        return analyserVariable->model()->algebraicVariables();
     default:
         break;
     }
@@ -1338,25 +1337,22 @@
     return {};
 }
 
-std::vector<AnalyserVariablePtr> variables(const AnalyserModelPtr &model)
-=======
-std::vector<AnalyserVariablePtr> analyserVariables(const AnalyserModelPtr &model)
->>>>>>> 5c0a26a2
+std::vector<AnalyserVariablePtr> analyserVariables(const AnalyserModelPtr &analyserModel)
 {
     std::vector<AnalyserVariablePtr> res;
 
-    if (model->voi() != nullptr) {
-        res.push_back(model->voi());
-    }
-
-    auto states = model->states();
+    if (analyserModel->voi() != nullptr) {
+        res.push_back(analyserModel->voi());
+    }
+
+    auto states = analyserModel->states();
 
     res.insert(res.end(), states.begin(), states.end());
 
-    auto constants = model->constants();
-    auto computedConstants = model->computedConstants();
-    auto algebraicVariables = model->algebraicVariables();
-    auto externalVariables = model->externalVariables();
+    auto constants = analyserModel->constants();
+    auto computedConstants = analyserModel->computedConstants();
+    auto algebraicVariables = analyserModel->algebraicVariables();
+    auto externalVariables = analyserModel->externalVariables();
 
     res.insert(res.end(), constants.begin(), constants.end());
     res.insert(res.end(), computedConstants.begin(), computedConstants.end());
@@ -1366,12 +1362,12 @@
     return res;
 }
 
-std::vector<AnalyserVariablePtr> analyserVariables(const AnalyserEquationPtr &equation)
-{
-    auto res = equation->states();
-    auto computedConstants = equation->computedConstants();
-    auto algebraicVariables = equation->algebraicVariables();
-    auto externalVariables = equation->externalVariables();
+std::vector<AnalyserVariablePtr> analyserVariables(const AnalyserEquationPtr &analyserEquation)
+{
+    auto res = analyserEquation->states();
+    auto computedConstants = analyserEquation->computedConstants();
+    auto algebraicVariables = analyserEquation->algebraicVariables();
+    auto externalVariables = analyserEquation->externalVariables();
 
     res.insert(res.end(), computedConstants.begin(), computedConstants.end());
     res.insert(res.end(), algebraicVariables.begin(), algebraicVariables.end());
