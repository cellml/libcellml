/*
Copyright libCellML Contributors

Licensed under the Apache License, Version 2.0 (the "License");
you may not use this file except in compliance with the License.
You may obtain a copy of the License at

    http://www.apache.org/licenses/LICENSE-2.0

Unless required by applicable law or agreed to in writing, software
distributed under the License is distributed on an "AS IS" BASIS,
WITHOUT WARRANTIES OR CONDITIONS OF ANY KIND, either express or implied.
See the License for the specific language governing permissions and
limitations under the License.
*/

#include "utilities.h"

#include <algorithm>
#include <cmath>
#include <cstring>
#include <iomanip>
#include <limits>
#include <numeric>
#include <set>
#include <sstream>
#include <vector>

#include "libcellml/component.h"
#include "libcellml/importsource.h"
#include "libcellml/model.h"
#include "libcellml/namedentity.h"
#include "libcellml/reset.h"
#include "libcellml/units.h"
#include "libcellml/variable.h"

#include "commonutils.h"
#include "xmldoc.h"
#include "xmlutils.h"

namespace libcellml {

<<<<<<< HEAD
static const std::map<std::string, int> standardPrefixList = {
    {"yotta", 24},
    {"zetta", 21},
    {"exa", 18},
    {"peta", 15},
    {"tera", 12},
    {"giga", 9},
    {"mega", 6},
    {"kilo", 3},
    {"hecto", 2},
    {"deca", 1},
    {"deci", -1},
    {"centi", -2},
    {"milli", -3},
    {"micro", -6},
    {"nano", -9},
    {"pico", -12},
    {"femto", -15},
    {"atto", -18},
    {"zepto", -21},
    {"yocto", -24}};

bool canConvertToBasicDouble(const std::string &in)
=======
bool stringToDoube(const std::string &in, double &out)
>>>>>>> 95dbdcab
{
    try {
        out = std::stod(in);
    } catch (std::out_of_range &) {
        return false;
    }

    return true;
}

bool canConvertToBasicDouble(const std::string &in)
{
    if (!isCellMLBasicReal(in)) {
        return false;
    }

    double temp;
    return stringToDoube(in, temp);
}

bool convertToDouble(const std::string &in, double &out)
{
    if (!isCellMLReal(in)) {
        return false;
    }

    return stringToDoube(in, out);
}

bool hasNonWhitespaceCharacters(const std::string &input)
{
    return input.find_first_not_of(" \t\n\v\f\r") != std::string::npos;
}

Strings split(const std::string &content, const std::string &delimiter)
{
    Strings strings;
    size_t current;
    size_t previous = 0;
    current = content.find(delimiter);
    while (current != std::string::npos) {
        strings.push_back(content.substr(previous, current - previous));
        previous = current + delimiter.size();
        current = content.find(delimiter, previous);
    }
    strings.push_back(content.substr(previous, current - previous));

    return strings;
}

std::string convertToString(double value, bool fullPrecision)
{
    std::ostringstream strs;
    if (fullPrecision) {
        strs << std::setprecision(std::numeric_limits<double>::digits10) << value;
    } else {
        strs << value;
    }
    return strs.str();
}

bool convertToInt(const std::string &in, int &out)
{
    if (!isCellMLInteger(in)) {
        return false;
    }

    try {
        out = std::stoi(in);
    } catch (std::out_of_range &) {
        return false;
    }
    return true;
}

int convertPrefixToInt(const std::string &in, bool *ok)
{
    int prefixInt = 0;

    if (ok != nullptr) {
        *ok = true;
    }

    if (isStandardPrefixName(in)) {
        prefixInt = standardPrefixList.at(in);
    } else if (!in.empty()) {
        bool success = convertToInt(in, prefixInt);
        if (ok != nullptr) {
            *ok = success;
        }
    }
    return prefixInt;
}

std::string convertToString(size_t value)
{
    std::ostringstream strs;
    strs << value;
    return strs.str();
}

std::string convertToString(int value)
{
    std::ostringstream strs;
    strs << value;
    return strs.str();
}

bool isEuropeanNumericCharacter(char c)
{
    const std::set<char> validIntegerCharacters = {'0', '1', '2', '3', '4', '5', '6', '7', '8', '9'};
    return validIntegerCharacters.find(c) != validIntegerCharacters.end();
}

bool isNonNegativeCellMLInteger(const std::string &candidate)
{
    if (candidate.empty()) {
        return false;
    }
    return std::all_of(candidate.begin(), candidate.end(), isEuropeanNumericCharacter);
}

bool isCellMLInteger(const std::string &candidate)
{
    if (!candidate.empty() && ((*candidate.begin() == '-') || (*candidate.begin() == '+'))) {
        return isNonNegativeCellMLInteger(candidate.substr(1));
    }
    return isNonNegativeCellMLInteger(candidate);
}

bool isCellMLExponent(const std::string &candidate)
{
    return isCellMLInteger(candidate);
}

std::vector<size_t> findOccurrences(const std::string &candidate, const std::string &sub)
{
    std::vector<size_t> occurrences;
    size_t pos = candidate.find(sub, 0);
    while (pos != std::string::npos) {
        occurrences.push_back(pos);
        pos = candidate.find(sub, pos + 1);
    }
    return occurrences;
}

bool isCellMLBasicReal(const std::string &candidate)
{
    if (!candidate.empty()) {
        std::vector<size_t> decimalOccurrences = findOccurrences(candidate, ".");
        if (decimalOccurrences.size() < 2) {
            bool beginsMinus = *candidate.begin() == '-';
            std::string numbersOnlyCandidate = candidate;
            if (decimalOccurrences.size() == 1) {
                numbersOnlyCandidate.erase(decimalOccurrences.at(0), 1);
            }
            if (beginsMinus) {
                numbersOnlyCandidate.erase(0, 1);
            }
            return std::all_of(numbersOnlyCandidate.begin(), numbersOnlyCandidate.end(), isEuropeanNumericCharacter);
        }
    }
    return false;
}

bool isCellMLReal(const std::string &candidate)
{
    bool isReal = false;
    if (!candidate.empty()) {
        std::string normalisedCandidate = candidate;
        std::vector<size_t> eOccurrences = findOccurrences(candidate, "E");
        for (const auto &ePos : eOccurrences) {
            normalisedCandidate.replace(ePos, 1, "e");
        }
        std::vector<size_t> lowerEOccurrences = findOccurrences(normalisedCandidate, "e");
        size_t eIndicatorCount = lowerEOccurrences.size();
        if (eIndicatorCount < 2) {
            if (eIndicatorCount == 1) {
                size_t ePos = lowerEOccurrences.at(0);
                std::string significand = normalisedCandidate.substr(0, ePos);
                std::string exponent = normalisedCandidate.substr(ePos + 1, std::string::npos);
                if (isCellMLBasicReal(significand) && isCellMLExponent(exponent)) {
                    isReal = true;
                }
            } else {
                isReal = isCellMLBasicReal(normalisedCandidate);
            }
        }
    }
    return isReal;
}

bool areEqual(double a, double b)
{
    // Note: we add 0.0 in case a is, for instance, equal to 0.0 and b is equal
    //       to -0.0.
    return convertToString(a + 0.0) == convertToString(b + 0.0);
}

uint64_t ulpsDistance(double a, double b)
{
    static const auto max = std::numeric_limits<uint64_t>::max();

    // Max distance for NaN.
    if (std::isnan(a) || std::isnan(b)) {
        return max;
    }

    // If one's infinite and they're not equal, max distance.
    if (std::isinf(a) != std::isinf(b)) {
        return max;
    }

    static const int SIZE_OF_DOUBLE = sizeof(double);

    uint64_t ia;
    uint64_t ib;
    memcpy(&ia, &a, SIZE_OF_DOUBLE);
    memcpy(&ib, &b, SIZE_OF_DOUBLE);

    // Return the absolute value of the distance in ULPs.
    uint64_t distance = max;
    if (ia < ib) {
        distance = ib + ~ia + 1;
    } else {
        distance = ia + ~ib + 1;
    }
    return distance;
}

bool areNearlyEqual(double a, double b)
{
    static const double fixedEpsilon = std::numeric_limits<double>::epsilon();
    static const ptrdiff_t ulpsEpsilon = 1;

    if (fabs(a - b) <= fixedEpsilon) {
        return true;
    }

    // If they are not the same sign then return false.
    if ((a < 0.0) != (b < 0.0)) {
        return false;
    }

    return ulpsDistance(a, b) <= ulpsEpsilon;
}

std::vector<ComponentPtr> getImportedComponents(const ComponentEntityConstPtr &componentEntity)
{
    std::vector<ComponentPtr> importedComponents;
    for (size_t i = 0; i < componentEntity->componentCount(); ++i) {
        auto component = componentEntity->component(i);
        if (component->isImport()) {
            importedComponents.push_back(component);
        }

        auto childImportedComponents = getImportedComponents(component);
        importedComponents.reserve(importedComponents.size() + childImportedComponents.size());
        importedComponents.insert(importedComponents.end(), childImportedComponents.begin(), childImportedComponents.end());
    }

    return importedComponents;
}

std::vector<UnitsPtr> getImportedUnits(const ModelConstPtr &model)
{
    std::vector<UnitsPtr> importedUnits;
    for (size_t i = 0; i < model->unitsCount(); ++i) {
        auto units = model->units(i);
        if (units->isImport()) {
            importedUnits.push_back(units);
        }
    }

    return importedUnits;
}

std::vector<ImportSourcePtr> getAllImportSources(const ModelConstPtr &model)
{
    std::vector<ImportSourcePtr> importSources;

    auto importedComponents = getImportedComponents(model);
    auto importedUnits = getImportedUnits(model);

    importSources.reserve(importedComponents.size() + importedUnits.size());
    for (auto &component : importedComponents) {
        importSources.push_back(component->importSource());
    }
    for (auto &units : importedUnits) {
        importSources.push_back(units->importSource());
    }

    return importSources;
}

bool isStandardUnitName(const std::string &name)
{
    return standardUnitsList.count(name) != 0;
}

bool isStandardUnit(const UnitsPtr &units)
{
    return (units != nullptr) && (units->unitCount() == 0) && isStandardUnitName(units->name());
}

bool isStandardPrefixName(const std::string &name)
{
    return standardPrefixList.count(name) != 0;
}

void removeComponentFromEntity(const EntityPtr &entity, const ComponentPtr &component)
{
    auto componentEntity = std::dynamic_pointer_cast<ComponentEntity>(entity);
    componentEntity->removeComponent(component, false);
}

size_t indexOf(const VariablePtr &variable, const ComponentConstPtr &component)
{
    size_t index = 0;
    bool found = false;
    while (index < component->variableCount() && !found) {
        if (component->variable(index) == variable) {
            found = true;
        } else {
            ++index;
        }
    }

    return index;
}

bool areEquivalentVariables(const VariablePtr &variable1,
                            const VariablePtr &variable2)
{
    return (variable1 == variable2) || variable1->hasEquivalentVariable(variable2, true);
}

bool isEntityChildOf(const ParentedEntityPtr &entity1, const ParentedEntityPtr &entity2)
{
    return entity1->parent() == entity2;
}

bool areEntitiesSiblings(const ParentedEntityPtr &entity1, const ParentedEntityPtr &entity2)
{
    auto entity1Parent = entity1->parent();
    return entity1Parent != nullptr && entity1Parent == entity2->parent();
}

using PublicPrivateRequiredPair = std::pair<bool, bool>;

/**
 * @brief Determine whether a public and/or private interface is required for the given @p variable.
 *
 * Determine whether a public and/or private interface is required for the given @p variable.  Returns
 * a pair of booleans where the first item in the pair indicates whether a public interface is required,
 * the second item in the pair indicates whether a private interface is required, and if both items
 * in the pair are @c false then this indicates an error has occurred and the interface type cannot be
 * determined.
 *
 * @param variable The variable to detect the interface type required.
 *
 * @return A pair of booleans.
 */
PublicPrivateRequiredPair publicAndOrPrivateInterfaceTypeRequired(const VariablePtr &variable)
{
    PublicPrivateRequiredPair pair = std::make_pair(false, false);
    for (size_t index = 0; index < variable->equivalentVariableCount() && !(pair.first && pair.second); ++index) {
        auto equivalentVariable = variable->equivalentVariable(index);
        auto componentOfVariable = variable->parent();
        auto componentOfEquivalentVariable = equivalentVariable->parent();
        if (componentOfVariable == nullptr || componentOfEquivalentVariable == nullptr) {
            return std::make_pair(false, false);
        }
        if (areEntitiesSiblings(componentOfVariable, componentOfEquivalentVariable)
            || isEntityChildOf(componentOfVariable, componentOfEquivalentVariable)) {
            pair.first = true;
        } else if (isEntityChildOf(componentOfEquivalentVariable, componentOfVariable)) {
            pair.second = true;
        } else {
            return std::make_pair(false, false);
        }
    }
    return pair;
}

/**
 * @brief Get the interface type for the given public private pair.
 *
 * Get the interface type for the @p pair.  The default return type is
 * Variable::InterfaceType::NONE.
 *
 * @param pair The pair for which the interface type is determined.
 *
 * @return The interface type as specified in the @p pair.
 */
Variable::InterfaceType interfaceTypeFor(const PublicPrivateRequiredPair &pair)
{
    Variable::InterfaceType interfaceType = Variable::InterfaceType::NONE;
    if (pair.first && pair.second) {
        interfaceType = Variable::InterfaceType::PUBLIC_AND_PRIVATE;
    } else if (pair.first) {
        interfaceType = Variable::InterfaceType::PUBLIC;
    } else if (pair.second) {
        interfaceType = Variable::InterfaceType::PRIVATE;
    }

    return interfaceType;
}

Variable::InterfaceType determineInterfaceType(const VariablePtr &variable)
{
    auto publicAndOrPrivatePair = publicAndOrPrivateInterfaceTypeRequired(variable);

    return interfaceTypeFor(publicAndOrPrivatePair);
}

void findAllVariablesWithEquivalences(const ComponentPtr &component, VariablePtrs &variables)
{
    for (size_t index = 0; index < component->variableCount(); ++index) {
        auto variable = component->variable(index);
        if (variable->equivalentVariableCount() > 0) {
            if (std::find(variables.begin(), variables.end(), variable) == variables.end()) {
                variables.push_back(variable);
            }
        }
    }
    for (size_t index = 0; index < component->componentCount(); ++index) {
        findAllVariablesWithEquivalences(component->component(index), variables);
    }
}

NameList findCnUnitsNames(const XmlNodePtr &node);
NameList findComponentCnUnitsNames(const ComponentPtr &component);
void findAndReplaceCnUnitsNames(const XmlNodePtr &node, const StringStringMap &replaceMap);
void findAndReplaceComponentCnUnitsNames(const ComponentPtr &component, const StringStringMap &replaceMap);
size_t getComponentIndexInComponentEntity(const ComponentEntityPtr &componentParent, const ComponentEntityPtr &component);
IndexStack indexStackOf(const VariablePtr &variable);
VariablePtr getVariableLocatedAt(const IndexStack &stack, const ModelPtr &model);
void makeEquivalence(const IndexStack &stack1, const IndexStack &stack2, const ModelPtr &model);
IndexStack rebaseIndexStack(const IndexStack &stack, const IndexStack &originStack, const IndexStack &destinationStack);
void componentNames(const ComponentPtr &component, NameList &names);
std::vector<UnitsPtr> referencedUnits(const ModelPtr &model, const UnitsPtr &units);

NameList findCnUnitsNames(const XmlNodePtr &node)
{
    NameList names;
    XmlNodePtr childNode = node->firstChild();
    while (childNode != nullptr) {
        if (childNode->isMathmlElement("cn")) {
            std::string u = childNode->attribute("units");
            if (!u.empty() && !isStandardUnitName(u)) {
                names.push_back(u);
            }
        }
        auto childNames = findCnUnitsNames(childNode);
        names.insert(names.end(), childNames.begin(), childNames.end());
        childNode = childNode->next();
    }

    return names;
}

NameList findComponentCnUnitsNames(const ComponentPtr &component)
{
    NameList names;
    // Inspect the MathML in this component for any specified constant <cn> units.
    std::string mathContent = component->math();
    if (mathContent.empty()) {
        return names;
    }
    std::vector<XmlDocPtr> mathDocs = multiRootXml(mathContent);
    for (const auto &doc : mathDocs) {
        auto rootNode = doc->rootNode();
        if (rootNode->isMathmlElement("math")) {
            auto nodesNames = findCnUnitsNames(rootNode);
            names.insert(names.end(), nodesNames.begin(), nodesNames.end());
        }
    }

    return names;
}

void findAndReplaceCnUnitsNames(const XmlNodePtr &node, const StringStringMap &replaceMap)
{
    XmlNodePtr childNode = node->firstChild();
    while (childNode != nullptr) {
        if (childNode->isMathmlElement("cn")) {
            std::string unitsName = childNode->attribute("units");
            auto foundNameIter = replaceMap.find(unitsName);
            if (foundNameIter != replaceMap.end()) {
                childNode->setAttribute("units", foundNameIter->second.c_str());
            }
        }
        findAndReplaceCnUnitsNames(childNode, replaceMap);
        childNode = childNode->next();
    }
}

void findAndReplaceComponentCnUnitsNames(const ComponentPtr &component, const StringStringMap &replaceMap)
{
    std::string mathContent = component->math();
    if (mathContent.empty()) {
        return;
    }
    bool contentModified = false;
    std::string newMathContent;
    std::vector<XmlDocPtr> mathDocs = multiRootXml(mathContent);
    for (const auto &doc : mathDocs) {
        auto rootNode = doc->rootNode();
        if (rootNode->isMathmlElement("math")) {
            auto originalMath = rootNode->convertToString();
            findAndReplaceCnUnitsNames(rootNode, replaceMap);
            auto newMath = rootNode->convertToString();
            newMathContent += newMath;
            if (newMath != originalMath) {
                contentModified = true;
            }
        }
    }

    if (contentModified) {
        component->setMath(newMathContent);
    }
}

void findAndReplaceComponentsCnUnitsNames(const ComponentPtr &component, const StringStringMap &replaceMap)
{
    findAndReplaceComponentCnUnitsNames(component, replaceMap);
    for (size_t index = 0; index < component->componentCount(); ++index) {
        auto childComponent = component->component(index);
        findAndReplaceComponentCnUnitsNames(childComponent, replaceMap);
    }
}

size_t getComponentIndexInComponentEntity(const ComponentEntityPtr &componentParent, const ComponentEntityPtr &component)
{
    size_t index = 0;
    bool found = false;
    while ((index < componentParent->componentCount()) && !found) {
        if (componentParent->component(index) == component) {
            found = true;
        } else {
            ++index;
        }
    }

    return index;
}

IndexStack indexStackOf(const ComponentPtr &component)
{
    auto dummyVariable = Variable::create();
    component->addVariable(dummyVariable);
    IndexStack indexStack = indexStackOf(dummyVariable);
    indexStack.pop_back();
    component->removeVariable(dummyVariable);

    return indexStack;
}

IndexStack rebaseIndexStack(const IndexStack &stack, const IndexStack &originStack, const IndexStack &destinationStack)
{
    auto rebasedStack = stack;

    rebasedStack.resize(originStack.size(), SIZE_MAX);
    if (rebasedStack == originStack) {
        rebasedStack = destinationStack;
        auto offsetIt = stack.begin() + ptrdiff_t(originStack.size());
        rebasedStack.insert(rebasedStack.end(), offsetIt, stack.end());
    } else {
        rebasedStack.clear();
    }

    return rebasedStack;
}

EquivalenceMap rebaseEquivalenceMap(const EquivalenceMap &map, const IndexStack &originStack, const IndexStack &destinationStack)
{
    EquivalenceMap rebasedMap;
    for (const auto &entry : map) {
        auto key = entry.first;
        auto rebasedKey = rebaseIndexStack(key, originStack, destinationStack);
        if (!rebasedKey.empty()) {
            auto vector = entry.second;
            std::vector<IndexStack> rebasedVector;
            for (auto stack : vector) {
                // Temporarily remove the variable index whilst we rebase the component part of the stack.
                size_t variableIndex = stack.back();
                stack.pop_back();
                auto rebasedTarget = rebaseIndexStack(stack, originStack, destinationStack);
                if (!rebasedTarget.empty()) {
                    rebasedTarget.push_back(variableIndex);
                    rebasedVector.push_back(rebasedTarget);
                }
            }

            if (!rebasedVector.empty()) {
                rebasedMap.emplace(rebasedKey, rebasedVector);
            }
        }
    }

    return rebasedMap;
}

void componentNames(const ComponentPtr &component, NameList &names)
{
    for (size_t index = 0; index < component->componentCount(); ++index) {
        auto c = component->component(index);
        names.push_back(c->name());
        componentNames(c, names);
    }
}

NameList componentNames(const ModelPtr &model)
{
    NameList names;
    for (size_t index = 0; index < model->componentCount(); ++index) {
        auto component = model->component(index);
        names.push_back(component->name());
        componentNames(component, names);
    }
    return names;
}

ComponentNameMap createComponentNamesMap(const ComponentPtr &component)
{
    ComponentNameMap nameMap;
    for (size_t index = 0; index < component->componentCount(); ++index) {
        auto c = component->component(index);
        nameMap.emplace(c->name(), c);
        ComponentNameMap childrenNameMap = createComponentNamesMap(c);
        nameMap.insert(childrenNameMap.begin(), childrenNameMap.end());
    }

    return nameMap;
}

std::vector<UnitsPtr> referencedUnits(const ModelPtr &model, const UnitsPtr &units)
{
    std::vector<UnitsPtr> requiredUnits;

    std::string ref;
    std::string pre;
    std::string id;
    double expMult;
    double uExp;

    for (size_t index = 0; index < units->unitCount(); ++index) {
        units->unitAttributes(index, ref, pre, uExp, expMult, id);
        if (!isStandardUnitName(ref)) {
            auto refUnits = model->units(ref);
            if (refUnits != nullptr) {
                auto requiredUnitsUnits = referencedUnits(model, refUnits);
                requiredUnits.insert(requiredUnits.end(), requiredUnitsUnits.begin(), requiredUnitsUnits.end());
                requiredUnits.push_back(refUnits);
            }
        }
    }

    return requiredUnits;
}

std::vector<UnitsPtr> unitsUsed(const ModelPtr &model, const ComponentPtr &component)
{
    std::vector<UnitsPtr> usedUnits;
    for (size_t i = 0; i < component->variableCount(); ++i) {
        auto v = component->variable(i);
        auto u = v->units();
        if ((u != nullptr) && !isStandardUnitName(u->name())) {
            auto requiredUnits = referencedUnits(model, u);
            usedUnits.insert(usedUnits.end(), requiredUnits.begin(), requiredUnits.end());
            usedUnits.push_back(u);
        }
    }
    auto componentCnUnitsNames = findComponentCnUnitsNames(component);
    for (const auto &unitsName : componentCnUnitsNames) {
        auto u = model->units(unitsName);
        if ((u != nullptr) && !isStandardUnitName(u->name())) {
            auto requiredUnits = referencedUnits(model, u);
            usedUnits.insert(usedUnits.end(), requiredUnits.begin(), requiredUnits.end());
            usedUnits.push_back(u);
        }
    }

    for (size_t i = 0; i < component->componentCount(); ++i) {
        auto childComponent = component->component(i);
        auto childUsedUnits = unitsUsed(model, childComponent);
        usedUnits.insert(usedUnits.end(), childUsedUnits.begin(), childUsedUnits.end());
    }

    return usedUnits;
}

NameList unitsNamesUsed(const ComponentPtr &component)
{
    auto unitNames = findComponentCnUnitsNames(component);
    for (size_t i = 0; i < component->variableCount(); ++i) {
        auto u = component->variable(i)->units();
        if ((u != nullptr) && !isStandardUnitName(u->name())) {
            unitNames.push_back(u->name());
        }
    }
    return unitNames;
}

IndexStack indexStackOf(const VariablePtr &variable)
{
    IndexStack indexStack;
    ComponentPtr component = std::dynamic_pointer_cast<Component>(variable->parent());
    indexStack.push_back(indexOf(variable, component));

    ComponentEntityPtr parent = component;
    ComponentEntityPtr grandParent = std::dynamic_pointer_cast<ComponentEntity>(parent->parent());
    while (grandParent != nullptr) {
        indexStack.push_back(getComponentIndexInComponentEntity(grandParent, parent));
        parent = grandParent;
        grandParent = std::dynamic_pointer_cast<ComponentEntity>(parent->parent());
    }

    std::reverse(std::begin(indexStack), std::end(indexStack));

    return indexStack;
}

void recordVariableEquivalences(const ComponentPtr &component, EquivalenceMap &equivalenceMap, IndexStack &indexStack)
{
    for (size_t index = 0; index < component->variableCount(); ++index) {
        auto variable = component->variable(index);
        for (size_t j = 0; j < variable->equivalentVariableCount(); ++j) {
            if (j == 0) {
                indexStack.push_back(index);
            }
            auto equivalentVariable = variable->equivalentVariable(j);
            auto equivalentVariableIndexStack = indexStackOf(equivalentVariable);
            if (equivalenceMap.count(indexStack) == 0) {
                equivalenceMap.emplace(indexStack, std::vector<IndexStack>());
            }
            equivalenceMap[indexStack].push_back(equivalentVariableIndexStack);
        }
        if (variable->equivalentVariableCount() > 0) {
            indexStack.pop_back();
        }
    }
}

void generateEquivalenceMap(const ComponentPtr &component, EquivalenceMap &map, IndexStack &indexStack)
{
    for (size_t index = 0; index < component->componentCount(); ++index) {
        indexStack.push_back(index);
        auto c = component->component(index);
        recordVariableEquivalences(c, map, indexStack);
        generateEquivalenceMap(c, map, indexStack);
        indexStack.pop_back();
    }
}

VariablePtr getVariableLocatedAt(const IndexStack &stack, const ModelPtr &model)
{
    ComponentPtr component;
    for (size_t index = 0; index < stack.size() - 1; ++index) {
        if (index == 0) {
            component = model->component(stack.at(index));
        } else {
            component = component->component(stack.at(index));
        }
    }

    return component->variable(stack.back());
}

void makeEquivalence(const IndexStack &stack1, const IndexStack &stack2, const ModelPtr &model)
{
    auto v1 = getVariableLocatedAt(stack1, model);
    auto v2 = getVariableLocatedAt(stack2, model);
    Variable::addEquivalence(v1, v2);
}

void applyEquivalenceMapToModel(const EquivalenceMap &map, const ModelPtr &model)
{
    for (const auto &iter : map) {
        auto key = iter.first;
        auto vector = iter.second;
        for (auto vectorIter = vector.begin(); vectorIter < vector.end(); ++vectorIter) {
            makeEquivalence(key, *vectorIter, model);
        }
    }
}

void listComponentIds(const ComponentPtr &component, IdList &idList)
{
    std::string id = component->id();
    if (!id.empty()) {
        idList.insert(id);
    }
    // Imports.
    if (component->isImport()) {
        if (component->importSource() != nullptr) {
            id = component->importSource()->id();
            if (!id.empty()) {
                idList.insert(id);
            }
        }
    }
    // Component reference in encapsulation structure.
    id = component->encapsulationId();
    if (!id.empty()) {
        idList.insert(id);
    }
    // Variables.
    for (size_t v = 0; v < component->variableCount(); ++v) {
        id = component->variable(v)->id();
        if (!id.empty()) {
            idList.insert(id);
        }

        for (size_t e = 0; e < component->variable(v)->equivalentVariableCount(); ++e) {
            // Equivalent variable mappings.
            id = Variable::equivalenceMappingId(component->variable(v), component->variable(v)->equivalentVariable(e));
            if (!id.empty()) {
                idList.insert(id);
            }
            // Connections.
            id = Variable::equivalenceConnectionId(component->variable(v), component->variable(v)->equivalentVariable(e));
            if (!id.empty()) {
                idList.insert(id);
            }
        }
    }
    // Resets.
    for (size_t r = 0; r < component->resetCount(); ++r) {
        id = component->reset(r)->id();
        if (!id.empty()) {
            idList.insert(id);
        }
        id = component->reset(r)->testValueId();
        if (!id.empty()) {
            idList.insert(id);
        }
        id = component->reset(r)->resetValueId();
        if (!id.empty()) {
            idList.insert(id);
        }
    }

    // Note: identifiers on component and reset MathML blocks and their children are not yet included.

    for (size_t c = 0; c < component->componentCount(); ++c) {
        listComponentIds(component->component(c), idList);
    }
}

IdList listIds(const ModelPtr &model)
{
    // Collect all existing identifiers in a list and return. NB can't use a map or a set as we need to be able to print
    // invalid models (with duplicated identifiers) too.

    std::unordered_set<std::string> idList;
    // Model.
    std::string id = model->id();
    if (!id.empty()) {
        idList.insert(id);
    }
    // Units.
    for (size_t u = 0; u < model->unitsCount(); ++u) {
        auto units = model->units(u);
        id = units->id();
        if (!id.empty()) {
            idList.insert(id);
        }
        // Imports.
        if (units->isImport()) {
            if (units->importSource() != nullptr) {
                id = units->importSource()->id();
                if (!id.empty()) {
                    idList.insert(id);
                }
            }
        }
        for (size_t i = 0; i < model->units(u)->unitCount(); ++i) {
            std::string prefix;
            std::string reference;
            double exponent;
            double multiplier;
            model->units(u)->unitAttributes(i, reference, prefix, exponent, multiplier, id);
            if (!id.empty()) {
                idList.insert(id);
            }
        }
    }
    // Components.
    for (size_t c = 0; c < model->componentCount(); ++c) {
        listComponentIds(model->component(c), idList);
    }
    // Encapsulation.
    id = model->encapsulationId();
    if (!id.empty()) {
        idList.insert(id);
    }

    return idList;
}

std::string makeUniqueId(IdList &idList)
{
    // Because the hexadecimal counter starts high enough that it will always have a letter as the first character,
    // we don't need to prefix it with any other string to be valid.
    int counter = 0xb4da55;
    std::stringstream stream;
    stream << std::hex << counter;
    std::string id = stream.str();
    stream.str(std::string());

    while (idList.count(id) != 0) {
        ++counter;
        stream << std::hex << counter;
        id = stream.str();
        stream.str(std::string());
    }
    idList.insert(id);
    return id;
}

ConnectionMap createConnectionMap(const VariablePtr &variable1, const VariablePtr &variable2)
{
    ConnectionMap map;

    ComponentPtr component1 = owningComponent(variable1);
    ComponentPtr component2 = owningComponent(variable2);
    if ((component1 != nullptr) && (component2 != nullptr)) {
        for (size_t i = 0; i < component1->variableCount(); ++i) {
            auto v = component1->variable(i);
            for (const auto &vEquiv : equivalentVariables(v)) {
                if (owningComponent(vEquiv) == component2) {
                    map.insert(std::make_pair(v, vEquiv));
                }
            }
        }
    }

    return map;
}

void recursiveEquivalentVariables(const VariablePtr &variable, std::vector<VariablePtr> &equivalentVariables)
{
    for (size_t i = 0; i < variable->equivalentVariableCount(); ++i) {
        VariablePtr equivalentVariable = variable->equivalentVariable(i);

        if (std::find(equivalentVariables.begin(), equivalentVariables.end(), equivalentVariable) == equivalentVariables.end()) {
            equivalentVariables.push_back(equivalentVariable);

            recursiveEquivalentVariables(equivalentVariable, equivalentVariables);
        }
    }
}

std::vector<VariablePtr> equivalentVariables(const VariablePtr &variable)
{
    std::vector<VariablePtr> res = {variable};

    recursiveEquivalentVariables(variable, res);

    return res;
}

bool linkComponentVariableUnits(const ComponentPtr &component, DescriptionList &descriptionList)
{
    bool status = true;
    for (size_t index = 0; index < component->variableCount(); ++index) {
        auto v = component->variable(index);
        auto u = v->units();

        if (u != nullptr) {
            auto model = owningModel(u);
            if (model == owningModel(v)) {
                // Units are already linked, and exist in this model.
                continue;
            }
            if ((model == nullptr) && !isStandardUnit(u)) {
                model = owningModel(component);
                if (model->hasUnits(u->name())) {
                    v->setUnits(model->units(u->name()));
                } else {
                    descriptionList.push_back(std::make_pair(v, "Model does not contain the units '" + u->name() + "' required by variable '" + v->name() + "' in component '" + component->name() + "'."));
                    status = false;
                }
            } else if (model != nullptr) {
                descriptionList.push_back(std::make_pair(v, "The units '" + u->name() + "' assigned to variable '" + v->name() + "' in component '" + component->name() + "' belong to a different model, '" + model->name() + "'."));
                status = false;
            }
        }
    }
    return status;
}

bool traverseComponentEntityTreeLinkingUnits(const ComponentEntityPtr &componentEntity)
{
    DescriptionList descriptionList;
    return traverseComponentEntityTreeLinkingUnits(componentEntity, descriptionList);
}

bool traverseComponentEntityTreeLinkingUnits(const ComponentEntityPtr &componentEntity, DescriptionList &descriptionList)
{
    auto component = std::dynamic_pointer_cast<Component>(componentEntity);
    bool status = (component != nullptr) ?
                      linkComponentVariableUnits(component, descriptionList) :
                      true;
    for (size_t index = 0; index < componentEntity->componentCount(); ++index) {
        auto c = componentEntity->component(index);
        status = traverseComponentEntityTreeLinkingUnits(c, descriptionList) && status;
    }
    return status;
}

bool areComponentVariableUnitsUnlinked(const ComponentPtr &component)
{
    bool unlinked = false;
    for (size_t index = 0; index < component->variableCount() && !unlinked; ++index) {
        auto v = component->variable(index);
        auto u = v->units();
        if ((u != nullptr) && !isStandardUnit(u)) {
            auto model = owningModel(u);
            unlinked = (model == nullptr) || (owningModel(component) != model);
        }
    }
    return unlinked;
}

std::string replace(std::string string, const std::string &from, const std::string &to)
{
    auto index = string.find(from);

    return (index == std::string::npos) ?
               string :
               string.replace(index, from.length(), to);
}

bool equalEntities(const EntityPtr &owner, const std::vector<EntityPtr> &entities)
{
    std::vector<size_t> unmatchedIndex(entities.size());
    std::iota(unmatchedIndex.begin(), unmatchedIndex.end(), 0);
    for (const auto &entity : entities) {
        bool entityFound = false;
        size_t index = 0;
        for (index = 0; index < unmatchedIndex.size() && !entityFound; ++index) {
            size_t currentIndex = unmatchedIndex.at(index);
            auto model = std::dynamic_pointer_cast<Model>(owner);
            if (model != nullptr) {
                auto unitsOther = model->units(currentIndex);
                if (entity->equals(unitsOther)) {
                    entityFound = true;
                }
            } else {
                auto component = std::dynamic_pointer_cast<Component>(owner);
                auto variable = std::dynamic_pointer_cast<Variable>(entity);
                if (variable != nullptr) {
                    auto variableOther = component->variable(currentIndex);
                    if (variable->equals(variableOther)) {
                        entityFound = true;
                    }
                } else {
                    auto reset = std::dynamic_pointer_cast<Reset>(entity);
                    auto resetOther = component->reset(currentIndex);
                    if (reset->equals(resetOther)) {
                        entityFound = true;
                    }
                }
            }
        }
        if (entityFound && index < size_t(std::numeric_limits<ptrdiff_t>::max())) {
            // We are going to assume here that nobody is going to add more
            // than 2,147,483,647 units to this component. And much more than
            // that in a 64-bit environment.
            unmatchedIndex.erase(unmatchedIndex.begin() + ptrdiff_t(index) - 1);
        } else {
            return false;
        }
    }
    return true;
}

bool areEqual(const std::string &str1, const std::string &str2)
{
    return str1 == str2;
}

void recordUrl(const HistoryEpochPtr &historyEpoch, const ImportedEntityConstPtr &importedEntity)
{
    if (importedEntity->isImport()) {
        historyEpoch->mDestinationUrl = importedEntity->importSource()->url();
    }
}

HistoryEpochPtr createHistoryEpoch(const UnitsConstPtr &units, const std::string &sourceUrl, const std::string &destinationUrl)
{
    auto h = std::make_shared<HistoryEpoch>(units, sourceUrl, destinationUrl);
    if (destinationUrl.empty()) {
        recordUrl(h, units);
    }
    return h;
}

HistoryEpochPtr createHistoryEpoch(const ComponentConstPtr &component, const std::string &sourceUrl, const std::string &destinationUrl)
{
    auto h = std::make_shared<HistoryEpoch>(component, sourceUrl, destinationUrl);
    if (destinationUrl.empty()) {
        recordUrl(h, component);
    }
    return h;
}

std::string importeeModelUrl(const History &history, const std::string &url)
{
    for (auto i = history.size(); i-- > 0;) {
        auto historyEpoch = history[i];
        if (historyEpoch->mDestinationUrl != url) {
            return historyEpoch->mDestinationUrl;
        }
    }

    return ORIGIN_MODEL_REF;
}

bool checkForImportCycles(const History &history, const HistoryEpochPtr &h)
{
    return std::any_of(history.begin(), history.end(), [h](const auto &entry) {
        return ((h->mDestinationUrl == entry->mSourceUrl) || ((entry->mSourceUrl == ORIGIN_MODEL_REF) && (entry->mSourceModel != nullptr) && (entry->mSourceModel->equals(h->mDestinationModel))));
    });
}

std::string formDescriptionOfCyclicDependency(const History &history, const std::string &action)
{
    auto origin = history.front();
    auto model = origin->mSourceModel;
    bool isComponent = origin->mType == "component";
    std::string typeStringPrefix = isComponent ? "a " : "";
    std::string msgHeader = "Cyclic dependencies were found when attempting to " + action + " "
                            + typeStringPrefix + origin->mType + " in the model '"
                            + model->name() + "'. The dependency loop is:\n";
    HistoryEpochPtr h;
    size_t i = 0;
    std::string msgHistory;
    while (i < history.size()) {
        h = history[i];
        msgHistory += " - " + h->mType + " '" + h->mName + "' specifies an import from '" + h->mSourceUrl + "' to '" + h->mDestinationUrl + "'";
        if (i == history.size() - 2) {
            msgHistory += "; and\n";
        } else if (i == history.size() - 1) {
            msgHistory += ".";
        } else {
            msgHistory += ";\n";
        }
        ++i;
    }

    return msgHeader + msgHistory;
}

size_t nonCommentChildCount(const XmlNodePtr &node)
{
    size_t res = 0;
    auto childNode = node->firstChild();

    while (childNode != nullptr) {
        if (!childNode->isComment()) {
            ++res;
        }

        childNode = childNode->next();
    }

    return res;
}

XmlNodePtr nonCommentChildNode(const XmlNodePtr &node, size_t index)
{
    // Note: we assume that there is always a non-comment child at the given
    //       index, hence we never test res for nullptr.

    auto res = node->firstChild();
    auto childNodeIndex = res->isComment() ? MAX_SIZE_T : 0;

    while (childNodeIndex != index) {
        res = res->next();

        if (!res->isComment()) {
            ++childNodeIndex;
        }
    }

    return res;
}

size_t mathmlChildCount(const XmlNodePtr &node)
{
    size_t res = 0;
    auto childNode = node->firstChild();

    while (childNode != nullptr) {
        if (childNode->isMathmlElement()) {
            ++res;
        }

        childNode = childNode->next();
    }

    return res;
}

XmlNodePtr mathmlChildNode(const XmlNodePtr &node, size_t index)
{
    auto res = node->firstChild();
    auto childNodeIndex = res->isMathmlElement() ? 0 : MAX_SIZE_T;

    while ((res != nullptr) && (childNodeIndex != index)) {
        res = res->next();

        if ((res != nullptr) && res->isMathmlElement()) {
            ++childNodeIndex;
        }
    }

    return res;
}

} // namespace libcellml<|MERGE_RESOLUTION|>--- conflicted
+++ resolved
@@ -40,7 +40,6 @@
 
 namespace libcellml {
 
-<<<<<<< HEAD
 static const std::map<std::string, int> standardPrefixList = {
     {"yotta", 24},
     {"zetta", 21},
@@ -63,10 +62,7 @@
     {"zepto", -21},
     {"yocto", -24}};
 
-bool canConvertToBasicDouble(const std::string &in)
-=======
 bool stringToDoube(const std::string &in, double &out)
->>>>>>> 95dbdcab
 {
     try {
         out = std::stod(in);
