--- conflicted
+++ resolved
@@ -64,25 +64,14 @@
     return strs.str();
 }
 
-<<<<<<< HEAD
-bool isEuropeanNumericCharacter(char c)
-{
-=======
 bool isEuropeanNumericCharacter(char c) {
-	/// @cellml2_3 3.2 Function call checks for CellML base 10 European numerals 
->>>>>>> 299c4fb2
     const std::set<char> validIntegerCharacters = {'0', '1', '2', '3', '4', '5', '6', '7', '8', '9'};
     return validIntegerCharacters.find(c) != validIntegerCharacters.end();
 }
 
 bool isNonNegativeCellMLInteger(const std::string &candidate)
 {
-<<<<<<< HEAD
     if (candidate.empty()) {
-=======
-	/// @cellml2_3 3.2 Function call checks for CellML non-negative integer
-    if (candidate.length() == 0) {
->>>>>>> 299c4fb2
         return false;
     }
     return std::all_of(candidate.begin(), candidate.end(), isEuropeanNumericCharacter);
@@ -90,12 +79,7 @@
 
 bool isCellMLInteger(const std::string &candidate)
 {
-<<<<<<< HEAD
     if (!candidate.empty() && *candidate.begin() == '-') {
-=======
-	/// @cellml2_3 3.3 Function call checks for CellML integer
-    if (candidate.length() > 0 && *candidate.begin() == '-') {
->>>>>>> 299c4fb2
         return isNonNegativeCellMLInteger(candidate.substr(1));
     }
     return isNonNegativeCellMLInteger(candidate);
@@ -103,12 +87,7 @@
 
 bool isCellMLExponent(const std::string &candidate)
 {
-<<<<<<< HEAD
     if (!candidate.empty() && *candidate.begin() == '+') {
-=======
-	/// @cellml2_3 3.5.4-5 Function call checks for CellML exponent
-    if (candidate.length() > 0 && *candidate.begin() == '+') {
->>>>>>> 299c4fb2
         return isCellMLInteger(candidate.substr(1));
     }
     return isCellMLInteger(candidate);
@@ -127,12 +106,7 @@
 
 bool isCellMLBasicReal(const std::string &candidate)
 {
-<<<<<<< HEAD
     if (!candidate.empty()) {
-=======
-	/// @cellml2_3 3.4 Function call to check for basic real number strings
-    if (candidate.length() > 0) {
->>>>>>> 299c4fb2
         std::vector<size_t> decimalOccurences = findOccurences(candidate, ".");
         if (decimalOccurences.size() < 2) {
             bool beginsMinus = *candidate.begin() == '-';
@@ -177,9 +151,6 @@
     return isReal;
 }
 
-<<<<<<< HEAD
-} // namespace libcellml
-=======
 bool isRelativePath(const std::string &path) {
     
     if (path.size()) {
@@ -201,5 +172,4 @@
     return true;
 }
 
-}
->>>>>>> 299c4fb2
+} // namespace libcellml