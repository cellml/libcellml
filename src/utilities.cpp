/*
Copyright libCellML Contributors

Licensed under the Apache License, Version 2.0 (the "License");
you may not use this file except in compliance with the License.
You may obtain a copy of the License at

    http://www.apache.org/licenses/LICENSE-2.0

Unless required by applicable law or agreed to in writing, software
distributed under the License is distributed on an "AS IS" BASIS,
WITHOUT WARRANTIES OR CONDITIONS OF ANY KIND, either express or implied.
See the License for the specific language governing permissions and
limitations under the License.
*/

#include "utilities.h"

#include <algorithm>
#include <cmath>
#include <cstring>
#include <iomanip>
#include <limits>
#include <numeric>
#include <set>
#include <sstream>
#include <vector>

#include "libcellml/component.h"
#include "libcellml/importsource.h"
#include "libcellml/model.h"
#include "libcellml/namedentity.h"
#include "libcellml/reset.h"
#include "libcellml/units.h"
#include "libcellml/variable.h"

#include "commonutils.h"
#include "xmldoc.h"
#include "xmlutils.h"

namespace libcellml {

<<<<<<< HEAD
static const std::map<std::string, int> standardPrefixList = {
    {"yotta", 24},
    {"zetta", 21},
    {"exa", 18},
    {"peta", 15},
    {"tera", 12},
    {"giga", 9},
    {"mega", 6},
    {"kilo", 3},
    {"hecto", 2},
    {"deca", 1},
    {"deci", -1},
    {"centi", -2},
    {"milli", -3},
    {"micro", -6},
    {"nano", -9},
    {"pico", -12},
    {"femto", -15},
    {"atto", -18},
    {"zepto", -21},
    {"yocto", -24}};

double convertToDouble(const std::string &in, bool *ok)
=======
bool stringToDouble(const std::string &in, double &out)
>>>>>>> 46d0bae2
{
    try {
        out = std::stod(in);
    } catch (std::out_of_range &) {
        return false;
    }

    return true;
}

bool canConvertToBasicDouble(const std::string &in)
{
    if (!isCellMLBasicReal(in)) {
        return false;
    }

    double temp;
    return stringToDouble(in, temp);
}

bool convertToDouble(const std::string &in, double &out)
{
    if (!isCellMLReal(in)) {
        return false;
    }

    return stringToDouble(in, out);
}

bool hasNonWhitespaceCharacters(const std::string &input)
{
    return input.find_first_not_of(" \t\n\v\f\r") != std::string::npos;
}

Strings split(const std::string &content, const std::string &delimiter)
{
    Strings strings;
    size_t current;
    size_t previous = 0;
    current = content.find(delimiter);
    while (current != std::string::npos) {
        strings.push_back(content.substr(previous, current - previous));
        previous = current + delimiter.size();
        current = content.find(delimiter, previous);
    }
    strings.push_back(content.substr(previous, current - previous));

    return strings;
}

std::string convertToString(double value, bool fullPrecision)
{
    std::ostringstream strs;
    if (fullPrecision) {
        strs << std::setprecision(std::numeric_limits<double>::digits10) << value;
    } else {
        strs << value;
    }
    return strs.str();
}

bool convertToInt(const std::string &in, int &out)
{
    if (!isCellMLInteger(in)) {
        return false;
    }

    try {
        out = std::stoi(in);
    } catch (std::out_of_range &) {
        return false;
    }
    return true;
}

int convertPrefixToInt(const std::string &in, bool *ok)
{
    int prefixInt = 0;

    if (ok != nullptr) {
        *ok = true;
    }

    if (isStandardPrefixName(in)) {
        prefixInt = standardPrefixList.at(in);
    } else if (!in.empty()) {
        bool success = convertToInt(in, prefixInt);
        if (ok != nullptr) {
            *ok = success;
        }
    }
    return prefixInt;
}

std::string convertToString(size_t value)
{
    std::ostringstream strs;
    strs << value;
    return strs.str();
}

std::string convertToString(int value)
{
    std::ostringstream strs;
    strs << value;
    return strs.str();
}

bool isEuropeanNumericCharacter(char c)
{
    const std::set<char> validIntegerCharacters = {'0', '1', '2', '3', '4', '5', '6', '7', '8', '9'};
    return validIntegerCharacters.find(c) != validIntegerCharacters.end();
}

bool isNonNegativeCellMLInteger(const std::string &candidate)
{
    if (candidate.empty()) {
        return false;
    }
    return std::all_of(candidate.begin(), candidate.end(), isEuropeanNumericCharacter);
}

bool isCellMLInteger(const std::string &candidate)
{
    if (!candidate.empty() && ((*candidate.begin() == '-') || (*candidate.begin() == '+'))) {
        return isNonNegativeCellMLInteger(candidate.substr(1));
    }
    return isNonNegativeCellMLInteger(candidate);
}

bool isCellMLExponent(const std::string &candidate)
{
    return isCellMLInteger(candidate);
}

std::vector<size_t> findOccurrences(const std::string &candidate, const std::string &sub)
{
    std::vector<size_t> occurrences;
    size_t pos = candidate.find(sub, 0);
    while (pos != std::string::npos) {
        occurrences.push_back(pos);
        pos = candidate.find(sub, pos + 1);
    }
    return occurrences;
}

bool isCellMLBasicReal(const std::string &candidate)
{
    if (!candidate.empty()) {
        std::vector<size_t> decimalOccurrences = findOccurrences(candidate, ".");
        if (decimalOccurrences.size() < 2) {
            bool beginsMinus = *candidate.begin() == '-';
            std::string numbersOnlyCandidate = candidate;
            if (decimalOccurrences.size() == 1) {
                numbersOnlyCandidate.erase(decimalOccurrences.at(0), 1);
            }
            if (beginsMinus) {
                numbersOnlyCandidate.erase(0, 1);
            }
            return std::all_of(numbersOnlyCandidate.begin(), numbersOnlyCandidate.end(), isEuropeanNumericCharacter);
        }
    }
    return false;
}

bool isCellMLReal(const std::string &candidate)
{
    bool isReal = false;
    if (!candidate.empty()) {
        std::string normalisedCandidate = candidate;
        std::vector<size_t> eOccurrences = findOccurrences(candidate, "E");
        for (const auto &ePos : eOccurrences) {
            normalisedCandidate.replace(ePos, 1, "e");
        }
        std::vector<size_t> lowerEOccurrences = findOccurrences(normalisedCandidate, "e");
        size_t eIndicatorCount = lowerEOccurrences.size();
        if (eIndicatorCount < 2) {
            if (eIndicatorCount == 1) {
                size_t ePos = lowerEOccurrences.at(0);
                std::string significand = normalisedCandidate.substr(0, ePos);
                std::string exponent = normalisedCandidate.substr(ePos + 1, std::string::npos);
                if (isCellMLBasicReal(significand) && isCellMLExponent(exponent)) {
                    isReal = true;
                }
            } else {
                isReal = isCellMLBasicReal(normalisedCandidate);
            }
        }
    }
    return isReal;
}

bool areEqual(double a, double b)
{
    // Note: we add 0.0 in case a is, for instance, equal to 0.0 and b is equal
    //       to -0.0.
    return convertToString(a + 0.0) == convertToString(b + 0.0);
}

uint64_t ulpsDistance(double a, double b)
{
    static const auto max = std::numeric_limits<uint64_t>::max();

    // Max distance for NaN.
    if (std::isnan(a) || std::isnan(b)) {
        return max;
    }

    // If one's infinite and they're not equal, max distance.
    if (std::isinf(a) != std::isinf(b)) {
        return max;
    }

    static const int SIZE_OF_DOUBLE = sizeof(double);

    uint64_t ia;
    uint64_t ib;
    memcpy(&ia, &a, SIZE_OF_DOUBLE);
    memcpy(&ib, &b, SIZE_OF_DOUBLE);

    // Return the absolute value of the distance in ULPs.
    uint64_t distance = max;
    if (ia < ib) {
        distance = ib + ~ia + 1;
    } else {
        distance = ia + ~ib + 1;
    }
    return distance;
}

bool areNearlyEqual(double a, double b)
{
    static const double fixedEpsilon = std::numeric_limits<double>::epsilon();
    static const ptrdiff_t ulpsEpsilon = 1;

    if (fabs(a - b) <= fixedEpsilon) {
        return true;
    }

    // If they are not the same sign then return false.
    if ((a < 0.0) != (b < 0.0)) {
        return false;
    }

    return ulpsDistance(a, b) <= ulpsEpsilon;
}

std::vector<ComponentPtr> getImportedComponents(const ComponentEntityConstPtr &componentEntity)
{
    std::vector<ComponentPtr> importedComponents;
    for (size_t i = 0; i < componentEntity->componentCount(); ++i) {
        auto component = componentEntity->component(i);
        if (component->isImport()) {
            importedComponents.push_back(component);
        }

        auto childImportedComponents = getImportedComponents(component);
        importedComponents.reserve(importedComponents.size() + childImportedComponents.size());
        importedComponents.insert(importedComponents.end(), childImportedComponents.begin(), childImportedComponents.end());
    }

    return importedComponents;
}

std::vector<UnitsPtr> getImportedUnits(const ModelConstPtr &model)
{
    std::vector<UnitsPtr> importedUnits;
    for (size_t i = 0; i < model->unitsCount(); ++i) {
        auto units = model->units(i);
        if (units->isImport()) {
            importedUnits.push_back(units);
        }
    }

    return importedUnits;
}

std::vector<ImportSourcePtr> getAllImportSources(const ModelConstPtr &model)
{
    std::vector<ImportSourcePtr> importSources;

    auto importedComponents = getImportedComponents(model);
    auto importedUnits = getImportedUnits(model);

    importSources.reserve(importedComponents.size() + importedUnits.size());
    for (auto &component : importedComponents) {
        importSources.push_back(component->importSource());
    }
    for (auto &units : importedUnits) {
        importSources.push_back(units->importSource());
    }

    return importSources;
}

bool isStandardUnitName(const std::string &name)
{
    return standardUnitsList.count(name) != 0;
}

bool isStandardUnit(const UnitsPtr &units)
{
    return (units != nullptr) && (units->unitCount() == 0) && isStandardUnitName(units->name());
}

bool isStandardPrefixName(const std::string &name)
{
    return standardPrefixList.count(name) != 0;
}

void removeComponentFromEntity(const EntityPtr &entity, const ComponentPtr &component)
{
    auto componentEntity = std::dynamic_pointer_cast<ComponentEntity>(entity);
    componentEntity->removeComponent(component, false);
}

size_t indexOf(const VariablePtr &variable, const ComponentConstPtr &component)
{
    size_t index = 0;
    bool found = false;
    while (index < component->variableCount() && !found) {
        if (component->variable(index) == variable) {
            found = true;
        } else {
            ++index;
        }
    }

    return index;
}

bool areEquivalentVariables(const VariablePtr &variable1,
                            const VariablePtr &variable2)
{
    return (variable1 == variable2) || variable1->hasEquivalentVariable(variable2, true);
}

bool isEntityChildOf(const ParentedEntityPtr &entity1, const ParentedEntityPtr &entity2)
{
    return entity1->parent() == entity2;
}

bool areEntitiesSiblings(const ParentedEntityPtr &entity1, const ParentedEntityPtr &entity2)
{
    auto entity1Parent = entity1->parent();
    return entity1Parent != nullptr && entity1Parent == entity2->parent();
}

using PublicPrivateRequiredPair = std::pair<bool, bool>;

/**
 * @brief Determine whether a public and/or private interface is required for the given @p variable.
 *
 * Determine whether a public and/or private interface is required for the given @p variable.  Returns
 * a pair of booleans where the first item in the pair indicates whether a public interface is required,
 * the second item in the pair indicates whether a private interface is required, and if both items
 * in the pair are @c false then this indicates an error has occurred and the interface type cannot be
 * determined.
 *
 * @param variable The variable to detect the interface type required.
 *
 * @return A pair of booleans.
 */
PublicPrivateRequiredPair publicAndOrPrivateInterfaceTypeRequired(const VariablePtr &variable)
{
    PublicPrivateRequiredPair pair = std::make_pair(false, false);
    for (size_t index = 0; index < variable->equivalentVariableCount() && !(pair.first && pair.second); ++index) {
        auto equivalentVariable = variable->equivalentVariable(index);
        auto componentOfVariable = variable->parent();
        auto componentOfEquivalentVariable = equivalentVariable->parent();
        if (componentOfVariable == nullptr || componentOfEquivalentVariable == nullptr) {
            return std::make_pair(false, false);
        }
        if (areEntitiesSiblings(componentOfVariable, componentOfEquivalentVariable)
            || isEntityChildOf(componentOfVariable, componentOfEquivalentVariable)) {
            pair.first = true;
        } else if (isEntityChildOf(componentOfEquivalentVariable, componentOfVariable)) {
            pair.second = true;
        } else {
            return std::make_pair(false, false);
        }
    }
    return pair;
}

/**
 * @brief Get the interface type for the given public private pair.
 *
 * Get the interface type for the @p pair.  The default return type is
 * Variable::InterfaceType::NONE.
 *
 * @param pair The pair for which the interface type is determined.
 *
 * @return The interface type as specified in the @p pair.
 */
Variable::InterfaceType interfaceTypeFor(const PublicPrivateRequiredPair &pair)
{
    Variable::InterfaceType interfaceType = Variable::InterfaceType::NONE;
    if (pair.first && pair.second) {
        interfaceType = Variable::InterfaceType::PUBLIC_AND_PRIVATE;
    } else if (pair.first) {
        interfaceType = Variable::InterfaceType::PUBLIC;
    } else if (pair.second) {
        interfaceType = Variable::InterfaceType::PRIVATE;
    }

    return interfaceType;
}

Variable::InterfaceType determineInterfaceType(const VariablePtr &variable)
{
    auto publicAndOrPrivatePair = publicAndOrPrivateInterfaceTypeRequired(variable);

    return interfaceTypeFor(publicAndOrPrivatePair);
}

void findAllVariablesWithEquivalences(const ComponentPtr &component, VariablePtrs &variables)
{
    for (size_t index = 0; index < component->variableCount(); ++index) {
        auto variable = component->variable(index);
        if (variable->equivalentVariableCount() > 0) {
            if (std::find(variables.begin(), variables.end(), variable) == variables.end()) {
                variables.push_back(variable);
            }
        }
    }
    for (size_t index = 0; index < component->componentCount(); ++index) {
        findAllVariablesWithEquivalences(component->component(index), variables);
    }
}

NameList findCnUnitsNames(const XmlNodePtr &node);
NameList findComponentCnUnitsNames(const ComponentPtr &component);
void findAndReplaceCnUnitsNames(const XmlNodePtr &node, const StringStringMap &replaceMap);
void findAndReplaceComponentCnUnitsNames(const ComponentPtr &component, const StringStringMap &replaceMap);
size_t getComponentIndexInComponentEntity(const ComponentEntityPtr &componentParent, const ComponentEntityPtr &component);
IndexStack indexStackOf(const VariablePtr &variable);
VariablePtr getVariableLocatedAt(const IndexStack &stack, const ModelPtr &model);
void makeEquivalence(const IndexStack &stack1, const IndexStack &stack2, const ModelPtr &model);
IndexStack rebaseIndexStack(const IndexStack &stack, const IndexStack &originStack, const IndexStack &destinationStack);
void componentNames(const ComponentPtr &component, NameList &names);
std::vector<UnitsPtr> referencedUnits(const ModelPtr &model, const UnitsPtr &units);

NameList findCnUnitsNames(const XmlNodePtr &node)
{
    NameList names;
    XmlNodePtr childNode = node->firstChild();
    while (childNode != nullptr) {
        if (childNode->isMathmlElement("cn")) {
            std::string u = childNode->attribute("units");
            if (!u.empty() && !isStandardUnitName(u)) {
                names.push_back(u);
            }
        }
        auto childNames = findCnUnitsNames(childNode);
        names.insert(names.end(), childNames.begin(), childNames.end());
        childNode = childNode->next();
    }

    return names;
}

NameList findComponentCnUnitsNames(const ComponentPtr &component)
{
    NameList names;
    // Inspect the MathML in this component for any specified constant <cn> units.
    std::string mathContent = component->math();
    if (mathContent.empty()) {
        return names;
    }
    std::vector<XmlDocPtr> mathDocs = multiRootXml(mathContent);
    for (const auto &doc : mathDocs) {
        auto rootNode = doc->rootNode();
        if (rootNode->isMathmlElement("math")) {
            auto nodesNames = findCnUnitsNames(rootNode);
            names.insert(names.end(), nodesNames.begin(), nodesNames.end());
        }
    }

    return names;
}

void findAndReplaceCnUnitsNames(const XmlNodePtr &node, const StringStringMap &replaceMap)
{
    XmlNodePtr childNode = node->firstChild();
    while (childNode != nullptr) {
        if (childNode->isMathmlElement("cn")) {
            std::string unitsName = childNode->attribute("units");
            auto foundNameIter = replaceMap.find(unitsName);
            if (foundNameIter != replaceMap.end()) {
                childNode->setAttribute("units", foundNameIter->second.c_str());
            }
        }
        findAndReplaceCnUnitsNames(childNode, replaceMap);
        childNode = childNode->next();
    }
}

void findAndReplaceComponentCnUnitsNames(const ComponentPtr &component, const StringStringMap &replaceMap)
{
    std::string mathContent = component->math();
    if (mathContent.empty()) {
        return;
    }
    bool contentModified = false;
    std::string newMathContent;
    std::vector<XmlDocPtr> mathDocs = multiRootXml(mathContent);
    for (const auto &doc : mathDocs) {
        auto rootNode = doc->rootNode();
        if (rootNode->isMathmlElement("math")) {
            auto originalMath = rootNode->convertToString();
            findAndReplaceCnUnitsNames(rootNode, replaceMap);
            auto newMath = rootNode->convertToString();
            newMathContent += newMath;
            if (newMath != originalMath) {
                contentModified = true;
            }
        }
    }

    if (contentModified) {
        component->setMath(newMathContent);
    }
}

void findAndReplaceComponentsCnUnitsNames(const ComponentPtr &component, const StringStringMap &replaceMap)
{
    findAndReplaceComponentCnUnitsNames(component, replaceMap);
    for (size_t index = 0; index < component->componentCount(); ++index) {
        auto childComponent = component->component(index);
        findAndReplaceComponentCnUnitsNames(childComponent, replaceMap);
    }
}

size_t getComponentIndexInComponentEntity(const ComponentEntityPtr &componentParent, const ComponentEntityPtr &component)
{
    size_t index = 0;
    bool found = false;
    while ((index < componentParent->componentCount()) && !found) {
        if (componentParent->component(index) == component) {
            found = true;
        } else {
            ++index;
        }
    }

    return index;
}

IndexStack indexStackOf(const ComponentPtr &component)
{
    auto dummyVariable = Variable::create();
    component->addVariable(dummyVariable);
    IndexStack indexStack = indexStackOf(dummyVariable);
    indexStack.pop_back();
    component->removeVariable(dummyVariable);

    return indexStack;
}

IndexStack rebaseIndexStack(const IndexStack &stack, const IndexStack &originStack, const IndexStack &destinationStack)
{
    auto rebasedStack = stack;

    rebasedStack.resize(originStack.size(), SIZE_MAX);
    if (rebasedStack == originStack) {
        rebasedStack = destinationStack;
        auto offsetIt = stack.begin() + ptrdiff_t(originStack.size());
        rebasedStack.insert(rebasedStack.end(), offsetIt, stack.end());
    } else {
        rebasedStack.clear();
    }

    return rebasedStack;
}

EquivalenceMap rebaseEquivalenceMap(const EquivalenceMap &map, const IndexStack &originStack, const IndexStack &destinationStack)
{
    EquivalenceMap rebasedMap;
    for (const auto &entry : map) {
        auto key = entry.first;
        auto rebasedKey = rebaseIndexStack(key, originStack, destinationStack);
        if (!rebasedKey.empty()) {
            auto vector = entry.second;
            std::vector<IndexStack> rebasedVector;
            for (auto stack : vector) {
                // Temporarily remove the variable index whilst we rebase the component part of the stack.
                size_t variableIndex = stack.back();
                stack.pop_back();
                auto rebasedTarget = rebaseIndexStack(stack, originStack, destinationStack);
                if (!rebasedTarget.empty()) {
                    rebasedTarget.push_back(variableIndex);
                    rebasedVector.push_back(rebasedTarget);
                }
            }

            if (!rebasedVector.empty()) {
                rebasedMap.emplace(rebasedKey, rebasedVector);
            }
        }
    }

    return rebasedMap;
}

void componentNames(const ComponentPtr &component, NameList &names)
{
    for (size_t index = 0; index < component->componentCount(); ++index) {
        auto c = component->component(index);
        names.push_back(c->name());
        componentNames(c, names);
    }
}

NameList componentNames(const ModelPtr &model)
{
    NameList names;
    for (size_t index = 0; index < model->componentCount(); ++index) {
        auto component = model->component(index);
        names.push_back(component->name());
        componentNames(component, names);
    }
    return names;
}

ComponentNameMap createComponentNamesMap(const ComponentPtr &component)
{
    ComponentNameMap nameMap;
    for (size_t index = 0; index < component->componentCount(); ++index) {
        auto c = component->component(index);
        nameMap.emplace(c->name(), c);
        ComponentNameMap childrenNameMap = createComponentNamesMap(c);
        nameMap.insert(childrenNameMap.begin(), childrenNameMap.end());
    }

    return nameMap;
}

std::vector<UnitsPtr> referencedUnits(const ModelPtr &model, const UnitsPtr &units)
{
    std::vector<UnitsPtr> requiredUnits;

    std::string ref;
    std::string pre;
    std::string id;
    double expMult;
    double uExp;

    for (size_t index = 0; index < units->unitCount(); ++index) {
        units->unitAttributes(index, ref, pre, uExp, expMult, id);
        if (!isStandardUnitName(ref)) {
            auto refUnits = model->units(ref);
            if (refUnits != nullptr) {
                auto requiredUnitsUnits = referencedUnits(model, refUnits);
                requiredUnits.insert(requiredUnits.end(), requiredUnitsUnits.begin(), requiredUnitsUnits.end());
                requiredUnits.push_back(refUnits);
            }
        }
    }

    return requiredUnits;
}

std::vector<UnitsPtr> unitsUsed(const ModelPtr &model, const ComponentPtr &component)
{
    std::vector<UnitsPtr> usedUnits;
    for (size_t i = 0; i < component->variableCount(); ++i) {
        auto v = component->variable(i);
        auto u = v->units();
        if ((u != nullptr) && !isStandardUnitName(u->name())) {
            auto requiredUnits = referencedUnits(model, u);
            usedUnits.insert(usedUnits.end(), requiredUnits.begin(), requiredUnits.end());
            usedUnits.push_back(u);
        }
    }
    auto componentCnUnitsNames = findComponentCnUnitsNames(component);
    for (const auto &unitsName : componentCnUnitsNames) {
        auto u = model->units(unitsName);
        if ((u != nullptr) && !isStandardUnitName(u->name())) {
            auto requiredUnits = referencedUnits(model, u);
            usedUnits.insert(usedUnits.end(), requiredUnits.begin(), requiredUnits.end());
            usedUnits.push_back(u);
        }
    }

    for (size_t i = 0; i < component->componentCount(); ++i) {
        auto childComponent = component->component(i);
        auto childUsedUnits = unitsUsed(model, childComponent);
        usedUnits.insert(usedUnits.end(), childUsedUnits.begin(), childUsedUnits.end());
    }

    return usedUnits;
}

NameList unitsNamesUsed(const ComponentPtr &component)
{
    auto unitNames = findComponentCnUnitsNames(component);
    for (size_t i = 0; i < component->variableCount(); ++i) {
        auto u = component->variable(i)->units();
        if ((u != nullptr) && !isStandardUnitName(u->name())) {
            unitNames.push_back(u->name());
        }
    }
    return unitNames;
}

IndexStack indexStackOf(const VariablePtr &variable)
{
    IndexStack indexStack;
    ComponentPtr component = std::dynamic_pointer_cast<Component>(variable->parent());
    indexStack.push_back(indexOf(variable, component));

    ComponentEntityPtr parent = component;
    ComponentEntityPtr grandParent = std::dynamic_pointer_cast<ComponentEntity>(parent->parent());
    while (grandParent != nullptr) {
        indexStack.push_back(getComponentIndexInComponentEntity(grandParent, parent));
        parent = grandParent;
        grandParent = std::dynamic_pointer_cast<ComponentEntity>(parent->parent());
    }

    std::reverse(std::begin(indexStack), std::end(indexStack));

    return indexStack;
}

void recordVariableEquivalences(const ComponentPtr &component, EquivalenceMap &equivalenceMap, IndexStack &indexStack)
{
    for (size_t index = 0; index < component->variableCount(); ++index) {
        auto variable = component->variable(index);
        for (size_t j = 0; j < variable->equivalentVariableCount(); ++j) {
            if (j == 0) {
                indexStack.push_back(index);
            }
            auto equivalentVariable = variable->equivalentVariable(j);
            auto equivalentVariableIndexStack = indexStackOf(equivalentVariable);
            if (equivalenceMap.count(indexStack) == 0) {
                equivalenceMap.emplace(indexStack, std::vector<IndexStack>());
            }
            equivalenceMap[indexStack].push_back(equivalentVariableIndexStack);
        }
        if (variable->equivalentVariableCount() > 0) {
            indexStack.pop_back();
        }
    }
}

void generateEquivalenceMap(const ComponentPtr &component, EquivalenceMap &map, IndexStack &indexStack)
{
    for (size_t index = 0; index < component->componentCount(); ++index) {
        indexStack.push_back(index);
        auto c = component->component(index);
        recordVariableEquivalences(c, map, indexStack);
        generateEquivalenceMap(c, map, indexStack);
        indexStack.pop_back();
    }
}

VariablePtr getVariableLocatedAt(const IndexStack &stack, const ModelPtr &model)
{
    ComponentPtr component;
    for (size_t index = 0; index < stack.size() - 1; ++index) {
        if (index == 0) {
            component = model->component(stack.at(index));
        } else {
            component = component->component(stack.at(index));
        }
    }

    return component->variable(stack.back());
}

void makeEquivalence(const IndexStack &stack1, const IndexStack &stack2, const ModelPtr &model)
{
    auto v1 = getVariableLocatedAt(stack1, model);
    auto v2 = getVariableLocatedAt(stack2, model);
    Variable::addEquivalence(v1, v2);
}

void applyEquivalenceMapToModel(const EquivalenceMap &map, const ModelPtr &model)
{
    for (const auto &iter : map) {
        auto key = iter.first;
        auto vector = iter.second;
        for (auto vectorIter = vector.begin(); vectorIter < vector.end(); ++vectorIter) {
            makeEquivalence(key, *vectorIter, model);
        }
    }
}

void listComponentIds(const ComponentPtr &component, IdList &idList)
{
    std::string id = component->id();
    if (!id.empty()) {
        idList.insert(id);
    }
    // Imports.
    if (component->isImport()) {
        if (component->importSource() != nullptr) {
            id = component->importSource()->id();
            if (!id.empty()) {
                idList.insert(id);
            }
        }
    }
    // Component reference in encapsulation structure.
    id = component->encapsulationId();
    if (!id.empty()) {
        idList.insert(id);
    }
    // Variables.
    for (size_t v = 0; v < component->variableCount(); ++v) {
        id = component->variable(v)->id();
        if (!id.empty()) {
            idList.insert(id);
        }

        for (size_t e = 0; e < component->variable(v)->equivalentVariableCount(); ++e) {
            // Equivalent variable mappings.
            id = Variable::equivalenceMappingId(component->variable(v), component->variable(v)->equivalentVariable(e));
            if (!id.empty()) {
                idList.insert(id);
            }
            // Connections.
            id = Variable::equivalenceConnectionId(component->variable(v), component->variable(v)->equivalentVariable(e));
            if (!id.empty()) {
                idList.insert(id);
            }
        }
    }
    // Resets.
    for (size_t r = 0; r < component->resetCount(); ++r) {
        id = component->reset(r)->id();
        if (!id.empty()) {
            idList.insert(id);
        }
        id = component->reset(r)->testValueId();
        if (!id.empty()) {
            idList.insert(id);
        }
        id = component->reset(r)->resetValueId();
        if (!id.empty()) {
            idList.insert(id);
        }
    }

    // Note: identifiers on component and reset MathML blocks and their children are not yet included.

    for (size_t c = 0; c < component->componentCount(); ++c) {
        listComponentIds(component->component(c), idList);
    }
}

IdList listIds(const ModelPtr &model)
{
    // Collect all existing identifiers in a list and return. NB can't use a map or a set as we need to be able to print
    // invalid models (with duplicated identifiers) too.

    std::unordered_set<std::string> idList;
    // Model.
    std::string id = model->id();
    if (!id.empty()) {
        idList.insert(id);
    }
    // Units.
    for (size_t u = 0; u < model->unitsCount(); ++u) {
        auto units = model->units(u);
        id = units->id();
        if (!id.empty()) {
            idList.insert(id);
        }
        // Imports.
        if (units->isImport()) {
            if (units->importSource() != nullptr) {
                id = units->importSource()->id();
                if (!id.empty()) {
                    idList.insert(id);
                }
            }
        }
        for (size_t i = 0; i < model->units(u)->unitCount(); ++i) {
            std::string prefix;
            std::string reference;
            double exponent;
            double multiplier;
            model->units(u)->unitAttributes(i, reference, prefix, exponent, multiplier, id);
            if (!id.empty()) {
                idList.insert(id);
            }
        }
    }
    // Components.
    for (size_t c = 0; c < model->componentCount(); ++c) {
        listComponentIds(model->component(c), idList);
    }
    // Encapsulation.
    id = model->encapsulationId();
    if (!id.empty()) {
        idList.insert(id);
    }

    return idList;
}

std::string makeUniqueId(IdList &idList)
{
    // Because the hexadecimal counter starts high enough that it will always have a letter as the first character,
    // we don't need to prefix it with any other string to be valid.
    int counter = 0xb4da55;
    std::stringstream stream;
    stream << std::hex << counter;
    std::string id = stream.str();
    stream.str(std::string());

    while (idList.count(id) != 0) {
        ++counter;
        stream << std::hex << counter;
        id = stream.str();
        stream.str(std::string());
    }
    idList.insert(id);
    return id;
}

ConnectionMap createConnectionMap(const VariablePtr &variable1, const VariablePtr &variable2)
{
    ConnectionMap map;

    ComponentPtr component1 = owningComponent(variable1);
    ComponentPtr component2 = owningComponent(variable2);
    if ((component1 != nullptr) && (component2 != nullptr)) {
        for (size_t i = 0; i < component1->variableCount(); ++i) {
            auto v = component1->variable(i);
            for (const auto &vEquiv : equivalentVariables(v)) {
                if (owningComponent(vEquiv) == component2) {
                    map.insert(std::make_pair(v, vEquiv));
                }
            }
        }
    }

    return map;
}

void recursiveEquivalentVariables(const VariablePtr &variable, std::vector<VariablePtr> &equivalentVariables)
{
    for (size_t i = 0; i < variable->equivalentVariableCount(); ++i) {
        VariablePtr equivalentVariable = variable->equivalentVariable(i);

        if (std::find(equivalentVariables.begin(), equivalentVariables.end(), equivalentVariable) == equivalentVariables.end()) {
            equivalentVariables.push_back(equivalentVariable);

            recursiveEquivalentVariables(equivalentVariable, equivalentVariables);
        }
    }
}

std::vector<VariablePtr> equivalentVariables(const VariablePtr &variable)
{
    std::vector<VariablePtr> res = {variable};

    recursiveEquivalentVariables(variable, res);

    return res;
}

bool linkComponentVariableUnits(const ComponentPtr &component, DescriptionList &descriptionList)
{
    bool status = true;
    for (size_t index = 0; index < component->variableCount(); ++index) {
        auto v = component->variable(index);
        auto u = v->units();

        if (u != nullptr) {
            auto model = owningModel(u);
            if (model == owningModel(v)) {
                // Units are already linked, and exist in this model.
                continue;
            }
            if ((model == nullptr) && !isStandardUnit(u)) {
                model = owningModel(component);
                if (model->hasUnits(u->name())) {
                    v->setUnits(model->units(u->name()));
                } else {
                    descriptionList.push_back(std::make_pair(v, "Model does not contain the units '" + u->name() + "' required by variable '" + v->name() + "' in component '" + component->name() + "'."));
                    status = false;
                }
            } else if (model != nullptr) {
                descriptionList.push_back(std::make_pair(v, "The units '" + u->name() + "' assigned to variable '" + v->name() + "' in component '" + component->name() + "' belong to a different model, '" + model->name() + "'."));
                status = false;
            }
        }
    }
    return status;
}

bool traverseComponentEntityTreeLinkingUnits(const ComponentEntityPtr &componentEntity)
{
    DescriptionList descriptionList;
    return traverseComponentEntityTreeLinkingUnits(componentEntity, descriptionList);
}

bool traverseComponentEntityTreeLinkingUnits(const ComponentEntityPtr &componentEntity, DescriptionList &descriptionList)
{
    auto component = std::dynamic_pointer_cast<Component>(componentEntity);
    bool status = (component != nullptr) ?
                      linkComponentVariableUnits(component, descriptionList) :
                      true;
    for (size_t index = 0; index < componentEntity->componentCount(); ++index) {
        auto c = componentEntity->component(index);
        status = traverseComponentEntityTreeLinkingUnits(c, descriptionList) && status;
    }
    return status;
}

bool areComponentVariableUnitsUnlinked(const ComponentPtr &component)
{
    bool unlinked = false;
    for (size_t index = 0; index < component->variableCount() && !unlinked; ++index) {
        auto v = component->variable(index);
        auto u = v->units();
        if ((u != nullptr) && !isStandardUnit(u)) {
            auto model = owningModel(u);
            unlinked = (model == nullptr) || (owningModel(component) != model);
        }
    }
    return unlinked;
}

std::string replace(std::string string, const std::string &from, const std::string &to)
{
    auto index = string.find(from);

    return (index == std::string::npos) ?
               string :
               string.replace(index, from.length(), to);
}

bool equalEntities(const EntityPtr &owner, const std::vector<EntityPtr> &entities)
{
    std::vector<size_t> unmatchedIndex(entities.size());
    std::iota(unmatchedIndex.begin(), unmatchedIndex.end(), 0);
    for (const auto &entity : entities) {
        bool entityFound = false;
        size_t index = 0;
        for (index = 0; index < unmatchedIndex.size() && !entityFound; ++index) {
            size_t currentIndex = unmatchedIndex.at(index);
            auto model = std::dynamic_pointer_cast<Model>(owner);
            if (model != nullptr) {
                auto unitsOther = model->units(currentIndex);
                if (entity->equals(unitsOther)) {
                    entityFound = true;
                }
            } else {
                auto component = std::dynamic_pointer_cast<Component>(owner);
                auto variable = std::dynamic_pointer_cast<Variable>(entity);
                if (variable != nullptr) {
                    auto variableOther = component->variable(currentIndex);
                    if (variable->equals(variableOther)) {
                        entityFound = true;
                    }
                } else {
                    auto reset = std::dynamic_pointer_cast<Reset>(entity);
                    auto resetOther = component->reset(currentIndex);
                    if (reset->equals(resetOther)) {
                        entityFound = true;
                    }
                }
            }
        }
        if (entityFound && index < size_t(std::numeric_limits<ptrdiff_t>::max())) {
            // We are going to assume here that nobody is going to add more
            // than 2,147,483,647 units to this component. And much more than
            // that in a 64-bit environment.
            unmatchedIndex.erase(unmatchedIndex.begin() + ptrdiff_t(index) - 1);
        } else {
            return false;
        }
    }
    return true;
}

bool areEqual(const std::string &str1, const std::string &str2)
{
    return str1 == str2;
}

void recordUrl(const HistoryEpochPtr &historyEpoch, const ImportedEntityConstPtr &importedEntity)
{
    if (importedEntity->isImport()) {
        historyEpoch->mDestinationUrl = importedEntity->importSource()->url();
    }
}

HistoryEpochPtr createHistoryEpoch(const UnitsConstPtr &units, const std::string &sourceUrl, const std::string &destinationUrl)
{
    auto h = std::make_shared<HistoryEpoch>(units, sourceUrl, destinationUrl);
    if (destinationUrl.empty()) {
        recordUrl(h, units);
    }
    return h;
}

HistoryEpochPtr createHistoryEpoch(const ComponentConstPtr &component, const std::string &sourceUrl, const std::string &destinationUrl)
{
    auto h = std::make_shared<HistoryEpoch>(component, sourceUrl, destinationUrl);
    if (destinationUrl.empty()) {
        recordUrl(h, component);
    }
    return h;
}

std::string importeeModelUrl(const History &history, const std::string &url)
{
    for (auto i = history.size(); i-- > 0;) {
        auto historyEpoch = history[i];
        if (historyEpoch->mDestinationUrl != url) {
            return historyEpoch->mDestinationUrl;
        }
    }

    return ORIGIN_MODEL_REF;
}

bool checkForImportCycles(const History &history, const HistoryEpochPtr &h)
{
    return std::any_of(history.begin(), history.end(), [h](const auto &entry) {
        return ((h->mDestinationUrl == entry->mSourceUrl) || ((entry->mSourceUrl == ORIGIN_MODEL_REF) && (entry->mSourceModel != nullptr) && (entry->mSourceModel->equals(h->mDestinationModel))));
    });
}

std::string formDescriptionOfCyclicDependency(const History &history, const std::string &action)
{
    auto origin = history.front();
    auto model = origin->mSourceModel;
    bool isComponent = origin->mType == "component";
    std::string typeStringPrefix = isComponent ? "a " : "";
    std::string msgHeader = "Cyclic dependencies were found when attempting to " + action + " "
                            + typeStringPrefix + origin->mType + " in the model '"
                            + model->name() + "'. The dependency loop is:\n";
    HistoryEpochPtr h;
    size_t i = 0;
    std::string msgHistory;
    while (i < history.size()) {
        h = history[i];
        msgHistory += " - " + h->mType + " '" + h->mName + "' specifies an import from '" + h->mSourceUrl + "' to '" + h->mDestinationUrl + "'";
        if (i == history.size() - 2) {
            msgHistory += "; and\n";
        } else if (i == history.size() - 1) {
            msgHistory += ".";
        } else {
            msgHistory += ";\n";
        }
        ++i;
    }

    return msgHeader + msgHistory;
}

size_t nonCommentChildCount(const XmlNodePtr &node)
{
    size_t res = 0;
    auto childNode = node->firstChild();

    while (childNode != nullptr) {
        if (!childNode->isComment()) {
            ++res;
        }

        childNode = childNode->next();
    }

    return res;
}

XmlNodePtr nonCommentChildNode(const XmlNodePtr &node, size_t index)
{
    // Note: we assume that there is always a non-comment child at the given
    //       index, hence we never test res for nullptr.

    auto res = node->firstChild();
    auto childNodeIndex = res->isComment() ? MAX_SIZE_T : 0;

    while (childNodeIndex != index) {
        res = res->next();

        if (!res->isComment()) {
            ++childNodeIndex;
        }
    }

    return res;
}

size_t mathmlChildCount(const XmlNodePtr &node)
{
    size_t res = 0;
    auto childNode = node->firstChild();

    while (childNode != nullptr) {
        if (childNode->isMathmlElement()) {
            ++res;
        }

        childNode = childNode->next();
    }

    return res;
}

XmlNodePtr mathmlChildNode(const XmlNodePtr &node, size_t index)
{
    auto res = node->firstChild();
    auto childNodeIndex = res->isMathmlElement() ? 0 : MAX_SIZE_T;

    while ((res != nullptr) && (childNodeIndex != index)) {
        res = res->next();

        if ((res != nullptr) && res->isMathmlElement()) {
            ++childNodeIndex;
        }
    }

    return res;
}

} // namespace libcellml<|MERGE_RESOLUTION|>--- conflicted
+++ resolved
@@ -40,7 +40,6 @@
 
 namespace libcellml {
 
-<<<<<<< HEAD
 static const std::map<std::string, int> standardPrefixList = {
     {"yotta", 24},
     {"zetta", 21},
@@ -63,10 +62,7 @@
     {"zepto", -21},
     {"yocto", -24}};
 
-double convertToDouble(const std::string &in, bool *ok)
-=======
 bool stringToDouble(const std::string &in, double &out)
->>>>>>> 46d0bae2
 {
     try {
         out = std::stod(in);
