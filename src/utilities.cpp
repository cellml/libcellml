/*
Copyright libCellML Contributors

Licensed under the Apache License, Version 2.0 (the "License");
you may not use this file except in compliance with the License.
You may obtain a copy of the License at

    http://www.apache.org/licenses/LICENSE-2.0

Unless required by applicable law or agreed to in writing, software
distributed under the License is distributed on an "AS IS" BASIS,
WITHOUT WARRANTIES OR CONDITIONS OF ANY KIND, either express or implied.
See the License for the specific language governing permissions and
limitations under the License.
*/

#include "utilities.h"

#include <algorithm>
#include <cmath>
#include <iomanip>
#include <iostream>
#include <limits>
#include <set>
#include <sstream>
#include <vector>

namespace libcellml {

double convertToDouble(const std::string &candidate)
{
    double value = 0.0;
    try {
        value = std::stod(candidate);
    } catch (...) {
        value = std::numeric_limits<double>::infinity();
    }
    return value;
}

bool hasNonWhitespaceCharacters(const std::string &input)
{
    return input.find_first_not_of(" \t\n\v\f\r") != input.npos;
}

std::string convertDoubleToString(double value)
{
    std::ostringstream strs;
    strs << std::setprecision(std::numeric_limits<double>::digits10) << value;
    return strs.str();
}

int convertToInt(const std::string &candidate)
{
    return std::stoi(candidate);
}

std::string convertIntToString(int value)
{
    std::ostringstream strs;
    strs << value;
    return strs.str();
}

bool isEuropeanNumericCharacter(char c)
{
    const std::set<char> validIntegerCharacters = {'0', '1', '2', '3', '4', '5', '6', '7', '8', '9'};
    return validIntegerCharacters.find(c) != validIntegerCharacters.end();
}

bool isNonNegativeCellMLInteger(const std::string &candidate)
{
    if (candidate.length() == 0) {
        return false;
    }
    return std::all_of(candidate.begin(), candidate.end(), isEuropeanNumericCharacter);
}

bool isCellMLInteger(const std::string &candidate)
{
    if (candidate.length() > 0 && *candidate.begin() == '-') {
        return isNonNegativeCellMLInteger(candidate.substr(1));
    }
    return isNonNegativeCellMLInteger(candidate);
}

bool isCellMLExponent(const std::string &candidate)
{
    if (candidate.length() > 0 && *candidate.begin() == '+') {
        return isCellMLInteger(candidate.substr(1));
    }
    return isCellMLInteger(candidate);
}

std::vector<size_t> findOccurences(const std::string &candidate, const std::string &sub)
{
    std::vector<size_t> occurences;
    size_t pos = candidate.find(sub, 0);
    while (pos != std::string::npos) {
        occurences.push_back(pos);
        pos = candidate.find(sub, pos + 1);
    }
    return occurences;
}

bool isCellMLBasicReal(const std::string &candidate)
{
    if (candidate.length() > 0) {
        std::vector<size_t> decimalOccurences = findOccurences(candidate, ".");
        if (decimalOccurences.size() < 2) {
            bool beginsMinus = *candidate.begin() == '-';
            std::string numbersOnlyCandidate = candidate;
            if (decimalOccurences.size() == 1) {
                numbersOnlyCandidate.erase(decimalOccurences.at(0), 1);
            }
            if (beginsMinus) {
                numbersOnlyCandidate.erase(0, 1);
            }
            return std::all_of(numbersOnlyCandidate.begin(), numbersOnlyCandidate.end(), isEuropeanNumericCharacter);
        }
    }
    return false;
}

bool isCellMLReal(const std::string &candidate)
{
    bool isReal = false;
    if (candidate.length() > 0) {
        std::string normalisedCandidate = candidate;
        std::vector<size_t> eOccurences = findOccurences(candidate, "E");
        for (auto ePos : eOccurences) {
            normalisedCandidate.replace(ePos, 1, "e");
        }
        std::vector<size_t> lowerEOccurences = findOccurences(normalisedCandidate, "e");
        size_t eIndicatorCount = lowerEOccurences.size();
        if (eIndicatorCount < 2) {
            if (eIndicatorCount == 1) {
                size_t ePos = lowerEOccurences.at(0);
                std::string significand = normalisedCandidate.substr(0, ePos);
                std::string exponent = normalisedCandidate.substr(ePos + 1, std::string::npos);
                if (isCellMLBasicReal(significand) && isCellMLExponent(exponent)) {
                    isReal = true;
                }
            } else {
                isReal = isCellMLBasicReal(normalisedCandidate);
            }
        }
    }
    return isReal;
}

<<<<<<< HEAD
bool isEqual(double value1, double value2)
{
    return std::abs(value1-value2) < std::numeric_limits<double>::epsilon();
}

}
=======
} // namespace libcellml
>>>>>>> d5d1b516
<|MERGE_RESOLUTION|>--- conflicted
+++ resolved
@@ -149,13 +149,9 @@
     return isReal;
 }
 
-<<<<<<< HEAD
 bool isEqual(double value1, double value2)
 {
     return std::abs(value1-value2) < std::numeric_limits<double>::epsilon();
 }
 
-}
-=======
-} // namespace libcellml
->>>>>>> d5d1b516
+} // namespace libcellml