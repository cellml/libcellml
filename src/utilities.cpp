--- conflicted
+++ resolved
@@ -1415,7 +1415,6 @@
     });
 }
 
-<<<<<<< HEAD
 std::string formDescriptionOfCyclicDependency(const History &history, const std::string &action)
 {
     auto origin = history.front();
@@ -1442,13 +1441,6 @@
     }
 
     return msgHeader + msgHistory;
-//    auto issue = std::shared_ptr<Issue> {new Issue {}};
-//    issue->mPimpl->setDescription(msgHeader + msgHistory);
-//    issue->setLevel(Issue::Level::ERROR);
-//    issue->setReferenceRule(Issue::ReferenceRule::IMPORT_EQUIVALENT);
-//    return issue;
-}
-
-=======
->>>>>>> ff11fa1b
+}
+
 } // namespace libcellml