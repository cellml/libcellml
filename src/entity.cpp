/*
Copyright libCellML Contributors

Licensed under the Apache License, Version 2.0 (the "License");
you may not use this file except in compliance with the License.
You may obtain a copy of the License at

    http://www.apache.org/licenses/LICENSE-2.0

Unless required by applicable law or agreed to in writing, software
distributed under the License is distributed on an "AS IS" BASIS,
WITHOUT WARRANTIES OR CONDITIONS OF ANY KIND, either express or implied.
See the License for the specific language governing permissions and
limitations under the License.
*/

#include "libcellml/component.h"
#include "libcellml/componententity.h"
#include "libcellml/entity.h"
#include "libcellml/model.h"

namespace libcellml {

using ModelWeakPtr = std::weak_ptr<Model>; /**< Type definition for weak model pointer. */
using ComponentWeakPtr = std::weak_ptr<Component>; /**< Type definition for weak component pointer. */
using EntityWeakPtr = std::weak_ptr<Entity>;

/**
 * @brief The Entity::EntityImpl struct.
 *
 * The private implementation for the Entity class.
 */
struct Entity::EntityImpl
{
    EntityWeakPtr mParent;

    std::string mId; /**< String document identifier for this entity. */
};

Entity::Entity()
    : mPimpl(new EntityImpl())
{
    mPimpl->mParent = {};
}

Entity::~Entity()
{
    delete mPimpl;
}

Entity::Entity(const Entity &rhs)
    : mPimpl(new EntityImpl())
{
    mPimpl->mParent = rhs.mPimpl->mParent;
    mPimpl->mId = rhs.mPimpl->mId;
}

Entity::Entity(Entity &&rhs) noexcept
    : mPimpl(rhs.mPimpl)
{
    rhs.mPimpl = nullptr;
}

Entity &Entity::operator=(Entity rhs)
{
    rhs.swap(*this);
    return *this;
}

void Entity::swap(Entity &rhs)
{
    std::swap(mPimpl, rhs.mPimpl);
}

void Entity::setId(const std::string &id)
{
    mPimpl->mId = id;
}

std::string Entity::id() const
{
    return mPimpl->mId;
}

EntityPtr Entity::parent() const
{
    return mPimpl->mParent.lock();
}

void Entity::setParent(const EntityPtr &parent)
{
    mPimpl->mParent = parent;
}

void Entity::clearParent()
{
    mPimpl->mParent = {};
}

bool Entity::hasParent() const
{
    bool hasParent = false;
    EntityPtr parent = mPimpl->mParent.lock();
    if (parent) {
        hasParent = true;
    }

    return hasParent;
}

bool Entity::hasAncestor(const EntityPtr &entity) const
{
    bool hasParent = false;
    EntityPtr parent = mPimpl->mParent.lock();
    if (parent == entity) {
        hasParent = true;
<<<<<<< HEAD
    } else if (parentComponent) {
        // Check all previous parents up through the hierarchy
        hasParent = parentComponent->hasParent(component);
=======
    } else if (parent) {
        hasParent = parent->hasAncestor(entity);
>>>>>>> 73f2e7be
    }

    return hasParent;
}

} // namespace libcellml<|MERGE_RESOLUTION|>--- conflicted
+++ resolved
@@ -114,14 +114,8 @@
     EntityPtr parent = mPimpl->mParent.lock();
     if (parent == entity) {
         hasParent = true;
-<<<<<<< HEAD
-    } else if (parentComponent) {
-        // Check all previous parents up through the hierarchy
-        hasParent = parentComponent->hasParent(component);
-=======
     } else if (parent) {
         hasParent = parent->hasAncestor(entity);
->>>>>>> 73f2e7be
     }
 
     return hasParent;
