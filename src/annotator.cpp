--- conflicted
+++ resolved
@@ -863,12 +863,8 @@
             pFunc()->doSetUnitsIds();
             break;
         case CellmlElementType::MATH:
-<<<<<<< HEAD
-        case CellmlElementType::UNDEFINED:
-=======
         default: /* case CellmlElementType::UNDEFINED */
             changed = false;
->>>>>>> 13a75f67
             break;
         }
         setModel(model);
