--- conflicted
+++ resolved
@@ -215,11 +215,7 @@
 {
     if (index < mPimpl->mVariables.size()) {
         auto variable = mPimpl->mVariables[index];
-<<<<<<< HEAD
-        mPimpl->mVariables.erase(mPimpl->mVariables.begin() + ssize_t(index));
-=======
         mPimpl->mVariables.erase(mPimpl->mVariables.begin() + ptrdiff_t(index));
->>>>>>> 8889a2d5
         variable->removeParent();
         return true;
     }
@@ -328,22 +324,14 @@
     }
     reset->setParent(thisComponent);
     mPimpl->mResets.push_back(reset);
-<<<<<<< HEAD
-    reset->setParent(shared_from_this());
-=======
     return true;
->>>>>>> 8889a2d5
 }
 
 bool Component::removeReset(size_t index)
 {
     if (index < mPimpl->mResets.size()) {
-<<<<<<< HEAD
-        mPimpl->mResets.erase(mPimpl->mResets.begin() + ssize_t(index));
-=======
         mPimpl->mResets.at(index)->removeParent();
         mPimpl->mResets.erase(mPimpl->mResets.begin() + ptrdiff_t(index));
->>>>>>> 8889a2d5
         return true;
     }
     return false;
@@ -387,18 +375,6 @@
     }
 
     return nullptr;
-}
-
-ResetPtr Component::takeReset(size_t index)
-{
-    ResetPtr reset = nullptr;
-    if (index < mPimpl->mResets.size()) {
-        reset = mPimpl->mResets.at(index);
-        mPimpl->mResets.erase(mPimpl->mResets.begin() + ssize_t(index));
-        reset->removeParent();
-    }
-
-    return reset;
 }
 
 size_t Component::resetCount() const
