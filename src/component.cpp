--- conflicted
+++ resolved
@@ -112,12 +112,7 @@
 
 void Component::doAddComponent(const ComponentPtr &component)
 {
-<<<<<<< HEAD
-    // TODO Need to add a warning or alert if this if condition is not met.
-    if (!hasParent(component)) {
-=======
     if (!hasAncestor(component)) {
->>>>>>> 73f2e7be
         component->setParent(shared_from_this());
         ComponentEntity::doAddComponent(component);
     }
