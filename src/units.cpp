--- conflicted
+++ resolved
@@ -177,17 +177,11 @@
     Unit u;
     u.mReference = reference;
     // Allow all nonzero user-specified prefixes
-<<<<<<< HEAD
-    try {
-        double prefixDouble = std::stod(prefix);
-        if (prefixDouble != 0.0) {
-=======
 	/// @cellml2_9 9.1.2.1 Check prefix field for integers otherwise save as string
 	try
     {
         int prefixInt = std::stoi(prefix);
         if (prefixInt != 0) {
->>>>>>> 299c4fb2
             u.mPrefix = prefix;
         }
     } catch (std::invalid_argument &) {
