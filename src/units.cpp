/*
Copyright libCellML Contributors

Licensed under the Apache License, Version 2.0 (the "License");
you may not use this file except in compliance with the License.
You may obtain a copy of the License at

    http://www.apache.org/licenses/LICENSE-2.0

Unless required by applicable law or agreed to in writing, software
distributed under the License is distributed on an "AS IS" BASIS,
WITHOUT WARRANTIES OR CONDITIONS OF ANY KIND, either express or implied.
See the License for the specific language governing permissions and
limitations under the License.
*/

#include "libcellml/units.h"

#include "libcellml/importsource.h"
#include "libcellml/model.h"

#include <algorithm>
#include <cassert>
#include <cmath>
#include <cstdint>
#include <cstring>
#include <map>
#include <numeric>
#include <stdexcept>
#include <string>
#include <vector>

#include "utilities.h"

namespace libcellml {

/**
 * @brief Map Prefix to their string forms.
 *
 * An internal map used to convert a Prefix into its string form.
 */
static const std::map<Units::Prefix, const std::string> prefixToString = {
    {Units::Prefix::ATTO, "atto"},
    {Units::Prefix::CENTI, "centi"},
    {Units::Prefix::DECA, "deca"},
    {Units::Prefix::DECI, "deci"},
    {Units::Prefix::EXA, "exa"},
    {Units::Prefix::FEMTO, "femto"},
    {Units::Prefix::GIGA, "giga"},
    {Units::Prefix::HECTO, "hecto"},
    {Units::Prefix::KILO, "kilo"},
    {Units::Prefix::MEGA, "mega"},
    {Units::Prefix::MICRO, "micro"},
    {Units::Prefix::MILLI, "milli"},
    {Units::Prefix::NANO, "nano"},
    {Units::Prefix::PETA, "peta"},
    {Units::Prefix::PICO, "pico"},
    {Units::Prefix::TERA, "tera"},
    {Units::Prefix::YOCTO, "yocto"},
    {Units::Prefix::YOTTA, "yotta"},
    {Units::Prefix::ZEPTO, "zepto"},
    {Units::Prefix::ZETTA, "zetta"}};

/**
 * @brief Map StandardUnit to their string forms.
 *
 * An internal map used to convert a standard unit into its string form.
 */
static const std::map<Units::StandardUnit, const std::string> standardUnitToString = {
    {Units::StandardUnit::AMPERE, "ampere"},
    {Units::StandardUnit::BECQUEREL, "becquerel"},
    {Units::StandardUnit::CANDELA, "candela"},
    {Units::StandardUnit::COULOMB, "coulomb"},
    {Units::StandardUnit::DIMENSIONLESS, "dimensionless"},
    {Units::StandardUnit::FARAD, "farad"},
    {Units::StandardUnit::GRAM, "gram"},
    {Units::StandardUnit::GRAY, "gray"},
    {Units::StandardUnit::HENRY, "henry"},
    {Units::StandardUnit::HERTZ, "hertz"},
    {Units::StandardUnit::JOULE, "joule"},
    {Units::StandardUnit::KATAL, "katal"},
    {Units::StandardUnit::KELVIN, "kelvin"},
    {Units::StandardUnit::KILOGRAM, "kilogram"},
    {Units::StandardUnit::LITRE, "litre"},
    {Units::StandardUnit::LUMEN, "lumen"},
    {Units::StandardUnit::LUX, "lux"},
    {Units::StandardUnit::METRE, "metre"},
    {Units::StandardUnit::MOLE, "mole"},
    {Units::StandardUnit::NEWTON, "newton"},
    {Units::StandardUnit::OHM, "ohm"},
    {Units::StandardUnit::PASCAL, "pascal"},
    {Units::StandardUnit::RADIAN, "radian"},
    {Units::StandardUnit::SECOND, "second"},
    {Units::StandardUnit::SIEMENS, "siemens"},
    {Units::StandardUnit::SIEVERT, "sievert"},
    {Units::StandardUnit::STERADIAN, "steradian"},
    {Units::StandardUnit::TESLA, "tesla"},
    {Units::StandardUnit::VOLT, "volt"},
    {Units::StandardUnit::WATT, "watt"},
    {Units::StandardUnit::WEBER, "weber"}};

/**
 * @brief The UnitDefinition struct.
 *
 * An internal structure to capture a unit definition.  The
 * prefix can be expressed using either an integer or an enum.
 * The enum structure member is given preference if both are set.
 */
struct UnitDefinition
{
    std::string mReference; /**< Reference to the units for the unit.*/
    std::string mPrefix; /**< String expression of the prefix for the unit.*/
    double mExponent = 1.0; /**< Exponent for the unit.*/
    double mMultiplier = 1.0; /**< Multiplier for the unit.*/
    std::string mId; /**< Id for the unit.*/
};

/**
 * @brief The Units::UnitsImpl struct.
 *
 * The private implementation for the Units class.
 */
struct Units::UnitsImpl
{
    std::vector<UnitDefinition> mUnits; /**< A vector of unit defined for this Units.*/

    std::vector<UnitDefinition>::const_iterator findUnit(const std::string &reference) const;

    /**
     * @brief Test if this units is a standard unit that is a base unit.
     *
     * Only tests if the name of the units matches a standard unit name
     * that is a base units.  Returns @c true if the unit name does match
     * a base units name and @c false otherwise.
     *
     * @param name The name of the units.
     *
     * @return @c true if the name of the units is one of: "ampere",
     * "candela", "dimensionless", "kelvin", "kilogram", "metre", "mole" , "second".
     */
    bool isBaseUnit(const std::string &name) const;
};

std::vector<UnitDefinition>::const_iterator Units::UnitsImpl::findUnit(const std::string &reference) const
{
    return std::find_if(mUnits.begin(), mUnits.end(),
                        [=](const UnitDefinition &u) -> bool { return u.mReference == reference; });
}

bool Units::UnitsImpl::isBaseUnit(const std::string &name) const
{
    return name == "ampere" || name == "candela" || name == "dimensionless" || name == "kelvin" || name == "kilogram" || name == "metre" || name == "mole" || name == "second";
}

/**
 * @brief Finds and updates the multiplier of the unit.
 *
 * We pass in the unit and use its attributes to find the relevant multiplier.
 * If the units are not base units, we travel up the model hierarchy to find
 * the base units.
 *
 * @param units The units to find the multiplier for.
 * @param direction The direction to update multiplier. Either 1 or -1.
 * @param multiplier The multiplier to find.
 *
 * @return Either @c true or @c false, depending if the units were successfully updated.
 */
bool updateUnitMultiplier(const UnitsPtr &units, int direction, double &multiplier)
{
    double localMultiplier = 0;
    bool updated = false;

    if (units->unitCount() == 0) {
        updated = true;
    } else {
        std::string ref;
        std::string pre;
        std::string id;
        double exp;
        double mult;
        double expMult;
        double standardMult = 0.0;
        double prefixMult = 0.0;
        for (size_t i = 0; i < units->unitCount(); ++i) {
            units->unitAttributes(i, ref, pre, exp, expMult, id);
            mult = std::log10(expMult);

            if (isStandardPrefixName(pre)) {
                prefixMult = standardPrefixList.at(pre);
            } else {
                return false;
            }

            if (isStandardUnitName(ref)) {
                standardMult = standardMultiplierList.at(ref);
                // Combine the information into a single local multiplier: exponent only applies to standard multiplier.
                localMultiplier += mult + standardMult * exp + prefixMult;
            } else {
                auto model = owningModel(units);
                if (model != nullptr) {
                    auto refUnits = model->units(ref);
                    if (refUnits == nullptr) {
                        return false;
                    }
                    double branchMult = 0.0;
                    // Return false when we can't find a valid prefix.
                    if (!updateUnitMultiplier(refUnits, 1, branchMult)) {
                        return false;
                    }
                    // Make the direction positive on all branches, direction is only applied at the end.
                    localMultiplier += mult + branchMult * exp + prefixMult;
                } else {
                    return false;
                }
            }
        }
        multiplier += localMultiplier * direction;
        updated = true;
    }
    return updated;
}

Units::Units()
    : mPimpl(new UnitsImpl())
{
}

Units::Units(const std::string &name)
    : mPimpl(new UnitsImpl())
{
    setName(name);
}

Units::~Units()
{
    delete mPimpl;
}

UnitsPtr Units::create() noexcept
{
    return std::shared_ptr<Units> {new Units {}};
}

UnitsPtr Units::create(const std::string &name) noexcept
{
    return std::shared_ptr<Units> {new Units {name}};
}

bool Units::isBaseUnit() const
{
    if (isImport()) {
        ImportSourcePtr importedSource = importSource();
        if (importedSource != nullptr) {
            ModelPtr model = importedSource->model();
            if (model != nullptr && model->hasUnits(importReference())) {
                auto unit = model->units(importReference());
                return unit->isBaseUnit(); // Call isBaseUnit recursively until unit is no longer an import
            }
        }
        return false;
    }

    auto unitsName = name();
    bool standardUnitCheck = true;
    if (isStandardUnitName(unitsName)) {
        standardUnitCheck = mPimpl->isBaseUnit(unitsName);
    }
    return unitCount() == 0 && standardUnitCheck;
}

bool Units::doEquals(const EntityPtr &other) const
{
    if (!NamedEntity::doEquals(other)) {
        return false;
    }

    auto units = std::dynamic_pointer_cast<Units>(other);

    if ((units == nullptr)
        || (mPimpl->mUnits.size() != units->unitCount())
        || !ImportedEntity::doEquals(units)) {
        return false;
    }

    // Check unit definitions match.
    static const auto PTRDIFF_T_MAX = size_t(std::numeric_limits<ptrdiff_t>::max());

    std::string reference;
    std::string prefix;
    double exponent;
    double multiplier;
    std::string id;
    std::vector<size_t> unmatchedUnitIndex(mPimpl->mUnits.size());

    std::iota(unmatchedUnitIndex.begin(), unmatchedUnitIndex.end(), 0);

    for (const auto &unitDefinition : mPimpl->mUnits) {
        bool unitFound = false;
        size_t index = 0;

        for (index = 0; (index < unmatchedUnitIndex.size()) && !unitFound; ++index) {
            size_t currentIndex = unmatchedUnitIndex.at(index);

            units->unitAttributes(currentIndex, reference, prefix, exponent, multiplier, id);

            if (areNearlyEqual(unitDefinition.mExponent, exponent)
                && (unitDefinition.mId == id)
                && areNearlyEqual(unitDefinition.mMultiplier, multiplier)
                && (unitDefinition.mPrefix == prefix)
                && (unitDefinition.mReference == reference)) {
                unitFound = true;
            }
        }

        if (!unitFound || (index >= PTRDIFF_T_MAX)) {
            return false;
        }

        unmatchedUnitIndex.erase(unmatchedUnitIndex.begin() + ptrdiff_t(index) - 1);
    }

    return true;
}

void Units::addUnit(const std::string &reference, const std::string &prefix, double exponent,
                    double multiplier, const std::string &id)
{
    UnitDefinition ud;
    ud.mReference = reference;
    // Allow all nonzero user-specified prefixes
    try {
        int prefixInteger = std::stoi(prefix);
        if (prefixInteger != 0.0) {
            ud.mPrefix = prefix;
        }
    } catch (std::invalid_argument &) {
        ud.mPrefix = prefix;
    } catch (std::out_of_range &) {
        ud.mPrefix = prefix;
    }
    ud.mExponent = exponent;
    ud.mMultiplier = multiplier;
    if (!id.empty()) {
        ud.mId = id;
    }
    mPimpl->mUnits.push_back(ud);
}

void Units::addUnit(const std::string &reference, Prefix prefix, double exponent,
                    double multiplier, const std::string &id)
{
    auto search = prefixToString.find(prefix);
    const std::string prefixString = search->second;
    addUnit(reference, prefixString, exponent, multiplier, id);
}

void Units::addUnit(const std::string &reference, int prefix, double exponent,
                    double multiplier, const std::string &id)
{
    const std::string prefixString = convertToString(prefix);
    addUnit(reference, prefixString, exponent, multiplier, id);
}

void Units::addUnit(const std::string &reference, double exponent, const std::string &id)
{
    addUnit(reference, "0", exponent, 1.0, id);
}

void Units::addUnit(const std::string &reference)
{
    addUnit(reference, "0", 1.0, 1.0, "");
}

void Units::addUnit(StandardUnit standardRef, const std::string &prefix, double exponent,
                    double multiplier, const std::string &id)
{
    const std::string reference = standardUnitToString.find(standardRef)->second;
    addUnit(reference, prefix, exponent, multiplier, id);
}

void Units::addUnit(StandardUnit standardRef, Prefix prefix, double exponent,
                    double multiplier, const std::string &id)
{
    const std::string reference = standardUnitToString.find(standardRef)->second;
    const std::string prefixString = prefixToString.find(prefix)->second;
    addUnit(reference, prefixString, exponent, multiplier, id);
}

void Units::addUnit(StandardUnit standardRef, int prefix, double exponent,
                    double multiplier, const std::string &id)
{
    const std::string reference = standardUnitToString.find(standardRef)->second;
    const std::string prefixString = convertToString(prefix);
    addUnit(reference, prefixString, exponent, multiplier, id);
}

void Units::addUnit(StandardUnit standardRef, double exponent, const std::string &id)
{
    const std::string reference = standardUnitToString.find(standardRef)->second;
    addUnit(reference, "0", exponent, 1.0, id);
}

void Units::addUnit(StandardUnit standardRef)
{
    const std::string reference = standardUnitToString.find(standardRef)->second;
    addUnit(reference, "0", 1.0, 1.0, "");
}

void Units::unitAttributes(StandardUnit standardRef, std::string &prefix, double &exponent, double &multiplier, std::string &id) const
{
    std::string dummyReference;
    const std::string reference = standardUnitToString.find(standardRef)->second;
    auto result = mPimpl->findUnit(reference);
    unitAttributes(size_t(result - mPimpl->mUnits.begin()), dummyReference, prefix, exponent, multiplier, id);
}

void Units::unitAttributes(const std::string &reference, std::string &prefix, double &exponent, double &multiplier, std::string &id) const
{
    std::string dummyReference;
    auto result = mPimpl->findUnit(reference);
    unitAttributes(size_t(result - mPimpl->mUnits.begin()), dummyReference, prefix, exponent, multiplier, id);
}

void Units::unitAttributes(size_t index, std::string &reference, std::string &prefix, double &exponent, double &multiplier, std::string &id) const
{
    UnitDefinition ud;
    if (index < mPimpl->mUnits.size()) {
        ud = mPimpl->mUnits.at(index);
    }
    reference = ud.mReference;
    prefix = ud.mPrefix;
    exponent = ud.mExponent;
    multiplier = ud.mMultiplier;
    id = ud.mId;
}

bool Units::setUnitId(size_t index, const std::string &id) const
{
    if (index < mPimpl->mUnits.size()) {
        mPimpl->mUnits[index].mId = id;
        return true;
    }
    return false;
}

std::string Units::unitId(size_t index)
{
    if (index < mPimpl->mUnits.size()) {
        return mPimpl->mUnits.at(index).mId;
    }
    return "";
}

bool Units::removeUnit(const std::string &reference)
{
    bool status = false;
    auto result = mPimpl->findUnit(reference);
    if (result != mPimpl->mUnits.end()) {
        mPimpl->mUnits.erase(result);
        status = true;
    }

    return status;
}

bool Units::removeUnit(size_t index)
{
    bool status = false;
    if (index < mPimpl->mUnits.size()) {
        mPimpl->mUnits.erase(mPimpl->mUnits.begin() + ptrdiff_t(index));
        status = true;
    }

    return status;
}

bool Units::removeUnit(StandardUnit standardRef)
{
    const std::string reference = standardUnitToString.find(standardRef)->second;
    return removeUnit(reference);
}

void Units::removeAllUnits()
{
    mPimpl->mUnits.clear();
}

void Units::doSetImportSource(const ImportSourcePtr &importSource)
{
    auto thisUnits = shared_from_this();
    auto model = owningModel(thisUnits);

<<<<<<< HEAD
    if (importSource != nullptr && model != nullptr) {
        model->addImportSource(importSource);
    }
=======
    auto oldImportSource = thisUnits->importSource();

    if (model != nullptr) {
        model->addImportSource(importSource);
    }
    if (importSource != nullptr) {
        importSource->addUnits(thisUnits);
    }
    if (oldImportSource != nullptr) {
        oldImportSource->removeUnits(thisUnits, false);
    }
>>>>>>> 8889a2d5
    ImportedEntity::doSetImportSource(importSource);
}

void Units::setSourceUnits(ImportSourcePtr &importSource, const std::string &name)
{
    setImportSource(importSource);
    setImportReference(name);
}

size_t Units::unitCount() const
{
    return mPimpl->mUnits.size();
}

double Units::scalingFactor(const UnitsPtr &units1, const UnitsPtr &units2, bool checkCompatibility)
{
    if (checkCompatibility && !Units::compatible(units1, units2)) {
        return 0.0;
    }

    bool updateUnits1 = false;
    bool updateUnits2 = false;

    if ((units1 != nullptr) && (units2 != nullptr)) {
        double multiplier = 0.0;
        updateUnits1 = updateUnitMultiplier(units1, -1, multiplier);
        updateUnits2 = updateUnitMultiplier(units2, 1, multiplier);

        if (updateUnits1 && updateUnits2) {
            return std::pow(10, multiplier);
        }
    }

    return 0.0;
}

using UnitsMap = std::map<std::string, double>;

void updateUnitsMapWithStandardUnit(const std::string &name, UnitsMap &unitsMap, double exp)
{
    auto unitsListIter = standardUnitsList.find(name);
    for (const auto &baseUnitsComponent : unitsListIter->second) {
        auto unitsMapIter = unitsMap.find(baseUnitsComponent.first);
        if (unitsMapIter == unitsMap.end()) {
            unitsMap[baseUnitsComponent.first] = 0.0;
        }
        unitsMap[baseUnitsComponent.first] += baseUnitsComponent.second * exp;
    }
}

bool updateUnitsMap(const UnitsPtr &units, UnitsMap &unitsMap, double exp = 1.0)
{
    if (units->isBaseUnit()) {
        auto unitsName = units->name();
        auto found = unitsMap.find(unitsName);
        if (found == unitsMap.end()) {
            unitsMap.emplace(unitsName, exp);
        } else {
            found->second += exp;
        }
    } else if (isStandardUnit(units)) {
        updateUnitsMapWithStandardUnit(units->name(), unitsMap, exp);
    } else {
        for (size_t i = 0; i < units->unitCount(); ++i) {
            std::string ref;
            std::string pre;
            std::string id;
            double expMult;
            double uExp;
            units->unitAttributes(i, ref, pre, uExp, expMult, id);
            if (isStandardUnitName(ref)) {
                updateUnitsMapWithStandardUnit(ref, unitsMap, uExp * exp);
            } else {
                auto model = owningModel(units);
                if (model == nullptr) {
                    // We cannot resolve the reference for this units so we add
                    // what we do know.
                    unitsMap[ref] = uExp * exp;
                } else {
                    auto refUnits = model->units(ref);
                    if ((refUnits == nullptr) || refUnits->isImport()) {
                        return false;
                    }
                    if (!updateUnitsMap(refUnits, unitsMap, uExp * exp)) {
                        return false;
                    }
                }
            }
        }
    }
    return true;
}

UnitsMap createUnitsMap(const UnitsPtr &units, bool &isValid)
{
    UnitsMap unitsMap;
    isValid = true;
    if (!updateUnitsMap(units, unitsMap)) {
        isValid = false;
        return unitsMap;
    }

    // Checking for exponents of zero in the map, which can be removed.
    auto it = unitsMap.begin();
    while (it != unitsMap.end()) {
        if (it->second == 0.0) {
            it = unitsMap.erase(it);
        } else if (it->first == "dimensionless") {
            it = unitsMap.erase(it);
        } else {
            ++it;
        }
    }
    return unitsMap;
}

bool Units::requiresImports() const
{
    // Function to check child unit dependencies for imports.

    auto model = owningModel(shared_from_this());
    if (model != nullptr) {
        std::string ref;
        std::string prefix;
        double exponent;
        double multiplier;
        std::string id;

        for (size_t u = 0; u < unitCount(); ++u) {
            unitAttributes(u, ref, prefix, exponent, multiplier, id);
            auto child = model->units(ref);
            if (child == nullptr) {
                continue;
            }
            if (child->isImport() || child->requiresImports()) {
                return true;
            }
        }
    }
    return false;
}

bool Units::compatible(const UnitsPtr &units1, const UnitsPtr &units2)
{
    // Initial checks.
    if ((units1 == nullptr) || (units2 == nullptr)) {
        return false;
    }
    if ((units1->isImport()) || (units2->isImport())) {
        return false;
    }
    if ((units1->requiresImports()) || (units2->requiresImports())) {
        return false;
    }
    bool isValid;
    auto units1Map = createUnitsMap(units1, isValid);
    if (!isValid) {
        return false;
    }
    auto units2Map = createUnitsMap(units2, isValid);
    if (!isValid) {
        return false;
    }

    if (units1Map.size() == units2Map.size()) {
        for (const auto &units : units1Map) {
            std::string unit = units.first;
            auto found = units2Map.find(unit);

            if (found == units2Map.end()) {
                return false;
            }
            if (!areEqual(found->second, units.second)) {
                return false;
            }
        }
        return true;
    }
    return false;
}

bool Units::equivalent(const UnitsPtr &units1, const UnitsPtr &units2)
{
    // Units must be compatible and return a scaling factor of 1.0.
    return Units::scalingFactor(units1, units2) == 1.0;
}

UnitsPtr Units::clone() const
{
    auto units = create();

    units->setId(id());
    units->setName(name());

    if (isImport()) {
        auto imp = importSource()->clone();
        units->setImportSource(imp);
    }

    units->setImportReference(importReference());

    std::string reference;
    std::string prefix;
    std::string id;
    double exponent;
    double multiplier;
    for (size_t index = 0; index < mPimpl->mUnits.size(); ++index) {
        unitAttributes(index, reference, prefix, exponent, multiplier, id);
        units->addUnit(reference, prefix, exponent, multiplier, id);
    }

    return units;
}

bool Units::doIsResolved() const
{
    bool resolved = true;
    if (isImport()) {
        auto model = importSource()->model();
        if (model == nullptr) {
            resolved = false;
        } else {
            auto importedUnits = model->units(importReference());
            if (importedUnits == nullptr) {
                resolved = false;
            } else {
                if (importedUnits->isImport()) {
                    resolved = importedUnits->isResolved();
                } else {
                    for (size_t u = 0; (u < importedUnits->unitCount()) && resolved; ++u) {
                        std::string reference;
                        std::string prefix;
                        std::string id;
                        double exponent;
                        double multiplier;
                        importedUnits->unitAttributes(u, reference, prefix, exponent, multiplier, id);
                        if (isStandardUnitName(reference)) {
                            continue;
                        }
                        auto childUnits = model->units(reference);
                        if (childUnits == nullptr) {
                            resolved = false;
                        } else {
                            resolved = childUnits->isResolved();
                        }
                    }
                }
            }
        }
    }
    return resolved;
}

} // namespace libcellml<|MERGE_RESOLUTION|>--- conflicted
+++ resolved
@@ -490,23 +490,10 @@
     auto thisUnits = shared_from_this();
     auto model = owningModel(thisUnits);
 
-<<<<<<< HEAD
     if (importSource != nullptr && model != nullptr) {
         model->addImportSource(importSource);
     }
-=======
-    auto oldImportSource = thisUnits->importSource();
-
-    if (model != nullptr) {
-        model->addImportSource(importSource);
-    }
-    if (importSource != nullptr) {
-        importSource->addUnits(thisUnits);
-    }
-    if (oldImportSource != nullptr) {
-        oldImportSource->removeUnits(thisUnits, false);
-    }
->>>>>>> 8889a2d5
+
     ImportedEntity::doSetImportSource(importSource);
 }
 
