/*
Copyright libCellML Contributors

Licensed under the Apache License, Version 2.0 (the "License");
you may not use this file except in compliance with the License.
You may obtain a copy of the License at

    http://www.apache.org/licenses/LICENSE-2.0

Unless required by applicable law or agreed to in writing, software
distributed under the License is distributed on an "AS IS" BASIS,
WITHOUT WARRANTIES OR CONDITIONS OF ANY KIND, either express or implied.
See the License for the specific language governing permissions and
limitations under the License.
*/

#include "libcellml/units.h"

#include "libcellml/importsource.h"
#include "libcellml/model.h"

#include <algorithm>
#include <cassert>
#include <cmath>
#include <map>
#include <stdexcept>
#include <string>
#include <vector>

#include "utilities.h"

namespace libcellml {

/**
 * @brief Map Prefix to their string forms.
 *
 * An internal map used to convert a Prefix into its string form.
 */
static const std::map<Units::Prefix, const std::string> prefixToString = {
    {Units::Prefix::ATTO, "atto"},
    {Units::Prefix::CENTI, "centi"},
    {Units::Prefix::DECA, "deca"},
    {Units::Prefix::DECI, "deci"},
    {Units::Prefix::EXA, "exa"},
    {Units::Prefix::FEMTO, "femto"},
    {Units::Prefix::GIGA, "giga"},
    {Units::Prefix::HECTO, "hecto"},
    {Units::Prefix::KILO, "kilo"},
    {Units::Prefix::MEGA, "mega"},
    {Units::Prefix::MICRO, "micro"},
    {Units::Prefix::MILLI, "milli"},
    {Units::Prefix::NANO, "nano"},
    {Units::Prefix::PETA, "peta"},
    {Units::Prefix::PICO, "pico"},
    {Units::Prefix::TERA, "tera"},
    {Units::Prefix::YOCTO, "yocto"},
    {Units::Prefix::YOTTA, "yotta"},
    {Units::Prefix::ZEPTO, "zepto"},
    {Units::Prefix::ZETTA, "zetta"}};

/**
 * @brief Map StandardUnit to their string forms.
 *
 * An internal map used to convert a standard unit into its string form.
 */
static const std::map<Units::StandardUnit, const std::string> standardUnitToString = {
    {Units::StandardUnit::AMPERE, "ampere"},
    {Units::StandardUnit::BECQUEREL, "becquerel"},
    {Units::StandardUnit::CANDELA, "candela"},
    {Units::StandardUnit::COULOMB, "coulomb"},
    {Units::StandardUnit::DIMENSIONLESS, "dimensionless"},
    {Units::StandardUnit::FARAD, "farad"},
    {Units::StandardUnit::GRAM, "gram"},
    {Units::StandardUnit::GRAY, "gray"},
    {Units::StandardUnit::HENRY, "henry"},
    {Units::StandardUnit::HERTZ, "hertz"},
    {Units::StandardUnit::JOULE, "joule"},
    {Units::StandardUnit::KATAL, "katal"},
    {Units::StandardUnit::KELVIN, "kelvin"},
    {Units::StandardUnit::KILOGRAM, "kilogram"},
    {Units::StandardUnit::LITRE, "litre"},
    {Units::StandardUnit::LUMEN, "lumen"},
    {Units::StandardUnit::LUX, "lux"},
    {Units::StandardUnit::METRE, "metre"},
    {Units::StandardUnit::MOLE, "mole"},
    {Units::StandardUnit::NEWTON, "newton"},
    {Units::StandardUnit::OHM, "ohm"},
    {Units::StandardUnit::PASCAL, "pascal"},
    {Units::StandardUnit::RADIAN, "radian"},
    {Units::StandardUnit::SECOND, "second"},
    {Units::StandardUnit::SIEMENS, "siemens"},
    {Units::StandardUnit::SIEVERT, "sievert"},
    {Units::StandardUnit::STERADIAN, "steradian"},
    {Units::StandardUnit::TESLA, "tesla"},
    {Units::StandardUnit::VOLT, "volt"},
    {Units::StandardUnit::WATT, "watt"},
    {Units::StandardUnit::WEBER, "weber"}};

/**
 * @brief The Unit struct.
 *
 * An internal structure to capture a unit definition.  The
 * prefix can be expressed using either an integer or an enum.
 * The enum structure member is given preference if both are set.
 */
struct Unit
{
    std::string mReference; /**< Reference to the units for the unit.*/
    std::string mPrefix; /**< String expression of the prefix for the unit.*/
    std::string mExponent; /**< Exponent for the unit.*/
    std::string mMultiplier; /**< Multiplier for the unit.*/
    std::string mId; /**< Id for the unit.*/
};

/**
 * @brief The Units::UnitsImpl struct.
 *
 * The private implementation for the Units class.
 */
struct Units::UnitsImpl
{
    std::vector<Unit> mUnits; /**< A vector of unit defined for this Units.*/

    std::vector<Unit>::iterator findUnit(const std::string &reference);

    /**
     * @brief Test if this units is a standard unit that is a base unit.
     *
     * Only tests if the name of the units matches a standard unit name
     * that is a base units.  Returns @c true if the unit name does match
     * a base units name and @c false otherwise.
     *
     * @param name The name of the units.
     *
     * @return @c true if the name of the units is one of: "ampere",
     * "candela", "dimensionless", "kelvin", "kilogram", "metre", "mole" , "second".
     */
    bool isBaseUnit(const std::string &name) const;
};

std::vector<Unit>::iterator Units::UnitsImpl::findUnit(const std::string &reference)
{
    return std::find_if(mUnits.begin(), mUnits.end(),
                        [=](const Unit &u) -> bool { return u.mReference == reference; });
}

bool Units::UnitsImpl::isBaseUnit(const std::string &name) const
{
    return name == "ampere" || name == "candela" || name == "dimensionless" || name == "kelvin" || name == "kilogram" || name == "metre" || name == "mole" || name == "second";
}

/**
 * @brief Finds and updates the multiplier of the unit.
 *
 * We pass in the unit and use its attributes to find the relevant multiplier.
 * If the units are not base units, we travel up the model hierarchy to find
 * the base units.
 *
 * @param units The units to find the multiplier for.
 * @param direction The direction to update multiplier. Either 1 or -1.
 * @param multiplier The multiplier to find.
 *
 * @return Either @c true or @c false, depending if the units were successfully updated.
 */
bool updateUnitMultiplier(const UnitsPtr &units, int direction, double &multiplier)
{
    double localMultiplier = 0;
    bool updated = false;

    if (units->unitCount() == 0) {
        updated = true;
    } else {
        std::string ref;
        std::string pre;
        std::string id;
        double exp;
        double mult;
        double expMult;
        double standardMult = 0.0;
        double prefixMult = 0.0;
        for (size_t i = 0; i < units->unitCount(); ++i) {
            units->unitAttributes(i, ref, pre, exp, expMult, id);
            mult = std::log10(expMult);

            if (isStandardPrefixName(pre)) {
                prefixMult = standardPrefixList.at(pre);
            } else {
                return false;
            }

            if (isStandardUnitName(ref)) {
                standardMult = standardMultiplierList.at(ref);
                // Combine the information into a single local multiplier: exponent only applies to standard multiplier.
                localMultiplier += mult + standardMult * exp + prefixMult;
            } else {
                auto model = owningModel(units);
                if (model != nullptr) {
                    auto refUnits = model->units(ref);
                    double branchMult = 0.0;
                    // Return false when we can't find a valid prefix.
                    if (!updateUnitMultiplier(refUnits, 1, branchMult)) {
                        return false;
                    }
                    // Make the direction positive on all branches, direction is only applied at the end.
                    localMultiplier += mult + branchMult * exp + prefixMult;
                } else {
                    return false;
                }
            }
        }
        multiplier += localMultiplier * direction;
        updated = true;
    }
    return updated;
}

Units::Units()
    : mPimpl(new UnitsImpl())
{
}

Units::Units(const std::string &name)
    : mPimpl(new UnitsImpl())
{
    setName(name);
}

Units::~Units()
{
    delete mPimpl;
}

UnitsPtr Units::create() noexcept
{
    return std::shared_ptr<Units> {new Units {}};
}

UnitsPtr Units::create(const std::string &name) noexcept
{
    return std::shared_ptr<Units> {new Units {name}};
}

bool Units::isBaseUnit() const
{
    if (isImport()) {
        ImportSourcePtr importedSource = importSource();
        if (importedSource != nullptr) {
            ModelPtr model = importedSource->model();
            if (model != nullptr && model->hasUnits(importReference())) {
                auto unit = model->units(importReference());
                return unit->isBaseUnit(); // Call isBaseUnit recursively until unit is no longer an import
            }
        }
        return false;
    }

    auto unitsName = name();
    bool standardUnitCheck = true;
    if (isStandardUnitName(unitsName)) {
        standardUnitCheck = mPimpl->isBaseUnit(unitsName);
    }
    return unitCount() == 0 && standardUnitCheck;
}

void Units::addUnit(const std::string &reference, const std::string &prefix, double exponent,
                    double multiplier, const std::string &id)
{
    Unit u;
    u.mReference = reference;
    // Allow all nonzero user-specified prefixes
    try {
        int prefixInteger = std::stoi(prefix);
        if (prefixInteger != 0.0) {
            u.mPrefix = prefix;
        }
    } catch (std::invalid_argument &) {
        u.mPrefix = prefix;
    } catch (std::out_of_range &) {
        u.mPrefix = prefix;
    }
    if (exponent != 1.0) {
        u.mExponent = convertToString(exponent);
    }
    if (multiplier != 1.0) {
        u.mMultiplier = convertToString(multiplier);
    }
    if (!id.empty()) {
        u.mId = id;
    }
    mPimpl->mUnits.push_back(u);
}

void Units::addUnit(const std::string &reference, Prefix prefix, double exponent,
                    double multiplier, const std::string &id)
{
    auto search = prefixToString.find(prefix);
    const std::string prefixString = search->second;
    addUnit(reference, prefixString, exponent, multiplier, id);
}

void Units::addUnit(const std::string &reference, int prefix, double exponent,
                    double multiplier, const std::string &id)
{
    const std::string prefixString = convertToString(prefix);
    addUnit(reference, prefixString, exponent, multiplier, id);
}

void Units::addUnit(const std::string &reference, double exponent, const std::string &id)
{
    addUnit(reference, "0", exponent, 1.0, id);
}

void Units::addUnit(const std::string &reference)
{
    addUnit(reference, "0", 1.0, 1.0, "");
}

void Units::addUnit(StandardUnit standardRef, const std::string &prefix, double exponent,
                    double multiplier, const std::string &id)
{
    const std::string reference = standardUnitToString.find(standardRef)->second;
    addUnit(reference, prefix, exponent, multiplier, id);
}

void Units::addUnit(StandardUnit standardRef, Prefix prefix, double exponent,
                    double multiplier, const std::string &id)
{
    const std::string reference = standardUnitToString.find(standardRef)->second;
    const std::string prefixString = prefixToString.find(prefix)->second;
    addUnit(reference, prefixString, exponent, multiplier, id);
}

void Units::addUnit(StandardUnit standardRef, int prefix, double exponent,
                    double multiplier, const std::string &id)
{
    const std::string reference = standardUnitToString.find(standardRef)->second;
    const std::string prefixString = convertToString(prefix);
    addUnit(reference, prefixString, exponent, multiplier, id);
}

void Units::addUnit(StandardUnit standardRef, double exponent, const std::string &id)
{
    const std::string reference = standardUnitToString.find(standardRef)->second;
    addUnit(reference, "0", exponent, 1.0, id);
}

void Units::addUnit(StandardUnit standardRef)
{
    const std::string reference = standardUnitToString.find(standardRef)->second;
    addUnit(reference, "0", 1.0, 1.0, "");
}

void Units::unitAttributes(StandardUnit standardRef, std::string &prefix, double &exponent, double &multiplier, std::string &id) const
{
    std::string dummyReference;
    const std::string reference = standardUnitToString.find(standardRef)->second;
    auto result = mPimpl->findUnit(reference);
    unitAttributes(size_t(result - mPimpl->mUnits.begin()), dummyReference, prefix, exponent, multiplier, id);
}

void Units::unitAttributes(const std::string &reference, std::string &prefix, double &exponent, double &multiplier, std::string &id) const
{
    std::string dummyReference;
    auto result = mPimpl->findUnit(reference);
    unitAttributes(size_t(result - mPimpl->mUnits.begin()), dummyReference, prefix, exponent, multiplier, id);
}

void Units::unitAttributes(size_t index, std::string &reference, std::string &prefix, double &exponent, double &multiplier, std::string &id) const
{
    Unit u;
    if (index < mPimpl->mUnits.size()) {
        u = mPimpl->mUnits.at(index);
    }
    reference = u.mReference;
    prefix = u.mPrefix;
    if (u.mExponent.empty() || !convertToDouble(u.mExponent, exponent)) {
        exponent = 1.0;
    }
    if (u.mMultiplier.empty() || !convertToDouble(u.mMultiplier, multiplier)) {
        multiplier = 1.0;
    }
    id = u.mId;
}

bool Units::setUnitId(size_t index, const std::string &id) const
{
<<<<<<< HEAD
    Unit u;
    if (index < mPimpl->mUnits.size()) {
        u = mPimpl->mUnits[index];
    } else {
        return false;
    }
    u.mId = id;
    mPimpl->mUnits[index] = u;
    return true;
=======
    if (index < mPimpl->mUnits.size()) {
        mPimpl->mUnits[index].mId = id;
        return true;
    }
    return false;
>>>>>>> a3d9bf0a
}

std::string Units::unitId(size_t index)
{
    if (index < mPimpl->mUnits.size()) {
        return mPimpl->mUnits.at(index).mId;
    }
    return "";
}

bool Units::removeUnit(const std::string &reference)
{
    bool status = false;
    auto result = mPimpl->findUnit(reference);
    if (result != mPimpl->mUnits.end()) {
        mPimpl->mUnits.erase(result);
        status = true;
    }

    return status;
}

bool Units::removeUnit(size_t index)
{
    bool status = false;
    if (index < mPimpl->mUnits.size()) {
        mPimpl->mUnits.erase(mPimpl->mUnits.begin() + int64_t(index));
        status = true;
    }

    return status;
}

bool Units::removeUnit(StandardUnit standardRef)
{
    const std::string reference = standardUnitToString.find(standardRef)->second;
    return removeUnit(reference);
}

void Units::removeAllUnits()
{
    mPimpl->mUnits.clear();
}

void Units::doSetImportSource(const ImportSourcePtr &importSource)
{
    auto model = owningModel(shared_from_this());
    auto units = shared_from_this();

    auto oldImportSource = units->importSource();

    if (model != nullptr) {
        model->addImportSource(importSource);
    }
    if (importSource != nullptr) {
        importSource->addUnits(units);
    }
    if (oldImportSource != nullptr) {
        oldImportSource->removeUnits(units, false);
    }
    ImportedEntity::doSetImportSource(importSource);
}

void Units::setSourceUnits(ImportSourcePtr &importSource, const std::string &name)
{
    setImportSource(importSource);
    setImportReference(name);
}

size_t Units::unitCount() const
{
    return mPimpl->mUnits.size();
}

double Units::scalingFactor(const UnitsPtr &units1, const UnitsPtr &units2, bool checkCompatibility)
{
    if (checkCompatibility && !Units::compatible(units1, units2)) {
        return 0.0;
    }

    bool updateUnits1 = false;
    bool updateUnits2 = false;

    if ((units1 != nullptr) && (units2 != nullptr)) {
        double multiplier = 0.0;
        updateUnits1 = updateUnitMultiplier(units1, -1, multiplier);
        updateUnits2 = updateUnitMultiplier(units2, 1, multiplier);

        if (updateUnits1 && updateUnits2) {
            return std::pow(10, multiplier);
        }
    }

    return 0.0;
}

using UnitsMap = std::map<std::string, double>;

void updateUnitsMapWithStandardUnit(const std::string &name, UnitsMap &unitsMap, double exp)
{
    auto unitsListIter = standardUnitsList.find(name);
    for (const auto &baseUnitsComponent : unitsListIter->second) {
        auto unitsMapIter = unitsMap.find(baseUnitsComponent.first);
        if (unitsMapIter == unitsMap.end()) {
            unitsMap[baseUnitsComponent.first] = 0.0;
        }
        unitsMap[baseUnitsComponent.first] += baseUnitsComponent.second * exp;
    }
}

bool updateUnitsMap(const UnitsPtr &units, UnitsMap &unitsMap, double exp = 1.0)
{
    if (units->isBaseUnit()) {
        auto unitsName = units->name();
        auto found = unitsMap.find(unitsName);
        if (found == unitsMap.end()) {
            unitsMap.emplace(unitsName, exp);
        } else {
            found->second += exp;
        }
    } else if (isStandardUnit(units)) {
        updateUnitsMapWithStandardUnit(units->name(), unitsMap, exp);
    } else {
        for (size_t i = 0; i < units->unitCount(); ++i) {
            std::string ref;
            std::string pre;
            std::string id;
            double expMult;
            double uExp;
            units->unitAttributes(i, ref, pre, uExp, expMult, id);
            if (isStandardUnitName(ref)) {
                updateUnitsMapWithStandardUnit(ref, unitsMap, uExp * exp);
            } else {
                auto model = owningModel(units);
                if (model == nullptr) {
                    // We cannot resolve the reference for this units so we add
                    // what we do know.
                    unitsMap[ref] = uExp * exp;
                } else {
                    auto refUnits = model->units(ref);
                    if ((refUnits == nullptr) || refUnits->isImport()) {
                        return false;
                    }
                    if (!updateUnitsMap(refUnits, unitsMap, uExp * exp)) {
                        return false;
                    }
                }
            }
        }
    }
    return true;
}

UnitsMap createUnitsMap(const UnitsPtr &units, bool &isValid)
{
    UnitsMap unitsMap;
    isValid = true;
    if (!updateUnitsMap(units, unitsMap)) {
        isValid = false;
        return unitsMap;
    }

    // Checking for exponents of zero in the map, which can be removed.
    auto it = unitsMap.begin();
    while (it != unitsMap.end()) {
        if (it->second == 0.0) {
            it = unitsMap.erase(it);
        } else if (it->first == "dimensionless") {
            it = unitsMap.erase(it);
        } else {
            ++it;
        }
    }
    return unitsMap;
}

bool Units::requiresImports() const
{
    // Function to check child unit dependencies for imports.

    auto model = owningModel(shared_from_this());
    if (model != nullptr) {
        std::string ref;
        std::string prefix;
        double exponent;
        double multiplier;
        std::string id;

        for (size_t u = 0; u < unitCount(); ++u) {
            unitAttributes(u, ref, prefix, exponent, multiplier, id);
            auto child = model->units(ref);
            if (child == nullptr) {
                continue;
            }
            if (child->isImport() || child->requiresImports()) {
                return true;
            }
        }
    }
    return false;
}

bool Units::compatible(const UnitsPtr &units1, const UnitsPtr &units2)
{
    // Initial checks.
    if ((units1 == nullptr) || (units2 == nullptr)) {
        return false;
    }
    if ((units1->isImport()) || (units2->isImport())) {
        return false;
    }
    if ((units1->requiresImports()) || (units2->requiresImports())) {
        return false;
    }
    bool isValid;
    auto units1Map = createUnitsMap(units1, isValid);
    if (!isValid) {
        return false;
    }
    auto units2Map = createUnitsMap(units2, isValid);
    if (!isValid) {
        return false;
    }

    if (units1Map.size() == units2Map.size()) {
        for (const auto &units : units1Map) {
            std::string unit = units.first;
            auto found = units2Map.find(unit);

            if (found == units2Map.end()) {
                return false;
            }
            if (!areEqual(found->second, units.second)) {
                return false;
            }
        }
        return true;
    }
    return false;
}

bool Units::equivalent(const UnitsPtr &units1, const UnitsPtr &units2)
{
    // Units must be compatible and return a scaling factor of 1.0.
    return Units::scalingFactor(units1, units2) == 1.0;
}

UnitsPtr Units::clone() const
{
    auto units = create();

    units->setId(id());
    units->setName(name());

    if (isImport()) {
        auto imp = importSource()->clone();
        units->setImportSource(imp);
    }

    units->setImportReference(importReference());

    std::string reference;
    std::string prefix;
    std::string id;
    double exponent;
    double multiplier;
    for (size_t index = 0; index < mPimpl->mUnits.size(); ++index) {
        unitAttributes(index, reference, prefix, exponent, multiplier, id);
        units->addUnit(reference, prefix, exponent, multiplier, id);
    }

    return units;
}

} // namespace libcellml<|MERGE_RESOLUTION|>--- conflicted
+++ resolved
@@ -384,23 +384,11 @@
 
 bool Units::setUnitId(size_t index, const std::string &id) const
 {
-<<<<<<< HEAD
-    Unit u;
-    if (index < mPimpl->mUnits.size()) {
-        u = mPimpl->mUnits[index];
-    } else {
-        return false;
-    }
-    u.mId = id;
-    mPimpl->mUnits[index] = u;
-    return true;
-=======
     if (index < mPimpl->mUnits.size()) {
         mPimpl->mUnits[index].mId = id;
         return true;
     }
     return false;
->>>>>>> a3d9bf0a
 }
 
 std::string Units::unitId(size_t index)
