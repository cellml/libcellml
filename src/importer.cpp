/*
Copyright libCellML Contributors

Licensed under the Apache License, Version 2.0 (the "License");
you may not use this file except in compliance with the License.
You may obtain a copy of the License at

    http://www.apache.org/licenses/LICENSE-2.0

Unless required by applicable law or agreed to in writing, software
distributed under the License is distributed on an "AS IS" BASIS,
WITHOUT WARRANTIES OR CONDITIONS OF ANY KIND, either express or implied.
See the License for the specific language governing permissions and
limitations under the License.
*/

#include "libcellml/importer.h"

#include <algorithm>
#include <cmath>
#include <fstream>
#include <libxml/uri.h>
#include <sstream>
#include <stdexcept>

#include "libcellml/component.h"
#include "libcellml/importsource.h"
#include "libcellml/model.h"
#include "libcellml/parser.h"
#include "libcellml/reset.h"
#include "libcellml/units.h"
#include "libcellml/variable.h"

#include "anycellmlelement_p.h"
#include "issue_p.h"
#include "namespaces.h"
#include "utilities.h"
#include "xmldoc.h"
#include "xmlutils.h"

namespace libcellml {

/**
 * @brief The Importer::ImporterImpl struct.
 *
 * This struct is the private implementation struct for the Importer class.  Separating
 * the implementation from the definition allows for greater flexibility when
 * distributing the code.
 */
struct Importer::ImporterImpl
{
    enum class Type
    {
        UNITS,
        COMPONENT
    };

    Importer *mImporter = nullptr;

    ImportLibrary mLibrary;

    std::vector<ImportSourcePtr> mImports;
    std::vector<ImportSourcePtr>::const_iterator findImportSource(const ImportSourcePtr &importSource) const;

    std::string resolvingUrl(const ImportSourcePtr &importSource) const;
    std::string modelUrl(const ModelPtr &model) const;

    bool fetchComponent(const ComponentPtr &importComponent, const std::string &baseFile, History &history);
    bool fetchModel(const ImportSourcePtr &importSource, const std::string &baseFile);
    bool fetchImportSource(const ImportSourcePtr &importSource, const std::string &baseFile);
    bool fetchUnits(const UnitsPtr &importUnits, const std::string &baseFile, History &history);

    bool checkForImportCycles(const ImportSourcePtr &importSource, const History &history, const HistoryEpochPtr &h, const std::string &action) const;
    bool checkUnitsForCycles(const UnitsPtr &units, History &history) const;
    bool checkComponentForCycles(const ComponentPtr &component, History &history);

    bool hasImportCycles(const ModelPtr &model);
};

Importer::Importer()
    : mPimpl(new ImporterImpl())
{
    mPimpl->mImporter = this;
}

ImporterPtr Importer::create() noexcept
{
    return std::shared_ptr<Importer> {new Importer {}};
}

Importer::~Importer()
{
    delete mPimpl;
}

std::vector<ImportSourcePtr>::const_iterator Importer::ImporterImpl::findImportSource(const ImportSourcePtr &importSource) const
{
    return std::find_if(mImports.begin(), mImports.end(),
                        [=](const ImportSourcePtr &importSrc) -> bool { return importSource->equals(importSrc); });
}

std::string Importer::ImporterImpl::modelUrl(const ModelPtr &model) const
{
    for (const auto &entry : mLibrary) {
        if (entry.second == model) {
            return entry.first;
        }
    }

    return ORIGIN_MODEL_REF;
}

std::string Importer::ImporterImpl::resolvingUrl(const ImportSourcePtr &importSource) const
{
    auto model = importSource->model();
    if (model == nullptr) {
        return importSource->url();
    }

    return modelUrl(model);
}

bool Importer::ImporterImpl::checkUnitsForCycles(const UnitsPtr &units, History &history) const
{
    // Even if these units are not imported, they might have imported children.
    if (!units->isImport()) {
        for (size_t u = 0; u < units->unitCount(); ++u) {
            std::string ref;
            std::string prefix;
            std::string id;
            double multiplier;
            double exponent;

            units->unitAttributes(u, ref, prefix, exponent, multiplier, id);
            // If the child units are imported, check them too.
            auto model = owningModel(units);
            if ((model != nullptr) && model->hasUnits(ref)) {
                if (checkUnitsForCycles(model->units(ref), history)) {
                    return true;
                }
            }
        }
        return false;
    }

    // If they are imported, then they can't have any child unit elements anyway.
    std::string resolvingUrl = ImporterImpl::resolvingUrl(units->importSource());
    auto unitsModel = owningModel(units);
    auto h = createHistoryEpoch(units, modelUrl(unitsModel), resolvingUrl);

    if (checkForImportCycles(units->importSource(), history, h, "flatten")) {
        return true;
    }

    history.push_back(h);

    // If the dependencies have not been recorded already, then check it.
    auto model = units->importSource()->model();
    if (model == nullptr) {
<<<<<<< HEAD
        auto issue = std::shared_ptr<Issue> {new Issue {}};
=======
        auto issue = Issue::IssueImpl::create();
>>>>>>> ff11fa1b
        issue->mPimpl->setDescription("Units '" + units->name() + "' requires a model imported from '" + resolvingUrl + "' which is not available in the importer.");
        issue->mPimpl->setLevel(Issue::Level::ERROR);
        issue->mPimpl->mItem->mPimpl->setImportSource(units->importSource());
        issue->mPimpl->setReferenceRule(Issue::ReferenceRule::IMPORTER_NULL_MODEL);
        mImporter->addIssue(issue);
        return true;
    }
    auto importedUnits = model->units(units->importReference());
    if (importedUnits == nullptr) {
<<<<<<< HEAD
        auto issue = std::shared_ptr<Issue> {new Issue {}};
=======
        auto issue = Issue::IssueImpl::create();
>>>>>>> ff11fa1b
        issue->mPimpl->setDescription("Units '" + units->name() + "' imports units named '" + units->importReference() + "' from the model imported from '" + resolvingUrl + "'. The units could not be found.");
        issue->mPimpl->setLevel(Issue::Level::ERROR);
        issue->mPimpl->mItem->mPimpl->setImportSource(units->importSource());
        issue->mPimpl->setReferenceRule(Issue::ReferenceRule::IMPORTER_MISSING_UNITS);
        mImporter->addIssue(issue);
        return true;
    }

    return checkUnitsForCycles(importedUnits, history);
}

bool Importer::ImporterImpl::checkComponentForCycles(const ComponentPtr &component, History &history)
{
    std::string resolvingUrl = ImporterImpl::resolvingUrl(component->importSource());
    auto componentModel = owningModel(component);
    auto h = createHistoryEpoch(component, modelUrl(componentModel), resolvingUrl);

    if (checkForImportCycles(component->importSource(), history, h, "flatten")) {
        return true;
    }

    history.push_back(h);

    // If the dependencies have not been recorded already, then check it.
    if (component->isImport()) {
        auto model = component->importSource()->model();
        if (model == nullptr) {
<<<<<<< HEAD
            auto issue = std::shared_ptr<Issue> {new Issue {}};
=======
            auto issue = Issue::IssueImpl::create();
>>>>>>> ff11fa1b
            issue->mPimpl->setDescription("Component '" + component->name() + "' requires a model imported from '" + resolvingUrl + "' which is not available in the importer.");
            issue->mPimpl->setLevel(Issue::Level::ERROR);
            issue->mPimpl->mItem->mPimpl->setImportSource(component->importSource());
            issue->mPimpl->setReferenceRule(Issue::ReferenceRule::IMPORTER_NULL_MODEL);
            mImporter->addIssue(issue);
            return true;
        }
        auto importedComponent = model->component(component->importReference(), true);
        if (importedComponent == nullptr) {
<<<<<<< HEAD
            auto issue = std::shared_ptr<Issue> {new Issue {}};
=======
            auto issue = Issue::IssueImpl::create();
>>>>>>> ff11fa1b
            issue->mPimpl->setDescription("Component '" + component->name() + "' imports a component named '" + component->importReference() + "' from the model imported from '" + resolvingUrl + "'. The component could not be found.");
            issue->mPimpl->setLevel(Issue::Level::ERROR);
            issue->mPimpl->mItem->mPimpl->setImportSource(component->importSource());
            issue->mPimpl->setReferenceRule(Issue::ReferenceRule::IMPORTER_MISSING_COMPONENT);
            mImporter->addIssue(issue);
            return true;
        }

        if (importedComponent->isImport() && checkComponentForCycles(importedComponent, history)) {
            return true;
        }
    }

    return false;
}

bool Importer::ImporterImpl::hasImportCycles(const ModelPtr &model)
{
    History history;

    for (const UnitsPtr &units : getImportedUnits(model)) {
        history.clear();
        if (checkUnitsForCycles(units, history)) {
            return true;
        }
    }

    for (const ComponentPtr &component : getImportedComponents(model)) {
        history.clear();
        if (checkComponentForCycles(component, history)) {
            return true;
        }
    }

    return false;
}

std::string directoryPath(const std::string &filename)
{
    // We can be naive here as we know what we are dealing with.
    return filename.substr(0, filename.find_last_of('/') + 1);
}

/**
 * @brief Resolve the path of the given filename using the given base.
 *
 * Resolves the full path to the given @p filename using the @p base.
 *
 * This function is only intended to work with local files.  It may not
 * work with bases that use the 'file://' prefix.
 *
 * @param filename The @c std::string relative path from the base path.
 * @param base The @c std::string location on local disk for determining the full path from.
 *
 * @return The full path from the @p base location to the @p filename
 */
std::string resolvePath(const std::string &filename, const std::string &base)
{
    return directoryPath(base) + filename;
}

bool Importer::ImporterImpl::fetchModel(const ImportSourcePtr &importSource, const std::string &baseFile)
{
    std::string url = importSource->url();
    if (mLibrary.count(url) == 0) {
        url = resolvePath(importSource->url(), baseFile);
    }

    ModelPtr model;
    if (mLibrary.count(url) == 0) {
        // If the URL has not ever been resolved into a model in this library, with or
        // without baseFile, parse it and save.
        std::ifstream file(url);
        if (!file.good()) {
<<<<<<< HEAD
            auto issue = std::shared_ptr<Issue> {new Issue {}};
=======
            auto issue = Issue::IssueImpl::create();
>>>>>>> ff11fa1b
            issue->mPimpl->setDescription("The attempt to resolve imports with the model at '" + url + "' failed: the file could not be opened.");
            issue->mPimpl->mItem->mPimpl->setImportSource(importSource);
            issue->mPimpl->setReferenceRule(Issue::ReferenceRule::IMPORTER_MISSING_FILE);
            mImporter->addIssue(issue);
            return false;
        }
        std::stringstream buffer;
        buffer << file.rdbuf();
        auto parser = Parser::create();
        model = parser->parseModel(buffer.str());
        mLibrary.insert(std::make_pair(url, model));
    } else {
        model = mLibrary[url];
    }
    importSource->setModel(model);
    return true;
}

bool Importer::ImporterImpl::checkForImportCycles(const ImportSourcePtr &importSource, const History &history, const HistoryEpochPtr &h, const std::string &action) const
{
    if (libcellml::checkForImportCycles(history, h)) {
        auto cyclicHistory = history;
        cyclicHistory.push_back(h);
<<<<<<< HEAD
        auto description = formDescriptionOfCyclicDependency(cyclicHistory, action);
        auto issue = std::shared_ptr<Issue> {new Issue {}};
        issue->mPimpl->setDescription(description);
        issue->mPimpl->mItem->mPimpl->setImportSource(importSource);
        issue->mPimpl->setReferenceRule(Issue::ReferenceRule::IMPORT_EQUIVALENT);
=======
        auto issue = Issue::IssueImpl::createCyclicDependencyIssue(cyclicHistory, action);
        issue->mPimpl->mItem->mPimpl->setImportSource(importSource);
>>>>>>> ff11fa1b
        mImporter->addIssue(issue);
        return true;
    }

    return false;
}

bool Importer::ImporterImpl::fetchImportSource(const ImportSourcePtr &importSource, const std::string &baseFile)
{
    // If the model has never been retrieved, get it and add to library.
    if (!importSource->hasModel()) {
        if (!fetchModel(importSource, baseFile)) {
            return false;
        }
    }
    return true;
}

bool Importer::ImporterImpl::fetchComponent(const ComponentPtr &importComponent, const std::string &baseFile, History &history)
{
    // Given the importComponent, check whether it has been resolved previously.  If so, return.
    // If not, check for model, and parse/instantiate/add to library if needed.
    // If model exists, resolve component's requirements, including child components and units required.

    if (!importComponent->requiresImports()) {
        return true;
    }

    if (!importComponent->isImport()) {
        // This component is not an import, but a descendant is.
        for (size_t c = 0; c < importComponent->componentCount(); ++c) {
            if (!fetchComponent(importComponent->component(c), baseFile, history)) {
                return false;
            }
        }
        return true;
    }

    if (!fetchImportSource(importComponent->importSource(), baseFile)) {
        return false;
    }

    std::string resolvingUrl = ImporterImpl::resolvingUrl(importComponent->importSource());
    auto importComponentModel = owningModel(importComponent);
    auto h = createHistoryEpoch(importComponent, modelUrl(importComponentModel), resolvingUrl);

    if (checkForImportCycles(importComponent->importSource(), history, h, "resolve")) {
        return false;
    }

    history.push_back(h);

    // Check that the model instance in the library has resolved all of the required dependencies.
    auto sourceModel = importComponent->importSource()->model();
    auto sourceComponent = sourceModel->component(importComponent->importReference());
    if (sourceComponent != nullptr) {
        // Check whether the sourceComponent is itself an import. Note that the file path passed in
        // here must be the path to the sourceModel, rather than the path to the previous import, so that
        // the chain always tests local to the importing model first.
        auto newBase = baseFile + directoryPath(importComponent->importSource()->url());

        // Fetch this component, if needed.
        if (!fetchComponent(sourceComponent, newBase, history)) {
            return false;
        }

        // Fetch any components encapsulated inside the imported component.
        for (size_t c = 0; c < sourceComponent->componentCount(); ++c) {
            if (!fetchComponent(sourceComponent->component(c), newBase, history)) {
                return false;
            }
        }

        // Fetch any units needed by this component.
        for (const auto &unitName : unitsNamesUsed(sourceComponent)) {
            auto units = sourceModel->units(unitName);
            if (units == nullptr) {
<<<<<<< HEAD
                auto issue = std::shared_ptr<Issue> {new Issue {}};
=======
                auto issue = Issue::IssueImpl::create();
>>>>>>> ff11fa1b
                issue->mPimpl->setDescription("Import of component '" + importComponent->name() + "' from '" + resolvingUrl + "' requires units named '" + unitName + "' which cannot be found.");
                issue->mPimpl->mItem->mPimpl->setComponent(importComponent);
                issue->mPimpl->setReferenceRule(Issue::ReferenceRule::IMPORTER_MISSING_COMPONENT);
                mImporter->addIssue(issue);
                return false;
            }
            if (!fetchUnits(units, newBase, history)) {
                return false;
            }
        }
    } else {
<<<<<<< HEAD
        auto issue = std::shared_ptr<Issue> {new Issue {}};
=======
        auto issue = Issue::IssueImpl::create();
>>>>>>> ff11fa1b
        issue->mPimpl->setDescription("Import of component '" + importComponent->name() + "' from '" + resolvingUrl + "' requires component named '" + importComponent->importReference() + "' which cannot be found.");
        issue->mPimpl->mItem->mPimpl->setComponent(importComponent);
        issue->mPimpl->setReferenceRule(Issue::ReferenceRule::IMPORTER_MISSING_COMPONENT);
        mImporter->addIssue(issue);
        return false;
    }

    history.pop_back();
    return true;
}

bool Importer::ImporterImpl::fetchUnits(const UnitsPtr &importUnits, const std::string &baseFile, History &history)
{
    if (!importUnits->isImport()) {
        return true;
    }

    if (!fetchImportSource(importUnits->importSource(), baseFile)) {
        return false;
    }

    std::string resolvingUrl = ImporterImpl::resolvingUrl(importUnits->importSource());
    auto unitsModel = owningModel(importUnits);
    auto h = createHistoryEpoch(importUnits, modelUrl(unitsModel), resolvingUrl);

    if (checkForImportCycles(importUnits->importSource(), history, h, "resolve")) {
        return false;
    }

    history.push_back(h);

    // Check Unit children for reliance on imported Units items.
    auto sourceModel = importUnits->importSource()->model();
    auto sourceUnits = sourceModel->units(importUnits->importReference());

    if (sourceUnits != nullptr) {
        auto newBase = baseFile + directoryPath(importUnits->importSource()->url());

        // Check whether the sourceUnits are themselves an import.
        if (!fetchUnits(sourceUnits, newBase, history)) {
            return false;
        }

        for (size_t u = 0; u < sourceUnits->unitCount(); ++u) {
            std::string reference;
            std::string prefix;
            std::string id;
            double exponent;
            double multiplier;
            sourceUnits->unitAttributes(u, reference, prefix, exponent, multiplier, id);
            if (isStandardUnitName(reference)) {
                continue;
            }
            auto sourceUnit = sourceModel->units(reference);
            if (sourceUnit == nullptr) {
<<<<<<< HEAD
                auto issue = std::shared_ptr<Issue> {new Issue {}};
=======
                auto issue = Issue::IssueImpl::create();
>>>>>>> ff11fa1b
                issue->mPimpl->setDescription("Import of units '" + importUnits->name() + "' from '" + resolvingUrl + "' requires units named '" + importUnits->importReference() + "', which relies on child units named '" + reference + "', which cannot be found.");
                issue->mPimpl->mItem->mPimpl->setUnits(sourceUnits);
                issue->mPimpl->setReferenceRule(Issue::ReferenceRule::IMPORTER_MISSING_UNITS);
                mImporter->addIssue(issue);
                return false;
            }
            if (sourceUnit->isImport() && !sourceUnit->isResolved()) {
                if (!fetchUnits(sourceUnit, newBase, history)) {
                    return false;
                }
            }
        }
    } else {
<<<<<<< HEAD
        auto issue = std::shared_ptr<Issue> {new Issue {}};
=======
        auto issue = Issue::IssueImpl::create();
>>>>>>> ff11fa1b
        issue->mPimpl->setDescription("Import of units '" + importUnits->name() + "' from '" + resolvingUrl + "' requires units named '" + importUnits->importReference() + "' which cannot be found.");
        issue->mPimpl->mItem->mPimpl->setUnits(importUnits);
        issue->mPimpl->setReferenceRule(Issue::ReferenceRule::IMPORTER_MISSING_UNITS);
        mImporter->addIssue(issue);
        return false;
    }

    history.pop_back();
    return true;
}

bool Importer::resolveImports(ModelPtr &model, const std::string &baseFile)
{
    bool status = true;
    History history;

    clearImports(model);

    for (const UnitsPtr &units : getImportedUnits(model)) {
        history.clear();
        if (!mPimpl->fetchUnits(units, baseFile, history)) {
            // Get the last issue recorded and change its object to be the top-level importing item.
            issue(issueCount() - 1)->mPimpl->mItem->mPimpl->setUnits(units);
            status = false;
        }
    }

    for (const ComponentPtr &component : getImportedComponents(model)) {
        history.clear();
        if (!mPimpl->fetchComponent(component, baseFile, history)) {
            issue(issueCount() - 1)->mPimpl->mItem->mPimpl->setComponent(component);
            status = false;
        }
    }

    return status;
}

void clearComponentImports(const ComponentPtr &component)
{
    if (component->isImport()) {
        component->importSource()->removeModel();
    }
    for (size_t c = 0; c < component->componentCount(); ++c) {
        clearComponentImports(component->component(c));
    }
}

void Importer::clearImports(ModelPtr &model)
{
    // Clear the models from all import sources in the model.
    for (size_t u = 0; u < model->unitsCount(); ++u) {
        auto mu = model->units(u);
        if (mu->isImport()) {
            mu->importSource()->removeModel();
        }
    }
    for (size_t c = 0; c < model->componentCount(); ++c) {
        clearComponentImports(model->component(c));
    }
}

void flattenComponent(const ComponentEntityPtr &parent, ComponentPtr &component, size_t index)
{
    if (component->isImport()) {
        auto model = owningModel(component);
        auto importSource = component->importSource();
        auto importModel = importSource->model();
        auto importedComponent = importModel->component(component->importReference());

        // Determine names of components already in use.
        NameList compNames = componentNames(model);

        // Determine the stack for the destination component.
        IndexStack destinationComponentBaseIndexStack = indexStackOf(component);

        // Determine the stack for the source component.
        IndexStack importedComponentBaseIndexStack = indexStackOf(importedComponent);

        // Generate equivalence map for the source component.
        EquivalenceMap map;
        recordVariableEquivalences(importedComponent, map, importedComponentBaseIndexStack);
        generateEquivalenceMap(importedComponent, map, importedComponentBaseIndexStack);

        // Rebase the generated equivalence map from the source component to the destination component.
        auto rebasedMap = rebaseEquivalenceMap(map, importedComponentBaseIndexStack, destinationComponentBaseIndexStack);

        // Take a copy of the imported component which will be used to replace the import defined in this model.
        auto importedComponentCopy = importedComponent->clone();
        importedComponentCopy->setName(component->name());
        for (size_t i = 0; i < component->componentCount(); ++i) {
            importedComponentCopy->addComponent(component->component(i));
        }

        // Get list of required units from component's variables.
        std::vector<UnitsPtr> requiredUnits = unitsUsed(importModel, importedComponentCopy);

        // Add all required units to a model so referenced units can be resolved.
        auto requiredUnitsModel = Model::create();
        for (const auto &units : requiredUnits) {
            // Cloning units present elsewhere so that they don't get moved by the addUnits function.
            if (units->parent() == nullptr) {
                requiredUnitsModel->addUnits(units);
            } else {
                auto cloned = units->clone();
                requiredUnitsModel->addUnits(cloned);
            }
        }

        // Make a map of component name to component pointer.
        ComponentNameMap newComponentNames = createComponentNamesMap(importedComponentCopy);
        for (const auto &entry : newComponentNames) {
            std::string newName = entry.first;
            size_t count = 0;
            while (std::find(compNames.begin(), compNames.end(), newName) != compNames.end()) {
                newName += "_" + convertToString(++count);
            }
            if (newName != entry.first) {
                entry.second->setName(newName);
            }
        }

        // If the component 'component' has variables then they are equivalent variables and they
        // need to be exchanged with the real variables from the component 'importedComponent'.
        for (size_t i = 0; i < component->variableCount(); ++i) {
            auto placeholderVariable = component->variable(i);
            for (size_t j = 0; j < placeholderVariable->equivalentVariableCount(); ++j) {
                auto localModelVariable = placeholderVariable->equivalentVariable(j);
                auto importedComponentVariable = importedComponentCopy->variable(placeholderVariable->name());
                Variable::removeEquivalence(placeholderVariable, localModelVariable);
                Variable::addEquivalence(importedComponentVariable, localModelVariable);
            }
        }
        parent->replaceComponent(index, importedComponentCopy);

        // Apply the re-based equivalence map onto the modified model.
        applyEquivalenceMapToModel(rebasedMap, model);

        // Copy over units used in imported component to this model.
        std::map<std::string, std::string> unitsNamesToReplace;
        for (const auto &u : requiredUnits) {
            if (!model->hasUnits(u)) {
                auto originalName = u->name();
                size_t count = 0;
                while (!model->hasUnits(u) && model->hasUnits(u->name())) {
                    auto name = u->name();
                    name += "_" + convertToString(++count);
                    u->setName(name);
                }
                model->addUnits(u);
                if (originalName != u->name()) {
                    unitsNamesToReplace.emplace(originalName, u->name());
                }
            }
        }
        findAndReplaceComponentsCnUnitsNames(importedComponentCopy, unitsNamesToReplace);
    }
}

void flattenComponentTree(const ComponentEntityPtr &parent, ComponentPtr &component, size_t componentIndex)
{
    flattenComponent(parent, component, componentIndex);
    auto flattenedComponent = parent->component(componentIndex);
    for (size_t index = 0; index < flattenedComponent->componentCount(); ++index) {
        auto c = flattenedComponent->component(index);
        flattenComponentTree(flattenedComponent, c, index);
    }
}

ModelPtr Importer::flattenModel(const ModelPtr &model)
{
    ModelPtr flatModel;
    if (model == nullptr) {
<<<<<<< HEAD
        auto issue = std::shared_ptr<Issue> {new Issue {}};
=======
        auto issue = Issue::IssueImpl::create();
>>>>>>> ff11fa1b
        issue->mPimpl->setReferenceRule(Issue::ReferenceRule::INVALID_ARGUMENT);
        issue->mPimpl->setDescription("The model is null.");
        addIssue(issue);

        return flatModel;
    }

    if (mPimpl->hasImportCycles(model)) {
        return flatModel;
    }

    flatModel = model->clone();

    while (flatModel->hasImports()) {
        // Go through Units and instantiate any imported Units.
        for (size_t index = 0; index < flatModel->unitsCount(); ++index) {
            auto u = flatModel->units(index);
            if (u->isImport()) {
                auto importSource = u->importSource();
                auto importedUnits = importSource->model()->units(u->importReference());
                auto importedUnitsCopy = importedUnits->clone();
                importedUnitsCopy->setName(u->name());
                flatModel->replaceUnits(index, importedUnitsCopy);
            }
        }

        // Go through Components and instantiate any imported Components.
        for (size_t index = 0; index < flatModel->componentCount(); ++index) {
            auto c = flatModel->component(index);
            flattenComponentTree(flatModel, c, index);
        }
    }

    flatModel->linkUnits();

    return flatModel;
}

size_t Importer::libraryCount()
{
    return mPimpl->mLibrary.size();
}

ModelPtr Importer::library(const std::string &key)
{
    if (mPimpl->mLibrary.count(key) != 0) {
        return mPimpl->mLibrary[key];
    }
    return nullptr;
}

ModelPtr Importer::library(const size_t &index)
{
    if (index >= mPimpl->mLibrary.size()) {
        return nullptr;
    }
    auto it = mPimpl->mLibrary.begin();
    size_t i = 0;
    while (i < index) {
        ++it;
        ++i;
    }
    return it->second;
}

bool Importer::addModel(const ModelPtr &model, const std::string &key)
{
    if (mPimpl->mLibrary.count(key) != 0) {
        // If the key already exists in the library, do nothing.
        return false;
    }
    mPimpl->mLibrary.insert(std::make_pair(key, model));
    return true;
}

bool Importer::replaceModel(const ModelPtr &model, const std::string &key)
{
    if (mPimpl->mLibrary.count(key) == 0) {
        // If the key is not found, do nothing.
        return false;
    }
    mPimpl->mLibrary[key] = model;
    return true;
}

std::string Importer::key(const size_t &index)
{
    if (index >= mPimpl->mLibrary.size()) {
        return "";
    }
    auto it = mPimpl->mLibrary.begin();
    size_t i = 0;
    while (i < index) {
        ++it;
        ++i;
    }
    return it->first;
}

void Importer::removeAllModels()
{
    mPimpl->mLibrary.clear();
}

bool Importer::hasImportSource(const ImportSourcePtr &importSource) const
{
    return mPimpl->findImportSource(importSource) != mPimpl->mImports.end();
}

bool Importer::addImportSource(const ImportSourcePtr &importSource)
{
    if (importSource == nullptr) {
        return false;
    }

    // Prevent adding the same import source.
    if (std::find_if(mPimpl->mImports.begin(), mPimpl->mImports.end(),
                     [=](const ImportSourcePtr &importSrc) -> bool { return importSource == importSrc; })
        != mPimpl->mImports.end()) {
        return false;
    }

    mPimpl->mImports.push_back(importSource);
    return true;
}

size_t Importer::importSourceCount() const
{
    return mPimpl->mImports.size();
}

ImportSourcePtr Importer::importSource(size_t index) const
{
    ImportSourcePtr importSrc = nullptr;
    if (index < mPimpl->mImports.size()) {
        importSrc = mPimpl->mImports.at(index);
    }

    return importSrc;
}

bool Importer::removeImportSource(size_t index)
{
    auto importSrc = importSource(index);
    return removeImportSource(importSrc);
}

bool Importer::removeImportSource(const ImportSourcePtr &importSource)
{
    bool status = false;
    auto result = mPimpl->findImportSource(importSource);
    if (result != mPimpl->mImports.end()) {
        mPimpl->mImports.erase(result);
        status = true;
    }
    return status;
}

bool Importer::removeAllImportSources()
{
    mPimpl->mImports.clear();
    return true;
}

} // namespace libcellml<|MERGE_RESOLUTION|>--- conflicted
+++ resolved
@@ -157,11 +157,7 @@
     // If the dependencies have not been recorded already, then check it.
     auto model = units->importSource()->model();
     if (model == nullptr) {
-<<<<<<< HEAD
-        auto issue = std::shared_ptr<Issue> {new Issue {}};
-=======
         auto issue = Issue::IssueImpl::create();
->>>>>>> ff11fa1b
         issue->mPimpl->setDescription("Units '" + units->name() + "' requires a model imported from '" + resolvingUrl + "' which is not available in the importer.");
         issue->mPimpl->setLevel(Issue::Level::ERROR);
         issue->mPimpl->mItem->mPimpl->setImportSource(units->importSource());
@@ -171,11 +167,7 @@
     }
     auto importedUnits = model->units(units->importReference());
     if (importedUnits == nullptr) {
-<<<<<<< HEAD
-        auto issue = std::shared_ptr<Issue> {new Issue {}};
-=======
         auto issue = Issue::IssueImpl::create();
->>>>>>> ff11fa1b
         issue->mPimpl->setDescription("Units '" + units->name() + "' imports units named '" + units->importReference() + "' from the model imported from '" + resolvingUrl + "'. The units could not be found.");
         issue->mPimpl->setLevel(Issue::Level::ERROR);
         issue->mPimpl->mItem->mPimpl->setImportSource(units->importSource());
@@ -203,11 +195,7 @@
     if (component->isImport()) {
         auto model = component->importSource()->model();
         if (model == nullptr) {
-<<<<<<< HEAD
-            auto issue = std::shared_ptr<Issue> {new Issue {}};
-=======
             auto issue = Issue::IssueImpl::create();
->>>>>>> ff11fa1b
             issue->mPimpl->setDescription("Component '" + component->name() + "' requires a model imported from '" + resolvingUrl + "' which is not available in the importer.");
             issue->mPimpl->setLevel(Issue::Level::ERROR);
             issue->mPimpl->mItem->mPimpl->setImportSource(component->importSource());
@@ -217,11 +205,7 @@
         }
         auto importedComponent = model->component(component->importReference(), true);
         if (importedComponent == nullptr) {
-<<<<<<< HEAD
-            auto issue = std::shared_ptr<Issue> {new Issue {}};
-=======
             auto issue = Issue::IssueImpl::create();
->>>>>>> ff11fa1b
             issue->mPimpl->setDescription("Component '" + component->name() + "' imports a component named '" + component->importReference() + "' from the model imported from '" + resolvingUrl + "'. The component could not be found.");
             issue->mPimpl->setLevel(Issue::Level::ERROR);
             issue->mPimpl->mItem->mPimpl->setImportSource(component->importSource());
@@ -296,11 +280,7 @@
         // without baseFile, parse it and save.
         std::ifstream file(url);
         if (!file.good()) {
-<<<<<<< HEAD
-            auto issue = std::shared_ptr<Issue> {new Issue {}};
-=======
             auto issue = Issue::IssueImpl::create();
->>>>>>> ff11fa1b
             issue->mPimpl->setDescription("The attempt to resolve imports with the model at '" + url + "' failed: the file could not be opened.");
             issue->mPimpl->mItem->mPimpl->setImportSource(importSource);
             issue->mPimpl->setReferenceRule(Issue::ReferenceRule::IMPORTER_MISSING_FILE);
@@ -324,16 +304,11 @@
     if (libcellml::checkForImportCycles(history, h)) {
         auto cyclicHistory = history;
         cyclicHistory.push_back(h);
-<<<<<<< HEAD
         auto description = formDescriptionOfCyclicDependency(cyclicHistory, action);
-        auto issue = std::shared_ptr<Issue> {new Issue {}};
+        auto issue = Issue::IssueImpl::create();
         issue->mPimpl->setDescription(description);
         issue->mPimpl->mItem->mPimpl->setImportSource(importSource);
         issue->mPimpl->setReferenceRule(Issue::ReferenceRule::IMPORT_EQUIVALENT);
-=======
-        auto issue = Issue::IssueImpl::createCyclicDependencyIssue(cyclicHistory, action);
-        issue->mPimpl->mItem->mPimpl->setImportSource(importSource);
->>>>>>> ff11fa1b
         mImporter->addIssue(issue);
         return true;
     }
@@ -349,6 +324,7 @@
             return false;
         }
     }
+
     return true;
 }
 
@@ -411,11 +387,7 @@
         for (const auto &unitName : unitsNamesUsed(sourceComponent)) {
             auto units = sourceModel->units(unitName);
             if (units == nullptr) {
-<<<<<<< HEAD
-                auto issue = std::shared_ptr<Issue> {new Issue {}};
-=======
                 auto issue = Issue::IssueImpl::create();
->>>>>>> ff11fa1b
                 issue->mPimpl->setDescription("Import of component '" + importComponent->name() + "' from '" + resolvingUrl + "' requires units named '" + unitName + "' which cannot be found.");
                 issue->mPimpl->mItem->mPimpl->setComponent(importComponent);
                 issue->mPimpl->setReferenceRule(Issue::ReferenceRule::IMPORTER_MISSING_COMPONENT);
@@ -427,11 +399,7 @@
             }
         }
     } else {
-<<<<<<< HEAD
-        auto issue = std::shared_ptr<Issue> {new Issue {}};
-=======
         auto issue = Issue::IssueImpl::create();
->>>>>>> ff11fa1b
         issue->mPimpl->setDescription("Import of component '" + importComponent->name() + "' from '" + resolvingUrl + "' requires component named '" + importComponent->importReference() + "' which cannot be found.");
         issue->mPimpl->mItem->mPimpl->setComponent(importComponent);
         issue->mPimpl->setReferenceRule(Issue::ReferenceRule::IMPORTER_MISSING_COMPONENT);
@@ -487,11 +455,7 @@
             }
             auto sourceUnit = sourceModel->units(reference);
             if (sourceUnit == nullptr) {
-<<<<<<< HEAD
-                auto issue = std::shared_ptr<Issue> {new Issue {}};
-=======
                 auto issue = Issue::IssueImpl::create();
->>>>>>> ff11fa1b
                 issue->mPimpl->setDescription("Import of units '" + importUnits->name() + "' from '" + resolvingUrl + "' requires units named '" + importUnits->importReference() + "', which relies on child units named '" + reference + "', which cannot be found.");
                 issue->mPimpl->mItem->mPimpl->setUnits(sourceUnits);
                 issue->mPimpl->setReferenceRule(Issue::ReferenceRule::IMPORTER_MISSING_UNITS);
@@ -505,11 +469,7 @@
             }
         }
     } else {
-<<<<<<< HEAD
-        auto issue = std::shared_ptr<Issue> {new Issue {}};
-=======
         auto issue = Issue::IssueImpl::create();
->>>>>>> ff11fa1b
         issue->mPimpl->setDescription("Import of units '" + importUnits->name() + "' from '" + resolvingUrl + "' requires units named '" + importUnits->importReference() + "' which cannot be found.");
         issue->mPimpl->mItem->mPimpl->setUnits(importUnits);
         issue->mPimpl->setReferenceRule(Issue::ReferenceRule::IMPORTER_MISSING_UNITS);
@@ -683,11 +643,7 @@
 {
     ModelPtr flatModel;
     if (model == nullptr) {
-<<<<<<< HEAD
-        auto issue = std::shared_ptr<Issue> {new Issue {}};
-=======
         auto issue = Issue::IssueImpl::create();
->>>>>>> ff11fa1b
         issue->mPimpl->setReferenceRule(Issue::ReferenceRule::INVALID_ARGUMENT);
         issue->mPimpl->setDescription("The model is null.");
         addIssue(issue);
