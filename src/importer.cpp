/*
Copyright libCellML Contributors

Licensed under the Apache License, Version 2.0 (the "License");
you may not use this file except in compliance with the License.
You may obtain a copy of the License at

    http://www.apache.org/licenses/LICENSE-2.0

Unless required by applicable law or agreed to in writing, software
distributed under the License is distributed on an "AS IS" BASIS,
WITHOUT WARRANTIES OR CONDITIONS OF ANY KIND, either express or implied.
See the License for the specific language governing permissions and
limitations under the License.
*/

#include "libcellml/importer.h"

#include <algorithm>
#include <cmath>
#include <fstream>
#include <libxml/uri.h>
#include <sstream>
#include <stdexcept>

#include "libcellml/component.h"
#include "libcellml/importsource.h"
#include "libcellml/model.h"
#include "libcellml/parser.h"
#include "libcellml/reset.h"
#include "libcellml/units.h"
#include "libcellml/variable.h"

#include "anycellmlelement_p.h"
#include "issue_p.h"
#include "logger_p.h"
#include "utilities.h"

namespace libcellml {

/**
 * @brief The Importer::ImporterImpl class.
 *
 * This class is the private implementation class for the Importer class.  Separating
 * the implementation from the definition allows for greater flexibility when
 * distributing the code.
 */
class Importer::ImporterImpl: public Logger::LoggerImpl
{
public:
    enum class Type
    {
        UNITS,
        COMPONENT
    };

    Importer *mImporter = nullptr;

    ImportLibrary mLibrary;

    std::vector<ImportSourcePtr> mImports;
    std::vector<ImportSourcePtr>::const_iterator findImportSource(const ImportSourcePtr &importSource) const;

    std::string resolvingUrl(const ImportSourcePtr &importSource) const;
    std::string modelUrl(const ModelPtr &model) const;

    bool fetchComponent(const ComponentPtr &importComponent, const std::string &baseFile, History &history);
    bool fetchModel(const ImportSourcePtr &importSource, const std::string &baseFile);
    bool fetchImportSource(const ImportSourcePtr &importSource, const std::string &baseFile);
    bool fetchUnits(const UnitsPtr &importUnits, const std::string &baseFile, History &history);

    bool checkForImportCycles(const ImportSourcePtr &importSource, const History &history, const HistoryEpochPtr &h, const std::string &action);
    bool checkUnitsForCycles(const UnitsPtr &units, History &history);
    bool checkComponentForCycles(const ComponentPtr &component, History &history);

    bool hasImportCycles(const ModelPtr &model);
};

Importer::ImporterImpl *Importer::pFunc()
{
    return reinterpret_cast<Importer::ImporterImpl *>(Logger::pFunc());
}

const Importer::ImporterImpl *Importer::pFunc() const
{
    return reinterpret_cast<Importer::ImporterImpl const *>(Logger::pFunc());
}

Importer::Importer()
    : Logger(new Importer::ImporterImpl())
{
    pFunc()->mImporter = this;
    setStrict(true);
}

ImporterPtr Importer::create(bool strict) noexcept
{
    auto importer = std::shared_ptr<Importer> {new Importer {}};
    importer->setStrict(strict);
    return importer;
}

Importer::~Importer()
{
    delete pFunc();
}

std::vector<ImportSourcePtr>::const_iterator Importer::ImporterImpl::findImportSource(const ImportSourcePtr &importSource) const
{
    return std::find_if(mImports.begin(), mImports.end(),
                        [=](const ImportSourcePtr &importSrc) -> bool { return importSource->equals(importSrc); });
}

std::string Importer::ImporterImpl::modelUrl(const ModelPtr &model) const
{
    for (const auto &entry : mLibrary) {
        if (entry.second == model) {
            return entry.first;
        }
    }

    return ORIGIN_MODEL_REF;
}

std::string Importer::ImporterImpl::resolvingUrl(const ImportSourcePtr &importSource) const
{
    auto model = importSource->model();
    if (model == nullptr) {
        return importSource->url();
    }

    return modelUrl(model);
}

bool Importer::ImporterImpl::checkUnitsForCycles(const UnitsPtr &units, History &history)
{
    // Even if these units are not imported, they might have imported children.
    if (!units->isImport()) {
        for (size_t index = 0; index < units->unitCount(); ++index) {
            std::string ref = units->unitAttributeReference(index);
            // If the child units are imported, check them too.
            auto model = owningModel(units);
            if (model->hasUnits(ref)) {
                if (checkUnitsForCycles(model->units(ref), history)) {
                    return true;
                }
            }
        }
        return false;
    }

    // If they are imported, then they can't have any child unit elements anyway.
    std::string resolvingUrl = ImporterImpl::resolvingUrl(units->importSource());
    auto unitsModel = owningModel(units);
    auto h = createHistoryEpoch(units, modelUrl(unitsModel), resolvingUrl);

    if (checkForImportCycles(units->importSource(), history, h, "flatten")) {
        return true;
    }

    history.push_back(h);

    // If the dependencies have not been recorded already, then check it.
    auto model = units->importSource()->model();
    if (model == nullptr) {
        auto issue = Issue::IssueImpl::create();
        issue->mPimpl->setDescription("Units '" + units->name() + "' requires a model imported from '" + resolvingUrl + "' which is not available in the importer.");
        issue->mPimpl->mItem->mPimpl->setImportSource(units->importSource());
        issue->mPimpl->setReferenceRule(Issue::ReferenceRule::IMPORTER_NULL_MODEL);
        addIssue(issue);
        return true;
    }
    auto importedUnits = model->units(units->importReference());
    if (importedUnits == nullptr) {
        auto issue = Issue::IssueImpl::create();
        issue->mPimpl->setDescription("Units '" + units->name() + "' imports units named '" + units->importReference() + "' from the model imported from '" + resolvingUrl + "'. The units could not be found.");
        issue->mPimpl->mItem->mPimpl->setImportSource(units->importSource());
        issue->mPimpl->setReferenceRule(Issue::ReferenceRule::IMPORTER_MISSING_UNITS);
        addIssue(issue);
        return true;
    }

    return checkUnitsForCycles(importedUnits, history);
}

bool Importer::ImporterImpl::checkComponentForCycles(const ComponentPtr &component, History &history)
{
    std::string resolvingUrl = ImporterImpl::resolvingUrl(component->importSource());
    auto componentModel = owningModel(component);
    auto h = createHistoryEpoch(component, modelUrl(componentModel), resolvingUrl);

    if (checkForImportCycles(component->importSource(), history, h, "flatten")) {
        return true;
    }

    history.push_back(h);

    // If the dependencies have not been recorded already, then check it.
    auto model = component->importSource()->model();
    if (model == nullptr) {
        auto issue = Issue::IssueImpl::create();
        issue->mPimpl->setDescription("Component '" + component->name() + "' requires a model imported from '" + resolvingUrl + "' which is not available in the importer.");
        issue->mPimpl->mItem->mPimpl->setImportSource(component->importSource());
        issue->mPimpl->setReferenceRule(Issue::ReferenceRule::IMPORTER_NULL_MODEL);
        addIssue(issue);
        return true;
    }
    auto importedComponent = model->component(component->importReference(), true);
    if (importedComponent == nullptr) {
        auto issue = Issue::IssueImpl::create();
        issue->mPimpl->setDescription("Component '" + component->name() + "' imports a component named '" + component->importReference() + "' from the model imported from '" + resolvingUrl + "'. The component could not be found.");
        issue->mPimpl->mItem->mPimpl->setImportSource(component->importSource());
        issue->mPimpl->setReferenceRule(Issue::ReferenceRule::IMPORTER_MISSING_COMPONENT);
        addIssue(issue);
        return true;
    }

    if (importedComponent->isImport() && checkComponentForCycles(importedComponent, history)) {
        return true;
    }

    return false;
}

bool Importer::ImporterImpl::hasImportCycles(const ModelPtr &model)
{
    History history;

    for (const UnitsPtr &units : getImportedUnits(model)) {
        history.clear();
        if (checkUnitsForCycles(units, history)) {
            return true;
        }
    }

    for (const ComponentPtr &component : getImportedComponents(model)) {
        history.clear();
        if (checkComponentForCycles(component, history)) {
            return true;
        }
    }

    return false;
}

/**
 * @brief Take a path and normalise the directory separator character.
 *
 * Take a path and normalise the directory separator character.
 *
 * @param path The path to normalise.
 *
 * @return A @c std::string with normalised directory separator character.
 */
std::string normaliseDirectorySeparator(const std::string &path)
{
    auto normalisedPath = path;
    std::replace(normalisedPath.begin(), normalisedPath.end(), '\\', '/');
    return normalisedPath;
}

/**
 * @brief Normalise the directory path.
 *
 * Normalise the directory path of the input making sure that the
 * directory separator is a '/' and that the path ends with a '/'.
 *
 * @param path The path to normalise.
 *
 * @return A @c std::string normalised path.
 */
std::string normalisePath(const std::string &path)
{
    auto normalisedPath = normaliseDirectorySeparator(path);
    if (!normalisedPath.empty() && (normalisedPath.compare(normalisedPath.length() - 1, 1, "/") != 0)) {
        normalisedPath += "/";
    }
    return normalisedPath;
}

/**
 * @brief Get the path from a URL.
 *
 * Get a path from a URL, given that the URL is assumed to be a reference to a local file.
 * The path returned is in normalised form.
 *
 * @param url The URL to extract the path from.
 *
 * @return The @c std::string normalised path of the URL.
 */
std::string pathFromUrl(const std::string &url)
{
    auto normalisedUrl = normaliseDirectorySeparator(url);
    return normalisedUrl.substr(0, normalisedUrl.find_last_of('/') + 1);
}

/**
 * @brief Resolve the path of the given filename using the given base.
 *
 * Resolves the full path to the given @p filename using the @p base.
 *
 * This function is only intended to work with local files.  It may not
 * work with bases that use the 'file://' prefix.
 *
 * @param filename The @c std::string relative path from the base path.
 * @param base The @c std::string location on local disk for determining the full path from.
 *
 * @return The full path from the @p base location to the @p filename
 */
std::string resolvePath(const std::string &filename, const std::string &base)
{
    return pathFromUrl(base) + filename;
}

bool Importer::ImporterImpl::fetchModel(const ImportSourcePtr &importSource, const std::string &baseFile)
{
    std::string url = normaliseDirectorySeparator(importSource->url());
    if (mLibrary.count(url) == 0) {
        url = resolvePath(url, baseFile);
    }

    ModelPtr model;
    if (mLibrary.count(url) == 0) {
        // If the URL has not ever been resolved into a model in this library, with or
        // without baseFile, parse it and save.
        std::ifstream file(url);
        if (!file.good()) {
            auto issue = Issue::IssueImpl::create();
            issue->mPimpl->setDescription("The attempt to resolve imports with the model at '" + url + "' failed: the file could not be opened.");
            issue->mPimpl->mItem->mPimpl->setImportSource(importSource);
            issue->mPimpl->setReferenceRule(Issue::ReferenceRule::IMPORTER_MISSING_FILE);
            addIssue(issue);
            return false;
        }
        std::stringstream buffer;
        buffer << file.rdbuf();
        auto parser = Parser::create(mImporter->isStrict());
        model = parser->parseModel(buffer.str());
        if (!mImporter->isStrict() && (parser->messageCount() > 0)) {
            auto issue = Issue::IssueImpl::create();
            issue->mPimpl->setDescription(parser->message(0)->description());
            issue->mPimpl->setLevel(Issue::Level::MESSAGE);
            issue->mPimpl->mItem->mPimpl->setImportSource(importSource);
            addIssue(issue);
        }
        auto errorCount = parser->errorCount();
        if (errorCount > 0) {
            for (size_t index = 0; index < errorCount; ++index) {
                if (parser->error(index)->referenceRule() == Issue::ReferenceRule::XML) {
                    auto issue = Issue::IssueImpl::create();
                    issue->mPimpl->setDescription("The attempt to import the model at '" + url + "' failed: the file is not valid XML.");
                    issue->mPimpl->mItem->mPimpl->setImportSource(importSource);
                    issue->mPimpl->setReferenceRule(Issue::ReferenceRule::IMPORTER_NULL_MODEL);
                    addIssue(issue);
                    return false;
                }
                addIssue(parser->error(index));
            }
        }
        mLibrary.insert(std::make_pair(url, model));
    } else {
        model = mLibrary[url];
    }
    importSource->setModel(model);
    return true;
}

bool Importer::ImporterImpl::checkForImportCycles(const ImportSourcePtr &importSource, const History &history, const HistoryEpochPtr &h, const std::string &action)
{
    if (libcellml::checkForImportCycles(history, h)) {
        auto cyclicHistory = history;
        cyclicHistory.push_back(h);
        auto description = formDescriptionOfCyclicDependency(cyclicHistory, action);
        auto issue = Issue::IssueImpl::create();
        issue->mPimpl->setDescription(description);
        issue->mPimpl->mItem->mPimpl->setImportSource(importSource);
        issue->mPimpl->setReferenceRule(Issue::ReferenceRule::IMPORT_EQUIVALENT);
        addIssue(issue);
        return true;
    }

    return false;
}

bool Importer::ImporterImpl::fetchImportSource(const ImportSourcePtr &importSource, const std::string &baseFile)
{
    // If the model has never been retrieved, get it and add to library.
    if (!importSource->hasModel()) {
        if (!fetchModel(importSource, baseFile)) {
            return false;
        }
    }

    return true;
}

bool isErrorRelatedToComponent(const IssuePtr &error, const ComponentPtr &component)
{
    auto errorType = error->item()->type();
    if (errorType == CellmlElementType::COMPONENT) {
        if (component == error->item()->component()) {
            return true;
        }
    } else if (errorType == CellmlElementType::VARIABLE) {
        auto parent = owningComponent(error->item()->variable());
        if (component == parent) {
            return true;
        }
    } else if (errorType == CellmlElementType::RESET) {
        auto parent = owningComponent(error->item()->reset());
        if (component == parent) {
            return true;
        }
    }

    return false;
}

bool Importer::ImporterImpl::fetchComponent(const ComponentPtr &importComponent, const std::string &baseFile, History &history)
{
    // Given the importComponent, check whether it has been resolved previously.  If so, return.
    // If not, check for model, and parse/instantiate/add to library if needed.
    // If model exists, resolve component's requirements, including child components and units required.

    if (!importComponent->requiresImports()) {
        return true;
    }

    if (!importComponent->isImport()) {
        // This component is not an import, but a descendant is.
        for (size_t c = 0; c < importComponent->componentCount(); ++c) {
            if (!fetchComponent(importComponent->component(c), baseFile, history)) {
                return false;
            }
        }
        return true;
    }

    size_t startIndex = mImporter->errorCount();

    if (!fetchImportSource(importComponent->importSource(), baseFile)) {
        return false;
    }

    auto sourceModel = importComponent->importSource()->model();
    auto sourceComponent = sourceModel->component(importComponent->importReference());

    size_t endIndex = mImporter->errorCount();
    bool encounteredRelatedError = false;
    if (endIndex > startIndex) {
        for (size_t index = endIndex; startIndex < index; --index) {
            auto error = mImporter->error(index - 1);
            removeError(index - 1);

            if (!encounteredRelatedError && isErrorRelatedToComponent(error, sourceComponent)) {
                encounteredRelatedError = true;
            }
        }
    }

    std::string resolvingUrl = ImporterImpl::resolvingUrl(importComponent->importSource());

    if (encounteredRelatedError) {
        auto issue = Issue::IssueImpl::create();
        issue->mPimpl->setDescription("Encountered an error when resolving component '" + importComponent->name() + "' from '" + resolvingUrl + "'.");
        issue->mPimpl->mItem->mPimpl->setComponent(importComponent);
        issue->mPimpl->setReferenceRule(Issue::ReferenceRule::IMPORTER_ERROR_IMPORTING_UNITS);
        addIssue(issue);
        return false;
    }

    auto importComponentModel = owningModel(importComponent);
    auto h = createHistoryEpoch(importComponent, modelUrl(importComponentModel), resolvingUrl);

    if (checkForImportCycles(importComponent->importSource(), history, h, "resolve")) {
        return false;
    }

    history.push_back(h);

    // Check that the model instance in the library has resolved all of the required dependencies.
    if (sourceComponent != nullptr) {
        // Check whether the sourceComponent is itself an import. Note that the file path passed in
        // here must be the path to the sourceModel, rather than the path to the previous import, so that
        // the chain always tests local to the importing model first.
        auto newBase = baseFile + pathFromUrl(importComponent->importSource()->url());

        // Fetch this component, if needed.
        if (!fetchComponent(sourceComponent, newBase, history)) {
            return false;
        }

        // Fetch any components encapsulated inside the imported component.
        for (size_t c = 0; c < sourceComponent->componentCount(); ++c) {
            if (!fetchComponent(sourceComponent->component(c), newBase, history)) {
                return false;
            }
        }

        // Fetch any units needed by this component.
        for (const auto &unitName : unitsNamesUsed(sourceComponent)) {
            auto units = sourceModel->units(unitName);
            if (units == nullptr) {
                auto issue = Issue::IssueImpl::create();
                issue->mPimpl->setDescription("Import of component '" + importComponent->name() + "' from '" + resolvingUrl + "' requires units named '" + unitName + "' which cannot be found.");
                issue->mPimpl->mItem->mPimpl->setComponent(importComponent);
                issue->mPimpl->setReferenceRule(Issue::ReferenceRule::IMPORTER_MISSING_COMPONENT);
                addIssue(issue);
                return false;
            }
            if (!fetchUnits(units, newBase, history)) {
                return false;
            }
        }
    } else {
        auto issue = Issue::IssueImpl::create();
        issue->mPimpl->setDescription("Import of component '" + importComponent->name() + "' from '" + resolvingUrl + "' requires component named '" + importComponent->importReference() + "' which cannot be found.");
        issue->mPimpl->mItem->mPimpl->setComponent(importComponent);
        issue->mPimpl->setReferenceRule(Issue::ReferenceRule::IMPORTER_MISSING_COMPONENT);
        addIssue(issue);
        return false;
    }

    history.pop_back();
    return true;
}

bool Importer::ImporterImpl::fetchUnits(const UnitsPtr &importUnits, const std::string &baseFile, History &history)
{
    if (!importUnits->isImport()) {
        return true;
    }

    size_t startIndex = mImporter->errorCount();
    if (!fetchImportSource(importUnits->importSource(), baseFile)) {
        return false;
    }

    bool encounteredRelatedError = false;
    size_t endIndex = mImporter->errorCount();
    if (endIndex > startIndex) {
        for (size_t index = endIndex; startIndex < index; --index) {
            auto error = mImporter->error(index - 1);
            auto errorUnits = error->item()->units();
            removeError(index - 1);
            if (!encounteredRelatedError && (errorUnits != nullptr) && (errorUnits->name() == importUnits->importReference())) {
                encounteredRelatedError = true;
            }
        }
    }

    std::string resolvingUrl = ImporterImpl::resolvingUrl(importUnits->importSource());

    if (encounteredRelatedError) {
        auto issue = Issue::IssueImpl::create();
        issue->mPimpl->setDescription("Encountered an error when resolving units '" + importUnits->name() + "' from '" + resolvingUrl + "'.");
        issue->mPimpl->mItem->mPimpl->setUnits(importUnits);
        issue->mPimpl->setReferenceRule(Issue::ReferenceRule::IMPORTER_ERROR_IMPORTING_UNITS);
        addIssue(issue);
        return false;
    }

    auto unitsModel = owningModel(importUnits);
    auto h = createHistoryEpoch(importUnits, modelUrl(unitsModel), resolvingUrl);

    if (checkForImportCycles(importUnits->importSource(), history, h, "resolve")) {
        return false;
    }

    history.push_back(h);

    // Check Unit children for reliance on imported Units items.
    auto sourceModel = importUnits->importSource()->model();
    auto sourceUnits = sourceModel->units(importUnits->importReference());

    if (sourceUnits != nullptr) {
        auto newBase = baseFile + pathFromUrl(importUnits->importSource()->url());

        // Check whether the sourceUnits are themselves an import.
        if (!fetchUnits(sourceUnits, newBase, history)) {
            return false;
        }

        for (size_t unit_index = 0; unit_index < sourceUnits->unitCount(); ++unit_index) {
            std::string reference = sourceUnits->unitAttributeReference(unit_index);
            if (isStandardUnitName(reference)) {
                continue;
            }
            auto sourceUnit = sourceModel->units(reference);
            if (sourceUnit == nullptr) {
                auto issue = Issue::IssueImpl::create();
                issue->mPimpl->setDescription("Import of units '" + importUnits->name() + "' from '" + resolvingUrl + "' requires units named '" + importUnits->importReference() + "', which relies on child units named '" + reference + "', which cannot be found.");
                issue->mPimpl->mItem->mPimpl->setUnits(sourceUnits);
                issue->mPimpl->setReferenceRule(Issue::ReferenceRule::IMPORTER_MISSING_UNITS);
                addIssue(issue);
                return false;
            }
            if (sourceUnit->isImport()) {
                if (!fetchUnits(sourceUnit, newBase, history)) {
                    return false;
                }
            }
        }
    } else {
        auto issue = Issue::IssueImpl::create();
        issue->mPimpl->setDescription("Import of units '" + importUnits->name() + "' from '" + resolvingUrl + "' requires units named '" + importUnits->importReference() + "' which cannot be found.");
        issue->mPimpl->mItem->mPimpl->setUnits(importUnits);
        issue->mPimpl->setReferenceRule(Issue::ReferenceRule::IMPORTER_MISSING_UNITS);
        addIssue(issue);
        return false;
    }

    history.pop_back();
    return true;
}

bool Importer::resolveImports(ModelPtr &model, const std::string &basePath)
{
    bool status = true;
    History history;

    pFunc()->removeAllIssues();
    clearImports(model);
    auto normalisedBasePath = normalisePath(basePath);

    for (const UnitsPtr &units : getImportedUnits(model)) {
        history.clear();
        if (!pFunc()->fetchUnits(units, normalisedBasePath, history)) {
            // Get the last issue recorded and change its object to be the top-level importing item.
            issue(issueCount() - 1)->mPimpl->mItem->mPimpl->setUnits(units);
            status = false;
        }
    }

    for (const ComponentPtr &component : getImportedComponents(model)) {
        history.clear();
        if (!pFunc()->fetchComponent(component, normalisedBasePath, history)) {
            issue(issueCount() - 1)->mPimpl->mItem->mPimpl->setComponent(component);
            status = false;
        }
    }

    return status;
}

void clearComponentImports(const ComponentPtr &component)
{
    if (component->isImport()) {
        component->importSource()->removeModel();
    }
    for (size_t c = 0; c < component->componentCount(); ++c) {
        clearComponentImports(component->component(c));
    }
}

void Importer::clearImports(ModelPtr &model)
{
    // Clear the models from all import sources in the model.
    for (size_t u = 0; u < model->unitsCount(); ++u) {
        auto mu = model->units(u);
        if (mu->isImport()) {
            mu->importSource()->removeModel();
        }
    }
    for (size_t c = 0; c < model->componentCount(); ++c) {
        clearComponentImports(model->component(c));
    }
}

<<<<<<< HEAD
ComponentPtr flattenComponent(const ComponentEntityPtr &parent, ComponentPtr &component, size_t index)
=======
std::string addUnitsAvoidingNameClash(const ModelPtr &model, const UnitsPtr &units)
{
    bool modelHasUnits = model->hasUnits(units);
    if (!modelHasUnits) {
        auto originalName = units->name();
        size_t count = 0;
        auto newName = originalName;
        while (!modelHasUnits && model->hasUnits(newName)) {
            newName = originalName + "_" + convertToString(++count);
            units->setName(newName);
            modelHasUnits = model->hasUnits(units);
        }
        if (!modelHasUnits) {
            model->addUnits(units);
        }
    }
    return units->name();
}

void flattenComponent(const ComponentEntityPtr &parent, ComponentPtr &component, size_t index)
>>>>>>> 7405b752
{
    if (component->isImport()) {
        auto model = owningModel(component);
        auto importSource = component->importSource();
        auto importModel = importSource->model();
        auto importedComponent = importModel->component(component->importReference());

        // Determine names of components already in use.
        NameList compNames = componentNames(model);

        // Determine the stack for the destination component.
        IndexStack destinationComponentBaseIndexStack = indexStackOf(component);

        // Determine the stack for the source component.
        IndexStack importedComponentBaseIndexStack = indexStackOf(importedComponent);

        // Generate equivalence map for the source component.
        EquivalenceMap map;
        recordVariableEquivalences(importedComponent, map, importedComponentBaseIndexStack);
        generateEquivalenceMap(importedComponent, map, importedComponentBaseIndexStack);

        // Rebase the generated equivalence map from the source component to the destination component.
        auto rebasedMap = rebaseEquivalenceMap(map, importedComponentBaseIndexStack, destinationComponentBaseIndexStack);

        // Take a copy of the imported component which will be used to replace the import defined in this model.
        auto importedComponentCopy = importedComponent->clone();
        importedComponentCopy->setName(component->name());
        for (size_t i = 0; i < component->componentCount(); ++i) {
            importedComponentCopy->addComponent(component->component(i));
        }

        // Get list of required units from component's variables.
        std::vector<UnitsPtr> requiredUnits = unitsUsed(importModel, importedComponentCopy);

        // Add all required units to a model so referenced units can be resolved.
        auto requiredUnitsModel = Model::create();
        for (const auto &units : requiredUnits) {
            // Cloning units present elsewhere so that they don't get moved by the addUnits function.
            if (units->parent() == nullptr) {
                requiredUnitsModel->addUnits(units);
            } else {
                auto cloned = units->clone();
                requiredUnitsModel->addUnits(cloned);
            }
        }

        // Make a map of component name to component pointer.
        ComponentNameMap newComponentNames = createComponentNamesMap(importedComponentCopy);
        for (const auto &entry : newComponentNames) {
            std::string originalName = entry.first;
            size_t count = 0;
            std::string newName = originalName;
            while (std::find(compNames.begin(), compNames.end(), newName) != compNames.end()) {
                newName = originalName + "_" + convertToString(++count);
            }
            if (originalName != newName) {
                entry.second->setName(newName);
            }
        }

        // If the component 'component' has variables then they are equivalent variables and they
        // need to be exchanged with the real variables from the component 'importedComponent'.
        for (size_t i = 0; i < component->variableCount(); ++i) {
            auto placeholderVariable = component->variable(i);
            for (size_t j = 0; j < placeholderVariable->equivalentVariableCount(); ++j) {
                auto localModelVariable = placeholderVariable->equivalentVariable(j);
                auto importedComponentVariable = importedComponentCopy->variable(placeholderVariable->name());
                Variable::removeEquivalence(placeholderVariable, localModelVariable);
                Variable::addEquivalence(importedComponentVariable, localModelVariable);
            }
        }
        parent->replaceComponent(index, importedComponentCopy);

        // Apply the re-based equivalence map onto the modified model.
        applyEquivalenceMapToModel(rebasedMap, model);

        // Copy over units used in imported component to this model.
        StringStringMap unitsNamesToReplace;
        for (const auto &u : requiredUnits) {
            const std::string originalName = u->name();
            const std::string newName = addUnitsAvoidingNameClash(model, u);
            if (originalName != newName) {
                unitsNamesToReplace.emplace(originalName, newName);
            }
        }
        findAndReplaceComponentsCnUnitsNames(importedComponentCopy, unitsNamesToReplace);
    }

    return parent->component(index);
}

void flattenComponentTree(const ComponentEntityPtr &parent, ComponentPtr &component, size_t componentIndex)
{
    auto flattenedComponent = flattenComponent(parent, component, componentIndex);
    for (size_t index = 0; index < flattenedComponent->componentCount(); ++index) {
        auto c = flattenedComponent->component(index);
        flattenComponentTree(flattenedComponent, c, index);
    }
}

void flattenUnitsTree(const ModelPtr &model, const UnitsPtr &u, size_t index)
{
    if (u->isImport()) {
        auto importSource = u->importSource();
        auto importingModel = importSource->model();
        auto importedUnits = importingModel->units(u->importReference());
        auto importedUnitsCopy = importedUnits->clone();
        importedUnitsCopy->setName(u->name());
        model->replaceUnits(index, importedUnitsCopy);
        for (size_t unitIndex = 0; unitIndex < importedUnits->unitCount(); ++unitIndex) {
            const std::string reference = importedUnits->unitAttributeReference(unitIndex);
            if (!reference.empty() && !isStandardUnitName(reference)) {
                if (importingModel->hasUnits(reference)) {
                    auto childUnits = importingModel->units(reference)->clone();
                    addUnitsAvoidingNameClash(model, childUnits);
                    flattenUnitsTree(model, childUnits, model->unitsCount() - 1);
                }
            }
        }
    }
}

ModelPtr Importer::flattenModel(const ModelPtr &model)
{
    pFunc()->removeAllIssues();
    ModelPtr flatModel;
    if (model == nullptr) {
        auto issue = Issue::IssueImpl::create();
        issue->mPimpl->setReferenceRule(Issue::ReferenceRule::INVALID_ARGUMENT);
        issue->mPimpl->setDescription("The model is null.");
        pFunc()->addIssue(issue);

        return flatModel;
    }

    if (pFunc()->hasImportCycles(model)) {
        return flatModel;
    }

    flatModel = model->clone();

    while (flatModel->hasImports()) {
        // Go through Units and instantiate any imported Units.
        for (size_t index = 0; index < flatModel->unitsCount(); ++index) {
            auto u = flatModel->units(index);
            flattenUnitsTree(flatModel, u, index);
        }

        // Go through Components and instantiate any imported Components.
        for (size_t index = 0; index < flatModel->componentCount(); ++index) {
            auto c = flatModel->component(index);
            flattenComponentTree(flatModel, c, index);
        }
    }

    flatModel->linkUnits();

    return flatModel;
}

size_t Importer::libraryCount()
{
    return pFunc()->mLibrary.size();
}

ModelPtr Importer::library(const std::string &key)
{
    auto normalisedKey = normaliseDirectorySeparator(key);
    if (pFunc()->mLibrary.count(normalisedKey) != 0) {
        return pFunc()->mLibrary[normalisedKey];
    }
    return nullptr;
}

ModelPtr Importer::library(const size_t &index)
{
    if (index >= pFunc()->mLibrary.size()) {
        return nullptr;
    }
    auto it = pFunc()->mLibrary.begin();
    size_t i = 0;
    while (i < index) {
        ++it;
        ++i;
    }
    return it->second;
}

bool Importer::addModel(const ModelPtr &model, const std::string &key)
{
    auto normalisedKey = normaliseDirectorySeparator(key);
    if (pFunc()->mLibrary.count(normalisedKey) != 0) {
        // If the key already exists in the library, do nothing.
        return false;
    }
    pFunc()->mLibrary.insert(std::make_pair(normalisedKey, model));
    return true;
}

bool Importer::replaceModel(const ModelPtr &model, const std::string &key)
{
    auto normalisedKey = normaliseDirectorySeparator(key);
    if (pFunc()->mLibrary.count(normalisedKey) == 0) {
        // If the key is not found, do nothing.
        return false;
    }
    pFunc()->mLibrary[normalisedKey] = model;
    return true;
}

std::string Importer::key(const size_t &index)
{
    if (index >= pFunc()->mLibrary.size()) {
        return "";
    }
    auto it = pFunc()->mLibrary.begin();
    size_t i = 0;
    while (i < index) {
        ++it;
        ++i;
    }
    return it->first;
}

void Importer::removeAllModels()
{
    pFunc()->mLibrary.clear();
}

bool Importer::hasImportSource(const ImportSourcePtr &importSource) const
{
    return pFunc()->findImportSource(importSource) != pFunc()->mImports.end();
}

bool Importer::addImportSource(const ImportSourcePtr &importSource)
{
    if (importSource == nullptr) {
        return false;
    }

    // Prevent adding the same import source.
    if (std::find_if(pFunc()->mImports.begin(), pFunc()->mImports.end(),
                     [=](const ImportSourcePtr &importSrc) -> bool { return importSource == importSrc; })
        != pFunc()->mImports.end()) {
        return false;
    }

    pFunc()->mImports.push_back(importSource);
    return true;
}

size_t Importer::importSourceCount() const
{
    return pFunc()->mImports.size();
}

ImportSourcePtr Importer::importSource(size_t index) const
{
    ImportSourcePtr importSrc = nullptr;
    if (index < pFunc()->mImports.size()) {
        importSrc = pFunc()->mImports.at(index);
    }

    return importSrc;
}

bool Importer::removeImportSource(size_t index)
{
    auto importSrc = importSource(index);
    return removeImportSource(importSrc);
}

bool Importer::removeImportSource(const ImportSourcePtr &importSource)
{
    bool status = false;
    auto result = pFunc()->findImportSource(importSource);
    if (result != pFunc()->mImports.end()) {
        pFunc()->mImports.erase(result);
        status = true;
    }
    return status;
}

bool Importer::removeAllImportSources()
{
    pFunc()->mImports.clear();
    return true;
}

} // namespace libcellml<|MERGE_RESOLUTION|>--- conflicted
+++ resolved
@@ -667,9 +667,6 @@
     }
 }
 
-<<<<<<< HEAD
-ComponentPtr flattenComponent(const ComponentEntityPtr &parent, ComponentPtr &component, size_t index)
-=======
 std::string addUnitsAvoidingNameClash(const ModelPtr &model, const UnitsPtr &units)
 {
     bool modelHasUnits = model->hasUnits(units);
@@ -689,8 +686,7 @@
     return units->name();
 }
 
-void flattenComponent(const ComponentEntityPtr &parent, ComponentPtr &component, size_t index)
->>>>>>> 7405b752
+ComponentPtr flattenComponent(const ComponentEntityPtr &parent, ComponentPtr &component, size_t index)
 {
     if (component->isImport()) {
         auto model = owningModel(component);
