--- conflicted
+++ resolved
@@ -157,21 +157,21 @@
     // If the dependencies have not been recorded already, then check it.
     auto model = units->importSource()->model();
     if (model == nullptr) {
-        auto issue = Issue::create();
-        issue->setDescription("Units '" + units->name() + "' requires a model imported from '" + resolvingUrl + "' which is not available in the importer.");
-        issue->setLevel(Issue::Level::ERROR);
-        issue->setImportSource(units->importSource());
-        issue->setReferenceRule(Issue::ReferenceRule::IMPORTER_NULL_MODEL);
+        auto issue = std::shared_ptr<Issue> {new Issue {}};
+        issue->mPimpl->setDescription("Units '" + units->name() + "' requires a model imported from '" + resolvingUrl + "' which is not available in the importer.");
+        issue->mPimpl->setLevel(Issue::Level::ERROR);
+        issue->mPimpl->mItem->mPimpl->setImportSource(units->importSource());
+        issue->mPimpl->setReferenceRule(Issue::ReferenceRule::IMPORTER_NULL_MODEL);
         mImporter->addIssue(issue);
         return true;
     }
     auto importedUnits = model->units(units->importReference());
     if (importedUnits == nullptr) {
-        auto issue = Issue::create();
-        issue->setDescription("Units '" + units->name() + "' imports units named '" + units->importReference() + "' from the model imported from '" + resolvingUrl + "'. The units could not be found.");
-        issue->setLevel(Issue::Level::ERROR);
-        issue->setImportSource(units->importSource());
-        issue->setReferenceRule(Issue::ReferenceRule::IMPORTER_MISSING_UNITS);
+        auto issue = std::shared_ptr<Issue> {new Issue {}};
+        issue->mPimpl->setDescription("Units '" + units->name() + "' imports units named '" + units->importReference() + "' from the model imported from '" + resolvingUrl + "'. The units could not be found.");
+        issue->mPimpl->setLevel(Issue::Level::ERROR);
+        issue->mPimpl->mItem->mPimpl->setImportSource(units->importSource());
+        issue->mPimpl->setReferenceRule(Issue::ReferenceRule::IMPORTER_MISSING_UNITS);
         mImporter->addIssue(issue);
         return true;
     }
@@ -195,72 +195,27 @@
     if (component->isImport()) {
         auto model = component->importSource()->model();
         if (model == nullptr) {
-<<<<<<< HEAD
             auto issue = std::shared_ptr<Issue> {new Issue {}};
-            issue->mPimpl->setDescription("Units '" + units->name() + "' requires a model imported from '" + units->importSource()->url() + "' which is not available in the importer.");
+            issue->mPimpl->setDescription("Component '" + component->name() + "' requires a model imported from '" + resolvingUrl + "' which is not available in the importer.");
             issue->mPimpl->setLevel(Issue::Level::ERROR);
-            issue->mPimpl->mItem->mPimpl->setImportSource(units->importSource());
+            issue->mPimpl->mItem->mPimpl->setImportSource(component->importSource());
             issue->mPimpl->setReferenceRule(Issue::ReferenceRule::IMPORTER_NULL_MODEL);
             mImporter->addIssue(issue);
             return true;
         }
-        auto importedUnits = model->units(units->importReference());
-        if (importedUnits == nullptr) {
+        auto importedComponent = model->component(component->importReference(), true);
+        if (importedComponent == nullptr) {
             auto issue = std::shared_ptr<Issue> {new Issue {}};
-            issue->mPimpl->setDescription("Units '" + units->name() + "' imports units named '" + units->importReference() + "' from the model imported from '" + units->importSource()->url() + "'. The units could not be found.");
+            issue->mPimpl->setDescription("Component '" + component->name() + "' imports a component named '" + component->importReference() + "' from the model imported from '" + resolvingUrl + "'. The component could not be found.");
             issue->mPimpl->setLevel(Issue::Level::ERROR);
-            issue->mPimpl->mItem->mPimpl->setImportSource(units->importSource());
-            issue->mPimpl->setReferenceRule(Issue::ReferenceRule::IMPORTER_MISSING_UNITS);
-=======
-            auto issue = Issue::create();
-            issue->setDescription("Component '" + component->name() + "' requires a model imported from '" + resolvingUrl + "' which is not available in the importer.");
-            issue->setLevel(Issue::Level::ERROR);
-            issue->setImportSource(component->importSource());
-            issue->setReferenceRule(Issue::ReferenceRule::IMPORTER_NULL_MODEL);
+            issue->mPimpl->mItem->mPimpl->setImportSource(component->importSource());
+            issue->mPimpl->setReferenceRule(Issue::ReferenceRule::IMPORTER_MISSING_COMPONENT);
             mImporter->addIssue(issue);
             return true;
         }
-        auto importedComponent = model->component(component->importReference(), true);
-        if (importedComponent == nullptr) {
-            auto issue = Issue::create();
-            issue->setDescription("Component '" + component->name() + "' imports a component named '" + component->importReference() + "' from the model imported from '" + resolvingUrl + "'. The component could not be found.");
-            issue->setLevel(Issue::Level::ERROR);
-            issue->setImportSource(component->importSource());
-            issue->setReferenceRule(Issue::ReferenceRule::IMPORTER_MISSING_COMPONENT);
->>>>>>> a12cce0f
-            mImporter->addIssue(issue);
-            return true;
-        }
-
-<<<<<<< HEAD
-        if (component->isImport()) {
-            auto model = component->importSource()->model();
-            if (model == nullptr) {
-                auto issue = std::shared_ptr<Issue> {new Issue {}};
-                issue->mPimpl->setDescription("Component '" + component->name() + "' requires a model imported from '" + component->importSource()->url() + "' which is not available in the importer.");
-                issue->mPimpl->setLevel(Issue::Level::ERROR);
-                issue->mPimpl->mItem->mPimpl->setImportSource(component->importSource());
-                issue->mPimpl->setReferenceRule(Issue::ReferenceRule::IMPORTER_NULL_MODEL);
-                mImporter->addIssue(issue);
-                return true;
-            }
-            auto importedComponent = model->component(component->importReference(), true);
-            if (importedComponent == nullptr) {
-                auto issue = std::shared_ptr<Issue> {new Issue {}};
-                issue->mPimpl->setDescription("Component '" + component->name() + "' imports a component named '" + component->importReference() + "' from the model imported from '" + component->importSource()->url() + "'. The component could not be found.");
-                issue->mPimpl->setLevel(Issue::Level::ERROR);
-                issue->mPimpl->mItem->mPimpl->setImportSource(component->importSource());
-                issue->mPimpl->setReferenceRule(Issue::ReferenceRule::IMPORTER_MISSING_COMPONENT);
-                mImporter->addIssue(issue);
-                return true;
-            }
-            if (importedComponent->isImport() && checkComponentForCycles(origModel, importedComponent, history)) {
-                return true;
-            }
-=======
+
         if (importedComponent->isImport() && checkComponentForCycles(importedComponent, history)) {
             return true;
->>>>>>> a12cce0f
         }
     }
 
@@ -349,8 +304,11 @@
     if (libcellml::checkForImportCycles(history, h)) {
         auto cyclicHistory = history;
         cyclicHistory.push_back(h);
-        auto issue = makeIssueCyclicDependency(cyclicHistory, action);
-        issue->setImportSource(importSource);
+        auto description = formDescriptionOfCyclicDependency(cyclicHistory, action);
+        auto issue = std::shared_ptr<Issue> {new Issue {}};
+        issue->mPimpl->setDescription(description);
+        issue->mPimpl->mItem->mPimpl->setImportSource(importSource);
+        issue->mPimpl->setReferenceRule(Issue::ReferenceRule::IMPORT_EQUIVALENT);
         mImporter->addIssue(issue);
         return true;
     }
@@ -366,22 +324,7 @@
             return false;
         }
     }
-<<<<<<< HEAD
-    // Check for cycles.
-    std::string url = importSource->url();
-    if (mLibrary.count(url) == 0) {
-        url = resolvePath(url, baseFile);
-    }
-    auto model = mLibrary[url];
-    if (hasImportCycle(model, history)) {
-        auto issue = makeIssueCyclicDependency(origModel, type, history, "resolve");
-        issue->mPimpl->mItem->mPimpl->setImportSource(importSource);
-        mImporter->addIssue(issue);
-        return false;
-    }
-=======
-
->>>>>>> a12cce0f
+
     return true;
 }
 
@@ -444,17 +387,10 @@
         for (const auto &unitName : unitsNamesUsed(sourceComponent)) {
             auto units = sourceModel->units(unitName);
             if (units == nullptr) {
-<<<<<<< HEAD
                 auto issue = std::shared_ptr<Issue> {new Issue {}};
-                issue->mPimpl->setDescription("Import of component '" + importComponent->name() + "' from '" + importComponent->importReference() + "' requires units named '" + unitName + "' which cannot be found.");
+                issue->mPimpl->setDescription("Import of component '" + importComponent->name() + "' from '" + resolvingUrl + "' requires units named '" + unitName + "' which cannot be found.");
                 issue->mPimpl->mItem->mPimpl->setComponent(importComponent);
                 issue->mPimpl->setReferenceRule(Issue::ReferenceRule::IMPORTER_MISSING_COMPONENT);
-=======
-                auto issue = Issue::create();
-                issue->setDescription("Import of component '" + importComponent->name() + "' from '" + resolvingUrl + "' requires units named '" + unitName + "' which cannot be found.");
-                issue->setComponent(importComponent);
-                issue->setReferenceRule(Issue::ReferenceRule::IMPORTER_MISSING_COMPONENT);
->>>>>>> a12cce0f
                 mImporter->addIssue(issue);
                 return false;
             }
@@ -463,17 +399,10 @@
             }
         }
     } else {
-<<<<<<< HEAD
         auto issue = std::shared_ptr<Issue> {new Issue {}};
-        issue->mPimpl->setDescription("Import of component '" + importComponent->name() + "' from '" + importComponent->importSource()->url() + "' requires component named '" + importComponent->importReference() + "' which cannot be found.");
+        issue->mPimpl->setDescription("Import of component '" + importComponent->name() + "' from '" + resolvingUrl + "' requires component named '" + importComponent->importReference() + "' which cannot be found.");
         issue->mPimpl->mItem->mPimpl->setComponent(importComponent);
         issue->mPimpl->setReferenceRule(Issue::ReferenceRule::IMPORTER_MISSING_COMPONENT);
-=======
-        auto issue = Issue::create();
-        issue->setDescription("Import of component '" + importComponent->name() + "' from '" + resolvingUrl + "' requires component named '" + importComponent->importReference() + "' which cannot be found.");
-        issue->setComponent(importComponent);
-        issue->setReferenceRule(Issue::ReferenceRule::IMPORTER_MISSING_COMPONENT);
->>>>>>> a12cce0f
         mImporter->addIssue(issue);
         return false;
     }
@@ -526,17 +455,10 @@
             }
             auto sourceUnit = sourceModel->units(reference);
             if (sourceUnit == nullptr) {
-<<<<<<< HEAD
                 auto issue = std::shared_ptr<Issue> {new Issue {}};
-                issue->mPimpl->setDescription("Import of units '" + importUnits->name() + "' from '" + importUnits->importSource()->url() + "' requires units named '" + importUnits->importReference() + "', which relies on child units named '" + reference + "', which cannot be found.");
+                issue->mPimpl->setDescription("Import of units '" + importUnits->name() + "' from '" + resolvingUrl + "' requires units named '" + importUnits->importReference() + "', which relies on child units named '" + reference + "', which cannot be found.");
                 issue->mPimpl->mItem->mPimpl->setUnits(sourceUnits);
                 issue->mPimpl->setReferenceRule(Issue::ReferenceRule::IMPORTER_MISSING_UNITS);
-=======
-                auto issue = Issue::create();
-                issue->setDescription("Import of units '" + importUnits->name() + "' from '" + resolvingUrl + "' requires units named '" + importUnits->importReference() + "', which relies on child units named '" + reference + "', which cannot be found.");
-                issue->setUnits(sourceUnits);
-                issue->setReferenceRule(Issue::ReferenceRule::IMPORTER_MISSING_UNITS);
->>>>>>> a12cce0f
                 mImporter->addIssue(issue);
                 return false;
             }
@@ -547,17 +469,10 @@
             }
         }
     } else {
-<<<<<<< HEAD
         auto issue = std::shared_ptr<Issue> {new Issue {}};
-        issue->mPimpl->setDescription("Import of units '" + importUnits->name() + "' from '" + importUnits->importSource()->url() + "' requires units named '" + importUnits->importReference() + "' which cannot be found.");
+        issue->mPimpl->setDescription("Import of units '" + importUnits->name() + "' from '" + resolvingUrl + "' requires units named '" + importUnits->importReference() + "' which cannot be found.");
         issue->mPimpl->mItem->mPimpl->setUnits(importUnits);
         issue->mPimpl->setReferenceRule(Issue::ReferenceRule::IMPORTER_MISSING_UNITS);
-=======
-        auto issue = Issue::create();
-        issue->setDescription("Import of units '" + importUnits->name() + "' from '" + resolvingUrl + "' requires units named '" + importUnits->importReference() + "' which cannot be found.");
-        issue->setUnits(importUnits);
-        issue->setReferenceRule(Issue::ReferenceRule::IMPORTER_MISSING_UNITS);
->>>>>>> a12cce0f
         mImporter->addIssue(issue);
         return false;
     }
@@ -566,41 +481,6 @@
     return true;
 }
 
-<<<<<<< HEAD
-IssuePtr Importer::ImporterImpl::makeIssueCyclicDependency(const ModelPtr &model,
-                                                           Type type,
-                                                           HistorySearchVector &history,
-                                                           const std::string &action) const
-{
-    std::string msg = "Cyclic dependencies were found when attempting to " + action + " "
-                      + std::string((type == Type::UNITS) ? "units" : "a component") + " in the model '"
-                      + model->name() + "'. The dependency loop is:\n";
-    std::tuple<std::string, std::string, std::string> h;
-    auto hSize = history.size();
-    std::string typeString = (type == Type::UNITS) ? "units" : "component";
-    for (size_t i = 0; i < hSize; ++i) {
-        h = history[i];
-        msg += " - " + typeString + " '" + std::get<0>(h) + "' is imported from '" + std::get<1>(h) + "' in '" + std::get<2>(h) + "'";
-        if (i != hSize - 1) {
-            msg += ";";
-            if (i == hSize - 2) {
-                msg += " and";
-            }
-            msg += "\n";
-        } else {
-            msg += ".";
-        }
-    }
-    auto issue = std::shared_ptr<Issue> {new Issue {}};
-    issue->mPimpl->setDescription(msg);
-    issue->mPimpl->setLevel(Issue::Level::ERROR);
-    issue->mPimpl->setReferenceRule(Issue::ReferenceRule::IMPORT_EQUIVALENT);
-    history.clear();
-    return issue;
-}
-
-=======
->>>>>>> a12cce0f
 bool Importer::resolveImports(ModelPtr &model, const std::string &baseFile)
 {
     bool status = true;
@@ -612,7 +492,7 @@
         history.clear();
         if (!mPimpl->fetchUnits(units, baseFile, history)) {
             // Get the last issue recorded and change its object to be the top-level importing item.
-            issue(issueCount() - 1)->setUnits(units);
+            issue(issueCount() - 1)->mPimpl->mItem->mPimpl->setUnits(units);
             status = false;
         }
     }
@@ -620,7 +500,7 @@
     for (const ComponentPtr &component : getImportedComponents(model)) {
         history.clear();
         if (!mPimpl->fetchComponent(component, baseFile, history)) {
-            issue(issueCount() - 1)->setComponent(component);
+            issue(issueCount() - 1)->mPimpl->mItem->mPimpl->setComponent(component);
             status = false;
         }
     }
