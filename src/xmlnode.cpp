/*
Copyright libCellML Contributors

Licensed under the Apache License, Version 2.0 (the "License");
you may not use this file except in compliance with the License.
You may obtain a copy of the License at

    http://www.apache.org/licenses/LICENSE-2.0

Unless required by applicable law or agreed to in writing, software
distributed under the License is distributed on an "AS IS" BASIS,
WITHOUT WARRANTIES OR CONDITIONS OF ANY KIND, either express or implied.
See the License for the specific language governing permissions and
limitations under the License.
*/

#include "xmlnode.h"

#include <algorithm>
#include <libxml/tree.h>
#include <string>

#include "namespaces.h"
#include "utilities.h"
#include "xmlattribute.h"

namespace libcellml {

/**
 * @brief The XmlNode::XmlNodeImpl struct.
 *
 * This struct is the private implementation struct for the XmlNode class.  Separating
 * the implementation from the definition allows for greater flexibility when
 * distributing the code.
 */
struct XmlNode::XmlNodeImpl
{
    xmlNodePtr mXmlNodePtr;
};

XmlNode::XmlNode()
    : mPimpl(new XmlNodeImpl())
{
}

XmlNode::~XmlNode()
{
    delete mPimpl;
}

void XmlNode::setXmlNode(const xmlNodePtr &node)
{
    mPimpl->mXmlNodePtr = node;
}

std::string XmlNode::namespaceUri() const
{
    if (mPimpl->mXmlNodePtr->ns == nullptr) {
        return {};
    }
    return reinterpret_cast<const char *>(mPimpl->mXmlNodePtr->ns->href);
}

void XmlNode::addNamespaceDefinition(const std::string &uri, const std::string &prefix)
{
    xmlNsPtr nsPtr = xmlNewNs(mPimpl->mXmlNodePtr, reinterpret_cast<const xmlChar *>(uri.c_str()), reinterpret_cast<const xmlChar *>(prefix.c_str()));
    auto last = mPimpl->mXmlNodePtr->nsDef;
    while (last != nullptr) {
        last = last->next;
    }
    last = nsPtr;
}

void clearNamespace(const xmlNodePtr &node, xmlNsPtr ns)
{
    if (node->ns == ns) {
        node->ns = nullptr;
    }
    xmlAttrPtr attr = node->properties;
    while (attr != nullptr) {
        if (attr->ns == ns) {
            attr->ns = nullptr;
        }
        attr = attr->next;
    }
    if (node->children != nullptr) {
        clearNamespace(node->children, ns);
    }
    if (node->next != nullptr) {
        clearNamespace(node->next, ns);
    }
}

void XmlNode::removeNamespaceDefinition(const std::string &uri)
{
    xmlNsPtr previous = nullptr;
    xmlNsPtr next = nullptr;
    xmlNsPtr namespaceToRemove = nullptr;
    auto current = mPimpl->mXmlNodePtr->nsDef;
    while (current != nullptr) {
        next = current->next;
        namespaceToRemove = nullptr;
        if (xmlStrcmp(reinterpret_cast<const xmlChar *>(uri.c_str()), reinterpret_cast<const xmlChar *>(current->href)) == 0) {
            namespaceToRemove = current;
        } else {
            previous = current;
        }
        current = current->next;
        if (namespaceToRemove != nullptr) {
            if (previous == nullptr) {
                mPimpl->mXmlNodePtr->nsDef = next;
            } else {
                previous->next = next;
            }
            namespaceToRemove->next = nullptr;
            // Search subtree of this node and clear uses of the namespace.
            clearNamespace(mPimpl->mXmlNodePtr, namespaceToRemove);
            xmlFreeNs(namespaceToRemove);
        }
    }
}

bool XmlNode::hasNamespaceDefinition(const std::string &uri)
{
    if (mPimpl->mXmlNodePtr->nsDef != nullptr) {
        auto next = mPimpl->mXmlNodePtr->nsDef;
        while (next != nullptr) {
            // If you have a namespace, the href cannot be empty.
            std::string href = std::string(reinterpret_cast<const char *>(next->href));
            if (href == uri) {
                return true;
            }
            next = next->next;
        }
    }
    return false;
}

XmlNamespaceMap XmlNode::definedNamespaces() const
{
    XmlNamespaceMap namespaceMap;
    if (mPimpl->mXmlNodePtr->nsDef != nullptr) {
        auto next = mPimpl->mXmlNodePtr->nsDef;
        while (next != nullptr) {
            std::string prefix;
            if (next->prefix != nullptr) {
                prefix = std::string(reinterpret_cast<const char *>(next->prefix));
            }
            // If you have a namespace, the href cannot be empty.
            std::string href = std::string(reinterpret_cast<const char *>(next->href));
            namespaceMap.emplace(prefix, href);
            next = next->next;
        }
    }
    return namespaceMap;
}

bool XmlNode::isElement(const char *name, const char *ns) const
{
    bool found = false;
    if ((mPimpl->mXmlNodePtr->type == XML_ELEMENT_NODE)
        && (xmlStrcmp(reinterpret_cast<const xmlChar *>(namespaceUri().c_str()), reinterpret_cast<const xmlChar *>(ns)) == 0)
        && ((name == nullptr) || (xmlStrcmp(mPimpl->mXmlNodePtr->name, reinterpret_cast<const xmlChar *>(name)) == 0))) {
        found = true;
    }
    return found;
}

bool XmlNode::isElement() const
{
    return mPimpl->mXmlNodePtr->type == XML_ELEMENT_NODE;
}

bool XmlNode::isCellmlElement(const char *name) const
{
    return isCellml20Element(name) || isCellml11Element(name) || isCellml10Element(name);
}

bool XmlNode::isCellml20Element(const char *name) const
{
    return isElement(name, CELLML_2_0_NS);
}

bool XmlNode::isCellml10Element(const char *name) const
{
    return isElement(name, CELLML_1_0_NS);
}

bool XmlNode::isCellml11Element(const char *name) const
{
    return isElement(name, CELLML_1_1_NS);
}

bool XmlNode::isCellml1XElement(const char *name) const
{
    return isCellml10Element(name) || isCellml11Element(name);
}

bool XmlNode::isMathmlElement(const char *name) const
{
    return isElement(name, MATHML_NS);
}

bool XmlNode::isText() const
{
    return mPimpl->mXmlNodePtr->type == XML_TEXT_NODE;
}

<<<<<<< HEAD
bool XmlNode::isBasicNumber() const
=======
bool XmlNode::isBasicReal() const
>>>>>>> 46d0bae2
{
    return canConvertToBasicDouble(convertToStrippedString());
}

bool XmlNode::isInteger() const
{
<<<<<<< HEAD
    bool validConversion;

    convertToInt(convertToStrippedString(), &validConversion);

    return validConversion;
=======
    int dummyInt;
    return convertToInt(convertToStrippedString(), dummyInt);
>>>>>>> 46d0bae2
}

bool XmlNode::isComment() const
{
    return mPimpl->mXmlNodePtr->type == XML_COMMENT_NODE;
}

std::string XmlNode::name() const
{
    return reinterpret_cast<const char *>(mPimpl->mXmlNodePtr->name);
}

bool XmlNode::hasAttribute(const char *attributeName) const
{
    xmlAttrPtr attribute = xmlHasProp(mPimpl->mXmlNodePtr, reinterpret_cast<const xmlChar *>(attributeName));
    return attribute != nullptr;
}

xmlNsPtr getAttributeNamespace(const xmlNodePtr &node, const char *attributeName)
{
    return xmlHasProp(node, reinterpret_cast<const xmlChar *>(attributeName))->ns;
}

std::string XmlNode::attribute(const char *attributeName) const
{
    std::string attributeValueString;
    if (hasAttribute(attributeName)) {
        xmlChar *attributeValue = xmlGetProp(mPimpl->mXmlNodePtr, reinterpret_cast<const xmlChar *>(attributeName));
        attributeValueString = std::string(reinterpret_cast<const char *>(attributeValue));
        xmlFree(attributeValue);
    }
    return attributeValueString;
}

void XmlNode::setAttribute(const char *attributeName, const char *attributeValue)
{
    if (hasAttribute(attributeName)) {
        auto ns = getAttributeNamespace(mPimpl->mXmlNodePtr, attributeName);
        xmlSetNsProp(mPimpl->mXmlNodePtr, ns, reinterpret_cast<const xmlChar *>(attributeName), reinterpret_cast<const xmlChar *>(attributeValue));
    }
}

XmlAttributePtr XmlNode::firstAttribute() const
{
    xmlAttrPtr attribute = mPimpl->mXmlNodePtr->properties;
    XmlAttributePtr attributeHandle = nullptr;
    if (attribute != nullptr) {
        attributeHandle = std::make_shared<XmlAttribute>();
        attributeHandle->setXmlAttribute(attribute);
    }
    return attributeHandle;
}

bool XmlNode::equals(const XmlNodePtr &node) const
{
    return mPimpl->mXmlNodePtr == node->mPimpl->mXmlNodePtr;
}

XmlNodePtr XmlNode::firstChild() const
{
    xmlNodePtr child = mPimpl->mXmlNodePtr->children;
    XmlNodePtr childHandle = nullptr;
    while (child != nullptr) {
        childHandle = std::make_shared<XmlNode>();
        childHandle->setXmlNode(child);
        bool textNode = childHandle->isText();
        if (!textNode || !childHandle->convertToStrippedString().empty()) {
            break;
        }
        child = child->next;
    }
    return childHandle;
}

XmlNodePtr XmlNode::next() const
{
    xmlNodePtr next = mPimpl->mXmlNodePtr->next;
    XmlNodePtr nextHandle = nullptr;
    if (next != nullptr) {
        nextHandle = std::make_shared<XmlNode>();
        nextHandle->setXmlNode(next);
    }
    return nextHandle;
}

XmlNodePtr XmlNode::parent() const
{
    xmlNodePtr parent = mPimpl->mXmlNodePtr->parent;
    XmlNodePtr parentHandle = std::make_shared<XmlNode>();
    parentHandle->setXmlNode(parent);
    return parentHandle;
}

std::string XmlNode::convertToString() const
{
    xmlKeepBlanksDefault(1);
    xmlBufferPtr buffer = xmlBufferCreate();
    xmlNodeDump(buffer, mPimpl->mXmlNodePtr->doc, mPimpl->mXmlNodePtr, 0, 0);
    std::string contentString = std::string(reinterpret_cast<const char *>(buffer->content));
    xmlBufferFree(buffer);
    return contentString;
}

std::string XmlNode::convertToStrippedString() const
{
    std::string contentString = convertToString();
    contentString.erase(contentString.begin(), find_if_not(contentString.begin(), contentString.end(), [](int c) { return isspace(c); }));
    contentString.erase(find_if_not(contentString.rbegin(), contentString.rend(), [](int c) { return isspace(c); }).base(), contentString.end());
    return contentString;
}

} // namespace libcellml<|MERGE_RESOLUTION|>--- conflicted
+++ resolved
@@ -206,27 +206,15 @@
     return mPimpl->mXmlNodePtr->type == XML_TEXT_NODE;
 }
 
-<<<<<<< HEAD
-bool XmlNode::isBasicNumber() const
-=======
 bool XmlNode::isBasicReal() const
->>>>>>> 46d0bae2
 {
     return canConvertToBasicDouble(convertToStrippedString());
 }
 
 bool XmlNode::isInteger() const
 {
-<<<<<<< HEAD
-    bool validConversion;
-
-    convertToInt(convertToStrippedString(), &validConversion);
-
-    return validConversion;
-=======
     int dummyInt;
     return convertToInt(convertToStrippedString(), dummyInt);
->>>>>>> 46d0bae2
 }
 
 bool XmlNode::isComment() const
