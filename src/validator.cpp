/*
Copyright libCellML Contributors

Licensed under the Apache License, Version 2.0 (the "License");
you may not use this file except in compliance with the License.
You may obtain a copy of the License at

    http://www.apache.org/licenses/LICENSE-2.0

Unless required by applicable law or agreed to in writing, software
distributed under the License is distributed on an "AS IS" BASIS,
WITHOUT WARRANTIES OR CONDITIONS OF ANY KIND, either express or implied.
See the License for the specific language governing permissions and
limitations under the License.
*/

#include "libcellml/validator.h"

#include <algorithm>
#include <cmath>
#include <libxml/uri.h>
#include <map>
#include <set>
#include <stdexcept>

#include "libcellml/component.h"
#include "libcellml/importsource.h"
#include "libcellml/model.h"
#include "libcellml/reset.h"
#include "libcellml/units.h"
#include "libcellml/variable.h"

#include "namespaces.h"
#include "utilities.h"
#include "xmldoc.h"
#include "xmlutils.h"

namespace libcellml {

/**
* @brief Validate that equivalent variable pairs in the @p model
* have equivalent units.
* Any errors will be logged in the @c Validator.
*
* Any difference in base units is reported as an error in the @c Validator, but the multiplier difference does not trigger a validator error.
* Where the base units are equivalent, the multiplier may be interpreted as units_of_v1 = (10^multiplier)*units_of_v2
*
* @param model The model containing the variables.
* @param v1 The variable which may contain units.
* @param v2 The equivalent variable which may contain units.
* @param hints String containing error messages to be passed back to the calling function for logging.
* @param multiplier Double returning the effective multiplier mismatch between the units.
*/
bool unitsAreEquivalent(const ModelPtr &model, const VariablePtr &v1, const VariablePtr &v2, std::string &hints, double &multiplier);

/**
* @brief Utility function used by unitsAreEquivalent to compare base units of two variables.
*
* @param model The model containing the variables.
* @param unitMap A list of the exponents of base variables.
* @param uName String name of the current variable being investigated.
* @param standardList Nested map of the conversion between built-in units and the base units they contain.
* @param uExp Exponent of the current unit in its parent.
* @param direction Specify whether we want to increment (1) or decrement (-1).
*/
void updateBaseUnitCount(const ModelPtr &model,
                         std::map<std::string, double> &unitMap,
                         double &multiplier,
                         const std::string &uName,
                         double uExp, double logMult, int direction);

/**
 * @brief The Validator::ValidatorImpl struct.
 *
 * The private implementation for the Validator class.
 */
struct Validator::ValidatorImpl
{
    Validator *mValidator = nullptr;

    /**
     * @brief Validate the given name is unique in the model.
     *
     * The @p name is checked against known names in @p names. If
     * the @p name already exists an issue is added to the validator
     * with the model passed to the issue for further reference.
     *
     * @param model The model the name is used in.
     * @param name The name of the component to validate.
     * @param names The list of component names already used in the model.
     */
    void validateUniqueName(const ModelPtr &model, const std::string &name, std::vector<std::string> &names) const;

    /**
     * @brief Validate the @p component using the CellML 2.0 Specification.
     *
     * Validate the given @p component and its encapsulated entities using
     * the CellML 2.0 Specification. Any issues will be logged in the @c Validator.
     *
     * @param component The component to validate.
     */
    void validateComponent(const ComponentPtr &component);

    /**
     * @brief Validate an imported component.
     *
     * Validates the imported @p component.  Any issues will be
     * logged to the @c Validator.
     *
     * @sa validateComponent
     *
     * @param component The imported component to validate.
     */
    void validateImportedComponent(const ComponentPtr &component) const;

    /**
     * @brief Validate the component tree of the given @p component.
     *
     * Validate the given compoment and all child components of the component.
     *
     * @param model The model the @p component comes from.
     * @param component The @c Component to validate.
     * @param componentNames The list of already used component names used
     * to track repeated component names.
     */
    void validateComponentTree(const ModelPtr &model, const ComponentPtr &component, std::vector<std::string> &componentNames);

    /**
     * @brief Validate the @p units using the CellML 2.0 Specification.
     *
     * Validate the given @p units and its encapsulated entities using
     * the CellML 2.0 Specification. Any issues will be logged in the @c Validator.
     *
     * @param units The units to validate.
     * @param unitsNames A vector list of the name attributes of the @p units and its siblings.
     */
    void validateUnits(const UnitsPtr &units, const std::vector<std::string> &unitsNames) const;

    /**
     * @brief Validate the variable connections in the @p model using the CellML 2.0 Specification.
     *
     * Validate the variable connections in the given @p model using
     * the CellML 2.0 Specification. Any issues will be logged in the @c Validator.
     *
     * @param model The model which may contain variable connections to validate.
     */
    void validateConnections(const ModelPtr &model) const;

    /**
     * @brief Validate the units of the given variables equivalent variables.
     *
     * Validate that the variables that are equivalent to the given variable all
     * have compatible units.
     *
     * @param model The model for which the variable and model belong.
     * @param variable The variable to validate.
     * @param alreadyReported A list of variable pointer pairs.
     */
    void validateEquivalenceUnits(const ModelPtr &model, const VariablePtr &variable, VariableMap &alreadyReported) const;

    /**
     * @brief Validate the structure of the variables equivalences.
     *
     * Validate the structure of the variables equivalences.
     *
     * @param variable The variable to validate.
     */
    void validateEquivalenceStructure(const VariablePtr &variable) const;

    /**
     * @brief Validate the variable interface type.
     *
     * Validate the interface type for the given variable.
     *
     * @param variable The variable to validate.
     * @param alreadyReported A list of variable pointer pairs.
     */
    void validateVariableInterface(const VariablePtr &variable, VariableMap &alreadyReported) const;

    /**
     * @brief Check if the provided @p name is a valid CellML identifier.
     *
     * Checks if the provided @p name is a valid CellML identifier according
     * to the CellML 2.0 specification. This requires a non-zero length Unicode
     * character sequence containing basic Latin alphanumeric characters or
     * underscores that does not begin with a number.
     *
     * @param name The @c std::string name to check the validity of.
     *
     * @return @c true if @name is a valid CellML identifier and @c false otherwise.
     */
    bool isCellmlIdentifier(const std::string &name) const;

    /**
     * @brief Validate the @c unit at index @c index from @p units using the CellML 2.0 Specification.
     *
     * Validate the @c unit at index @c index from @p units using
     * the CellML 2.0 Specification. Any issues will be logged in the @c Validator.
     *
     * @param index The index of the @c unit to validate from @p units.
     * @param units The units to validate.
     * @param unitsNames A vector list of the name attributes of the @p units and its siblings.
     */
    void validateUnitsUnit(size_t index, const UnitsPtr &units, const std::vector<std::string> &unitsNames) const;

    /**
     * @brief Validate the @p variable using the CellML 2.0 Specification.
     *
     * Validate the given @p variable using the CellML 2.0 Specification.
     * Any issues will be logged in the @c Validator.
     *
     * @param variable The variable to validate.
     * @param variableNames A vector list of the name attributes of the @p variable and its siblings.
     */
    void validateVariable(const VariablePtr &variable, const std::vector<std::string> &variableNames) const;

    /**
     * @brief Validate the @p reset using the CellML 2.0 Specification.
     *
     * Examine the @p reset for conformance to the CellML 2.0 specification.  Any
     * issues will be logged in the @c Validator.
     *
     * @param reset The reset to validate.
     * @param component The component the reset belongs to.
     */
    void validateReset(const ResetPtr &reset, const ComponentPtr &component);

    /**
     * @brief Validate the math @p input @c std::string.
     *
     * Validate the math @p input @c std::string using the CellML 2.0 Specification and
     * the W3C MathML DTD. Any issues will be logged in the @c Validator.
     *
     * @param input The math @c std::string to validate.
     * @param component The component containing the math @c std::string to be validated.
     */
    void validateMath(const std::string &input, const ComponentPtr &component);

    /**
     * @brief Traverse the node tree for invalid MathML elements.
     *
     * Traverse the Xml node tree checking that all MathML elements are listed in the
     * supported MathML elements table from the CellML specification 2.0 document.
     *
     * @param node The node to check children and sibling nodes.
     * @param component The component the MathML belongs to.
     */
    void validateMathMLElements(const XmlNodePtr &node, const ComponentPtr &component);

    void validateAndCleanCnNode(const XmlNodePtr &node, const ComponentPtr &component) const;
    void validateAndCleanCiNode(const XmlNodePtr &node, const ComponentPtr &component, const std::vector<std::string> &variableNames) const;
    bool validateCnUnits(const ComponentPtr &component, const std::string &unitsName, const std::string &textNode) const;

    /**
     * @brief Validate CellML variables and units in MathML @c ci and @c cn variables. Removes CellML units from the @p node.
     *
     * Validates CellML variables found in MathML @c ci elements. Validates @c cellml:units
     * attributes found on @c cn elements and removes them from the @c XmlNode @p node to leave MathML that may then
     * be validated using the MathML DTD.
     *
     * @param node The @c XmlNode to validate CellML entities on and remove @c cellml:units from.
     * @param component The component that the math @c XmlNode @p node is contained within.
     * @param variableNames A @c vector list of the names of variables found within the @p component.
     */
    void validateAndCleanMathCiCnNodes(XmlNodePtr &node, const ComponentPtr &component, const std::vector<std::string> &variableNames);

    /**
     * @brief Check if the provided @p node is a supported MathML element.
     *
     * Checks if the provided @p node is one of the supported MathML elements defined in the table
     * of supported MathML elements from the CellML specification version 2.0 document.
     *
     * @param node The @c XmlNode node to check against the list of supported MathML elements.
     * @return @c true if @node is a supported MathML element and @c false otherwise.
     */
    bool isSupportedMathMLElement(const XmlNodePtr &node);

    /**
    * @brief Checks dependency hierarchies of units in the model.
    *
    * @param model The model containing the units to be tested.
    */
    void validateNoUnitsAreCyclic(const ModelPtr &model);

    /**
    * @brief Utility function called recursively by validateNoUnitsAreCyclic.
    *
    * @param model The model containing the units to be tested.
    * @param parent The current @c Units pointer to test.
    * @param history A vector of the chained dependencies. Cyclic variables exist where the first and last units are equal.
    * @param errorList An array of loops, returned so that the reported issues are not too repetitive.
    */
    void checkUnitForCycles(const ModelPtr &model, const UnitsPtr &parent,
                            std::vector<std::string> &history,
                            std::vector<std::vector<std::string>> &errorList);

    /** @brief Function to check IDs within the model scope are unique.
     *
     * @param model The model to be checked.
     */
    void checkUniqueIds(const ModelPtr &model);

    /** @brief Utility function to construct a map of ids used within the model.
     *
     * @param model The model to be checked.
     * @return An IdMap of the items in the model with id fields.
     */

    IdMap buildModelIdMap(const ModelPtr &model);
    /** @brief Utility function called recursively to construct a map of ids in a component.
     *
     * @param component The component to check.
     * @param idMap The IdMap object to construct.
     * @param reportedConnections A set of connection ids to prevent duplicate reporting.
     */
    void buildComponentIdMap(const ComponentPtr &component, IdMap &idMap, std::set<std::string> &reportedConnections);

    /** @brief Utility function to add an item to the idMap.
     *
     * @param id A string id to add.
     * @param info A string description of the item with this id.
     * @param idMap The IdMap under construction.
     */
    void addIdMapItem(const std::string &id, const std::string &info, IdMap &idMap);

    /** @brief Utility function to parse MathML children and add element ids to idMap.
     *
     * @param node XMLNode to read.
     * @param component Owning component of the MathML string.
     * @param idMap The IdMap under construction.
     */
    void buildMathChildIdMap(const XmlNodePtr &node, const std::string &infoRef, IdMap &idMap);

    /** @brief Utility function to parse math and add element ids to idMap.
     *
     * @param component Component to investigate.
     * @param idMap The IdMap under construction.
     */
    void buildMathIdMap(const std::string &infoRef, IdMap &idMap, const std::string &input);
};

Validator::Validator()
    : mPimpl(new ValidatorImpl())
{
    mPimpl->mValidator = this;
}

Validator::~Validator()
{
    delete mPimpl;
}

ValidatorPtr Validator::create() noexcept
{
    return std::shared_ptr<Validator> {new Validator {}};
}

void Validator::validateModel(const ModelPtr &model)
{
    // Clear any pre-existing issues in ths validator instance.
    removeAllIssues();
    // Check for a valid name attribute.
    if (!mPimpl->isCellmlIdentifier(model->name())) {
        IssuePtr issue = Issue::create();
        issue->setDescription("Model does not have a valid name attribute.");
        issue->setModel(model);
        issue->setReferenceRule(Issue::ReferenceRule::MODEL_NAME);
        addIssue(issue);
    }
    // Check for components in this model.
    if (model->componentCount() > 0) {
        std::vector<std::string> componentNames;
        for (size_t i = 0; i < model->componentCount(); ++i) {
            ComponentPtr component = model->component(i);
            mPimpl->validateComponentTree(model, component, componentNames);
        }
    }
    // Check for units in this model.
    if (model->unitsCount() > 0) {
        std::vector<std::string> unitsNames;
        std::vector<std::string> unitsRefs;
        std::vector<std::string> unitsImportSources;
        for (size_t i = 0; i < model->unitsCount(); ++i) {
            UnitsPtr units = model->units(i);
            std::string unitsName = units->name();
            if (!unitsName.empty()) {
                if (units->isImport()) {
                    // Check for a units_ref.
                    std::string unitsRef = units->importReference();
                    std::string importSource = units->importSource()->url();
                    bool foundImportIssue = false;
                    if (!mPimpl->isCellmlIdentifier(unitsRef)) {
                        IssuePtr issue = Issue::create();
                        issue->setDescription("Imported units '" + unitsName + "' does not have a valid units_ref attribute.");
                        issue->setUnits(units);
                        issue->setReferenceRule(Issue::ReferenceRule::IMPORT_UNITS_REF);
                        addIssue(issue);
                        foundImportIssue = true;
                    }
                    // Check for a xlink:href and its format.
                    if (importSource.empty()) {
                        IssuePtr issue = Issue::create();
                        issue->setDescription("Import of units '" + unitsName + "' does not have a valid locator xlink:href attribute.");
                        issue->setImportSource(units->importSource());
                        issue->setReferenceRule(Issue::ReferenceRule::IMPORT_HREF);
                        addIssue(issue);
                        foundImportIssue = true;
                    } else {
                        xmlURIPtr uri = xmlParseURI(importSource.c_str());
                        if (uri == nullptr) {
                            IssuePtr issue = Issue::create();
                            issue->setDescription("Import of units '" + unitsName + "' has an invalid URI in the xlink:href attribute.");
                            issue->setImportSource(units->importSource());
                            issue->setReferenceRule(Issue::ReferenceRule::IMPORT_HREF);
                            addIssue(issue);
                        } else {
                            xmlFreeURI(uri);
                        }
                    }
                    // Check if we already have another import from the same source with the same units_ref.
                    // (This looks for matching entries at the same position in the source and ref vectors).
                    if (!unitsImportSources.empty() && (!foundImportIssue)) {
                        auto usedImportSource = std::find(unitsImportSources.begin(), unitsImportSources.end(), importSource);
                        auto usedImportSourceAt = usedImportSource - unitsImportSources.begin();
                        auto usedUnitsRefs = std::find(unitsRefs.begin(), unitsRefs.end(), unitsRef);
                        auto usedUnitsRefsAt = usedUnitsRefs - unitsRefs.begin();
                        if ((usedImportSource != unitsImportSources.end()) && (usedUnitsRefs != unitsRefs.end()) && (usedUnitsRefsAt == usedImportSourceAt)) {
                            IssuePtr issue = Issue::create();
                            issue->setDescription("Model '" + model->name() + "' contains multiple imported units from '" + importSource + "' with the same units_ref attribute '" + unitsRef + "'.");
                            issue->setModel(model);
                            issue->setReferenceRule(Issue::ReferenceRule::IMPORT_UNITS_REF);
                            addIssue(issue);
                        }
                    }
                    // Push back the unique sources and refs.
                    unitsImportSources.push_back(importSource);
                    unitsRefs.push_back(unitsRef);
                }
                // Check for duplicate units names in this model.
                if (std::find(unitsNames.begin(), unitsNames.end(), unitsName) != unitsNames.end()) {
                    IssuePtr issue = Issue::create();
                    issue->setDescription("Model '" + model->name() + "' contains multiple units with the name '" + unitsName + "'. Valid units names must be unique to their model.");
                    issue->setModel(model);
                    issue->setReferenceRule(Issue::ReferenceRule::UNITS_NAME_UNIQUE);
                    addIssue(issue);
                }
                unitsNames.push_back(unitsName);
            }
        }
        for (size_t i = 0; i < model->unitsCount(); ++i) {
            // Validate units.
            UnitsPtr units = model->units(i);
            mPimpl->validateUnits(units, unitsNames);
        }
    }

    // Check that unit relationships are not cyclical.
    if (model->unitsCount() > 0) {
        mPimpl->validateNoUnitsAreCyclic(model);
    }

    // Validate any connections / variable equivalence networks in the model.
    mPimpl->validateConnections(model);

    // Check ids across the model are unique.
    mPimpl->checkUniqueIds(model);
}

void Validator::ValidatorImpl::validateUniqueName(const ModelPtr &model, const std::string &name, std::vector<std::string> &names) const
{
    if (!name.empty()) {
        if (std::find(names.begin(), names.end(), name) != names.end()) {
            IssuePtr issue = Issue::create();
            issue->setDescription("Model '" + model->name() + "' contains multiple components with the name '" + name + "'. Valid component names must be unique to their model.");
            issue->setModel(model);
            issue->setReferenceRule(Issue::ReferenceRule::COMPONENT_NAME_UNIQUE);
            mValidator->addIssue(issue);
        } else {
            names.push_back(name);
        }
    }
}

void Validator::ValidatorImpl::validateComponentTree(const ModelPtr &model, const ComponentPtr &component, std::vector<std::string> &componentNames)
{
    validateUniqueName(model, component->name(), componentNames);
    for (size_t i = 0; i < component->componentCount(); ++i) {
        auto childComponent = component->component(i);
        validateComponentTree(model, childComponent, componentNames);
    }
    if (component->isImport()) {
        validateImportedComponent(component);
    } else {
        validateComponent(component);
    }
}

void Validator::ValidatorImpl::validateImportedComponent(const ComponentPtr &component) const
{
    if (!isCellmlIdentifier(component->name())) {
        IssuePtr issue = Issue::create();
        issue->setComponent(component);
        issue->setDescription("Imported component does not have a valid name attribute.");
        issue->setReferenceRule(Issue::ReferenceRule::IMPORT_COMPONENT_NAME);
        mValidator->addIssue(issue);
    }

    // Check for a component_ref; assumes imported if the import source is not null.
    std::string componentRef = component->importReference();
    std::string importSource = component->importSource()->url();
    std::string componentName = component->name();

    if (!isCellmlIdentifier(componentRef)) {
        IssuePtr issue = Issue::create();
        issue->setDescription("Imported component '" + componentName + "' does not have a valid component_ref attribute.");
        issue->setComponent(component);
        issue->setReferenceRule(Issue::ReferenceRule::IMPORT_COMPONENT_COMPONENT_REF);
        mValidator->addIssue(issue);
    }
    if (importSource.empty()) {
        IssuePtr issue = Issue::create();
        issue->setDescription("Import of component '" + componentName + "' does not have a valid locator xlink:href attribute.");
        issue->setImportSource(component->importSource());
        issue->setReferenceRule(Issue::ReferenceRule::IMPORT_HREF);
        mValidator->addIssue(issue);
    } else {
        xmlURIPtr uri = xmlParseURI(importSource.c_str());
        if (uri == nullptr) {
            IssuePtr issue = Issue::create();
            issue->setDescription("Import of component '" + componentName + "' has an invalid URI in the xlink:href attribute.");
            issue->setImportSource(component->importSource());
            issue->setReferenceRule(Issue::ReferenceRule::IMPORT_HREF);
            mValidator->addIssue(issue);

        } else {
            xmlFreeURI(uri);
        }
    }
}

void Validator::ValidatorImpl::validateComponent(const ComponentPtr &component)
{
    // Check for a valid name attribute.
    if (!isCellmlIdentifier(component->name())) {
        IssuePtr issue = Issue::create();
        issue->setComponent(component);
        issue->setDescription("Component does not have a valid name attribute.");
        issue->setReferenceRule(Issue::ReferenceRule::COMPONENT_NAME);
        mValidator->addIssue(issue);
    }
    // Check for variables in this component.
    std::vector<std::string> variableNames;
    if (component->variableCount() > 0) {
        // Check for duplicate variable names and construct vector of valid names in case
        // we have a variable initial_value set by reference.
        for (size_t i = 0; i < component->variableCount(); ++i) {
            std::string variableName = component->variable(i)->name();
            if (!variableName.empty()) {
                if (std::find(variableNames.begin(), variableNames.end(), variableName) != variableNames.end()) {
                    IssuePtr issue = Issue::create();
                    issue->setDescription("Component '" + component->name() + "' contains multiple variables with the name '" + variableName + "'. Valid variable names must be unique to their component.");
                    issue->setComponent(component);
                    issue->setReferenceRule(Issue::ReferenceRule::VARIABLE_NAME);
                    mValidator->addIssue(issue);
                }
                variableNames.push_back(variableName);
            }
        }
        // Validate variable(s).
        for (size_t i = 0; i < component->variableCount(); ++i) {
            VariablePtr variable = component->variable(i);
            validateVariable(variable, variableNames);
        }
    }
    // Check for resets in this component
    for (size_t i = 0; i < component->resetCount(); ++i) {
        ResetPtr reset = component->reset(i);
        validateReset(reset, component);
    }

    // Validate math through the private implementation (for XML handling).
    if (!component->math().empty()) {
        validateMath(component->math(), component);
    }
}

void Validator::ValidatorImpl::validateUnits(const UnitsPtr &units, const std::vector<std::string> &unitsNames) const
{
    // Check for a valid name attribute.
    if (!isCellmlIdentifier(units->name())) {
        IssuePtr issue = Issue::create();
        issue->setUnits(units);
        if (units->isImport()) {
            issue->setDescription("Imported units does not have a valid name attribute.");
            issue->setReferenceRule(Issue::ReferenceRule::IMPORT_UNITS_NAME);
        } else {
            issue->setDescription("Units does not have a valid name attribute.");
            issue->setReferenceRule(Issue::ReferenceRule::UNITS_NAME);
        }
        mValidator->addIssue(issue);
    } else {
        // Check for a matching standard units.
        if (isStandardUnitName(units->name())) {
            IssuePtr issue = Issue::create();
            issue->setDescription("Units is named '" + units->name() + "' which is a protected standard unit name.");
            issue->setUnits(units);
            issue->setReferenceRule(Issue::ReferenceRule::UNITS_STANDARD);
            mValidator->addIssue(issue);
        }
    }
    if (units->unitCount() > 0) {
        for (size_t i = 0; i < units->unitCount(); ++i) {
            validateUnitsUnit(i, units, unitsNames);
        }
    }
}

void Validator::ValidatorImpl::validateUnitsUnit(size_t index, const UnitsPtr &units, const std::vector<std::string> &unitsNames) const
{
    // Validate the unit at the given index.
    std::string reference;
    std::string prefix;
    std::string id;
    double exponent;
    double multiplier;

    units->unitAttributes(index, reference, prefix, exponent, multiplier, id);
    if (isCellmlIdentifier(reference)) {
        if ((std::find(unitsNames.begin(), unitsNames.end(), reference) == unitsNames.end()) && (!isStandardUnitName(reference))) {
            IssuePtr issue = Issue::create();
            issue->setDescription("Units reference '" + reference + "' in units '" + units->name() + "' is not a valid reference to a local units or a standard unit type.");
            issue->setUnits(units);
            issue->setReferenceRule(Issue::ReferenceRule::UNIT_UNITS_REF);
            mValidator->addIssue(issue);
        }
    } else {
        IssuePtr issue = Issue::create();
        issue->setDescription("Unit in units '" + units->name() + "' does not have a valid units reference.");
        issue->setUnits(units);
        issue->setReferenceRule(Issue::ReferenceRule::UNIT_UNITS_REF);
        mValidator->addIssue(issue);
    }
    if (!prefix.empty()) {
        if (!isStandardPrefixName(prefix)) {
            if (!isCellMLInteger(prefix)) {
                IssuePtr issue = Issue::create();
                issue->setDescription("Prefix '" + prefix + "' of a unit referencing '" + reference + "' in units '" + units->name() + "' is not a valid integer or an SI prefix.");
                issue->setUnits(units);
                issue->setReferenceRule(Issue::ReferenceRule::UNIT_PREFIX);
                mValidator->addIssue(issue);
            } else {
                try {
                    int test = std::stoi(prefix);
                    (void)test;
                } catch (std::out_of_range &) {
                    IssuePtr issue = Issue::create();
                    issue->setDescription("Prefix '" + prefix + "' of a unit referencing '" + reference + "' in units '" + units->name() + "' is out of the integer range.");
                    issue->setUnits(units);
                    issue->setReferenceRule(Issue::ReferenceRule::UNIT_PREFIX);
                    mValidator->addIssue(issue);
                }
            }
        }
    }
}

void Validator::ValidatorImpl::validateVariable(const VariablePtr &variable, const std::vector<std::string> &variableNames) const
{
    // Check for a valid name attribute.
    if (!isCellmlIdentifier(variable->name())) {
        IssuePtr issue = Issue::create();
        issue->setDescription("Variable does not have a valid name attribute.");
        issue->setVariable(variable);
        issue->setReferenceRule(Issue::ReferenceRule::VARIABLE_NAME);
        mValidator->addIssue(issue);
    }
    // Check for a valid units attribute.
    std::string unitsName = variable->units() != nullptr ? variable->units()->name() : "";
    if (!isCellmlIdentifier(unitsName)) {
        IssuePtr issue = Issue::create();
        issue->setDescription("Variable '" + variable->name() + "' does not have a valid units attribute.");
        issue->setVariable(variable);
        issue->setReferenceRule(Issue::ReferenceRule::VARIABLE_UNITS);
        mValidator->addIssue(issue);
    } else if (!isStandardUnitName(unitsName)) {
        ComponentPtr component = owningComponent(variable);
        ModelPtr model = owningModel(component);
        if ((model != nullptr) && !model->hasUnits(variable->units())) {
            IssuePtr issue = Issue::create();
            issue->setDescription("Variable '" + variable->name() + "' in component '" + component->name() + "' has a units reference '" + unitsName + "' which is neither standard nor defined in the parent model.");
            issue->setVariable(variable);
            issue->setReferenceRule(Issue::ReferenceRule::VARIABLE_UNITS);
            mValidator->addIssue(issue);
        }
    }
    // Check for a valid interface attribute.
    if (!variable->interfaceType().empty()) {
        std::string interfaceType = variable->interfaceType();
        if ((interfaceType != "public") && (interfaceType != "private") && (interfaceType != "none") && (interfaceType != "public_and_private")) {
            IssuePtr issue = Issue::create();
            issue->setDescription("Variable '" + variable->name() + "' has an invalid interface attribute value '" + interfaceType + "'.");
            issue->setVariable(variable);
            issue->setReferenceRule(Issue::ReferenceRule::VARIABLE_INTERFACE);
            mValidator->addIssue(issue);
        }
    }
    // Check for a valid initial value attribute.
    if (!variable->initialValue().empty()) {
        std::string initialValue = variable->initialValue();
        // Check if initial value is a variable reference
        if (!(std::find(variableNames.begin(), variableNames.end(), initialValue) != variableNames.end())) {
            // Otherwise, check that the initial value can be converted to a double
            if (!isCellMLReal(initialValue)) {
                IssuePtr issue = Issue::create();
                issue->setDescription("Variable '" + variable->name() + "' has an invalid initial value '" + initialValue + "'. Initial values must be a real number string or a variable reference.");
                issue->setVariable(variable);
                issue->setReferenceRule(Issue::ReferenceRule::VARIABLE_INITIAL_VALUE);
                mValidator->addIssue(issue);
            }
        }
    }
}

void Validator::ValidatorImpl::validateReset(const ResetPtr &reset, const ComponentPtr &component)
{
    bool noOrder = false;
    bool noVariable = false;
    bool noTestVariable = false;
    bool noTestValue = false;
    bool noResetValue = false;
    bool varOutsideComponent = false;
    bool testVarOutsideComponent = false;
    std::string varParentName;
    std::string testVarParentName;

    std::string description = "Reset in component '" + component->name() + "' ";

    if (reset->isOrderSet()) {
        description += "with order '" + convertToString(reset->order()) + "', ";
    } else {
        noOrder = true;
    }

    if (reset->variable() == nullptr) {
        noVariable = true;
    } else {
        description += "with variable '" + reset->variable()->name() + "', ";
        auto var = reset->variable();
        auto varParent = owningComponent(var);
        varParentName = varParent->name();
        if (varParentName != component->name()) {
            varOutsideComponent = true;
        }
    }

    if (reset->testVariable() == nullptr) {
        noTestVariable = true;
    } else {
        description += "with test_variable '" + reset->testVariable()->name() + "', ";

        auto var = reset->testVariable();
        auto varParent = owningComponent(var);
        testVarParentName = varParent->name();
        if (testVarParentName != component->name()) {
            testVarOutsideComponent = true;
        }
    }

    // Check that the contents of test_value and reset_value are valid MathML
    std::string testValueString = reset->testValue();
    std::string resetValueString = reset->resetValue();

    if ((testValueString.empty()) || (std::all_of(testValueString.begin(), testValueString.end(), isspace))) {
        noTestValue = true;
    } else {
        validateMath(testValueString, component);
    }
    if ((resetValueString.empty()) || (std::all_of(resetValueString.begin(), resetValueString.end(), isspace))) {
        noResetValue = true;
    } else {
        validateMath(resetValueString, component);
    }

    if (noOrder) {
        IssuePtr issue = Issue::create();
        issue->setDescription(description + "does not have an order set.");
        issue->setComponent(component);
        issue->setReferenceRule(Issue::ReferenceRule::RESET_ORDER);
        mValidator->addIssue(issue);
    }
    if (noVariable) {
        IssuePtr issue = Issue::create();
        issue->setDescription(description + "does not reference a variable.");
        issue->setReset(reset);
        issue->setReferenceRule(Issue::ReferenceRule::RESET_VARIABLE_REF);
        mValidator->addIssue(issue);
    }
    if (noTestVariable) {
        IssuePtr issue = Issue::create();
        issue->setDescription(description + "does not reference a test_variable.");
        issue->setReset(reset);
        issue->setReferenceRule(Issue::ReferenceRule::RESET_TEST_VARIABLE_REF);
        mValidator->addIssue(issue);
    }
    if (noTestValue) {
        IssuePtr issue = Issue::create();
        issue->setDescription(description + "does not have a test_value specified.");
        issue->setReset(reset);
        issue->setReferenceRule(Issue::ReferenceRule::RESET_TEST_VALUE);
        mValidator->addIssue(issue);
    }
    if (noResetValue) {
        IssuePtr issue = Issue::create();
        issue->setDescription(description + "does not have a reset_value specified.");
        issue->setReset(reset);
        issue->setReferenceRule(Issue::ReferenceRule::RESET_RESET_VALUE);
        mValidator->addIssue(issue);
    }
    if (varOutsideComponent) {
        IssuePtr issue = Issue::create();
        issue->setDescription(description + "refers to a variable '" + reset->variable()->name() + "' in a different component '" + varParentName + "'.");
        issue->setReset(reset);
        issue->setReferenceRule(Issue::ReferenceRule::RESET_VARIABLE_REF);
        mValidator->addIssue(issue);
    }
    if (testVarOutsideComponent) {
        IssuePtr issue = Issue::create();
        issue->setDescription(description + "refers to a test_variable '" + reset->testVariable()->name() + "' in a different component '" + testVarParentName + "'.");
        issue->setReset(reset);
        issue->setReferenceRule(Issue::ReferenceRule::RESET_TEST_VARIABLE_REF);
        mValidator->addIssue(issue);
    }
}

void Validator::ValidatorImpl::validateMath(const std::string &input, const ComponentPtr &component)
{
    // Parse as XML first.
    std::vector<XmlDocPtr> docs = multiRootXml(input);
    for (const auto &doc : docs) {
        // Copy any XML parsing issues into the common validator issue handler.
        if (doc->xmlErrorCount() > 0) {
            for (size_t i = 0; i < doc->xmlErrorCount(); ++i) {
                IssuePtr issue = Issue::create();
                issue->setDescription("LibXml2 error: " + doc->xmlError(i));
<<<<<<< HEAD
                issue->setCause(ItemType::XML);
=======
                issue->setCause(Issue::Cause::XML);
                issue->setReferenceRule(Issue::ReferenceRule::LIBXML2_ISSUE);
>>>>>>> e9c21b6b
                mValidator->addIssue(issue);
            }
        }
        XmlNodePtr node = doc->rootNode();
        if (node == nullptr) {
            IssuePtr issue = Issue::create();
            issue->setDescription("Could not get a valid XML root node from the math on component '" + component->name() + "'.");
            issue->setComponent(component);
            issue->setReferenceRule(Issue::ReferenceRule::LIBXML2_ISSUE);
            mValidator->addIssue(issue);
            return;
        }
        if (!node->isMathmlElement("math")) {
            IssuePtr issue = Issue::create();
            issue->setDescription("Math root node is of invalid type '" + node->name() + "' on component '" + component->name() + "'. A valid math root node should be of type 'math'.");
            issue->setComponent(component);
<<<<<<< HEAD
=======
            issue->setCause(Issue::Cause::XML);
            issue->setReferenceRule(Issue::ReferenceRule::LIBXML2_ISSUE);
>>>>>>> e9c21b6b
            mValidator->addIssue(issue);
            return;
        }

        XmlNodePtr nodeCopy = node;
        std::vector<std::string> variableNames;
        for (size_t i = 0; i < component->variableCount(); ++i) {
            std::string variableName = component->variable(i)->name();
            if (std::find(variableNames.begin(), variableNames.end(), variableName) == variableNames.end()) {
                variableNames.push_back(variableName);
            }
        }

        validateMathMLElements(nodeCopy, component);

        // Iterate through ci/cn elements and remove cellml units attributes.
        XmlNodePtr mathNode = node;
        validateAndCleanMathCiCnNodes(node, component, variableNames);

        // Remove the cellml namespace definition.
        if (mathNode->hasNamespaceDefinition(CELLML_2_0_NS)) {
            mathNode->removeNamespaceDefinition(CELLML_2_0_NS);
        }

        // Get the MathML string with cellml:units attributes and namespace already removed.
        std::string cleanMathml = mathNode->convertToString();

        // Parse/validate the clean math string with the W3C MathML DTD.
        XmlDocPtr mathmlDoc = std::make_shared<XmlDoc>();
        mathmlDoc->parseMathML(cleanMathml);
        // Copy any MathML validation errors into the common validator error handler.
        if (mathmlDoc->xmlErrorCount() > 0) {
            for (size_t i = 0; i < mathmlDoc->xmlErrorCount(); ++i) {
                IssuePtr issue = Issue::create();
                issue->setDescription("W3C MathML DTD error: " + mathmlDoc->xmlError(i));
<<<<<<< HEAD
                issue->setMath(component);
                // issue->setCause(Issue::Cause::MATHML);
=======
                issue->setComponent(component);
                issue->setCause(Issue::Cause::MATHML);
                issue->setReferenceRule(Issue::ReferenceRule::MATH_MATHML);
>>>>>>> e9c21b6b
                mValidator->addIssue(issue);
            }
        }
    }
}

bool Validator::ValidatorImpl::validateCnUnits(const ComponentPtr &component, const std::string &unitsName, const std::string &textNode) const
{
    if (isCellmlIdentifier(unitsName)) {
        return true;
    }

    IssuePtr issue = Issue::create();
    issue->setDescription("Math cn element with the value '" + textNode + "' does not have a valid cellml:units attribute.");
<<<<<<< HEAD
    issue->setMath(component);
    // issue->setCause(Issue::Cause::MATHML);
=======
    issue->setComponent(component);
    issue->setCause(Issue::Cause::MATHML);
    issue->setReferenceRule(Issue::ReferenceRule::MATH_CN_UNITS);
>>>>>>> e9c21b6b
    mValidator->addIssue(issue);

    return false;
}

std::string text(const XmlNodePtr &node)
{
    if (node != nullptr) {
        if (node->isText()) {
            return node->convertToStrippedString();
        }
    }
    return {};
}

void Validator::ValidatorImpl::validateAndCleanCnNode(const XmlNodePtr &node, const ComponentPtr &component) const
{
    // Get cellml:units attribute.
    XmlAttributePtr attribute = node->firstAttribute();
    std::string unitsName;
    XmlAttributePtr unitsAttribute = nullptr;
    std::vector<XmlAttributePtr> cellmlAttributesToRemove;
    while (attribute) {
        if (!attribute->value().empty()) {
            if (attribute->isCellmlType("units")) {
                unitsName = attribute->value();
                unitsAttribute = attribute;
                cellmlAttributesToRemove.push_back(attribute);
            } else if (attribute->inNamespaceUri(CELLML_2_0_NS)) {
                cellmlAttributesToRemove.push_back(attribute);
                IssuePtr issue = Issue::create();
                issue->setDescription("Math " + node->name() + " element has an invalid attribute type '" + attribute->name() + "' in the cellml namespace.  Attribute 'units' is the only CellML namespace attribute allowed.");
<<<<<<< HEAD
                issue->setMath(component);
                // issue->setCause(Issue::Cause::MATHML);
=======
                issue->setComponent(component);
                issue->setCause(Issue::Cause::MATHML);
                issue->setReferenceRule(Issue::ReferenceRule::MATH_MATHML);
>>>>>>> e9c21b6b
                mValidator->addIssue(issue);
            }
        }
        attribute = attribute->next();
    }

    XmlNodePtr childNode = node->firstChild();
    std::string textInNode = text(childNode);
    // Check that cellml:units has been set.
    bool checkUnitsIsInModel = validateCnUnits(component, unitsName, textInNode);

    // Check that a specified units is valid.
    if (checkUnitsIsInModel) {
        // Check for a matching units in this model.
        ModelPtr model = owningModel(component);
        if (!model->hasUnits(unitsName)) {
            // Check for a matching standard units.
            if (!isStandardUnitName(unitsName)) {
                IssuePtr issue = Issue::create();
                issue->setDescription("Math has a " + node->name() + " element with a cellml:units attribute '" + unitsName + "' that is not a valid reference to units in the model '" + model->name() + "' or a standard unit.");
<<<<<<< HEAD
                issue->setMath(component);
                // issue->setCause(Issue::Cause::MATHML);
=======
                issue->setComponent(component);
                issue->setCause(Issue::Cause::MATHML);
                issue->setReferenceRule(Issue::ReferenceRule::MATH_CN_UNITS);
>>>>>>> e9c21b6b
                mValidator->addIssue(issue);
            }
        }
    }
    // Now that we've validated this XML node's cellml:units attribute, remove it from the node.
    // This is done so we can validate a "clean" MathML string using the MathML DTD. The math
    // string stored on the component will not be affected.
    for (const auto &cellmlAttribute : cellmlAttributesToRemove) {
        cellmlAttribute->removeAttribute();
    }
    if (node->hasNamespaceDefinition(CELLML_2_0_NS)) {
        node->removeNamespaceDefinition(CELLML_2_0_NS);
    }
}

void Validator::ValidatorImpl::validateAndCleanCiNode(const XmlNodePtr &node, const ComponentPtr &component, const std::vector<std::string> &variableNames) const
{
    XmlNodePtr childNode = node->firstChild();
    std::string textInNode = text(childNode);
    if (!textInNode.empty()) {
        // Check whether we can find this text as a variable name in this component.
        if (std::find(variableNames.begin(), variableNames.end(), textInNode) == variableNames.end()) {
            IssuePtr issue = Issue::create();
            issue->setDescription("MathML ci element has the child text '" + textInNode + "' which does not correspond with any variable names present in component '" + component->name() + "'.");
<<<<<<< HEAD
            issue->setMath(component);
            // issue->setCause(Issue::Cause::MATHML);
=======
            issue->setComponent(component);
            issue->setCause(Issue::Cause::MATHML);
            issue->setReferenceRule(Issue::ReferenceRule::MATH_CI_VARIABLE_REF);
>>>>>>> e9c21b6b
            mValidator->addIssue(issue);
        }
    }
}

void Validator::ValidatorImpl::validateAndCleanMathCiCnNodes(XmlNodePtr &node, const ComponentPtr &component, const std::vector<std::string> &variableNames)
{
    if (node->isMathmlElement("cn")) {
        validateAndCleanCnNode(node, component);
    } else if (node->isMathmlElement("ci")) {
        validateAndCleanCiNode(node, component, variableNames);
    }
    // Check children for ci/cn.
    XmlNodePtr childNode = node->firstChild();
    if (childNode != nullptr) {
        validateAndCleanMathCiCnNodes(childNode, component, variableNames);
    }
    // Check siblings for ci/cn.
    node = node->next();
    if (node != nullptr) {
        validateAndCleanMathCiCnNodes(node, component, variableNames);
    }
}

void Validator::ValidatorImpl::validateMathMLElements(const XmlNodePtr &node, const ComponentPtr &component)
{
    XmlNodePtr childNode = node->firstChild();
    if (childNode != nullptr) {
        if (!childNode->isComment() && !childNode->isText() && !isSupportedMathMLElement(childNode)) {
            IssuePtr issue = Issue::create();
            issue->setDescription("Math has a '" + childNode->name() + "' element that is not a supported MathML element.");
<<<<<<< HEAD
            issue->setMath(component);
            // issue->setCause(Issue::Cause::MATHML);
=======
            issue->setComponent(component);
            issue->setCause(Issue::Cause::MATHML);
            issue->setReferenceRule(Issue::ReferenceRule::MATH_CHILD);
>>>>>>> e9c21b6b
            mValidator->addIssue(issue);
        }
        validateMathMLElements(childNode, component);
    }

    XmlNodePtr nextNode = node->next();
    if (nextNode != nullptr) {
        if (!nextNode->isComment() && !nextNode->isText() && !isSupportedMathMLElement(nextNode)) {
            IssuePtr issue = Issue::create();
            issue->setDescription("Math has a '" + nextNode->name() + "' element that is not a supported MathML element.");
<<<<<<< HEAD
            issue->setMath(component);
            // issue->setCause(Issue::Cause::MATHML);
=======
            issue->setComponent(component);
            issue->setCause(Issue::Cause::MATHML);
            issue->setReferenceRule(Issue::ReferenceRule::MATH_CHILD);
>>>>>>> e9c21b6b
            mValidator->addIssue(issue);
        }
        validateMathMLElements(nextNode, component);
    }
}

/**
 * @brief Test to see if the given variables are reachable from their parent components.
 *
 * Determine if the variables parents are reachable from one another.  That is they either
 * have a parent/child relationship or a sibling relationship in the model's component
 * hierarchy.
 *
 * Both variables must have a valid parent.
 *
 * @param variable1 The first variable.
 * @param variable2 The second variable.
 *
 * @return @c true if the parents of the given variables are reachable in the model component
 * hierarchy, @c false otherwise.
 */
bool reachableEquivalence(const VariablePtr &variable1, const VariablePtr &variable2)
{
    auto parent1 = variable1->parent();
    auto parent2 = variable2->parent();

    return isEntityChildOf(parent1, parent2)
           || isEntityChildOf(parent2, parent1)
           || areEntitiesSiblings(parent1, parent2);
}

bool interfaceTypeIsCompatible(Variable::InterfaceType interfaceTypeMinimumRequired, const std::string &interfaceTypeCompatibleWith)
{
    std::string interfaceTypeMinimumRequiredString = interfaceTypeToString.find(interfaceTypeMinimumRequired)->second;
    return interfaceTypeCompatibleWith.find(interfaceTypeMinimumRequiredString) != std::string::npos;
}

void Validator::ValidatorImpl::validateVariableInterface(const VariablePtr &variable, VariableMap &alreadyReported) const
{
    Variable::InterfaceType interfaceType = determineInterfaceType(variable);
    auto component = owningComponent(variable);
    std::string componentName = component->name();
    if (interfaceType == Variable::InterfaceType::NONE) {
        for (size_t index = 0; index < variable->equivalentVariableCount(); ++index) {
            const auto equivalentVariable = variable->equivalentVariable(index);
            auto equivalentComponent = owningComponent(equivalentVariable);
            if (equivalentComponent != nullptr && !reachableEquivalence(variable, equivalentVariable)) {
                VariablePair reversePair = std::make_pair(equivalentVariable, variable);
                auto it = std::find(alreadyReported.begin(), alreadyReported.end(), reversePair);
                if (it == alreadyReported.end()) {
                    VariablePair pair = std::make_pair(variable, equivalentVariable);
                    alreadyReported.push_back(pair);
                    std::string equivalentComponentName = equivalentComponent->name();

                    IssuePtr err = Issue::create();
                    err->setDescription("The equivalence between '" + variable->name() + "' in component '" + componentName + "'  and '" + equivalentVariable->name() + "' in component '" + equivalentComponentName + "' is invalid. Component '" + componentName + "' and '" + equivalentComponentName + "' are neither siblings nor in a parent/child relationship.");
<<<<<<< HEAD
                    err->setMapVariables(std::make_pair(variable, equivalentVariable));
                    // err->setCause(Issue::Cause::CONNECTION);
=======
                    err->setVariable(variable);
                    err->setCause(Issue::Cause::CONNECTION);
                    err->setReferenceRule(Issue::ReferenceRule::MAP_VARIABLES_AVAILABLE_INTERFACE);
>>>>>>> e9c21b6b
                    mValidator->addIssue(err);
                }
            }
        }
    } else {
        auto interfaceTypeString = variable->interfaceType();
        if (!interfaceTypeIsCompatible(interfaceType, interfaceTypeString)) {
            IssuePtr err = Issue::create();
            if (interfaceTypeString.empty()) {
                err->setDescription("Variable '" + variable->name() + "' in component '" + componentName + "' has no interface type set. The interface type required is '" + interfaceTypeToString.find(interfaceType)->second + "'.");
            } else {
                err->setDescription("Variable '" + variable->name() + "' in component '" + componentName + "' has an interface type set to '" + interfaceTypeString + "' which is not the correct interface type for this variable. The interface type required is '" + interfaceTypeToString.find(interfaceType)->second + "'.");
            }
            err->setVariable(variable);
<<<<<<< HEAD
            // err->setCause(Issue::Cause::CONNECTION);
=======
            err->setCause(Issue::Cause::CONNECTION);
            err->setReferenceRule(Issue::ReferenceRule::MAP_VARIABLES_AVAILABLE_INTERFACE);
>>>>>>> e9c21b6b
            mValidator->addIssue(err);
        }
    }
}

void Validator::ValidatorImpl::validateEquivalenceUnits(const ModelPtr &model, const VariablePtr &variable, VariableMap &alreadyReported) const
{
    std::string hints;
    for (size_t index = 0; index < variable->equivalentVariableCount(); ++index) {
        auto equivalentVariable = variable->equivalentVariable(index);
        // If the parent component of the variable is nonexistent or imported, don't check it.
        auto equivalentComponent = owningComponent(equivalentVariable);
        if ((equivalentComponent == nullptr) || equivalentComponent->isImport()) {
            continue;
        }
        double multiplier = 0.0;
        if (!unitsAreEquivalent(model, variable, equivalentVariable, hints, multiplier)) {
            VariablePair reversePair = std::make_pair(equivalentVariable, variable);
            auto it = std::find(alreadyReported.begin(), alreadyReported.end(), reversePair);
            if (it == alreadyReported.end()) {
                VariablePair pair = std::make_pair(variable, equivalentVariable);
                ComponentPtr parentComponent = owningComponent(variable);
                alreadyReported.push_back(pair);
                auto unitsName = variable->units() == nullptr ? "" : variable->units()->name();
                auto equivalentUnitsName = equivalentVariable->units() == nullptr ? "" : equivalentVariable->units()->name();
                IssuePtr err = Issue::create();
                err->setDescription("Variable '" + variable->name() + "' in component '" + parentComponent->name() + "' has units of '" + unitsName + "' and an equivalent variable '" + equivalentVariable->name() + "' in component '" + equivalentComponent->name() + "' with non-matching units of '" + equivalentUnitsName + "'. The mismatch is: " + hints);
                err->setMapVariables(std::make_pair(variable, equivalentVariable));
                // err->setCause(Issue::Cause::UNITS);
                err->setReferenceRule(Issue::ReferenceRule::MAP_VARIABLES_IDENTICAL_UNIT_REDUCTION);
                mValidator->addIssue(err);
            }
        }
    }
}

void Validator::ValidatorImpl::validateEquivalenceStructure(const VariablePtr &variable) const
{
    for (size_t index = 0; index < variable->equivalentVariableCount(); ++index) {
        auto equivalentVariable = variable->equivalentVariable(index);
        if (equivalentVariable->hasEquivalentVariable(variable)) {
            auto component = owningComponent(equivalentVariable);
            if (component == nullptr) {
                IssuePtr err = Issue::create();
                err->setDescription("Variable '" + equivalentVariable->name() + "' is an equivalent variable to '" + variable->name() + "' but '" + equivalentVariable->name() + "' has no parent component.");
<<<<<<< HEAD
                err->setMapVariables(std::make_pair(variable, equivalentVariable));
                // err->setCause(Issue::Cause::CONNECTION);
=======
                err->setVariable(equivalentVariable);
                err->setCause(Issue::Cause::CONNECTION);
                err->setReferenceRule(Issue::ReferenceRule::MAP_VARIABLES_VARIABLE1);
>>>>>>> e9c21b6b
                mValidator->addIssue(err);
            }
        }
    }
}

void Validator::ValidatorImpl::validateConnections(const ModelPtr &model) const
{
    VariableMap interfaceErrorsAlreadyReported;
    VariableMap equivalentUnitErrorsAlreadyReported;

    VariablePtrs variables;

    for (size_t index = 0; index < model->componentCount(); ++index) {
        findAllVariablesWithEquivalences(model->component(index), variables);
    }

    for (const VariablePtr &variable : variables) {
        auto parentComponent = owningComponent(variable);
        if (parentComponent->isImport()) {
            continue;
        }
        validateVariableInterface(variable, interfaceErrorsAlreadyReported);
        validateEquivalenceUnits(model, variable, equivalentUnitErrorsAlreadyReported);
        validateEquivalenceStructure(variable);
    }
}

bool Validator::ValidatorImpl::isSupportedMathMLElement(const XmlNodePtr &node)
{
    return (node->namespaceUri() == MATHML_NS)
           && std::find(supportedMathMLElements.begin(), supportedMathMLElements.end(), node->name()) != supportedMathMLElements.end();
}

bool Validator::ValidatorImpl::isCellmlIdentifier(const std::string &name) const
{
    bool result = true;
    // One or more alphabetic characters.
    if (!name.empty()) {
        // Does not start with numeric character.
        if (isdigit(name[0]) != 0) {
            result = false;
            IssuePtr issue = Issue::create();
            issue->setDescription("CellML identifiers must not begin with a European numeric character [0-9].");
            issue->setReferenceRule(Issue::ReferenceRule::DATA_REPR_IDENTIFIER_BEGIN_EURO_NUM);
            mValidator->addIssue(issue);
        } else {
            // Basic Latin alphanumeric characters and underscores.
            if (name.find_first_not_of("abcdefghijklmnopqrstuvwxyzABCDEFGHIJKLMNOPQRSTUVWXYZ0123456789_") != std::string::npos) {
                result = false;
                IssuePtr issue = Issue::create();
                issue->setDescription("CellML identifiers must not contain any characters other than [a-zA-Z0-9_].");
                issue->setReferenceRule(Issue::ReferenceRule::DATA_REPR_IDENTIFIER_LATIN_ALPHANUM);
                mValidator->addIssue(issue);
            }
        }
    } else {
        result = false;
        IssuePtr issue = Issue::create();
        issue->setDescription("CellML identifiers must contain one or more basic Latin alphabetic characters.");
        issue->setReferenceRule(Issue::ReferenceRule::DATA_REPR_IDENTIFIER_AT_LEAST_ONE_ALPHANUM);
        mValidator->addIssue(issue);
    }
    return result;
}

bool unitsAreEquivalent(const ModelPtr &model,
                        const VariablePtr &v1,
                        const VariablePtr &v2,
                        std::string &hints,
                        double &multiplier)
{
    std::map<std::string, double> unitMap = {};

    for (const auto &baseUnits : baseUnitsList) {
        unitMap[baseUnits] = 0.0;
    }

    std::string ref;
    hints = "";
    multiplier = 0.0;

    if (v1->units() == nullptr || v2->units() == nullptr) {
        return false;
    }

    if (model->hasUnits(v1->units()->name())) {
        UnitsPtr u1 = Units::create();
        u1 = model->units(v1->units()->name());
        updateBaseUnitCount(model, unitMap, multiplier, u1->name(), 1, 0, 1);
    } else if (unitMap.find(v1->units()->name()) != unitMap.end()) {
        ref = v1->units()->name();
        unitMap.at(ref) += 1.0;
    } else if (isStandardUnitName(v1->units()->name())) {
        updateBaseUnitCount(model, unitMap, multiplier, v1->units()->name(), 1, 0, 1);
    }

    if (model->hasUnits(v2->units()->name())) {
        UnitsPtr u2 = Units::create();
        u2 = model->units(v2->units()->name());
        updateBaseUnitCount(model, unitMap, multiplier, u2->name(), 1, 0, -1);
    } else if (unitMap.find(v2->units()->name()) != unitMap.end()) {
        ref = v2->units()->name();
        unitMap.at(v2->units()->name()) -= 1.0;
    } else if (isStandardUnitName(v2->units()->name())) {
        updateBaseUnitCount(model, unitMap, multiplier, v2->units()->name(), 1, 0, -1);
    }

    // Remove "dimensionless" from base unit testing.
    unitMap.erase("dimensionless");

    bool status = true;
    for (const auto &basePair : unitMap) {
        if (basePair.second != 0.0) {
            std::string num = std::to_string(basePair.second);
            num.erase(num.find_last_not_of('0') + 1, num.length());
            if (num.back() == '.') {
                num.pop_back();
            }
            hints += basePair.first + "^" + num + ", ";
            status = false;
        }
    }

    if (multiplier != 0.0) {
        // NB: multiplication issues are only reported when there is a base issue mismatch too, does not trigger it alone.
        // The multiplication mismatch will be returned through the multiplier argument in all cases.

        std::string num = std::to_string(multiplier);
        num.erase(num.find_last_not_of('0') + 1, num.length());
        if (num.back() == '.') {
            num.pop_back();
        }
        hints += "multiplication factor of 10^" + num + ", ";
    }

    // Remove the final trailing comma from the hints string.
    if (hints.length() > 2) {
        hints.pop_back();
        hints.back() = '.';
    }

    return status;
}

void updateBaseUnitCount(const ModelPtr &model,
                         std::map<std::string, double> &unitMap,
                         double &multiplier,
                         const std::string &uName,
                         double uExp, double logMult,
                         int direction)
{
    if (model->hasUnits(uName)) {
        UnitsPtr u = model->units(uName);
        if (!u->isBaseUnit()) {
            std::string ref;
            std::string pre;
            std::string id;
            double exp;
            double mult;
            double expMult;
            for (size_t i = 0; i < u->unitCount(); ++i) {
                u->unitAttributes(i, ref, pre, exp, expMult, id);
                mult = std::log10(expMult);
                if (!isStandardUnitName(ref)) {
                    updateBaseUnitCount(model, unitMap, multiplier, ref, exp * uExp, logMult + mult * uExp + standardPrefixList.at(pre) * uExp, direction);
                } else {
                    for (const auto &iter : standardUnitsList.at(ref)) {
                        unitMap.at(iter.first) += direction * (iter.second * exp * uExp);
                    }
                    multiplier += direction * (logMult + (standardMultiplierList.at(ref) + mult + standardPrefixList.at(pre)) * exp);
                }
            }
        } else if (unitMap.find(uName) == unitMap.end()) {
            unitMap.emplace(std::pair<std::string, double>(uName, direction * uExp));
            multiplier += direction * logMult;
        }
    } else if (isStandardUnitName(uName)) {
        for (const auto &iter : standardUnitsList.at(uName)) {
            unitMap.at(iter.first) += direction * (iter.second * uExp);
        }
        multiplier += direction * (logMult + standardMultiplierList.at(uName));
    }
}

void Validator::ValidatorImpl::validateNoUnitsAreCyclic(const ModelPtr &model)
{
    std::vector<std::string> history;
    std::vector<std::vector<std::string>> issueList;

    for (size_t i = 0; i < model->unitsCount(); ++i) {
        // Test each units' dependencies for presence of self in tree.
        UnitsPtr u = model->units(i);
        history.push_back(u->name());
        checkUnitForCycles(model, u, history, issueList);
        // Have to delete this each time to prevent reinitialisation with previous base variables.
        std::vector<std::string>().swap(history);
    }

    if (!issueList.empty()) {
        std::vector<std::map<std::string, bool>> reportedIssueList;
        for (auto &issues : issueList) {
            std::map<std::string, bool> hash;

            for (auto &e : issues) {
                hash.insert(std::pair<std::string, bool>(e, true));
            }

            // Only return as issue if this combo has not been reported already.
            if (std::find(reportedIssueList.begin(), reportedIssueList.end(), hash) == reportedIssueList.end()) {
                IssuePtr issue = Issue::create();
                std::string des = "'";
                for (size_t j = 0; j < issues.size() - 1; ++j) {
                    des += issues[j] + "' -> '";
                }
                des += issues[issues.size() - 1] + "'";
                issue->setDescription("Cyclic units exist: " + des);
                issue->setModel(model);
<<<<<<< HEAD
                issue->setCause(ItemType::UNITS);
=======
                issue->setCause(Issue::Cause::UNITS);
                issue->setReferenceRule(Issue::ReferenceRule::UNIT_CIRCULAR_REF);
>>>>>>> e9c21b6b
                mValidator->addIssue(issue);
                reportedIssueList.push_back(hash);
            }
            std::map<std::string, bool>().swap(hash);
        }
    }
}

void Validator::ValidatorImpl::checkUnitForCycles(const ModelPtr &model, const UnitsPtr &parent,
                                                  std::vector<std::string> &history,
                                                  std::vector<std::vector<std::string>> &errorList)
{
    if (parent->isBaseUnit()) {
        return;
    }

    // Recursive function to check for self-referencing in unit definitions.
    std::string id;
    std::string ref;
    std::string prefix;
    double exp;
    double mult;

    // Take history, and copy it for each new branch.
    for (size_t i = 0; i < parent->unitCount(); ++i) {
        parent->unitAttributes(i, ref, prefix, exp, mult, id);
        if (std::find(history.begin(), history.end(), ref) != history.end()) {
            history.push_back(ref);
            // Print to error output *only* when the first and last units are the same
            // otherwise we get lasso shapes reported.
            if (history.front() == history.back()) {
                errorList.push_back(history);
            }
        } else {
            // Step into dependencies if they are not built-in units.
            if (model->hasUnits(ref)) {
                UnitsPtr child = model->units(ref);
                history.push_back(ref);
                // Making a copy of the history vector to this point.
                std::vector<std::string> child_history(history);
                checkUnitForCycles(model, child, child_history, errorList);
                std::vector<std::string>().swap(child_history);
            }
        }
    }
}

void Validator::ValidatorImpl::checkUniqueIds(const ModelPtr &model)
{
    auto idMap = buildModelIdMap(model);

    for (const auto &id : idMap) {
        if (id.second.first > 1) {
            auto desc = "Duplicated id attribute '" + id.first + "' has been found in:\n";
            size_t i = 0;
            size_t iMax = id.second.second.size();
            for (const auto &item : id.second.second) {
                desc += item;
                ++i;
                if (i < iMax - 1) {
                    desc += ";\n";
                } else if (i == iMax - 1) {
                    desc += "; and\n";
                } else if (i == iMax) {
                    desc += ".\n";
                }
            }
            auto issue = libcellml::Issue::create();
            issue->setReferenceRule(Issue::ReferenceRule::DATA_REPR_IDENTIFIER_IDENTICAL);
            issue->setLevel(Issue::Level::ERROR);
            issue->setDescription(desc);
            issue->setModel(model);
            mValidator->addIssue(issue);
        }
    }
}

void Validator::ValidatorImpl::addIdMapItem(const std::string &id, const std::string &info, IdMap &idMap)
{
    if (idMap.count(id) > 0) {
        idMap[id].second.emplace_back(info);
        idMap[id] = std::make_pair(idMap[id].first + 1, idMap[id].second);
    } else {
        std::vector<std::string> infos;
        infos.emplace_back(info);
        idMap[id] = std::make_pair(1, infos);
    }
}

IdMap Validator::ValidatorImpl::buildModelIdMap(const ModelPtr &model)
{
    IdMap idMap;
    std::string info;
    std::set<std::string> reportedConnections;
    // Model.
    if (!model->id().empty()) {
        info = " - model '" + model->name() + "'";
        addIdMapItem(model->id(), info, idMap);
    }

    // Units.
    for (size_t u = 0; u < model->unitsCount(); ++u) {
        auto units = model->units(u);
        if (!units->id().empty()) {
            if (units->isImport()) {
                info = " - imported units '" + units->name() + "' in model '" + model->name() + "'";
            } else {
                info = " - units '" + units->name() + "' in model '" + model->name() + "'";
            }
            addIdMapItem(units->id(), info, idMap);
        }
        for (size_t i = 0; i < units->unitCount(); ++i) {
            std::string reference;
            std::string prefix;
            double exponent;
            double multiplier;
            std::string id;
            units->unitAttributes(i, reference, prefix, exponent, multiplier, id);
            if (!id.empty()) {
                info = " - unit in units '" + units->name() + "' in model '" + model->name() + "'";
                addIdMapItem(id, info, idMap);
            }
        }
        if (units->isImport() && units->importSource() != nullptr && !units->importSource()->id().empty()) {
            info = " - import source for units '" + units->name() + "'";
            addIdMapItem(units->importSource()->id(), info, idMap);
        }
    }
    // Encapsulation.
    if (!model->encapsulationId().empty()) {
        info = " - encapsulation in model '" + model->name() + "'";
        addIdMapItem(model->encapsulationId(), info, idMap);
    }

    // Start recursion through encapsulation hierarchy.
    for (size_t c = 0; c < model->componentCount(); ++c) {
        buildComponentIdMap(model->component(c), idMap, reportedConnections);
    }
    return idMap;
}

void Validator::ValidatorImpl::buildComponentIdMap(const ComponentPtr &component, IdMap &idMap, std::set<std::string> &reportedConnections)
{
    std::string info;

    // Component.
    if (!component->id().empty()) {
        std::string imported;
        std::string owning;
        if (component->isImport()) {
            imported = "imported ";
        }
        if (owningComponent(component) != nullptr) {
            owning = "' in component '" + owningComponent(component)->name() + "'";
        } else {
            owning = "' in model '" + owningModel(component)->name() + "'";
        }
        info = " - " + imported + "component '" + component->name() + owning;
        addIdMapItem(component->id(), info, idMap);
    }

    // Variables.
    for (size_t i = 0; i < component->variableCount(); ++i) {
        auto item = component->variable(i);
        if (!item->id().empty()) {
            info = " - variable '" + item->name() + "' in component '" + component->name() + "'";
            addIdMapItem(item->id(), info, idMap);
        }
        // Equivalent variables.
        for (size_t e = 0; e < item->equivalentVariableCount(); ++e) {
            auto equiv = item->equivalentVariable(e);
            auto equivParent = owningComponent(equiv);
            if (equivParent != nullptr) {
                // Skipping half of the equivalences to avoid duplicate reporting.
                std::string s1 = item->name() + component->name();
                std::string s2 = equiv->name() + equivParent->name();
                std::string mappingId = Variable::equivalenceMappingId(item, equiv);
                // Variable mapping.
                if ((s1 < s2) && !mappingId.empty()) {
                    info = " - variable equivalence between variable '" + item->name() + "' in component '" + component->name()
                           + "' and variable '" + equiv->name() + "' in component '" + equivParent->name() + "'";
                    addIdMapItem(mappingId, info, idMap);
                }
                // Connections.
                auto connectionId = Variable::equivalenceConnectionId(item, equiv);
                std::string connection = component->name() < equivParent->name() ? component->name() + equivParent->name() : equivParent->name() + component->name();
                if ((s1 < s2) && !connectionId.empty() && (reportedConnections.count(connection) == 0)) {
                    reportedConnections.insert(connection);
                    info = " - connection between components '" + component->name() + "' and '" + equivParent->name()
                           + "' because of variable equivalence between variables '" + item->name()
                           + "' and '" + equiv->name() + "'";
                    addIdMapItem(connectionId, info, idMap);
                }
            }
        }
    }

    // Resets.
    for (size_t i = 0; i < component->resetCount(); ++i) {
        auto item = component->reset(i);
        if (!item->id().empty()) {
            info = " - reset at index " + std::to_string(i) + " in component '" + component->name() + "'";
            addIdMapItem(item->id(), info, idMap);
        }
        if (!item->testValueId().empty()) {
            info = " - test_value in reset at index " + std::to_string(i) + " in component '" + component->name() + "'";
            addIdMapItem(item->testValueId(), info, idMap);
        }
        info = "test_value in reset " + std::to_string(i) + " in component '" + component->name() + "'";
        buildMathIdMap(info, idMap, item->testValue());
        if (!item->resetValueId().empty()) {
            info = " - reset_value in reset at index " + std::to_string(i) + " in component '" + component->name() + "'";
            addIdMapItem(item->resetValueId(), info, idMap);
        }
        info = "reset_value in reset " + std::to_string(i) + " in component '" + component->name() + "'";
        buildMathIdMap(info, idMap, item->resetValue());
    }

    // Maths.
    info = "math in component '" + component->name() + "'";
    buildMathIdMap(info, idMap, component->math());

    // Imports.
    if (component->isImport() && (component->importSource() != nullptr) && !component->importSource()->id().empty()) {
        info = " - import source for component '" + component->name() + "'";
        addIdMapItem(component->importSource()->id(), info, idMap);
    }

    // Connections.
    if (!component->encapsulationId().empty()) {
        info = " - encapsulation component_ref to component '" + component->name() + "'";
        addIdMapItem(component->encapsulationId(), info, idMap);
    }

    // Child components.
    for (size_t c = 0; c < component->componentCount(); ++c) {
        buildComponentIdMap(component->component(c), idMap, reportedConnections);
    }
}

void Validator::ValidatorImpl::buildMathIdMap(const std::string &infoRef, IdMap &idMap, const std::string &input)
{
    std::vector<XmlDocPtr> docs = multiRootXml(input);

    for (const auto &doc : docs) {
        XmlNodePtr node = doc->rootNode();
        if (node == nullptr) {
            return;
        }
        if (!node->isMathmlElement("math")) {
            continue;
        }
        buildMathChildIdMap(node, infoRef, idMap);
    }
}

void Validator::ValidatorImpl::buildMathChildIdMap(const XmlNodePtr &node, const std::string &infoRef, IdMap &idMap)
{
    std::string info;
    XmlAttributePtr attribute = node->firstAttribute();
    while (attribute != nullptr) {
        if (attribute->isType("id")) {
            std::string variable;
            if (node->name() == "ci") {
                if (node->firstChild() != nullptr) {
                    variable = "'" + node->firstChild()->convertToString() + "' ";
                }
            }
            info = " - MathML " + node->name() + " element " + variable + "in " + infoRef;
            addIdMapItem(attribute->value(), info, idMap);
        }
        attribute = attribute->next();
    }
    XmlNodePtr childNode = node->firstChild();
    while (childNode != nullptr) {
        buildMathChildIdMap(childNode, infoRef, idMap);
        childNode = childNode->next();
    }
}

} // namespace libcellml<|MERGE_RESOLUTION|>--- conflicted
+++ resolved
@@ -842,12 +842,8 @@
             for (size_t i = 0; i < doc->xmlErrorCount(); ++i) {
                 IssuePtr issue = Issue::create();
                 issue->setDescription("LibXml2 error: " + doc->xmlError(i));
-<<<<<<< HEAD
                 issue->setCause(ItemType::XML);
-=======
-                issue->setCause(Issue::Cause::XML);
                 issue->setReferenceRule(Issue::ReferenceRule::LIBXML2_ISSUE);
->>>>>>> e9c21b6b
                 mValidator->addIssue(issue);
             }
         }
@@ -864,11 +860,8 @@
             IssuePtr issue = Issue::create();
             issue->setDescription("Math root node is of invalid type '" + node->name() + "' on component '" + component->name() + "'. A valid math root node should be of type 'math'.");
             issue->setComponent(component);
-<<<<<<< HEAD
-=======
-            issue->setCause(Issue::Cause::XML);
+            issue->setCause(ItemType::XML);
             issue->setReferenceRule(Issue::ReferenceRule::LIBXML2_ISSUE);
->>>>>>> e9c21b6b
             mValidator->addIssue(issue);
             return;
         }
@@ -904,14 +897,9 @@
             for (size_t i = 0; i < mathmlDoc->xmlErrorCount(); ++i) {
                 IssuePtr issue = Issue::create();
                 issue->setDescription("W3C MathML DTD error: " + mathmlDoc->xmlError(i));
-<<<<<<< HEAD
                 issue->setMath(component);
-                // issue->setCause(Issue::Cause::MATHML);
-=======
-                issue->setComponent(component);
-                issue->setCause(Issue::Cause::MATHML);
+                issue->setCause(ItemType::MATHML);
                 issue->setReferenceRule(Issue::ReferenceRule::MATH_MATHML);
->>>>>>> e9c21b6b
                 mValidator->addIssue(issue);
             }
         }
@@ -926,14 +914,9 @@
 
     IssuePtr issue = Issue::create();
     issue->setDescription("Math cn element with the value '" + textNode + "' does not have a valid cellml:units attribute.");
-<<<<<<< HEAD
     issue->setMath(component);
-    // issue->setCause(Issue::Cause::MATHML);
-=======
-    issue->setComponent(component);
-    issue->setCause(Issue::Cause::MATHML);
+    issue->setCause(ItemType::MATHML);
     issue->setReferenceRule(Issue::ReferenceRule::MATH_CN_UNITS);
->>>>>>> e9c21b6b
     mValidator->addIssue(issue);
 
     return false;
@@ -966,14 +949,9 @@
                 cellmlAttributesToRemove.push_back(attribute);
                 IssuePtr issue = Issue::create();
                 issue->setDescription("Math " + node->name() + " element has an invalid attribute type '" + attribute->name() + "' in the cellml namespace.  Attribute 'units' is the only CellML namespace attribute allowed.");
-<<<<<<< HEAD
                 issue->setMath(component);
-                // issue->setCause(Issue::Cause::MATHML);
-=======
-                issue->setComponent(component);
-                issue->setCause(Issue::Cause::MATHML);
+                issue->setCause(ItemType::MATHML);
                 issue->setReferenceRule(Issue::ReferenceRule::MATH_MATHML);
->>>>>>> e9c21b6b
                 mValidator->addIssue(issue);
             }
         }
@@ -994,14 +972,9 @@
             if (!isStandardUnitName(unitsName)) {
                 IssuePtr issue = Issue::create();
                 issue->setDescription("Math has a " + node->name() + " element with a cellml:units attribute '" + unitsName + "' that is not a valid reference to units in the model '" + model->name() + "' or a standard unit.");
-<<<<<<< HEAD
                 issue->setMath(component);
-                // issue->setCause(Issue::Cause::MATHML);
-=======
-                issue->setComponent(component);
-                issue->setCause(Issue::Cause::MATHML);
+                issue->setCause(ItemType::MATHML);
                 issue->setReferenceRule(Issue::ReferenceRule::MATH_CN_UNITS);
->>>>>>> e9c21b6b
                 mValidator->addIssue(issue);
             }
         }
@@ -1026,14 +999,10 @@
         if (std::find(variableNames.begin(), variableNames.end(), textInNode) == variableNames.end()) {
             IssuePtr issue = Issue::create();
             issue->setDescription("MathML ci element has the child text '" + textInNode + "' which does not correspond with any variable names present in component '" + component->name() + "'.");
-<<<<<<< HEAD
+
             issue->setMath(component);
-            // issue->setCause(Issue::Cause::MATHML);
-=======
-            issue->setComponent(component);
-            issue->setCause(Issue::Cause::MATHML);
+            issue->setCause(ItemType::MATHML);
             issue->setReferenceRule(Issue::ReferenceRule::MATH_CI_VARIABLE_REF);
->>>>>>> e9c21b6b
             mValidator->addIssue(issue);
         }
     }
@@ -1065,14 +1034,9 @@
         if (!childNode->isComment() && !childNode->isText() && !isSupportedMathMLElement(childNode)) {
             IssuePtr issue = Issue::create();
             issue->setDescription("Math has a '" + childNode->name() + "' element that is not a supported MathML element.");
-<<<<<<< HEAD
             issue->setMath(component);
-            // issue->setCause(Issue::Cause::MATHML);
-=======
-            issue->setComponent(component);
-            issue->setCause(Issue::Cause::MATHML);
+            issue->setCause(ItemType::MATHML);
             issue->setReferenceRule(Issue::ReferenceRule::MATH_CHILD);
->>>>>>> e9c21b6b
             mValidator->addIssue(issue);
         }
         validateMathMLElements(childNode, component);
@@ -1083,14 +1047,9 @@
         if (!nextNode->isComment() && !nextNode->isText() && !isSupportedMathMLElement(nextNode)) {
             IssuePtr issue = Issue::create();
             issue->setDescription("Math has a '" + nextNode->name() + "' element that is not a supported MathML element.");
-<<<<<<< HEAD
             issue->setMath(component);
-            // issue->setCause(Issue::Cause::MATHML);
-=======
-            issue->setComponent(component);
-            issue->setCause(Issue::Cause::MATHML);
+            issue->setCause(ItemType::MATHML);
             issue->setReferenceRule(Issue::ReferenceRule::MATH_CHILD);
->>>>>>> e9c21b6b
             mValidator->addIssue(issue);
         }
         validateMathMLElements(nextNode, component);
@@ -1147,14 +1106,9 @@
 
                     IssuePtr err = Issue::create();
                     err->setDescription("The equivalence between '" + variable->name() + "' in component '" + componentName + "'  and '" + equivalentVariable->name() + "' in component '" + equivalentComponentName + "' is invalid. Component '" + componentName + "' and '" + equivalentComponentName + "' are neither siblings nor in a parent/child relationship.");
-<<<<<<< HEAD
                     err->setMapVariables(std::make_pair(variable, equivalentVariable));
-                    // err->setCause(Issue::Cause::CONNECTION);
-=======
-                    err->setVariable(variable);
-                    err->setCause(Issue::Cause::CONNECTION);
+                    err->setCause(ItemType::CONNECTION);
                     err->setReferenceRule(Issue::ReferenceRule::MAP_VARIABLES_AVAILABLE_INTERFACE);
->>>>>>> e9c21b6b
                     mValidator->addIssue(err);
                 }
             }
@@ -1169,12 +1123,8 @@
                 err->setDescription("Variable '" + variable->name() + "' in component '" + componentName + "' has an interface type set to '" + interfaceTypeString + "' which is not the correct interface type for this variable. The interface type required is '" + interfaceTypeToString.find(interfaceType)->second + "'.");
             }
             err->setVariable(variable);
-<<<<<<< HEAD
-            // err->setCause(Issue::Cause::CONNECTION);
-=======
-            err->setCause(Issue::Cause::CONNECTION);
+            err->setCause(ItemType::CONNECTION);
             err->setReferenceRule(Issue::ReferenceRule::MAP_VARIABLES_AVAILABLE_INTERFACE);
->>>>>>> e9c21b6b
             mValidator->addIssue(err);
         }
     }
@@ -1220,14 +1170,9 @@
             if (component == nullptr) {
                 IssuePtr err = Issue::create();
                 err->setDescription("Variable '" + equivalentVariable->name() + "' is an equivalent variable to '" + variable->name() + "' but '" + equivalentVariable->name() + "' has no parent component.");
-<<<<<<< HEAD
                 err->setMapVariables(std::make_pair(variable, equivalentVariable));
-                // err->setCause(Issue::Cause::CONNECTION);
-=======
-                err->setVariable(equivalentVariable);
-                err->setCause(Issue::Cause::CONNECTION);
+                err->setCause(ItemType::CONNECTION);
                 err->setReferenceRule(Issue::ReferenceRule::MAP_VARIABLES_VARIABLE1);
->>>>>>> e9c21b6b
                 mValidator->addIssue(err);
             }
         }
@@ -1446,12 +1391,9 @@
                 des += issues[issues.size() - 1] + "'";
                 issue->setDescription("Cyclic units exist: " + des);
                 issue->setModel(model);
-<<<<<<< HEAD
                 issue->setCause(ItemType::UNITS);
-=======
-                issue->setCause(Issue::Cause::UNITS);
                 issue->setReferenceRule(Issue::ReferenceRule::UNIT_CIRCULAR_REF);
->>>>>>> e9c21b6b
+              
                 mValidator->addIssue(issue);
                 reportedIssueList.push_back(hash);
             }
