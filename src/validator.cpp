/*
Copyright libCellML Contributors

Licensed under the Apache License, Version 2.0 (the "License");
you may not use this file except in compliance with the License.
You may obtain a copy of the License at

    http://www.apache.org/licenses/LICENSE-2.0

Unless required by applicable law or agreed to in writing, software
distributed under the License is distributed on an "AS IS" BASIS,
WITHOUT WARRANTIES OR CONDITIONS OF ANY KIND, either express or implied.
See the License for the specific language governing permissions and
limitations under the License.
*/

#include "libcellml/validator.h"

#include <algorithm>
#include <cmath>
#include <libxml/uri.h>
#include <stdexcept>

#include "libcellml/component.h"
#include "libcellml/importsource.h"
#include "libcellml/model.h"
#include "libcellml/reset.h"
#include "libcellml/units.h"
#include "libcellml/variable.h"
#include "namespaces.h"
#include "utilities.h"
#include "xmldoc.h"

namespace libcellml {

/**
 * @brief The Validator::ValidatorImpl struct.
 *
 * The private implementation for the Validator class.
 */
struct Validator::ValidatorImpl
{
    Validator *mValidator = nullptr;

    /**
     * @brief Validate the given name is unique in the model.
     *
     * The @p name is checked against known names in @p names. If
     * the @p name already exists an error is added to the validator
     * with the model passed to the error for further reference.
     *
     * @param model The model the name is used in.
     * @param name The name of the component to validate.
     * @param names The list of component names already used in the model.
     */
    void validateUniqueName(const ModelPtr &model, const std::string &name, std::vector<std::string> &names);

    /**
     * @brief Validate the @p component using the CellML 2.0 Specification.
     *
     * Validate the given @p component and its encapsulated entities using
     * the CellML 2.0 Specification. Any errors will be logged in the @c Validator.
     *
     * @param component The component to validate.
     */
    void validateComponent(const ComponentPtr &component);

    /**
     * @brief Validate an imported component.
     *
     * Validates the imported @p component.  Any errors will be
     * logged to the @c Validator.
     *
     * @sa validateComponent
     *
     * @param component The imported component to validate.
     */
    void validateImportedComponent(const ComponentPtr &component);

    /**
     * @brief Validate the component tree of the given @p component.
     *
     * Validate the given compoment and all child components of the component.
     *
     * @param model The model the @p component comes from.
     * @param component The @c Component to validate.
     * @param componentNames The list of already used component names used
     * to track repeated component names.
     */
    void validateComponentTree(const ModelPtr &model, const ComponentPtr &component, std::vector<std::string> &componentNames);

    /**
     * @brief Validate the @p units using the CellML 2.0 Specification.
     *
     * Validate the given @p units and its encapsulated entities using
     * the CellML 2.0 Specification. Any errors will be logged in the @c Validator.
     *
     * @param units The units to validate.
     * @param unitsNames A vector list of the name attributes of the @p units and its siblings.
     */
    void validateUnits(const UnitsPtr &units, const std::vector<std::string> &unitsNames);

    /**
     * @brief Validate the variable connections in the @p model using the CellML 2.0 Specification.
     *
     * Validate the variable connections in the given @p model using
     * the CellML 2.0 Specification. Any errors will be logged in the @c Validator.
     *
     * @param model The model which may contain variable connections to validate.
     */
    void validateConnections(const ModelPtr &model);

    /**
     * @brief Check if the provided @p name is a valid CellML identifier.
     *
     * Checks if the provided @p name is a valid CellML identifier according
     * to the CellML 2.0 specification. This requires a non-zero length Unicode
     * character sequence containing basic Latin alphanumeric characters or
     * underscores that does not begin with a number.
     *
     * @param name The @c std::string name to check the validity of.
     *
     * @return @c true if @name is a valid CellML identifier and @c false otherwise.
     */
    bool isCellmlIdentifier(const std::string &name);

    /**
     * @brief Validate the @c unit at index @c index from @p units using the CellML 2.0 Specification.
     *
     * Validate the @c unit at index @c index from @p units using
     * the CellML 2.0 Specification. Any errors will be logged in the @c Validator.
     *
     * @param index The index of the @c unit to validate from @p units.
     * @param units The units to validate.
     * @param unitsNames A vector list of the name attributes of the @p units and its siblings.
     */
    void validateUnitsUnit(size_t index, const UnitsPtr &units, const std::vector<std::string> &unitsNames);

    /**
     * @brief Validate the @p variable using the CellML 2.0 Specification.
     *
     * Validate the given @p variable using the CellML 2.0 Specification.
     * Any errors will be logged in the @c Validator.
     *
     * @param variable The variable to validate.
     * @param variableNames A vector list of the name attributes of the @p variable and its siblings.
     */
    void validateVariable(const VariablePtr &variable, const std::vector<std::string> &variableNames);

    /**
     * @brief Validate the @p reset using the CellML 2.0 Specification.
     *
     * Examine the @p reset for conformance to the CellML 2.0 specification.  Any
     * errors will be logged in the @c Validator.
     *
     * @param reset The reset to validate.
     * @param component The component the reset belongs to.
     */
    void validateReset(const ResetPtr &reset, const ComponentPtr &component);

    /**
     * @brief Validate the math @p input @c std::string.
     *
     * Validate the math @p input @c std::string using the CellML 2.0 Specification and
     * the W3C MathML DTD. Any errors will be logged in the @c Validator.
     *
     * @param input The math @c std::string to validate.
     * @param component The component containing the math @c std::string to be validated.
     */
    void validateMath(const std::string &input, const ComponentPtr &component);

    /**
     * @brief Traverse the node tree for invalid MathML elements.
     *
     * Traverse the Xml node tree checking that all MathML elements are listed in the
     * supported MathML elements table from the CellML specification 2.0 document.
     *
     * @param node The node to check children and sibling nodes.
     * @param component The component the MathML belongs to.
     */
    void validateMathMLElements(const XmlNodePtr &node, const ComponentPtr &component);

    void validateAndCleanCnNode(const XmlNodePtr &node, const ComponentPtr &component);
    void validateAndCleanCiNode(const XmlNodePtr &node, const ComponentPtr &component, const std::vector<std::string> &variableNames);
    bool validateCnUnits(const ComponentPtr &component, const std::string &unitsName, const std::string &textNode);

    /**
     * @brief Validate CellML variables and units in MathML @c ci and @c cn variables. Removes CellML units from the @p node.
     *
     * Validates CellML variables found in MathML @c ci elements. Validates @c cellml:units
     * attributes found on @c cn elements and removes them from the @c XmlNode @p node to leave MathML that may then
     * be validated using the MathML DTD.
     *
     * @param node The @c XmlNode to validate CellML entities on and remove @c cellml:units from.
     * @param component The component that the math @c XmlNode @p node is contained within.
     * @param variableNames A @c vector list of the names of variables found within the @p component.
     */
    void validateAndCleanMathCiCnNodes(XmlNodePtr &node, const ComponentPtr &component, const std::vector<std::string> &variableNames);

    /**
     * @brief Check if the provided @p node is a supported MathML element.
     *
     * Checks if the provided @p node is one of the supported MathML elements defined in the table
     * of supported MathML elements from the CellML specification version 2.0 document.
     *
     * @param node The @c XmlNode node to check against the list of supported MathML elements.
     * @return @c true if @node is a supported MathML element and @c false otherwise.
     */
    bool isSupportedMathMLElement(const XmlNodePtr &node);

    /**
    * @brief Validate that equivalent variable pairs in the @p model
    * have equivalent units.
    * Any errors will be logged in the @c Validator.
    *
    * Any difference in base units is reported as an error in the @c Validator, but the multiplier difference does not trigger a validator error.
    * Where the base units are equivalent, the multiplier may be interpreted as units_of_v1 = (10^multiplier)*units_of_v2
    *
    * @param model The model containing the variables
    * @param v1 The variable which may contain units.
    * @param v2 The equivalent variable which may contain units.
    * @param hints String containing error messages to be passed back to the calling function for logging.
    * @param multiplier Double returning the effective multiplier mismatch between the units.
    */
    bool unitsAreEquivalent(const ModelPtr &model, const VariablePtr &v1, const VariablePtr &v2, std::string &hints, double &multiplier);

    /**
    * @brief Utility function used by unitsAreEquivalent to compare base units of two variables.
    *
    * @param model The model containing the variables.
    * @param unitMap A list of the exponents of base variables.
    * @param uName String name of the current variable being investigated.
    * @param standardList Nested map of the conversion between built-in units and the base units they contain
    * @param uExp Exponent of the current unit in its parent.
    * @param direction Specify whether we want to increment (1) or decrement (-1).
    */
    void updateBaseUnitCount(const ModelPtr &model,
                             std::map<std::string, double> &unitMap,
                             double &multiplier,
                             const std::string &uName,
                             double uExp, double logMult, int direction);

    /**
    * @brief Checks dependency hierarchies of units in the model.
    *
    * @param model The model containing the units to be tested.
    */
    void validateNoUnitsAreCyclic(const ModelPtr &model);

    /**
    * @brief Utility function called recursively by validateNoUnitsAreCyclic.
    *
    * @param model The model containing the units to be tested.
    * @param parent The current @c Units pointer to test.
    * @param history A vector of the chained dependencies. Cyclic variables exist where the first and last units are equal.
    * @param errorList An array of loops, returned so that the reported errors are not too repetitive.
    */
    void checkUnitForCycles(const ModelPtr &model, const UnitsPtr &parent,
                            std::vector<std::string> &history,
                            std::vector<std::vector<std::string>> &errorList);
};

Validator::Validator()
    : mPimpl(new ValidatorImpl())
{
    mPimpl->mValidator = this;
}

Validator::~Validator()
{
    delete mPimpl;
}

Validator::Validator(const Validator &rhs)
    : Logger(rhs)
    , mPimpl(new ValidatorImpl())
{
    mPimpl->mValidator = rhs.mPimpl->mValidator;
}

Validator::Validator(Validator &&rhs) noexcept
    : Logger(std::move(rhs))
    , mPimpl(rhs.mPimpl)
{
    rhs.mPimpl = nullptr;
}

Validator &Validator::operator=(Validator rhs)
{
    Logger::operator=(rhs);
    rhs.swap(*this);
    return *this;
}

void Validator::swap(Validator &rhs)
{
    std::swap(mPimpl, rhs.mPimpl);
}

void Validator::validateModel(const ModelPtr &model)
{
    // Clear any pre-existing errors in ths validator instance.
    clearErrors();
    // Check for a valid name attribute.
    if (!mPimpl->isCellmlIdentifier(model->name())) {
        ErrorPtr err = std::make_shared<Error>();
        err->setDescription("Model does not have a valid name attribute.");
        err->setModel(model);
        err->setRule(SpecificationRule::MODEL_NAME);
        addError(err);
    }
    // Check for components in this model.
    if (model->componentCount() > 0) {
        std::vector<std::string> componentNames;
        for (size_t i = 0; i < model->componentCount(); ++i) {
            ComponentPtr component = model->component(i);
            mPimpl->validateComponentTree(model, component, componentNames);
        }
    }
    // Check for units in this model.
    if (model->unitsCount() > 0) {
        std::vector<std::string> unitsNames;
        std::vector<std::string> unitsRefs;
        std::vector<std::string> unitsImportSources;
        for (size_t i = 0; i < model->unitsCount(); ++i) {
            UnitsPtr units = model->units(i);
            std::string unitsName = units->name();
            if (!unitsName.empty()) {
                if (units->isImport()) {
                    // Check for a units_ref.
                    std::string unitsRef = units->importReference();
                    std::string importSource = units->importSource()->url();
                    bool foundImportError = false;
                    if (!mPimpl->isCellmlIdentifier(unitsRef)) {
                        ErrorPtr err = std::make_shared<Error>();
                        err->setDescription("Imported units '" + unitsName + "' does not have a valid units_ref attribute.");
                        err->setUnits(units);
                        err->setRule(SpecificationRule::IMPORT_UNITS_REF);
                        addError(err);
                        foundImportError = true;
                    }
                    // Check for a xlink:href.
                    // TODO: check this id against the XLink spec (see CellML Spec 5.1.1).
                    if (importSource.empty()) {
                        ErrorPtr err = std::make_shared<Error>();
                        err->setDescription("Import of units '" + unitsName + "' does not have a valid locator xlink:href attribute.");
                        err->setImportSource(units->importSource());
                        err->setRule(SpecificationRule::IMPORT_HREF);
                        addError(err);
                        foundImportError = true;
                    }
                    // Check if we already have another import from the same source with the same units_ref.
                    // (This looks for matching entries at the same position in the source and ref vectors).
                    if (!unitsImportSources.empty() && (!foundImportError)) {
                        if ((std::find(unitsImportSources.begin(), unitsImportSources.end(), importSource) - unitsImportSources.begin())
                            == (std::find(unitsRefs.begin(), unitsRefs.end(), unitsRef) - unitsRefs.begin())) {
                            ErrorPtr err = std::make_shared<Error>();
                            err->setDescription("Model '" + model->name() + "' contains multiple imported units from '" + importSource + "' with the same units_ref attribute '" + unitsRef + "'.");
                            err->setModel(model);
                            err->setRule(SpecificationRule::IMPORT_UNITS_REF);
                            addError(err);
                        }
                    }
                    // Push back the unique sources and refs.
                    unitsImportSources.push_back(importSource);
                    unitsRefs.push_back(unitsRef);
                }
                // Check for duplicate units names in this model.
                if (std::find(unitsNames.begin(), unitsNames.end(), unitsName) != unitsNames.end()) {
                    ErrorPtr err = std::make_shared<Error>();
                    err->setDescription("Model '" + model->name() + "' contains multiple units with the name '" + unitsName + "'. Valid units names must be unique to their model.");
                    err->setModel(model);
                    err->setRule(SpecificationRule::UNITS_NAME_UNIQUE);
                    addError(err);
                }
                unitsNames.push_back(unitsName);
            }
        }
        for (size_t i = 0; i < model->unitsCount(); ++i) {
            // Validate units.
            UnitsPtr units = model->units(i);
            mPimpl->validateUnits(units, unitsNames);
        }
    }

    // Check that unit relationships are not cyclical.
    if (model->unitsCount() > 0) {
        mPimpl->validateNoUnitsAreCyclic(model);
    }

    // Validate any connections / variable equivalence networks in the model.
    mPimpl->validateConnections(model);
}

void Validator::ValidatorImpl::validateUniqueName(const ModelPtr &model, const std::string &name, std::vector<std::string> &names)
{
    if (!name.empty()) {
        if (std::find(names.begin(), names.end(), name) != names.end()) {
            ErrorPtr err = std::make_shared<Error>();
            err->setDescription("Model '" + model->name() + "' contains multiple components with the name '" + name + "'. Valid component names must be unique to their model.");
            err->setModel(model);
            mValidator->addError(err);
        } else {
            names.push_back(name);
        }
    }
}

void Validator::ValidatorImpl::validateComponentTree(const ModelPtr &model, const ComponentPtr &component, std::vector<std::string> &componentNames)
{
    validateUniqueName(model, component->name(), componentNames);
    for (size_t i = 0; i < component->componentCount(); ++i) {
        auto childComponent = component->component(i);
        validateComponentTree(model, childComponent, componentNames);
    }
    if (component->isImport()) {
        validateImportedComponent(component);
    } else {
        validateComponent(component);
    }
}

void Validator::ValidatorImpl::validateImportedComponent(const ComponentPtr &component)
{
    if (!isCellmlIdentifier(component->name())) {
        ErrorPtr err = std::make_shared<Error>();
        err->setComponent(component);
        err->setDescription("Imported component does not have a valid name attribute.");
        err->setRule(SpecificationRule::IMPORT_COMPONENT_NAME);
        mValidator->addError(err);
    }

    // Check for a component_ref; assumes imported if the import source is not null.
    std::string componentRef = component->importReference();
    std::string importSource = component->importSource()->url();
    std::string componentName = component->name();

    if (!isCellmlIdentifier(componentRef)) {
        ErrorPtr err = std::make_shared<Error>();
        err->setDescription("Imported component '" + componentName + "' does not have a valid component_ref attribute.");
        err->setComponent(component);
        err->setRule(SpecificationRule::IMPORT_COMPONENT_REF);
        mValidator->addError(err);
    }
    if (importSource.empty()) {
        ErrorPtr err = std::make_shared<Error>();
        err->setDescription("Import of component '" + componentName + "' does not have a valid locator xlink:href attribute.");
        err->setImportSource(component->importSource());
        err->setRule(SpecificationRule::IMPORT_HREF);
        mValidator->addError(err);
    } else {
        xmlURIPtr uri = xmlParseURI(importSource.c_str());
        if (uri == nullptr) {
            ErrorPtr err = std::make_shared<Error>();
            err->setDescription("Import of component '" + componentName + "' has an invalid URI in the href attribute.");
            err->setImportSource(component->importSource());
            err->setRule(SpecificationRule::IMPORT_HREF);
            mValidator->addError(err);

        } else {
            xmlFreeURI(uri);
        }
    }
}

void Validator::ValidatorImpl::validateComponent(const ComponentPtr &component)
{
    // Check for a valid name attribute.
    if (!isCellmlIdentifier(component->name())) {
        ErrorPtr err = std::make_shared<Error>();
        err->setComponent(component);
        err->setDescription("Component does not have a valid name attribute.");
        err->setRule(SpecificationRule::COMPONENT_NAME);
        mValidator->addError(err);
    }
    // Check for variables in this component.
    std::vector<std::string> variableNames;
    if (component->variableCount() > 0) {
        // Check for duplicate variable names and construct vector of valid names in case
        // we have a variable initial_value set by reference.
        for (size_t i = 0; i < component->variableCount(); ++i) {
            std::string variableName = component->variable(i)->name();
            if (!variableName.empty()) {
                if (std::find(variableNames.begin(), variableNames.end(), variableName) != variableNames.end()) {
                    ErrorPtr err = std::make_shared<Error>();
                    err->setDescription("Component '" + component->name() + "' contains multiple variables with the name '" + variableName + "'. Valid variable names must be unique to their component.");
                    err->setComponent(component);
                    err->setRule(SpecificationRule::VARIABLE_NAME);
                    mValidator->addError(err);
                }
                variableNames.push_back(variableName);
            }
        }
        // Validate variable(s).
        for (size_t i = 0; i < component->variableCount(); ++i) {
            VariablePtr variable = component->variable(i);
            validateVariable(variable, variableNames);
        }
    }
    // Check for resets in this component
    for (size_t i = 0; i < component->resetCount(); ++i) {
        ResetPtr reset = component->reset(i);
        validateReset(reset, component);
    }

    // Validate math through the private implementation (for XML handling).
    if (!component->math().empty()) {
        validateMath(component->math(), component);
    }
}

void Validator::ValidatorImpl::validateUnits(const UnitsPtr &units, const std::vector<std::string> &unitsNames)
{
    // Check for a valid name attribute.
    if (!isCellmlIdentifier(units->name())) {
        ErrorPtr err = std::make_shared<Error>();
        err->setUnits(units);
        if (units->isImport()) {
            err->setDescription("Imported units does not have a valid name attribute.");
            err->setRule(SpecificationRule::IMPORT_UNITS_NAME);
        } else {
            err->setDescription("Units does not have a valid name attribute.");
            err->setRule(SpecificationRule::UNITS_NAME);
        }
        mValidator->addError(err);
    } else {
        // Check for a matching standard units.
        if (isStandardUnitName(units->name())) {
            ErrorPtr err = std::make_shared<Error>();
            err->setDescription("Units is named '" + units->name() + "' which is a protected standard unit name.");
            err->setUnits(units);
            err->setRule(SpecificationRule::UNITS_STANDARD);
            mValidator->addError(err);
        }
    }
    if (units->unitCount() > 0) {
        for (size_t i = 0; i < units->unitCount(); ++i) {
            validateUnitsUnit(i, units, unitsNames);
        }
    }
}

void Validator::ValidatorImpl::validateUnitsUnit(size_t index, const UnitsPtr &units, const std::vector<std::string> &unitsNames)
{
    // Validate the unit at the given index.
    std::string reference;
    std::string prefix;
    std::string id;
    double exponent;
    double multiplier;

    units->unitAttributes(index, reference, prefix, exponent, multiplier, id);
    if (isCellmlIdentifier(reference)) {
        if ((std::find(unitsNames.begin(), unitsNames.end(), reference) == unitsNames.end()) && (!isStandardUnitName(reference))) {
            ErrorPtr err = std::make_shared<Error>();
            err->setDescription("Units reference '" + reference + "' in units '" + units->name() + "' is not a valid reference to a local units or a standard unit type.");
            err->setUnits(units);
            err->setRule(SpecificationRule::UNIT_UNITS_REF);
            mValidator->addError(err);
        }
    } else {
        ErrorPtr err = std::make_shared<Error>();
        err->setDescription("Unit in units '" + units->name() + "' does not have a valid units reference.");
        err->setUnits(units);
        err->setRule(SpecificationRule::UNIT_UNITS_REF);
        mValidator->addError(err);
    }
    if (!prefix.empty()) {
        if (!isStandardPrefixName(prefix)) {
            if (!isCellMLInteger(prefix)) {
                ErrorPtr err = std::make_shared<Error>();
                err->setDescription("Prefix '" + prefix + "' of a unit referencing '" + reference + "' in units '" + units->name() + "' is not a valid integer or an SI prefix.");
                err->setUnits(units);
                err->setRule(SpecificationRule::UNIT_PREFIX);
                mValidator->addError(err);
            } else {
                try {
                    int test = std::stoi(prefix);
                    (void)test;
                } catch (std::out_of_range &) {
                    ErrorPtr err = std::make_shared<Error>();
                    err->setDescription("Prefix '" + prefix + "' of a unit referencing '" + reference + "' in units '" + units->name() + "' is out of the integer range.");
                    err->setUnits(units);
                    err->setRule(SpecificationRule::UNIT_PREFIX);
                    mValidator->addError(err);
                }
            }
        }
    }
}

void Validator::ValidatorImpl::validateVariable(const VariablePtr &variable, const std::vector<std::string> &variableNames)
{
    // Check for a valid name attribute.
    if (!isCellmlIdentifier(variable->name())) {
        ErrorPtr err = std::make_shared<Error>();
        err->setDescription("Variable does not have a valid name attribute.");
        err->setVariable(variable);
        err->setRule(SpecificationRule::VARIABLE_NAME);
        mValidator->addError(err);
    }
    // Check for a valid units attribute.
    std::string unitsName = variable->units() != nullptr ? variable->units()->name() : "";
    if (!isCellmlIdentifier(unitsName)) {
        ErrorPtr err = std::make_shared<Error>();
        err->setDescription("Variable '" + variable->name() + "' does not have a valid units attribute.");
        err->setVariable(variable);
        err->setRule(SpecificationRule::VARIABLE_UNITS);
        mValidator->addError(err);
    } else if (!isStandardUnitName(unitsName)) {
        ComponentPtr component = std::dynamic_pointer_cast<Component>(variable->parent());
        ModelPtr model = owningModel(component);
        if ((model != nullptr) && !model->hasUnits(variable->units())) {
            ErrorPtr err = std::make_shared<Error>();
            err->setDescription("Variable '" + variable->name() + "' has a units reference '" + unitsName + "' that does not correspond with a standard units and is not a units defined in the variable's model.");
            err->setVariable(variable);
            err->setRule(SpecificationRule::VARIABLE_UNITS);
            mValidator->addError(err);
        }
    }
    // Check for a valid interface attribute.
    if (!variable->interfaceType().empty()) {
        std::string interfaceType = variable->interfaceType();
        if ((interfaceType != "public") && (interfaceType != "private") && (interfaceType != "none") && (interfaceType != "public_and_private")) {
            ErrorPtr err = std::make_shared<Error>();
            err->setDescription("Variable '" + variable->name() + "' has an invalid interface attribute value '" + interfaceType + "'.");
            err->setVariable(variable);
            err->setRule(SpecificationRule::VARIABLE_INTERFACE);
            mValidator->addError(err);
        }
    }
    // Check for a valid initial value attribute.
    if (!variable->initialValue().empty()) {
        std::string initialValue = variable->initialValue();
        // Check if initial value is a variable reference
        if (!(std::find(variableNames.begin(), variableNames.end(), initialValue) != variableNames.end())) {
            // Otherwise, check that the initial value can be converted to a double
            if (!isCellMLReal(initialValue)) {
                ErrorPtr err = std::make_shared<Error>();
                err->setDescription("Variable '" + variable->name() + "' has an invalid initial value '" + initialValue + "'. Initial values must be a real number string or a variable reference.");
                err->setVariable(variable);
                err->setRule(SpecificationRule::VARIABLE_INITIAL_VALUE);
                mValidator->addError(err);
            }
        }
    }
}

void Validator::ValidatorImpl::validateReset(const ResetPtr &reset, const ComponentPtr &component)
{
    bool noOrder = false;
    bool noVariable = false;
    bool noTestVariable = false;
    bool noTestValue = false;
    bool noResetValue = false;
    bool varOutsideComponent = false;
    bool testVarOutsideComponent = false;
    std::string varParentName;
    std::string testVarParentName;

    std::string description = "Reset in component '" + component->name() + "' ";

    if (reset->isOrderSet()) {
        description += "with order '" + convertToString(reset->order()) + "', ";
    } else {
        noOrder = true;
    }

    if (reset->variable() == nullptr) {
        noVariable = true;
    } else {
        description += "with variable '" + reset->variable()->name() + "', ";
        auto var = reset->variable();
        auto varParent = std::dynamic_pointer_cast<Component>(var->parent());
        varParentName = varParent->name();
        if (varParentName != component->name()) {
            varOutsideComponent = true;
        }
    }

    if (reset->testVariable() == nullptr) {
        noTestVariable = true;
    } else {
        description += "with test_variable '" + reset->testVariable()->name() + "', ";

        auto var = reset->testVariable();
        auto varParent = std::dynamic_pointer_cast<Component>(var->parent());
        testVarParentName = varParent->name();
        if (testVarParentName != component->name()) {
            testVarOutsideComponent = true;
        }
    }

    // Check that the contents of test_value and reset_value are valid MathML
    std::string testValueString = reset->testValue();
    std::string resetValueString = reset->resetValue();

    if ((testValueString.empty()) || (std::all_of(testValueString.begin(), testValueString.end(), isspace))) {
        noTestValue = true;
    } else {
        validateMath(testValueString, component);
    }
    if ((resetValueString.empty()) || (std::all_of(resetValueString.begin(), resetValueString.end(), isspace))) {
        noResetValue = true;
    } else {
        validateMath(resetValueString, component);
    }

    if (noOrder) {
        ErrorPtr err = std::make_shared<Error>();
        err->setDescription(description + "does not have an order set.");
        err->setComponent(component);
        err->setRule(SpecificationRule::RESET_ORDER);
        mValidator->addError(err);
    }
    if (noVariable) {
        ErrorPtr err = std::make_shared<Error>();
        err->setDescription(description + "does not reference a variable.");
        err->setReset(reset);
        err->setRule(SpecificationRule::RESET_VARIABLE_REFERENCE);
        mValidator->addError(err);
    }
    if (noTestVariable) {
        ErrorPtr err = std::make_shared<Error>();
        err->setDescription(description + "does not reference a test_variable.");
        err->setReset(reset);
        err->setRule(SpecificationRule::RESET_TEST_VARIABLE_REFERENCE);
        mValidator->addError(err);
    }
    if (noTestValue) {
        ErrorPtr err = std::make_shared<Error>();
        err->setDescription(description + "does not have a test_value specified.");
        err->setReset(reset);
        err->setRule(SpecificationRule::RESET_TEST_VALUE);
        mValidator->addError(err);
    }
    if (noResetValue) {
        ErrorPtr err = std::make_shared<Error>();
        err->setDescription(description + "does not have a reset_value specified.");
        err->setReset(reset);
        err->setRule(SpecificationRule::RESET_RESET_VALUE);
        mValidator->addError(err);
    }
    if (varOutsideComponent) {
        ErrorPtr err = std::make_shared<Error>();
        err->setDescription(description + "refers to a variable '" + reset->variable()->name() + "' in a different component '" + varParentName + "'.");
        err->setReset(reset);
        err->setRule(SpecificationRule::RESET_VARIABLE_REFERENCE);
        mValidator->addError(err);
    }
    if (testVarOutsideComponent) {
        ErrorPtr err = std::make_shared<Error>();
        err->setDescription(description + "refers to a test_variable '" + reset->testVariable()->name() + "' in a different component '" + testVarParentName + "'.");
        err->setReset(reset);
        err->setRule(SpecificationRule::RESET_TEST_VARIABLE_REFERENCE);
        mValidator->addError(err);
    }
}

void Validator::ValidatorImpl::validateMath(const std::string &input, const ComponentPtr &component)
{
    XmlDocPtr doc = std::make_shared<XmlDoc>();
    // Parse as XML first.
    doc->parse(input);
    // Copy any XML parsing errors into the common validator error handler.
    if (doc->xmlErrorCount() > 0) {
        for (size_t i = 0; i < doc->xmlErrorCount(); ++i) {
            ErrorPtr err = std::make_shared<Error>();
            err->setDescription("LibXml2 error: " + doc->xmlError(i));
            err->setKind(Error::Kind::XML);
            mValidator->addError(err);
        }
    }
    XmlNodePtr node = doc->rootNode();
    if (node == nullptr) {
        ErrorPtr err = std::make_shared<Error>();
        err->setDescription("Could not get a valid XML root node from the math on component '" + component->name() + "'.");
        err->setKind(Error::Kind::XML);
        err->setComponent(component);
        mValidator->addError(err);
        return;
    }
    if (!node->isMathmlElement("math")) {
        ErrorPtr err = std::make_shared<Error>();
        err->setDescription("Math root node is of invalid type '" + node->name() + "' on component '" + component->name() + "'. A valid math root node should be of type 'math'.");
        err->setComponent(component);
        err->setKind(Error::Kind::XML);
        mValidator->addError(err);
        return;
    }

    XmlNodePtr nodeCopy = node;
    std::vector<std::string> variableNames;
    for (size_t i = 0; i < component->variableCount(); ++i) {
        std::string variableName = component->variable(i)->name();
        if (std::find(variableNames.begin(), variableNames.end(), variableName) == variableNames.end()) {
            variableNames.push_back(variableName);
        }
    }

    validateMathMLElements(nodeCopy, component);

    // Iterate through ci/cn elements and remove cellml units attributes.
    XmlNodePtr mathNode = node;
    validateAndCleanMathCiCnNodes(node, component, variableNames);

    // Remove the cellml namespace definition.
    if (mathNode->hasNamespaceDefinition(CELLML_2_0_NS)) {
        mathNode->removeNamespaceDefinition(CELLML_2_0_NS);
    }

    // Get the MathML string with cellml:units attributes and namespace already removed.
    std::string cleanMathml = mathNode->convertToString();

    // Parse/validate the clean math string with the W3C MathML DTD.
    XmlDocPtr mathmlDoc = std::make_shared<XmlDoc>();
    mathmlDoc->parseMathML(cleanMathml);
    // Copy any MathML validation errors into the common validator error handler.
    if (mathmlDoc->xmlErrorCount() > 0) {
        for (size_t i = 0; i < mathmlDoc->xmlErrorCount(); ++i) {
            ErrorPtr err = std::make_shared<Error>();
            err->setDescription("W3C MathML DTD error: " + mathmlDoc->xmlError(i));
            err->setComponent(component);
            err->setKind(Error::Kind::MATHML);
            mValidator->addError(err);
        }
    }
}

bool Validator::ValidatorImpl::validateCnUnits(const ComponentPtr &component, const std::string &unitsName, const std::string &textNode)
{
<<<<<<< HEAD
    bool checkUnitsIsInModel = false;
    if (isCellmlIdentifier(unitsName)) {
        checkUnitsIsInModel = true;
    } else {
        ErrorPtr err = std::make_shared<Error>();
        err->setDescription("Math cn element with the value '" + textNode + "' does not have a valid cellml:units attribute.");
        err->setComponent(component);
        err->setKind(Error::Kind::MATHML);
        mValidator->addError(err);
    }

    return checkUnitsIsInModel;
=======
    if (isCellmlIdentifier(unitsName)) {
        return true;
    }

    ErrorPtr err = std::make_shared<Error>();
    err->setDescription("Math cn element with the value '" + textNode + "' does not have a valid cellml:units attribute.");
    err->setComponent(component);
    err->setKind(Error::Kind::MATHML);
    mValidator->addError(err);

    return false;
>>>>>>> 6d18f757
}

std::string text(const XmlNodePtr &node)
{
<<<<<<< HEAD
    std::string t;
    if (node != nullptr) {
        if (node->isText()) {
            t = node->convertToStrippedString();
        }
    }
    return t;
=======
    if (node != nullptr) {
        if (node->isText()) {
            return node->convertToStrippedString();
        }
    }
    return {};
>>>>>>> 6d18f757
}

void Validator::ValidatorImpl::validateAndCleanCnNode(const XmlNodePtr &node, const ComponentPtr &component)
{
    // Get cellml:units attribute.
    XmlAttributePtr attribute = node->firstAttribute();
    std::string unitsName;
    XmlAttributePtr unitsAttribute = nullptr;
    std::vector<XmlAttributePtr> cellmlAttributesToRemove;
    while (attribute) {
        if (!attribute->value().empty()) {
            if (attribute->isCellmlType("units")) {
                unitsName = attribute->value();
                unitsAttribute = attribute;
                cellmlAttributesToRemove.push_back(attribute);
            } else if (attribute->inNamespaceUri(CELLML_2_0_NS)) {
                cellmlAttributesToRemove.push_back(attribute);
                ErrorPtr err = std::make_shared<Error>();
                err->setDescription("Math " + node->name() + " element has an invalid attribute type '" + attribute->name() + "' in the cellml namespace.  Attribute 'units' is the only CellML namespace attribute allowed.");
                err->setComponent(component);
                err->setKind(Error::Kind::MATHML);
                mValidator->addError(err);
            }
        }
        attribute = attribute->next();
    }

    XmlNodePtr childNode = node->firstChild();
    std::string textInNode = text(childNode);
    // Check that cellml:units has been set.
    bool checkUnitsIsInModel = validateCnUnits(component, unitsName, textInNode);

    // Check that a specified units is valid.
    if (checkUnitsIsInModel) {
        // Check for a matching units in this model.
        ModelPtr model = owningModel(component);
        if (!model->hasUnits(unitsName)) {
            // Check for a matching standard units.
            if (!isStandardUnitName(unitsName)) {
                ErrorPtr err = std::make_shared<Error>();
                err->setDescription("Math has a " + node->name() + " element with a cellml:units attribute '" + unitsName + "' that is not a valid reference to units in the model '" + model->name() + "' or a standard unit.");
                err->setComponent(component);
                err->setKind(Error::Kind::MATHML);
                mValidator->addError(err);
            }
        }
    }
    // Now that we've validated this XML node's cellml:units attribute, remove it from the node.
    // This is done so we can validate a "clean" MathML string using the MathML DTD. The math
    // string stored on the component will not be affected.
    for (const auto &cellmlAttribute : cellmlAttributesToRemove) {
        cellmlAttribute->removeAttribute();
    }
    if (node->hasNamespaceDefinition(CELLML_2_0_NS)) {
        node->removeNamespaceDefinition(CELLML_2_0_NS);
    }
}

void Validator::ValidatorImpl::validateAndCleanCiNode(const XmlNodePtr &node, const ComponentPtr &component, const std::vector<std::string> &variableNames)
{
    XmlNodePtr childNode = node->firstChild();
    std::string textInNode = text(childNode);
    if (!textInNode.empty()) {
        // Check whether we can find this text as a variable name in this component.
        if (std::find(variableNames.begin(), variableNames.end(), textInNode) == variableNames.end()) {
            ErrorPtr err = std::make_shared<Error>();
            err->setDescription("MathML ci element has the child text '" + textInNode + "' which does not correspond with any variable names present in component '" + component->name() + "'.");
            err->setComponent(component);
            err->setKind(Error::Kind::MATHML);
            mValidator->addError(err);
        }
    }
}

void Validator::ValidatorImpl::validateAndCleanMathCiCnNodes(XmlNodePtr &node, const ComponentPtr &component, const std::vector<std::string> &variableNames)
{
<<<<<<< HEAD
=======
    XmlNodePtr childNode = node->firstChild();
>>>>>>> 6d18f757
    if (node->isMathmlElement("cn")) {
        validateAndCleanCnNode(node, component);
    } else if (node->isMathmlElement("ci")) {
        validateAndCleanCiNode(node, component, variableNames);
<<<<<<< HEAD
    }
    // Check children for ci/cn.
    XmlNodePtr childNode = node->firstChild();
    if (childNode != nullptr) {
        validateAndCleanMathCiCnNodes(childNode, component, variableNames);
    }
    // Check siblings for ci/cn.
=======
    } else if (childNode != nullptr) {
        validateAndCleanMathCiCnNodes(childNode, component, variableNames);
    } // Check siblings for ci/cn.
>>>>>>> 6d18f757
    node = node->next();
    if (node != nullptr) {
        validateAndCleanMathCiCnNodes(node, component, variableNames);
    }
}

void Validator::ValidatorImpl::validateMathMLElements(const XmlNodePtr &node, const ComponentPtr &component)
{
    XmlNodePtr childNode = node->firstChild();
    if (childNode != nullptr) {
        if (!childNode->isComment() && !childNode->isText() && !isSupportedMathMLElement(childNode)) {
            ErrorPtr err = std::make_shared<Error>();
            err->setDescription("Math has a '" + childNode->name() + "' element that is not a supported MathML element.");
            err->setComponent(component);
            err->setKind(Error::Kind::MATHML);
            mValidator->addError(err);
        }
        validateMathMLElements(childNode, component);
    }

    XmlNodePtr nextNode = node->next();
    if (nextNode != nullptr) {
        if (!nextNode->isComment() && !nextNode->isText() && !isSupportedMathMLElement(nextNode)) {
            ErrorPtr err = std::make_shared<Error>();
            err->setDescription("Math has a '" + nextNode->name() + "' element that is not a supported MathML element.");
            err->setComponent(component);
            err->setKind(Error::Kind::MATHML);
            mValidator->addError(err);
        }
        validateMathMLElements(nextNode, component);
    }
}

void Validator::ValidatorImpl::validateConnections(const ModelPtr &model)
{
    std::string hints;
    std::vector<std::pair<VariablePtr, VariablePtr>> checkedPairs;

    // Check the components in this model.
    if (model->componentCount() > 0) {
        for (size_t i = 0; i < model->componentCount(); ++i) {
            ComponentPtr component = model->component(i);
            // Check the variables in this component.
            for (size_t j = 0; j < component->variableCount(); ++j) {
                VariablePtr variable = component->variable(j);
                // Check the equivalent variables in this variable.
                if (variable->equivalentVariableCount() > 0) {
                    for (size_t k = 0; k < variable->equivalentVariableCount(); ++k) {
                        VariablePtr equivalentVariable = variable->equivalentVariable(k);

                        // Skip if this pairing has been checked before.
                        auto checkPairing = std::make_pair(variable, equivalentVariable);

                        if (std::find(checkedPairs.begin(), checkedPairs.end(), checkPairing) == checkedPairs.end()) {
                            // Swap the order for storage in the pair.
                            checkPairing = std::make_pair(equivalentVariable, variable);
                            checkedPairs.push_back(checkPairing);

                            // TODO: validate variable interfaces according to 17.10.8.
                            // TODO: add check for cyclical connections (17.10.5).
                            double multiplier = 0.0;
                            if (!unitsAreEquivalent(model, variable, equivalentVariable, hints, multiplier)) {
                                auto unitsName = variable->units() == nullptr ? "" : variable->units()->name();
                                auto equivalentUnitsName = equivalentVariable->units() == nullptr ? "" : equivalentVariable->units()->name();
                                ErrorPtr err = std::make_shared<Error>();
                                err->setDescription("Variable '" + variable->name() + "' has units of '" + unitsName + "' and an equivalent variable '" + equivalentVariable->name() + "' with non-matching units of '" + equivalentUnitsName + "'. The mismatch is: " + hints);
                                err->setModel(model);
                                err->setKind(Error::Kind::UNITS);
                                mValidator->addError(err);
                            }

                            if (equivalentVariable->hasDirectEquivalentVariable(variable)) {
                                // Check that the equivalent variable has a valid parent component.
                                auto component2 = std::dynamic_pointer_cast<Component>(equivalentVariable->parent());
                                if (!component2->hasVariable(equivalentVariable)) {
                                    ErrorPtr err = std::make_shared<Error>();
                                    err->setDescription("Variable '" + equivalentVariable->name() + "' is an equivalent variable to '" + variable->name() + "' but has no parent component.");
                                    err->setModel(model);
                                    err->setKind(Error::Kind::CONNECTION);
                                    mValidator->addError(err);
                                }
                            } else {
                                ErrorPtr err = std::make_shared<Error>();
                                err->setDescription("Variable '" + variable->name() + "' has an equivalent variable '" + equivalentVariable->name() + "' which does not reciprocally have '" + variable->name() + "' set as an equivalent variable.");
                                err->setModel(model);
                                err->setKind(Error::Kind::CONNECTION);
                                mValidator->addError(err);
                            }
                        }
                    }
                }
            }
        }
    }
}

bool Validator::ValidatorImpl::isSupportedMathMLElement(const XmlNodePtr &node)
{
    return (node->namespaceUri() == MATHML_NS)
           && std::find(supportedMathMLElements.begin(), supportedMathMLElements.end(), node->name()) != supportedMathMLElements.end();
}

bool Validator::ValidatorImpl::isCellmlIdentifier(const std::string &name)
{
    bool result = true;
    // One or more alphabetic characters.
    if (!name.empty()) {
        // Does not start with numeric character.
        if (isdigit(name[0]) != 0) {
            result = false;
            ErrorPtr err = std::make_shared<Error>();
            err->setDescription("CellML identifiers must not begin with a European numeric character [0-9].");
            err->setRule(SpecificationRule::DATA_REPR_IDENTIFIER_BEGIN_EURO_NUM);
            mValidator->addError(err);
        } else {
            // Basic Latin alphanumeric characters and underscores.
            if (name.find_first_not_of("abcdefghijklmnopqrstuvwxyzABCDEFGHIJKLMNOPQRSTUVWXYZ0123456789_") != std::string::npos) {
                result = false;
                ErrorPtr err = std::make_shared<Error>();
                err->setDescription("CellML identifiers must not contain any characters other than [a-zA-Z0-9_].");
                err->setRule(SpecificationRule::DATA_REPR_IDENTIFIER_LATIN_ALPHANUM);
                mValidator->addError(err);
            }
        }
    } else {
        result = false;
        ErrorPtr err = std::make_shared<Error>();
        err->setDescription("CellML identifiers must contain one or more basic Latin alphabetic characters.");
        err->setRule(SpecificationRule::DATA_REPR_IDENTIFIER_AT_LEAST_ONE_ALPHANUM);
        mValidator->addError(err);
    }
    return result;
}

bool Validator::ValidatorImpl::unitsAreEquivalent(const ModelPtr &model,
                                                  const VariablePtr &v1,
                                                  const VariablePtr &v2,
                                                  std::string &hints,
                                                  double &multiplier)
{
    std::map<std::string, double> unitMap = {};

    for (const auto &baseUnits : baseUnitsList) {
        unitMap[baseUnits] = 0.0;
    }

    std::string ref;
    hints = "";
    multiplier = 0.0;

    if (v1->units() == nullptr || v2->units() == nullptr) {
        return false;
    }

    if (model->hasUnits(v1->units()->name())) {
        UnitsPtr u1 = Units::create();
        u1 = model->units(v1->units()->name());
        updateBaseUnitCount(model, unitMap, multiplier, u1->name(), 1, 0, 1);
    } else if (unitMap.find(v1->units()->name()) != unitMap.end()) {
        ref = v1->units()->name();
        unitMap.at(ref) += 1.0;
    } else if (isStandardUnitName(v1->units()->name())) {
        updateBaseUnitCount(model, unitMap, multiplier, v1->units()->name(), 1, 0, 1);
    }

    if (model->hasUnits(v2->units()->name())) {
        UnitsPtr u2 = Units::create();
        u2 = model->units(v2->units()->name());
        updateBaseUnitCount(model, unitMap, multiplier, u2->name(), 1, 0, -1);
    } else if (unitMap.find(v2->units()->name()) != unitMap.end()) {
        ref = v2->units()->name();
        unitMap.at(v2->units()->name()) -= 1.0;
    } else if (isStandardUnitName(v2->units()->name())) {
        updateBaseUnitCount(model, unitMap, multiplier, v2->units()->name(), 1, 0, -1);
    }

    // Remove "dimensionless" from base unit testing.
    unitMap.erase("dimensionless");

    bool status = true;
    for (const auto &basePair : unitMap) {
        if (basePair.second != 0.0) {
            std::string num = std::to_string(basePair.second);
            num.erase(num.find_last_not_of('0') + 1, num.length());
            if (num.back() == '.') {
                num.pop_back();
            }
            hints += basePair.first + "^" + num + ", ";
            status = false;
        }
    }

    if (multiplier != 0.0) {
        // NB: multiplication errors are only reported when there is a base error mismatch too, does not trigger it alone.
        // The multiplication mismatch will be returned through the multiplier argument in all cases.
        std::string num = std::to_string(multiplier);
        num.erase(num.find_last_not_of('0') + 1, num.length());
        if (num.back() == '.') {
            num.pop_back();
        }
        hints += "multiplication factor of 10^" + num + ", ";
    }

    // Remove the final trailing comma from the hints string.
    if (hints.length() > 2) {
        hints.pop_back();
        hints.back() = '.';
    }

    return status;
}

void Validator::ValidatorImpl::updateBaseUnitCount(const ModelPtr &model,
                                                   std::map<std::string, double> &unitMap,
                                                   double &multiplier,
                                                   const std::string &uName,
                                                   double uExp, double logMult,
                                                   int direction)
{
    if (model->hasUnits(uName)) {
        UnitsPtr u = model->units(uName);
        if (!u->isBaseUnit()) {
            std::string ref;
            std::string pre;
            std::string id;
            double exp;
            double mult;
            double expMult;
            for (size_t i = 0; i < u->unitCount(); ++i) {
                u->unitAttributes(i, ref, pre, exp, expMult, id);
                mult = std::log10(expMult);
                if (!isStandardUnitName(ref)) {
                    updateBaseUnitCount(model, unitMap, multiplier, ref, exp * uExp, logMult + mult * uExp + standardPrefixList.at(pre) * uExp, direction);
                } else {
                    for (const auto &iter : standardUnitsList.at(ref)) {
                        unitMap.at(iter.first) += direction * (iter.second * exp * uExp);
                    }
                    multiplier += direction * (logMult + (standardMultiplierList.at(ref) + mult + standardPrefixList.at(pre)) * exp);
                }
            }
        } else if (unitMap.find(uName) == unitMap.end()) {
            unitMap.emplace(std::pair<std::string, double>(uName, direction * uExp));
            multiplier += direction * logMult;
        }
    } else if (isStandardUnitName(uName)) {
        for (const auto &iter : standardUnitsList.at(uName)) {
            unitMap.at(iter.first) += direction * (iter.second * uExp);
        }
        multiplier += direction * logMult;
    }
}

void Validator::ValidatorImpl::validateNoUnitsAreCyclic(const ModelPtr &model)
{
    std::vector<std::string> history;
    std::vector<std::vector<std::string>> errorList;

    for (size_t i = 0; i < model->unitsCount(); ++i) {
        // Test each units' dependencies for presence of self in tree.
        UnitsPtr u = model->units(i);
        history.push_back(u->name());
        checkUnitForCycles(model, u, history, errorList);
        // Have to delete this each time to prevent reinitialisation with previous base variables.
        std::vector<std::string>().swap(history);
    }

    if (!errorList.empty()) {
        std::vector<std::map<std::string, bool>> reportedErrorList;
        for (auto &errors : errorList) {
            std::map<std::string, bool> hash;

            for (auto &e : errors) {
                hash.insert(std::pair<std::string, bool>(e, true));
            }

            // Only return as error if this combo has not been reported already.
            if (std::find(reportedErrorList.begin(), reportedErrorList.end(), hash) == reportedErrorList.end()) {
                ErrorPtr err = std::make_shared<Error>();
                std::string des = "'";
                for (size_t j = 0; j < errors.size() - 1; ++j) {
                    des += errors[j] + "' -> '";
                }
                des += errors[errors.size() - 1] + "'";
                err->setDescription("Cyclic units exist: " + des);
                err->setModel(model);
                err->setKind(Error::Kind::UNITS);
                mValidator->addError(err);
                reportedErrorList.push_back(hash);
            }
            std::map<std::string, bool>().swap(hash);
        }
    }
}

void Validator::ValidatorImpl::checkUnitForCycles(const ModelPtr &model, const UnitsPtr &parent,
                                                  std::vector<std::string> &history,
                                                  std::vector<std::vector<std::string>> &errorList)
{
    if (parent->isBaseUnit()) {
        return;
    }

    // Recursive function to check for self-referencing in unit definitions.
    std::string id;
    std::string ref;
    std::string prefix;
    double exp;
    double mult;

    // Take history, and copy it for each new branch.
    for (size_t i = 0; i < parent->unitCount(); ++i) {
        parent->unitAttributes(i, ref, prefix, exp, mult, id);
        if (std::find(history.begin(), history.end(), ref) != history.end()) {
            history.push_back(ref);
            // Print to error output *only* when the first and last units are the same
            // otherwise we get lasso shapes reported.
            if (history.front() == history.back()) {
                errorList.push_back(history);
            }
        } else {
            // Step into dependencies if they are not built-in units.
            if (model->hasUnits(ref)) {
                UnitsPtr child = model->units(ref);
                history.push_back(ref);
                // Making a copy of the history vector to this point.
                std::vector<std::string> child_history(history);
                checkUnitForCycles(model, child, child_history, errorList);
                std::vector<std::string>().swap(child_history);
            }
        }
    }
}

} // namespace libcellml<|MERGE_RESOLUTION|>--- conflicted
+++ resolved
@@ -829,20 +829,6 @@
 
 bool Validator::ValidatorImpl::validateCnUnits(const ComponentPtr &component, const std::string &unitsName, const std::string &textNode)
 {
-<<<<<<< HEAD
-    bool checkUnitsIsInModel = false;
-    if (isCellmlIdentifier(unitsName)) {
-        checkUnitsIsInModel = true;
-    } else {
-        ErrorPtr err = std::make_shared<Error>();
-        err->setDescription("Math cn element with the value '" + textNode + "' does not have a valid cellml:units attribute.");
-        err->setComponent(component);
-        err->setKind(Error::Kind::MATHML);
-        mValidator->addError(err);
-    }
-
-    return checkUnitsIsInModel;
-=======
     if (isCellmlIdentifier(unitsName)) {
         return true;
     }
@@ -854,27 +840,16 @@
     mValidator->addError(err);
 
     return false;
->>>>>>> 6d18f757
 }
 
 std::string text(const XmlNodePtr &node)
 {
-<<<<<<< HEAD
-    std::string t;
-    if (node != nullptr) {
-        if (node->isText()) {
-            t = node->convertToStrippedString();
-        }
-    }
-    return t;
-=======
     if (node != nullptr) {
         if (node->isText()) {
             return node->convertToStrippedString();
         }
     }
     return {};
->>>>>>> 6d18f757
 }
 
 void Validator::ValidatorImpl::validateAndCleanCnNode(const XmlNodePtr &node, const ComponentPtr &component)
@@ -951,15 +926,10 @@
 
 void Validator::ValidatorImpl::validateAndCleanMathCiCnNodes(XmlNodePtr &node, const ComponentPtr &component, const std::vector<std::string> &variableNames)
 {
-<<<<<<< HEAD
-=======
-    XmlNodePtr childNode = node->firstChild();
->>>>>>> 6d18f757
     if (node->isMathmlElement("cn")) {
         validateAndCleanCnNode(node, component);
     } else if (node->isMathmlElement("ci")) {
         validateAndCleanCiNode(node, component, variableNames);
-<<<<<<< HEAD
     }
     // Check children for ci/cn.
     XmlNodePtr childNode = node->firstChild();
@@ -967,11 +937,6 @@
         validateAndCleanMathCiCnNodes(childNode, component, variableNames);
     }
     // Check siblings for ci/cn.
-=======
-    } else if (childNode != nullptr) {
-        validateAndCleanMathCiCnNodes(childNode, component, variableNames);
-    } // Check siblings for ci/cn.
->>>>>>> 6d18f757
     node = node->next();
     if (node != nullptr) {
         validateAndCleanMathCiCnNodes(node, component, variableNames);
