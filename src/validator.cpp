/*
Copyright libCellML Contributors

Licensed under the Apache License, Version 2.0 (the "License");
you may not use this file except in compliance with the License.
You may obtain a copy of the License at

    http://www.apache.org/licenses/LICENSE-2.0

Unless required by applicable law or agreed to in writing, software
distributed under the License is distributed on an "AS IS" BASIS,
WITHOUT WARRANTIES OR CONDITIONS OF ANY KIND, either express or implied.
See the License for the specific language governing permissions and
limitations under the License.
*/

#include "libcellml/validator.h"

#include <algorithm>
#include <cmath>
#include <libxml/uri.h>
#include <stdexcept>

#include "libcellml/component.h"
#include "libcellml/importsource.h"
#include "libcellml/model.h"
#include "libcellml/reset.h"
#include "libcellml/units.h"
#include "libcellml/variable.h"
#include "namespaces.h"
#include "utilities.h"
#include "xmldoc.h"

namespace libcellml {

/**
 * @brief The Validator::ValidatorImpl struct.
 *
 * The private implementation for the Validator class.
 */
struct Validator::ValidatorImpl
{
    Validator *mValidator = nullptr;

    /**
     * @brief Validate the given name is unique in the model.
     *
     * The @p name is checked against known names in @p names. If
     * the @p name already exists an error is added to the validator
     * with the model passed to the error for further reference.
     *
     * @param model The model the name is used in.
     * @param name The name of the component to validate.
     * @param names The list of component names already used in the model.
     */
    void validateUniqueName(const ModelPtr &model, const std::string &name, std::vector<std::string> &names);

    /**
     * @brief Validate the @p component using the CellML 2.0 Specification.
     *
     * Validate the given @p component and its encapsulated entities using
     * the CellML 2.0 Specification. Any errors will be logged in the @c Validator.
     *
     * @param component The component to validate.
     */
    void validateComponent(const ComponentPtr &component);

    /**
     * @brief Validate an imported component.
     *
     * Validates the imported @p component.  Any errors will be
     * logged to the @c Validator.
     *
     * @sa validateComponent
     *
     * @param component The imported component to validate.
     */
    void validateImportedComponent(const ComponentPtr &component);

    /**
     * @brief Validate the component tree of the given @p component.
     *
     * Validate the given compoment and all child components of the component.
     *
     * @param model The model the @p component comes from.
     * @param component The @c Component to validate.
     * @param componentNames The list of already used component names used
     * to track repeated component names.
     */
    void validateComponentTree(const ModelPtr &model, const ComponentPtr &component, std::vector<std::string> &componentNames);

    /**
     * @brief Validate the @p units using the CellML 2.0 Specification.
     *
     * Validate the given @p units and its encapsulated entities using
     * the CellML 2.0 Specification. Any errors will be logged in the @c Validator.
     *
     * @param units The units to validate.
     * @param unitsNames A vector list of the name attributes of the @p units and its siblings.
     */
    void validateUnits(const UnitsPtr &units, const std::vector<std::string> &unitsNames);

    /**
     * @brief Validate the variable connections in the @p model using the CellML 2.0 Specification.
     *
     * Validate the variable connections in the given @p model using
     * the CellML 2.0 Specification. Any errors will be logged in the @c Validator.
     *
     * @param model The model which may contain variable connections to validate.
     */
    void validateConnections(const ModelPtr &model);

    /**
     * @brief Check if the provided @p name is a valid CellML identifier.
     *
     * Checks if the provided @p name is a valid CellML identifier according
     * to the CellML 2.0 specification. This requires a non-zero length Unicode
     * character sequence containing basic Latin alphanumeric characters or
     * underscores that does not begin with a number.
     *
     * @param name The @c std::string name to check the validity of.
     *
     * @return @c true if @name is a valid CellML identifier and @c false otherwise.
     */
    bool isCellmlIdentifier(const std::string &name);

    /**
     * @brief Validate the @c unit at index @c index from @p units using the CellML 2.0 Specification.
     *
     * Validate the @c unit at index @c index from @p units using
     * the CellML 2.0 Specification. Any errors will be logged in the @c Validator.
     *
     * @param index The index of the @c unit to validate from @p units.
     * @param units The units to validate.
     * @param unitsNames A vector list of the name attributes of the @p units and its siblings.
     */
    void validateUnitsUnit(size_t index, const UnitsPtr &units, const std::vector<std::string> &unitsNames);

    /**
     * @brief Validate the @p variable using the CellML 2.0 Specification.
     *
     * Validate the given @p variable using the CellML 2.0 Specification.
     * Any errors will be logged in the @c Validator.
     *
     * @param variable The variable to validate.
     * @param variableNames A vector list of the name attributes of the @p variable and its siblings.
     */
    void validateVariable(const VariablePtr &variable, const std::vector<std::string> &variableNames);

    /**
     * @brief Validate the @p reset using the CellML 2.0 Specification.
     *
     * Examine the @p reset for conformance to the CellML 2.0 specification.  Any
     * errors will be logged in the @c Validator.
     *
     * @param reset The reset to validate.
     * @param component The component the reset belongs to.
     */
    void validateReset(const ResetPtr &reset, const ComponentPtr &component);

    /**
     * @brief Validate the math @p input @c std::string.
     *
     * Validate the math @p input @c std::string using the CellML 2.0 Specification and
     * the W3C MathML DTD. Any errors will be logged in the @c Validator.
     *
     * @param input The math @c std::string to validate.
     * @param component The component containing the math @c std::string to be validated.
     */
    void validateMath(const std::string &input, const ComponentPtr &component);

    /**
     * @brief Traverse the node tree for invalid MathML elements.
     *
     * Traverse the Xml node tree checking that all MathML elements are listed in the
     * supported MathML elements table from the CellML specification 2.0 document.
     *
     * @param node The node to check children and sibling nodes.
     * @param component The component the MathML belongs to.
     */
    void validateMathMLElements(const XmlNodePtr &node, const ComponentPtr &component);

    void validateAndCleanCnNode(const XmlNodePtr &node, const ComponentPtr &component);
    void validateAndCleanCiNode(const XmlNodePtr &node, const ComponentPtr &component, const std::vector<std::string> &variableNames);
    bool validateCnUnits(const ComponentPtr &component, const std::string &unitsName, const std::string &textNode);

    /**
     * @brief Validate CellML variables and units in MathML @c ci and @c cn variables. Removes CellML units from the @p node.
     *
     * Validates CellML variables found in MathML @c ci elements. Validates @c cellml:units
     * attributes found on @c cn elements and removes them from the @c XmlNode @p node to leave MathML that may then
     * be validated using the MathML DTD.
     *
     * @param node The @c XmlNode to validate CellML entities on and remove @c cellml:units from.
     * @param component The component that the math @c XmlNode @p node is contained within.
     * @param variableNames A @c vector list of the names of variables found within the @p component.
     */
    void validateAndCleanMathCiCnNodes(XmlNodePtr &node, const ComponentPtr &component, const std::vector<std::string> &variableNames);

    /**
     * @brief Check if the provided @p node is a supported MathML element.
     *
     * Checks if the provided @p node is one of the supported MathML elements defined in the table
     * of supported MathML elements from the CellML specification version 2.0 document.
     *
     * @param node The @c XmlNode node to check against the list of supported MathML elements.
     * @return @c true if @node is a supported MathML element and @c false otherwise.
     */
    bool isSupportedMathMLElement(const XmlNodePtr &node);

    /**
    * @brief Validate that equivalent variable pairs in the @p model
    * have equivalent units.
    * Any errors will be logged in the @c Validator.
    * 
    * Any difference in base units is reported as an error in the @c Validator, but the multiplier difference does not trigger a validator error.  
    * Where the base units are equivalent, the multiplier may be interpreted as units_of_v1 = (10^multiplier)*units_of_v2
    *
    * @param model The model containing the variables
    * @param v1 The variable which may contain units.
    * @param v2 The equivalent variable which may contain units.
    * @param hints String containing error messages to be passed back to the calling function for logging.
    * @param multiplier Double returning the effective multiplier mismatch between the units.  
    */
    bool unitsAreEquivalent(const ModelPtr &model, const VariablePtr &v1, const VariablePtr &v2, std::string &hints, double &multiplier);

    /**
    * @brief Utility function used by unitsAreEquivalent to compare base units of two variables.
    *
    * @param model The model containing the variables.
    * @param unitMap A list of the exponents of base variables.
    * @param uName String name of the current variable being investigated.
    * @param standardList Nested map of the conversion between built-in units and the base units they contain
    * @param uExp Exponent of the current unit in its parent.
    * @param direction Specify whether we want to increment (1) or decrement (-1).
    */
    void updateBaseUnitCount(const ModelPtr &model,
                             std::map<std::string, double> &unitMap,
                             double &multiplier,
                             const std::string &uName,
                             double uExp, double logMult, int direction);

    /**
    * @brief Checks dependency hierarchies of units in the model.
    *
    * @param model The model containing the units to be tested.
    */
    void validateNoUnitsAreCyclic(const ModelPtr &model);

    /**
    * @brief Utility function called recursively by validateNoUnitsAreCyclic.
    *
    * @param model The model containing the units to be tested.
    * @param parent The current @c Units pointer to test.
    * @param history A vector of the chained dependencies. Cyclic variables exist where the first and last units are equal.
    * @param errorList An array of loops, returned so that the reported errors are not too repetitive.
    */
    void checkUnitForCycles(const ModelPtr &model, const UnitsPtr &parent,
                            std::vector<std::string> &history,
                            std::vector<std::vector<std::string>> &errorList);
};

Validator::Validator()
    : mPimpl(new ValidatorImpl())
{
    mPimpl->mValidator = this;
}

Validator::~Validator()
{
    delete mPimpl;
}

Validator::Validator(const Validator &rhs)
    : Logger(rhs)
    , mPimpl(new ValidatorImpl())
{
    mPimpl->mValidator = rhs.mPimpl->mValidator;
}

Validator::Validator(Validator &&rhs) noexcept
    : Logger(std::move(rhs))
    , mPimpl(rhs.mPimpl)
{
    rhs.mPimpl = nullptr;
}

Validator &Validator::operator=(Validator rhs)
{
    Logger::operator=(rhs);
    rhs.swap(*this);
    return *this;
}

void Validator::swap(Validator &rhs)
{
    std::swap(mPimpl, rhs.mPimpl);
}

void Validator::validateModel(const ModelPtr &model)
{
    // Clear any pre-existing errors in ths validator instance.
    clearErrors();
    // Check for a valid name attribute.
    if (!mPimpl->isCellmlIdentifier(model->name())) {
        ErrorPtr err = std::make_shared<Error>();
        err->setDescription("Model does not have a valid name attribute.");
        err->setModel(model);
        err->setRule(SpecificationRule::MODEL_NAME);
        addError(err);
    }
    // Check for components in this model.
    if (model->componentCount() > 0) {
        std::vector<std::string> componentNames;
        for (size_t i = 0; i < model->componentCount(); ++i) {
            ComponentPtr component = model->component(i);
            mPimpl->validateComponentTree(model, component, componentNames);
        }
    }
    // Check for units in this model.
    if (model->unitsCount() > 0) {
        std::vector<std::string> unitsNames;
        std::vector<std::string> unitsRefs;
        std::vector<std::string> unitsImportSources;
        for (size_t i = 0; i < model->unitsCount(); ++i) {
            UnitsPtr units = model->units(i);
            std::string unitsName = units->name();
            if (!unitsName.empty()) {
                if (units->isImport()) {
                    // Check for a units_ref.
                    std::string unitsRef = units->importReference();
                    std::string importSource = units->importSource()->url();
                    bool foundImportError = false;
                    if (!mPimpl->isCellmlIdentifier(unitsRef)) {
                        ErrorPtr err = std::make_shared<Error>();
                        err->setDescription("Imported units '" + unitsName + "' does not have a valid units_ref attribute.");
                        err->setUnits(units);
                        err->setRule(SpecificationRule::IMPORT_UNITS_REF);
                        addError(err);
                        foundImportError = true;
                    }
                    // Check for a xlink:href.
                    // TODO: check this id against the XLink spec (see CellML Spec 5.1.1).
                    if (importSource.empty()) {
                        ErrorPtr err = std::make_shared<Error>();
                        err->setDescription("Import of units '" + unitsName + "' does not have a valid locator xlink:href attribute.");
                        err->setImportSource(units->importSource());
                        err->setRule(SpecificationRule::IMPORT_HREF);
                        addError(err);
                        foundImportError = true;
                    }
                    // Check if we already have another import from the same source with the same units_ref.
                    // (This looks for matching entries at the same position in the source and ref vectors).
                    if (!unitsImportSources.empty() && (!foundImportError)) {
                        if ((std::find(unitsImportSources.begin(), unitsImportSources.end(), importSource) - unitsImportSources.begin())
                            == (std::find(unitsRefs.begin(), unitsRefs.end(), unitsRef) - unitsRefs.begin())) {
                            ErrorPtr err = std::make_shared<Error>();
                            err->setDescription("Model '" + model->name() + "' contains multiple imported units from '" + importSource + "' with the same units_ref attribute '" + unitsRef + "'.");
                            err->setModel(model);
                            err->setRule(SpecificationRule::IMPORT_UNITS_REF);
                            addError(err);
                        }
                    }
                    // Push back the unique sources and refs.
                    unitsImportSources.push_back(importSource);
                    unitsRefs.push_back(unitsRef);
                }
                // Check for duplicate units names in this model.
                if (std::find(unitsNames.begin(), unitsNames.end(), unitsName) != unitsNames.end()) {
                    ErrorPtr err = std::make_shared<Error>();
                    err->setDescription("Model '" + model->name() + "' contains multiple units with the name '" + unitsName + "'. Valid units names must be unique to their model.");
                    err->setModel(model);
                    err->setRule(SpecificationRule::UNITS_NAME_UNIQUE);
                    addError(err);
                }
                unitsNames.push_back(unitsName);
            }
        }
        for (size_t i = 0; i < model->unitsCount(); ++i) {
            // Validate units.
            UnitsPtr units = model->units(i);
            mPimpl->validateUnits(units, unitsNames);
        }
    }

    // Check that unit relationships are not cyclical.
    if (model->unitsCount() > 0) {
        mPimpl->validateNoUnitsAreCyclic(model);
    }

    // Validate any connections / variable equivalence networks in the model.
    mPimpl->validateConnections(model);
}

void Validator::ValidatorImpl::validateUniqueName(const ModelPtr &model, const std::string &name, std::vector<std::string> &names)
{
    if (!name.empty()) {
        if (std::find(names.begin(), names.end(), name) != names.end()) {
            ErrorPtr err = std::make_shared<Error>();
            err->setDescription("Model '" + model->name() + "' contains multiple components with the name '" + name + "'. Valid component names must be unique to their model.");
            err->setModel(model);
            mValidator->addError(err);
        } else {
            names.push_back(name);
        }
    }
}

void Validator::ValidatorImpl::validateComponentTree(const ModelPtr &model, const ComponentPtr &component, std::vector<std::string> &componentNames)
{
    validateUniqueName(model, component->name(), componentNames);
    for (size_t i = 0; i < component->componentCount(); ++i) {
        auto childComponent = component->component(i);
        validateComponentTree(model, childComponent, componentNames);
    }
    if (component->isImport()) {
        validateImportedComponent(component);
    } else {
        validateComponent(component);
    }
}

void Validator::ValidatorImpl::validateImportedComponent(const ComponentPtr &component)
{
    if (!isCellmlIdentifier(component->name())) {
        ErrorPtr err = std::make_shared<Error>();
        err->setComponent(component);
        err->setDescription("Imported component does not have a valid name attribute.");
        err->setRule(SpecificationRule::IMPORT_COMPONENT_NAME);
        mValidator->addError(err);
    }

    // Check for a component_ref; assumes imported if the import source is not null.
    std::string componentRef = component->importReference();
    std::string importSource = component->importSource()->url();
    std::string componentName = component->name();

    if (!isCellmlIdentifier(componentRef)) {
        ErrorPtr err = std::make_shared<Error>();
        err->setDescription("Imported component '" + componentName + "' does not have a valid component_ref attribute.");
        err->setComponent(component);
        err->setRule(SpecificationRule::IMPORT_COMPONENT_REF);
        mValidator->addError(err);
    }
    if (importSource.empty()) {
        ErrorPtr err = std::make_shared<Error>();
        err->setDescription("Import of component '" + componentName + "' does not have a valid locator xlink:href attribute.");
        err->setImportSource(component->importSource());
        err->setRule(SpecificationRule::IMPORT_HREF);
        mValidator->addError(err);
    } else {
        xmlURIPtr uri = xmlParseURI(importSource.c_str());
        if (uri == nullptr) {
            ErrorPtr err = std::make_shared<Error>();
            err->setDescription("Import of component '" + componentName + "' has an invalid URI in the href attribute.");
            err->setImportSource(component->importSource());
            err->setRule(SpecificationRule::IMPORT_HREF);
            mValidator->addError(err);

        } else {
            xmlFreeURI(uri);
        }
    }
}

void Validator::ValidatorImpl::validateComponent(const ComponentPtr &component)
{
    // Check for a valid name attribute.
    if (!isCellmlIdentifier(component->name())) {
        ErrorPtr err = std::make_shared<Error>();
        err->setComponent(component);
        err->setDescription("Component does not have a valid name attribute.");
        err->setRule(SpecificationRule::COMPONENT_NAME);
        mValidator->addError(err);
    }
    // Check for variables in this component.
    std::vector<std::string> variableNames;
    if (component->variableCount() > 0) {
        // Check for duplicate variable names and construct vector of valid names in case
        // we have a variable initial_value set by reference.
        for (size_t i = 0; i < component->variableCount(); ++i) {
            std::string variableName = component->variable(i)->name();
            if (!variableName.empty()) {
                if (std::find(variableNames.begin(), variableNames.end(), variableName) != variableNames.end()) {
                    ErrorPtr err = std::make_shared<Error>();
                    err->setDescription("Component '" + component->name() + "' contains multiple variables with the name '" + variableName + "'. Valid variable names must be unique to their component.");
                    err->setComponent(component);
                    err->setRule(SpecificationRule::VARIABLE_NAME);
                    mValidator->addError(err);
                }
                variableNames.push_back(variableName);
            }
        }
        // Validate variable(s).
        for (size_t i = 0; i < component->variableCount(); ++i) {
            VariablePtr variable = component->variable(i);
            validateVariable(variable, variableNames);
        }
    }
    // Check for resets in this component
    for (size_t i = 0; i < component->resetCount(); ++i) {
        ResetPtr reset = component->reset(i);
        validateReset(reset, component);
    }

    // Validate math through the private implementation (for XML handling).
    if (!component->math().empty()) {
        validateMath(component->math(), component);
    }
}

void Validator::ValidatorImpl::validateUnits(const UnitsPtr &units, const std::vector<std::string> &unitsNames)
{
    // Check for a valid name attribute.
    if (!isCellmlIdentifier(units->name())) {
        ErrorPtr err = std::make_shared<Error>();
        err->setUnits(units);
        if (units->isImport()) {
            err->setDescription("Imported units does not have a valid name attribute.");
            err->setRule(SpecificationRule::IMPORT_UNITS_NAME);
        } else {
            err->setDescription("Units does not have a valid name attribute.");
            err->setRule(SpecificationRule::UNITS_NAME);
        }
        mValidator->addError(err);
    } else {
        // Check for a matching standard units.
        if (isStandardUnitName(units->name())) {
            ErrorPtr err = std::make_shared<Error>();
            err->setDescription("Units is named '" + units->name() + "' which is a protected standard unit name.");
            err->setUnits(units);
            err->setRule(SpecificationRule::UNITS_STANDARD);
            mValidator->addError(err);
        }
    }
    if (units->unitCount() > 0) {
        for (size_t i = 0; i < units->unitCount(); ++i) {
            validateUnitsUnit(i, units, unitsNames);
        }
    }
}

void Validator::ValidatorImpl::validateUnitsUnit(size_t index, const UnitsPtr &units, const std::vector<std::string> &unitsNames)
{
    // Validate the unit at the given index.
    std::string reference;
    std::string prefix;
    std::string id;
    double exponent;
    double multiplier;

    units->unitAttributes(index, reference, prefix, exponent, multiplier, id);
    if (isCellmlIdentifier(reference)) {
        if ((std::find(unitsNames.begin(), unitsNames.end(), reference) == unitsNames.end()) && (!isStandardUnitName(reference))) {
            ErrorPtr err = std::make_shared<Error>();
            err->setDescription("Units reference '" + reference + "' in units '" + units->name() + "' is not a valid reference to a local units or a standard unit type.");
            err->setUnits(units);
            err->setRule(SpecificationRule::UNIT_UNITS_REF);
            mValidator->addError(err);
        }
    } else {
        ErrorPtr err = std::make_shared<Error>();
        err->setDescription("Unit in units '" + units->name() + "' does not have a valid units reference.");
        err->setUnits(units);
        err->setRule(SpecificationRule::UNIT_UNITS_REF);
        mValidator->addError(err);
    }
    if (!prefix.empty()) {
        if (!isStandardPrefixName(prefix)) {
            if (!isCellMLInteger(prefix)) {
                ErrorPtr err = std::make_shared<Error>();
                err->setDescription("Prefix '" + prefix + "' of a unit referencing '" + reference + "' in units '" + units->name() + "' is not a valid integer or an SI prefix.");
                err->setUnits(units);
                err->setRule(SpecificationRule::UNIT_PREFIX);
                mValidator->addError(err);
            } else {
                try {
                    int test = std::stoi(prefix);
                    (void)test;
                } catch (std::out_of_range &) {
                    ErrorPtr err = std::make_shared<Error>();
                    err->setDescription("Prefix '" + prefix + "' of a unit referencing '" + reference + "' in units '" + units->name() + "' is out of the integer range.");
                    err->setUnits(units);
                    err->setRule(SpecificationRule::UNIT_PREFIX);
                    mValidator->addError(err);
                }
            }
        }
    }
}

void Validator::ValidatorImpl::validateVariable(const VariablePtr &variable, const std::vector<std::string> &variableNames)
{
    // Check for a valid name attribute.
    if (!isCellmlIdentifier(variable->name())) {
        ErrorPtr err = std::make_shared<Error>();
        err->setDescription("Variable does not have a valid name attribute.");
        err->setVariable(variable);
        err->setRule(SpecificationRule::VARIABLE_NAME);
        mValidator->addError(err);
    }
    // Check for a valid units attribute.
    std::string unitsName = variable->units() != nullptr ? variable->units()->name() : "";
    if (!isCellmlIdentifier(unitsName)) {
        ErrorPtr err = std::make_shared<Error>();
        err->setDescription("Variable '" + variable->name() + "' does not have a valid units attribute.");
        err->setVariable(variable);
        err->setRule(SpecificationRule::VARIABLE_UNITS);
        mValidator->addError(err);
    } else if (!isStandardUnitName(unitsName)) {
        ComponentPtr component = std::dynamic_pointer_cast<Component>(variable->parent());
        ModelPtr model = owningModel(component);
        if ((model != nullptr) && !model->hasUnits(variable->units())) {
            ErrorPtr err = std::make_shared<Error>();
            err->setDescription("Variable '" + variable->name() + "' has a units reference '" + unitsName + "' that does not correspond with a standard units and is not a units defined in the variable's model.");
            err->setVariable(variable);
            err->setRule(SpecificationRule::VARIABLE_UNITS);
            mValidator->addError(err);
        }
    }
    // Check for a valid interface attribute.
    if (!variable->interfaceType().empty()) {
        std::string interfaceType = variable->interfaceType();
        if ((interfaceType != "public") && (interfaceType != "private") && (interfaceType != "none") && (interfaceType != "public_and_private")) {
            ErrorPtr err = std::make_shared<Error>();
            err->setDescription("Variable '" + variable->name() + "' has an invalid interface attribute value '" + interfaceType + "'.");
            err->setVariable(variable);
            err->setRule(SpecificationRule::VARIABLE_INTERFACE);
            mValidator->addError(err);
        }
    }
    // Check for a valid initial value attribute.
    if (!variable->initialValue().empty()) {
        std::string initialValue = variable->initialValue();
        // Check if initial value is a variable reference
        if (!(std::find(variableNames.begin(), variableNames.end(), initialValue) != variableNames.end())) {
            // Otherwise, check that the initial value can be converted to a double
            if (!isCellMLReal(initialValue)) {
                ErrorPtr err = std::make_shared<Error>();
                err->setDescription("Variable '" + variable->name() + "' has an invalid initial value '" + initialValue + "'. Initial values must be a real number string or a variable reference.");
                err->setVariable(variable);
                err->setRule(SpecificationRule::VARIABLE_INITIAL_VALUE);
                mValidator->addError(err);
            }
        }
    }
}

void Validator::ValidatorImpl::validateReset(const ResetPtr &reset, const ComponentPtr &component)
{
    bool noOrder = false;
    bool noVariable = false;
    bool noTestVariable = false;
    bool noTestValue = false;
    bool noResetValue = false;
    bool varOutsideComponent = false;
    bool testVarOutsideComponent = false;
    std::string varParentName;
    std::string testVarParentName;

    std::string description = "Reset in component '" + component->name() + "' ";

    if (reset->isOrderSet()) {
        description += "with order '" + convertToString(reset->order()) + "', ";
    } else {
        noOrder = true;
    }

    if (reset->variable() == nullptr) {
        noVariable = true;
    } else {
        description += "with variable '" + reset->variable()->name() + "', ";
        auto var = reset->variable();
        auto varParent = std::dynamic_pointer_cast<Component>(var->parent());
        varParentName = varParent->name();
        if (varParentName != component->name()) {
            varOutsideComponent = true;
        }
    }

    if (reset->testVariable() == nullptr) {
        noTestVariable = true;
    } else {
        description += "with test_variable '" + reset->testVariable()->name() + "', ";

        auto var = reset->testVariable();
        auto varParent = std::dynamic_pointer_cast<Component>(var->parent());
        testVarParentName = varParent->name();
        if (testVarParentName != component->name()) {
            testVarOutsideComponent = true;
        }
    }

    // Check that the contents of test_value and reset_value are valid MathML
    std::string testValueString = reset->testValue();
    std::string resetValueString = reset->resetValue();

    if ((testValueString.empty()) || (std::all_of(testValueString.begin(), testValueString.end(), isspace))) {
        noTestValue = true;
    } else {
        validateMath(testValueString, component);
    }
    if ((resetValueString.empty()) || (std::all_of(resetValueString.begin(), resetValueString.end(), isspace))) {
        noResetValue = true;
    } else {
        validateMath(resetValueString, component);
    }

    if (noOrder) {
        ErrorPtr err = std::make_shared<Error>();
        err->setDescription(description + "does not have an order set.");
        err->setComponent(component);
        err->setRule(SpecificationRule::RESET_ORDER);
        mValidator->addError(err);
    }
    if (noVariable) {
        ErrorPtr err = std::make_shared<Error>();
        err->setDescription(description + "does not reference a variable.");
        err->setReset(reset);
        err->setRule(SpecificationRule::RESET_VARIABLE_REFERENCE);
        mValidator->addError(err);
    }
    if (noTestVariable) {
        ErrorPtr err = std::make_shared<Error>();
        err->setDescription(description + "does not reference a test_variable.");
        err->setReset(reset);
        err->setRule(SpecificationRule::RESET_TEST_VARIABLE_REFERENCE);
        mValidator->addError(err);
    }
    if (noTestValue) {
        ErrorPtr err = std::make_shared<Error>();
        err->setDescription(description + "does not have a test_value specified.");
        err->setReset(reset);
        err->setRule(SpecificationRule::RESET_TEST_VALUE);
        mValidator->addError(err);
    }
    if (noResetValue) {
        ErrorPtr err = std::make_shared<Error>();
        err->setDescription(description + "does not have a reset_value specified.");
        err->setReset(reset);
        err->setRule(SpecificationRule::RESET_RESET_VALUE);
        mValidator->addError(err);
    }
    if (varOutsideComponent) {
        ErrorPtr err = std::make_shared<Error>();
        err->setDescription(description + "refers to a variable '" + reset->variable()->name() + "' in a different component '" + varParentName + "'.");
        err->setReset(reset);
        err->setRule(SpecificationRule::RESET_VARIABLE_REFERENCE);
        mValidator->addError(err);
    }
    if (testVarOutsideComponent) {
        ErrorPtr err = std::make_shared<Error>();
        err->setDescription(description + "refers to a test_variable '" + reset->testVariable()->name() + "' in a different component '" + testVarParentName + "'.");
        err->setReset(reset);
        err->setRule(SpecificationRule::RESET_TEST_VARIABLE_REFERENCE);
        mValidator->addError(err);
    }
}

void Validator::ValidatorImpl::validateMath(const std::string &input, const ComponentPtr &component)
{
    XmlDocPtr doc = std::make_shared<XmlDoc>();
    // Parse as XML first.
    doc->parse(input);
    // Copy any XML parsing errors into the common validator error handler.
    if (doc->xmlErrorCount() > 0) {
        for (size_t i = 0; i < doc->xmlErrorCount(); ++i) {
            ErrorPtr err = std::make_shared<Error>();
            err->setDescription(doc->xmlError(i));
            err->setKind(Error::Kind::XML);
            mValidator->addError(err);
        }
    }
    XmlNodePtr node = doc->rootNode();
    if (node == nullptr) {
        ErrorPtr err = std::make_shared<Error>();
        err->setDescription("Could not get a valid XML root node from the math on component '" + component->name() + "'.");
        err->setKind(Error::Kind::XML);
        err->setComponent(component);
        mValidator->addError(err);
        return;
    }
    if (!node->isMathmlElement("math")) {
        ErrorPtr err = std::make_shared<Error>();
        err->setDescription("Math root node is of invalid type '" + node->name() + "' on component '" + component->name() + "'. A valid math root node should be of type 'math'.");
        err->setComponent(component);
        err->setKind(Error::Kind::XML);
        mValidator->addError(err);
        return;
    }

    XmlNodePtr nodeCopy = node;
    std::vector<std::string> variableNames;
    for (size_t i = 0; i < component->variableCount(); ++i) {
        std::string variableName = component->variable(i)->name();
        if (std::find(variableNames.begin(), variableNames.end(), variableName) == variableNames.end()) {
            variableNames.push_back(variableName);
        }
    }

    validateMathMLElements(nodeCopy, component);

    // Iterate through ci/cn elements and remove cellml units attributes.
    XmlNodePtr mathNode = node;
    validateAndCleanMathCiCnNodes(node, component, variableNames);

    // Remove the cellml namespace definition.
    if (mathNode->hasNamespaceDefinition(CELLML_2_0_NS)) {
        mathNode->removeNamespaceDefinition(CELLML_2_0_NS);
    }

    // Get the MathML string with cellml:units attributes and namespace already removed.
    std::string cleanMathml = mathNode->convertToString();

    // Parse/validate the clean math string with the W3C MathML DTD.
    XmlDocPtr mathmlDoc = std::make_shared<XmlDoc>();
    mathmlDoc->parseMathML(cleanMathml);
    // Copy any MathML validation errors into the common validator error handler.
    if (mathmlDoc->xmlErrorCount() > 0) {
        for (size_t i = 0; i < mathmlDoc->xmlErrorCount(); ++i) {
            ErrorPtr err = std::make_shared<Error>();
            err->setDescription("W3C MathML DTD error: " + mathmlDoc->xmlError(i));
            err->setComponent(component);
            err->setKind(Error::Kind::MATHML);
            mValidator->addError(err);
        }
    }
}

bool Validator::ValidatorImpl::validateCnUnits(const ComponentPtr &component, const std::string &unitsName, const std::string &textNode)
{
    bool checkUnitsIsInModel = false;
    if (isCellmlIdentifier(unitsName)) {
        checkUnitsIsInModel = true;
    } else {
        ErrorPtr err = std::make_shared<Error>();
        err->setDescription("Math cn element with the value '" + textNode + "' does not have a valid cellml:units attribute.");
        err->setComponent(component);
        err->setKind(Error::Kind::MATHML);
        mValidator->addError(err);
    }

    return checkUnitsIsInModel;
}

std::string text(const XmlNodePtr &node)
{
    std::string t;
    if (node != nullptr) {
        if (node->isText()) {
            t = node->convertToStrippedString();
        }
    }
    return t;
}

void Validator::ValidatorImpl::validateAndCleanCnNode(const XmlNodePtr &node, const ComponentPtr &component)
{
    // Get cellml:units attribute.
    XmlAttributePtr attribute = node->firstAttribute();
    std::string unitsName;
    XmlAttributePtr unitsAttribute = nullptr;
    std::vector<XmlAttributePtr> cellmlAttributesToRemove;
    while (attribute) {
        if (!attribute->value().empty()) {
            if (attribute->isCellmlType("units")) {
                unitsName = attribute->value();
                unitsAttribute = attribute;
                cellmlAttributesToRemove.push_back(attribute);
            } else if (attribute->inNamespaceUri(CELLML_2_0_NS)) {
                cellmlAttributesToRemove.push_back(attribute);
                ErrorPtr err = std::make_shared<Error>();
                err->setDescription("Math " + node->name() + " element has an invalid attribute type '" + attribute->name() + "' in the cellml namespace.  Attribute 'units' is the only CellML namespace attribute allowed.");
                err->setComponent(component);
                err->setKind(Error::Kind::MATHML);
                mValidator->addError(err);
            }
        }
        attribute = attribute->next();
    }

    XmlNodePtr childNode = node->firstChild();
    std::string textInNode = text(childNode);
    // Check that cellml:units has been set.
    bool checkUnitsIsInModel = validateCnUnits(component, unitsName, textInNode);

    // Check that a specified units is valid.
    if (checkUnitsIsInModel) {
        // Check for a matching units in this model.
        ModelPtr model = owningModel(component);
        if (!model->hasUnits(unitsName)) {
            // Check for a matching standard units.
            if (!isStandardUnitName(unitsName)) {
                ErrorPtr err = std::make_shared<Error>();
                err->setDescription("Math has a " + node->name() + " element with a cellml:units attribute '" + unitsName + "' that is not a valid reference to units in the model '" + model->name() + "' or a standard unit.");
                err->setComponent(component);
                err->setKind(Error::Kind::MATHML);
                mValidator->addError(err);
            }
        }
    }
    // Now that we've validated this XML node's cellml:units attribute, remove it from the node.
    // This is done so we can validate a "clean" MathML string using the MathML DTD. The math
    // string stored on the component will not be affected.
    for (const auto &cellmlAttribute : cellmlAttributesToRemove) {
        cellmlAttribute->removeAttribute();
    }
    if (node->hasNamespaceDefinition(CELLML_2_0_NS)) {
        node->removeNamespaceDefinition(CELLML_2_0_NS);
    }
}

void Validator::ValidatorImpl::validateAndCleanCiNode(const XmlNodePtr &node, const ComponentPtr &component, const std::vector<std::string> &variableNames)
{
    XmlNodePtr childNode = node->firstChild();
    std::string textInNode = text(childNode);
    if (!textInNode.empty()) {
        // Check whether we can find this text as a variable name in this component.
        if (std::find(variableNames.begin(), variableNames.end(), textInNode) == variableNames.end()) {
            ErrorPtr err = std::make_shared<Error>();
            err->setDescription("MathML ci element has the child text '" + textInNode + "' which does not correspond with any variable names present in component '" + component->name() + "'.");
            err->setComponent(component);
            err->setKind(Error::Kind::MATHML);
            mValidator->addError(err);
        }
    }
}

void Validator::ValidatorImpl::validateAndCleanMathCiCnNodes(XmlNodePtr &node, const ComponentPtr &component, const std::vector<std::string> &variableNames)
{
    if (node->isMathmlElement("cn")) {
        validateAndCleanCnNode(node, component);
    } else if (node->isMathmlElement("ci")) {
        validateAndCleanCiNode(node, component, variableNames);
    }
    // Check children for ci/cn.
    XmlNodePtr childNode = node->firstChild();
    if (childNode != nullptr) {
        validateAndCleanMathCiCnNodes(childNode, component, variableNames);
    }
    // Check siblings for ci/cn.
    node = node->next();
    if (node != nullptr) {
        validateAndCleanMathCiCnNodes(node, component, variableNames);
    }
}

void Validator::ValidatorImpl::validateMathMLElements(const XmlNodePtr &node, const ComponentPtr &component)
{
    XmlNodePtr childNode = node->firstChild();
    if (childNode != nullptr) {
        if (!childNode->isComment() && !childNode->isText() && !isSupportedMathMLElement(childNode)) {
            ErrorPtr err = std::make_shared<Error>();
            err->setDescription("Math has a '" + childNode->name() + "' element" + " that is not a supported MathML element.");
            err->setComponent(component);
            err->setKind(Error::Kind::MATHML);
            mValidator->addError(err);
        }
        validateMathMLElements(childNode, component);
    }

    XmlNodePtr nextNode = node->next();
    if (nextNode != nullptr) {
        if (!nextNode->isComment() && !nextNode->isText() && !isSupportedMathMLElement(nextNode)) {
            ErrorPtr err = std::make_shared<Error>();
            err->setDescription("Math has a '" + nextNode->name() + "' element" + " that is not a supported MathML element.");
            err->setComponent(component);
            err->setKind(Error::Kind::MATHML);
            mValidator->addError(err);
        }
        validateMathMLElements(nextNode, component);
    }
}

void Validator::ValidatorImpl::validateConnections(const ModelPtr &model)
{
    std::string hints;
    std::vector<std::pair<libcellml::VariablePtr, libcellml::VariablePtr>> checkedPairs;

    // Check the components in this model.
    if (model->componentCount() > 0) {
        for (size_t i = 0; i < model->componentCount(); ++i) {
            ComponentPtr component = model->component(i);
            // Check the variables in this component.
            for (size_t j = 0; j < component->variableCount(); ++j) {
                VariablePtr variable = component->variable(j);
                // Check the equivalent variables in this variable.
                if (variable->equivalentVariableCount() > 0) {
                    for (size_t k = 0; k < variable->equivalentVariableCount(); ++k) {
                        VariablePtr equivalentVariable = variable->equivalentVariable(k);

                        // Skip if this pairing has been checked before.
                        auto checkPairing = std::make_pair(variable, equivalentVariable);

                        if (std::find(checkedPairs.begin(), checkedPairs.end(), checkPairing) == checkedPairs.end()) {
                            // Swap the order for storage in the pair.
                            checkPairing = std::make_pair(equivalentVariable, variable);
                            checkedPairs.push_back(checkPairing);

                            // TODO: validate variable interfaces according to 17.10.8.
                            // TODO: add check for cyclical connections (17.10.5).
                            double multiplier = 0.0;
                            if (!unitsAreEquivalent(model, variable, equivalentVariable, hints, multiplier)) {
                                auto unitsName = variable->units() == nullptr ? "" : variable->units()->name();
                                auto equivalentUnitsName = equivalentVariable->units() == nullptr ? "" : equivalentVariable->units()->name();
                                ErrorPtr err = std::make_shared<Error>();
                                err->setDescription("Variable '" + variable->name() + "' has units of '" + unitsName + "' and an equivalent variable '" + equivalentVariable->name() + "' with non-matching units of '" + equivalentUnitsName + "'. The mismatch is: " + hints);
                                err->setModel(model);
                                err->setKind(Error::Kind::UNITS);
                                mValidator->addError(err);
                            }

                            if (equivalentVariable->hasDirectEquivalentVariable(variable)) {
                                // Check that the equivalent variable has a valid parent component.
                                auto component2 = std::dynamic_pointer_cast<Component>(equivalentVariable->parent());
                                if (!component2->hasVariable(equivalentVariable)) {
                                    ErrorPtr err = std::make_shared<Error>();
                                    err->setDescription("Variable '" + equivalentVariable->name() + "' is an equivalent variable to '" + variable->name() + "' but has no parent component.");
                                    err->setModel(model);
                                    err->setKind(Error::Kind::CONNECTION);
                                    mValidator->addError(err);
                                }
                            } else {
                                ErrorPtr err = std::make_shared<Error>();
                                err->setDescription("Variable '" + variable->name() + "' has an equivalent variable '" + equivalentVariable->name() + "' which does not reciprocally have '" + variable->name() + "' set as an equivalent variable.");
                                err->setModel(model);
                                err->setKind(Error::Kind::CONNECTION);
                                mValidator->addError(err);
                            }
                        }
                    }
                }
            }
        }
    }
}

<<<<<<< HEAD
=======
void Validator::ValidatorImpl::removeSubstring(std::string &input, const std::string &pattern)
{
    std::string::size_type n = pattern.length();
    for (std::string::size_type i = input.find(pattern);
         i != std::string::npos;
         i = input.find(pattern)) {
        input.erase(i, n);
    }
}

>>>>>>> 5af7ae7c
bool Validator::ValidatorImpl::isSupportedMathMLElement(const XmlNodePtr &node)
{
    return (node->namespaceUri() == MATHML_NS)
           && std::find(supportedMathMLElements.begin(), supportedMathMLElements.end(), node->name()) != supportedMathMLElements.end();
}

bool Validator::ValidatorImpl::isCellmlIdentifier(const std::string &name)
{
    bool result = true;
    // One or more alphabetic characters.
    if (!name.empty()) {
        // Does not start with numeric character.
        if (isdigit(name[0]) != 0) {
            result = false;
            ErrorPtr err = std::make_shared<Error>();
            err->setDescription("CellML identifiers must not begin with a European numeric character [0-9].");
            err->setRule(SpecificationRule::DATA_REPR_IDENTIFIER_BEGIN_EURO_NUM);
            mValidator->addError(err);
        } else {
            // Basic Latin alphanumeric characters and underscores.
            if (name.find_first_not_of("abcdefghijklmnopqrstuvwxyzABCDEFGHIJKLMNOPQRSTUVWXYZ0123456789_") != std::string::npos) {
                result = false;
                ErrorPtr err = std::make_shared<Error>();
                err->setDescription("CellML identifiers must not contain any characters other than [a-zA-Z0-9_].");
                err->setRule(SpecificationRule::DATA_REPR_IDENTIFIER_LATIN_ALPHANUM);
                mValidator->addError(err);
            }
        }
    } else {
        result = false;
        ErrorPtr err = std::make_shared<Error>();
        err->setDescription("CellML identifiers must contain one or more basic Latin alphabetic characters.");
        err->setRule(SpecificationRule::DATA_REPR_IDENTIFIER_AT_LEAST_ONE_ALPHANUM);
        mValidator->addError(err);
    }
    return result;
}

bool Validator::ValidatorImpl::unitsAreEquivalent(const ModelPtr &model,
                                                  const VariablePtr &v1,
                                                  const VariablePtr &v2,
                                                  std::string &hints,
                                                  double &multiplier)
{
    std::map<std::string, double> unitMap = {};

    for (const auto &baseUnits : baseUnitsList) {
        unitMap[baseUnits] = 0.0;
    }

    std::string ref;
    hints = "";
    multiplier = 0.0;

    if (v1->units() == nullptr || v2->units() == nullptr) {
        return false;
    }

    if (model->hasUnits(v1->units()->name())) {
        libcellml::UnitsPtr u1 = libcellml::Units::create();
        u1 = model->units(v1->units()->name());
        updateBaseUnitCount(model, unitMap, multiplier, u1->name(), 1, 0, 1);
    } else if (unitMap.find(v1->units()->name()) != unitMap.end()) {
        ref = v1->units()->name();
        unitMap.at(ref) += 1.0;
    } else if (isStandardUnitName(v1->units()->name())) {
        updateBaseUnitCount(model, unitMap, multiplier, v1->units()->name(), 1, 0, 1);
    }

    if (model->hasUnits(v2->units()->name())) {
        libcellml::UnitsPtr u2 = libcellml::Units::create();
        u2 = model->units(v2->units()->name());
        updateBaseUnitCount(model, unitMap, multiplier, u2->name(), 1, 0, -1);
    } else if (unitMap.find(v2->units()->name()) != unitMap.end()) {
        ref = v2->units()->name();
        unitMap.at(v2->units()->name()) -= 1.0;
    } else if (isStandardUnitName(v2->units()->name())) {
        updateBaseUnitCount(model, unitMap, multiplier, v2->units()->name(), 1, 0, -1);
    }

    // Remove "dimensionless" from base unit testing.
    unitMap.erase("dimensionless");

    bool status = true;
    for (const auto &basePair : unitMap) {
        if (basePair.second != 0.0) {
            std::string num = std::to_string(basePair.second);
            num.erase(num.find_last_not_of('0') + 1, num.length());
            if (num.back() == '.') {
                num.pop_back();
            }
            hints += basePair.first + "^" + num + ", ";
            status = false;
        }
    }

    if (multiplier != 0.0) {
        // NB: multiplication errors are only reported when there is a base error mismatch too, does not trigger it alone.
        // The multiplication mismatch will be returned through the multiplier argument in all cases.
        std::string num = std::to_string(multiplier);
        num.erase(num.find_last_not_of('0') + 1, num.length());
        if (num.back() == '.') {
            num.pop_back();
        }
        hints += "multiplication factor of 10^" + num + ", ";
    }

    // Remove the final trailing comma from the hints string.
    if (hints.length() > 2) {
        hints.pop_back();
        hints.back() = '.';
    }

    return status;
}

void Validator::ValidatorImpl::updateBaseUnitCount(const ModelPtr &model,
                                                   std::map<std::string, double> &unitMap,
                                                   double &multiplier,
                                                   const std::string &uName,
                                                   double uExp, double logMult,
                                                   int direction)
{
    if (model->hasUnits(uName)) {
        libcellml::UnitsPtr u = model->units(uName);
        if (!u->isBaseUnit()) {
            std::string ref;
            std::string pre;
            std::string id;
            double exp;
            double mult;
            double expMult;
            for (size_t i = 0; i < u->unitCount(); ++i) {
                u->unitAttributes(i, ref, pre, exp, expMult, id);
                mult = std::log10(expMult);
                if (!isStandardUnitName(ref)) {
                    updateBaseUnitCount(model, unitMap, multiplier, ref, exp * uExp, logMult + mult * uExp + standardPrefixList.at(pre) * uExp, direction);
                } else {
                    for (const auto &iter : standardUnitsList.at(ref)) {
                        unitMap.at(iter.first) += direction * (iter.second * exp * uExp);
                    }
                    multiplier += direction * (logMult + (standardMultiplierList.at(ref) + mult + standardPrefixList.at(pre)) * exp);
                }
            }
        } else if (unitMap.find(uName) == unitMap.end()) {
            unitMap.emplace(std::pair<std::string, double>(uName, direction * uExp));
            multiplier += direction * logMult;
        }
    } else if (isStandardUnitName(uName)) {
        for (const auto &iter : standardUnitsList.at(uName)) {
            unitMap.at(iter.first) += direction * (iter.second * uExp);
        }
        multiplier += direction * logMult;
    }
}

void Validator::ValidatorImpl::validateNoUnitsAreCyclic(const ModelPtr &model)
{
    std::vector<std::string> history;
    std::vector<std::vector<std::string>> errorList;

    for (size_t i = 0; i < model->unitsCount(); ++i) {
        // Test each units' dependencies for presence of self in tree.
        UnitsPtr u = model->units(i);
        history.push_back(u->name());
        checkUnitForCycles(model, u, history, errorList);
        // Have to delete this each time to prevent reinitialisation with previous base variables.
        std::vector<std::string>().swap(history);
    }

    if (!errorList.empty()) {
        std::vector<std::map<std::string, bool>> reportedErrorList;
        for (auto &errors : errorList) {
            std::map<std::string, bool> hash;

            for (auto &e : errors) {
                hash.insert(std::pair<std::string, bool>(e, true));
            }

            // Only return as error if this combo has not been reported already.
            if (std::find(reportedErrorList.begin(), reportedErrorList.end(), hash) == reportedErrorList.end()) {
                ErrorPtr err = std::make_shared<Error>();
                std::string des = "'";
                for (size_t j = 0; j < errors.size() - 1; ++j) {
                    des += errors[j] + "' -> '";
                }
                des += errors[errors.size() - 1] + "'";
                err->setDescription("Cyclic units exist: " + des);
                err->setModel(model);
                err->setKind(Error::Kind::UNITS);
                mValidator->addError(err);
                reportedErrorList.push_back(hash);
            }
            std::map<std::string, bool>().swap(hash);
        }
    }
}

void Validator::ValidatorImpl::checkUnitForCycles(const ModelPtr &model, const UnitsPtr &parent,
                                                  std::vector<std::string> &history,
                                                  std::vector<std::vector<std::string>> &errorList)
{
    if (parent->isBaseUnit()) {
        return;
    }

    // Recursive function to check for self-referencing in unit definitions.
    std::string id;
    std::string ref;
    std::string prefix;
    double exp;
    double mult;

    // Take history, and copy it for each new branch.
    for (size_t i = 0; i < parent->unitCount(); ++i) {
        parent->unitAttributes(i, ref, prefix, exp, mult, id);
        if (std::find(history.begin(), history.end(), ref) != history.end()) {
            history.push_back(ref);
            // Print to error output *only* when the first and last units are the same
            // otherwise we get lasso shapes reported.
            if (history.front() == history.back()) {
                errorList.push_back(history);
            }
        } else {
            // Step into dependencies if they are not built-in units.
            if (model->hasUnits(ref)) {
                UnitsPtr child = model->units(ref);
                history.push_back(ref);
                // Making a copy of the history vector to this point.
                std::vector<std::string> child_history(history);
                checkUnitForCycles(model, child, child_history, errorList);
                std::vector<std::string>().swap(child_history);
            }
        }
    }
}

} // namespace libcellml<|MERGE_RESOLUTION|>--- conflicted
+++ resolved
@@ -1035,19 +1035,6 @@
     }
 }
 
-<<<<<<< HEAD
-=======
-void Validator::ValidatorImpl::removeSubstring(std::string &input, const std::string &pattern)
-{
-    std::string::size_type n = pattern.length();
-    for (std::string::size_type i = input.find(pattern);
-         i != std::string::npos;
-         i = input.find(pattern)) {
-        input.erase(i, n);
-    }
-}
-
->>>>>>> 5af7ae7c
 bool Validator::ValidatorImpl::isSupportedMathMLElement(const XmlNodePtr &node)
 {
     return (node->namespaceUri() == MATHML_NS)
