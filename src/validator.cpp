--- conflicted
+++ resolved
@@ -685,11 +685,6 @@
         err->setRule(SpecificationRule::VARIABLE_UNITS);
         mValidator->addError(err);
     } else if (!isStandardUnitName(variable->units())) {
-<<<<<<< HEAD
-=======
-        ComponentPtr component = std::dynamic_pointer_cast<Component>(variable->parent());
-        ModelPtr model = std::dynamic_pointer_cast<Model>(component->parent());
->>>>>>> 73f2e7be
         if ((model != nullptr) && !model->hasUnits(variable->units())) {
             ErrorPtr err = std::make_shared<Error>();
             err->setDescription("Variable '" + variable->name() + "' has an invalid units reference '" + variable->units() + "' that does not correspond with a standard unit or units in the variable's parent component or model.");
@@ -1189,7 +1184,6 @@
 {
     std::string hints;
     if (model->componentCount() > 0) {
-<<<<<<< HEAD
         // Check reset orders across variables and their connected variable sets.
         std::vector<libcellml::VariablePtr> globalVariableDoneList;
         for (size_t componentIndex = 0; componentIndex < model->componentCount(); ++componentIndex) {
@@ -1221,54 +1215,6 @@
                         for (auto const &r : order.second) {
                             auto parent = r->variable()->parentComponent();
                             des += "\n  - variable '" + r->variable()->name() + "' in component '" + parent->name() + "' reset with order '" + order.first + "'";
-=======
-        for (size_t i = 0; i < model->componentCount(); ++i) {
-            ComponentPtr component = model->component(i);
-            // Check the variables in this component.
-            for (size_t j = 0; j < component->variableCount(); ++j) {
-                VariablePtr variable = component->variable(j);
-                // Check the equivalent variables in this variable.
-                if (variable->equivalentVariableCount() > 0) {
-                    for (size_t k = 0; k < variable->equivalentVariableCount(); ++k) {
-                        VariablePtr equivalentVariable = variable->equivalentVariable(k);
-
-                        // Skip if this pairing has been checked before.
-                        auto checkPairing = std::make_pair(variable, equivalentVariable);
-
-                        if (std::find(checkedPairs.begin(), checkedPairs.end(), checkPairing) == checkedPairs.end()) {
-                            // Swap the order for storage in the pair.
-                            checkPairing = std::make_pair(equivalentVariable, variable);
-                            checkedPairs.push_back(checkPairing);
-
-                            // TODO: validate variable interfaces according to 17.10.8.
-                            // TODO: add check for cyclical connections (17.10.5).
-
-                            if (!unitsAreEquivalent(model, variable, equivalentVariable, hints)) {
-                                ErrorPtr err = std::make_shared<Error>();
-                                err->setDescription("Variable '" + variable->name() + "' has units of '" + variable->units() + "' and an equivalent variable '" + equivalentVariable->name() + "' with non-matching units of '" + equivalentVariable->units() + "'. The mismatch is: " + hints);
-                                err->setModel(model);
-                                err->setKind(Error::Kind::UNITS);
-                                mValidator->addError(err);
-                            }
-
-                            if (equivalentVariable->hasDirectEquivalentVariable(variable)) {
-                                // Check that the equivalent variable has a valid parent component.
-                                auto component2 = std::dynamic_pointer_cast<Component>(equivalentVariable->parent());
-                                if (!component2->hasVariable(equivalentVariable)) {
-                                    ErrorPtr err = std::make_shared<Error>();
-                                    err->setDescription("Variable '" + equivalentVariable->name() + "' is an equivalent variable to '" + variable->name() + "' but has no parent component.");
-                                    err->setModel(model);
-                                    err->setKind(Error::Kind::CONNECTION);
-                                    mValidator->addError(err);
-                                }
-                            } else {
-                                ErrorPtr err = std::make_shared<Error>();
-                                err->setDescription("Variable '" + variable->name() + "' has an equivalent variable '" + equivalentVariable->name() + "' which does not reciprocally have '" + variable->name() + "' set as an equivalent variable.");
-                                err->setModel(model);
-                                err->setKind(Error::Kind::CONNECTION);
-                                mValidator->addError(err);
-                            }
->>>>>>> 73f2e7be
                         }
                         des += ".";
                         err->setDescription(des);
