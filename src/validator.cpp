--- conflicted
+++ resolved
@@ -990,28 +990,13 @@
                             if (equivalentVariable->hasEquivalentVariable(variable)) {
                                 // Check that the equivalent variable has a valid parent component.
                                 auto component2 = std::dynamic_pointer_cast<Component>(equivalentVariable->parent());
-<<<<<<< HEAD
                                 if (component2 == nullptr || !component2->hasVariable(equivalentVariable)) {
-                                    ErrorPtr err = std::make_shared<Error>();
+                                    ErrorPtr err = Error::create();
                                     err->setDescription("Variable '" + equivalentVariable->name() + "' is an equivalent variable to '" + variable->name() + "' but '" + equivalentVariable->name() + "' has no parent component.");
-=======
-                                if (!component2->hasVariable(equivalentVariable)) {
-                                    ErrorPtr err = Error::create();
-                                    err->setDescription("Variable '" + equivalentVariable->name() + "' is an equivalent variable to '" + variable->name() + "' but has no parent component.");
->>>>>>> 1259a39c
                                     err->setModel(model);
                                     err->setKind(Error::Kind::CONNECTION);
                                     mValidator->addError(err);
                                 }
-<<<<<<< HEAD
-=======
-                            } else {
-                                ErrorPtr err = Error::create();
-                                err->setDescription("Variable '" + variable->name() + "' has an equivalent variable '" + equivalentVariable->name() + "' which does not reciprocally have '" + variable->name() + "' set as an equivalent variable.");
-                                err->setModel(model);
-                                err->setKind(Error::Kind::CONNECTION);
-                                mValidator->addError(err);
->>>>>>> 1259a39c
                             }
                         }
                     }
