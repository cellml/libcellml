/*
Copyright libCellML Contributors

Licensed under the Apache License, Version 2.0 (the "License");
you may not use this file except in compliance with the License.
You may obtain a copy of the License at

    http://www.apache.org/licenses/LICENSE-2.0

Unless required by applicable law or agreed to in writing, software
distributed under the License is distributed on an "AS IS" BASIS,
WITHOUT WARRANTIES OR CONDITIONS OF ANY KIND, either express or implied.
See the License for the specific language governing permissions and
limitations under the License.
*/

#include "namespaces.h"
#include "utilities.h"
#include "xmldoc.h"

#include "libcellml/component.h"
#include "libcellml/importsource.h"
#include "libcellml/reset.h"
#include "libcellml/validator.h"
#include "libcellml/variable.h"
#include "libcellml/when.h"

<<<<<<< HEAD
#include <cmath>
#include <deque>
#include <map>
#include <regex>
#include <sstream>
#include <string>
#include <vector>
=======
#include <algorithm>
#include <cmath>
>>>>>>> 12f92cc7

#include <libxml/uri.h>

namespace libcellml {

/**
 * @brief The Validator::ValidatorImpl struct.
 *
 * The private implementation for the Validator class.
 */
struct Validator::ValidatorImpl
{
    Validator *mValidator = nullptr;

    /**
     * @brief Validate the @p component using the CellML 2.0 Specification.
     *
     * Validate the given @p component and its encapsulated entities using
     * the CellML 2.0 Specification. Any errors will be logged in the @c Validator.
     *
     * @param component The component to validate.
     */
    void validateComponent(const ComponentPtr &component);

    /**
     * @brief Validate the @p units using the CellML 2.0 Specification.
     *
     * Validate the given @p units and its encapsulated entities using
     * the CellML 2.0 Specification. Any errors will be logged in the @c Validator.
     *
     * @param units The units to validate.
     * @param unitsNames A vector list of the name attributes of the @p units and its siblings.
     */
    void validateUnits(const UnitsPtr &units, const std::vector<std::string> &unitsNames);

    /**
     * @brief Validate the variable connections in the @p model using the CellML 2.0 Specification.
     *
     * Validate the variable connections in the given @p model using
     * the CellML 2.0 Specification. Any errors will be logged in the @c Validator.
     *
     * @param model The model which may contain variable connections to validate.
     */
    void validateConnections(const ModelPtr &model);

    /**
     * @brief Check if the provided @p name is a valid CellML identifier.
     *
     * Checks if the provided @p name is a valid CellML identifier according
     * to the CellML 2.0 specification. This requires a non-zero length Unicode
     * character sequence containing basic Latin alphanumeric characters or
     * underscores that does not begin with a number.
     *
     * @param name The @c std::string name to check the validity of.
     *
     * @return @c true if @name is a valid CellML identifier and @c false otherwise.
     */
    bool isCellmlIdentifier(const std::string &name);

    /**
     * @brief Validate the @c unit at index @c index from @p units using the CellML 2.0 Specification.
     *
     * Validate the @c unit at index @c index from @p units using
     * the CellML 2.0 Specification. Any errors will be logged in the @c Validator.
     *
     * @param index The index of the @c unit to validate from @p units.
     * @param units The units to validate.
     * @param unitsNames A vector list of the name attributes of the @p units and its siblings.
     */
    void validateUnitsUnit(size_t index, const UnitsPtr &units, const std::vector<std::string> &unitsNames);

    /**
     * @brief Validate the @p variable using the CellML 2.0 Specification.
     *
     * Validate the given @p variable using the CellML 2.0 Specification.
     * Any errors will be logged in the @c Validator.
     *
     * @param variable The variable to validate.
     * @param variableNames A vector list of the name attributes of the @p variable and its siblings.
     */
    void validateVariable(const VariablePtr &variable, const std::vector<std::string> &variableNames);

    /**
     * @brief Validate the @p reset using the CellML 2.0 Specification.
     *
     * Examine the @p reset for conformance to the CellML 2.0 specification.  Any
     * errors will be logged in the @c Validator.
     *
     * @param reset The reset to validate.
     * @param component The component the reset belongs to.
     */
    void validateReset(const ResetPtr &reset, const ComponentPtr &component);

    /**
     * @brief Validate the @p when using the CellML 2.0 specification.
     *
     * Examine the @p when for conformance to the CellML 2.0 specification.  Any
     * errors will be logged in the @c Validator.
     *
     * @param when The when to validate.
     * @param reset The reset the when belongs to.
     * @param component The component the reset belongs to.
     */
    void validateWhen(const WhenPtr &when, const ResetPtr &reset, const ComponentPtr &component);

    /**
     * @brief Validate the math @p input @c std::string.
     *
     * Validate the math @p input @c std::string using the CellML 2.0 Specification and
     * the W3C MathML DTD. Any errors will be logged in the @c Validator.
     *
     * @param input The math @c std::string to validate.
     * @param component The component containing the math @c std::string to be validated.
     */
    void validateMath(const std::string &input, const ComponentPtr &component);

    /**
     * @brief Populate @p bvarNames with new variables declared in MathML @c bvar elements.
     *
     * Populate @p bvarNames with new variables declared in MathML @c bvar elements found within
     * the XmlNode @p node.
     *
     * @param node The @c XmlNode to search for @c bvar element names.
     * @param bvarNames The @c std::string @c vector to populate with MathML @c bvar element names.
     */
    void gatherMathBvarVariableNames(XmlNodePtr &node, std::vector<std::string> &bvarNames);

    /**
     * @brief Traverse the node tree for invalid MathML elements.
     *
     * Traverse the Xml node tree checking that all MathML elements are listed in the
     * supported MathML elements table from the CellML specification 2.0 document.
     *
     * @param node The node to check children and sibling nodes.
     * @param component The component the MathML belongs to.
     */
    void validateMathMLElements(const XmlNodePtr &node, const ComponentPtr &component);

    /**
     * @brief Validate CellML variables and units in MathML @c ci and @c cn variables. Removes CellML units from the @p node.
     *
     * Validates CellML variables found in MathML @c ci elements and new variables from @c bvar elements. Validates @c cellml:units
     * attributes found on @c ci and @c cn elements and removes them from the @c XmlNode @p node to leave MathML that may then
     * be validated using the MathML DTD.
     *
     * @param node The @c XmlNode to validate CellML entities on and remove @c cellml:units from.
     * @param component The component that the math @c XmlNode @p node is contained within.
     * @param variableNames A @c vector list of the names of variables found within the @p component.
     * @param bvarNames A @c vector list of the names of new MathML @c bvar variables in this @c XmlNode @p node.
     */
    void validateAndCleanMathCiCnNodes(XmlNodePtr &node, const ComponentPtr &component, const std::vector<std::string> &variableNames, const std::vector<std::string> &bvarNames);

    /**
     * @brief Remove the @c std::string @p pattern from the @c std::string @p input.
     *
     * Remove all occurrences of the @c std::string @p pattern from the @c std::string @p input.
     *
     * @param input The @c std::string to remove all occurrences of the @p pattern from.
     * @param pattern The @c std::string to remove from the @c std::string @p input.
     */
    void removeSubstring(std::string &input, const std::string &pattern);

    /**
     * @brief Check if the provided @p name is a standard unit.
     *
     * Checks if the provided @p name is one of the standard units in the
     * @c Units::StandardUnit @c enum. Returns @c true if @name is a standard unit
     * and @c false otherwise.
     *
     * @param name The @c std::string name to check against the list of standard units.
     *
     * @return @c true if @name is a standard unit and @c false otherwise.
     */
    bool isStandardUnitName(const std::string &name);

    /**
     * @brief Check if the provided @p name is a standard prefix.
     *
     * Checks if the provided @p name is one of the standard prefixes in the
     * @c Prefix @c enum. Returns @c true if @name is a standard prefix
     * and @c false otherwise.
     *
     * @param name The @c std::string name to check against the list of standard prefixes.
     *
     * @return @c true if @name is a standard prefix and @c false otherwise.
     */
    bool isStandardPrefixName(const std::string &name);

    /**
     * @brief Check if the provided @p node is a supported MathML element.
     *
     * Checks if the provided @p node is one of the supported MathML elements defined in the table
     * of supported MathML elements from the CellML specification version 2.0 document.
     *
     * @param node The @c XmlNode node to check against the list of supported MathML elements.
     * @return @c true if @node is a supported MathML element and @c false otherwise.
     */
    bool isSupportedMathMLElement(const XmlNodePtr &node);

    /**
    * @brief Validate that equivalent variable pairs in the @p model
    * have equivalent units.
<<<<<<< HEAD
    * @cellml2_19 Validate that equivalent variable pairs in the @p model
    * have equivalent units
=======
>>>>>>> 12f92cc7
    * Any errors will be logged in the @c Validator.
    *
    * @param model The model containing the variables
    * @param v1 The variable which may contain units.
    * @param v2 The equivalent variable which may contain units.
<<<<<<< HEAD
    * @param hints String containing error messages to be passed back to calling function for logging
=======
    * @param hints String containing error messages to be passed back to the calling function for logging.
>>>>>>> 12f92cc7
    */
    bool unitsAreEquivalent(const ModelPtr &model, const VariablePtr &v1, const VariablePtr &v2, std::string &hints);

    /**
<<<<<<< HEAD
    * @brief Utility function used by unitsAreEquivalent to compare base units of two varaibles
    *
    * @param model The model containing the variables
    * @param unitmap A list of the exponents of base varaibles.
    * @param uName String name of the current variable being investigated.
    * @param standardList Nested map of the conversion between built-in units and the base units they contain
    * @param uExp Exponent of the current unit in its parent.  
    */
    void incrementBaseUnitCount(const ModelPtr &model,
                                std::map<std::string, double> &unitmap,
                                double &multmap,
                                const std::string &uName,
                                const double &uExp,
                                const double &logMult);

    /**
    * @brief Utility function used by unitsAreEquivalent to compare base units of two varaibles
    *
    * @param model The model containing the variables
    * @param unitmap A list of the exponents of base varaibles.
    * @param uName String name of the current variable being investigated.
    * @param standardList Nested map of the conversion between built-in units and the base units they contain
    * @param uExp Exponent of the current unit in its parent.  
    */
    void decrementBaseUnitCount(const ModelPtr &model,
                                std::map<std::string, double> &unitmap,
                                double &multmap,
                                const std::string &uName,
                                const double &uExp,
                                const double &logMult);

    /**
    * @brief Checks dependency heirarchies of units in the model 
    *
    * @param model The model containing the units to be tested
=======
    * @brief Utility function used by unitsAreEquivalent to compare base units of two variables.
    *
    * @param model The model containing the variables.
    * @param unitMap A list of the exponents of base variables.
    * @param uName String name of the current variable being investigated.
    * @param standardList Nested map of the conversion between built-in units and the base units they contain
    * @param uExp Exponent of the current unit in its parent.
    * @param direction Specify whether we want to increment (1) or decrement (-1).
    */
    void updateBaseUnitCount(const ModelPtr &model,
                             std::map<std::string, double> &unitMap,
                             const std::string &uName,
                             double uExp, double logMult, int direction);

    /**
    * @brief Checks dependency hierarchies of units in the model.
    *
    * @param model The model containing the units to be tested.
>>>>>>> 12f92cc7
    */
    void validateNoUnitsAreCyclic(const ModelPtr &model);

    /**
<<<<<<< HEAD
    * @brief Utility function called recursively by validateNoUnitsAreCyclic
    *
    * @param model The model containing the units to be tested
    * @param parent The current Units pointer to test
    * @param history A vector of the chained dependencies.  Cyclic variables exist where the first and 
    *                last units are equal.
    */
    void checkUnitForCycles(const ModelPtr &model, const UnitsPtr &parent,
                            std::vector<std::string> &history);

    /**
    * @brief Utility function called recursively from the @c isModelVariableCycleFree function
    *
    * @param parent Previous variable
    * @param child Connected variable to start checking from
    * @param checkList The helper string returned containing the list(s) of cyclic variables
    */
    bool cycleVariableFound(VariablePtr &parent, VariablePtr &child,
                            std::deque<libcellml::VariablePtr> &checkList,
                            std::vector<libcellml::VariablePtr> &allVariableList);

    /**
    * @brief Validate that there are no cycles in the equivalance network in the @p model
    * using the CellML 2.0 Specification.  Called from the @c validateConnections function.
    * Any errors will be logged in the @c Validator.
    *
    * @param model The model which may contain variable connections to validate.
    * @param hintList The helper string returned containing the list(s) of cyclic variables
    */
    bool isModelVariableCycleFree(const ModelPtr &model, std::vector<std::string> &hintList);

    /**
     * @brief Validate that within a connected variable set, any associated reset has an unique order value.
     * @param variable The variable to check
     * @param resetMap Returns a map of resets indexed by the order connected through the equivalent variable network
     * @param localDoneList Returns a list of previously checked varaibles to save time
     */
    void fetchConnectedResets(const VariablePtr &variable, std::map<std::string, std::vector<libcellml::ResetPtr>> &resetMap, std::vector<libcellml::VariablePtr> &localDoneList);
=======
    * @brief Utility function called recursively by validateNoUnitsAreCyclic.
    *
    * @param model The model containing the units to be tested.
    * @param parent The current @c Units pointer to test.
    * @param history A vector of the chained dependencies. Cyclic variables exist where the first and last units are equal.
    * @param errorList An array of loops, returned so that the reported errors are not too repetitive.
    */
    void checkUnitForCycles(const ModelPtr &model, const UnitsPtr &parent,
                            std::vector<std::string> &history,
                            std::vector<std::vector<std::string>> &errorList);
>>>>>>> 12f92cc7
};

Validator::Validator()
    : mPimpl(new ValidatorImpl())
{
    mPimpl->mValidator = this;
}

Validator::~Validator()
{
    delete mPimpl;
}

Validator::Validator(const Validator &rhs)
    : Logger(rhs)
    , mPimpl(new ValidatorImpl())
{
    mPimpl->mValidator = rhs.mPimpl->mValidator;
}

Validator::Validator(Validator &&rhs) noexcept
    : Logger(std::move(rhs))
    , mPimpl(rhs.mPimpl)
{
    rhs.mPimpl = nullptr;
}

Validator &Validator::operator=(Validator rhs)
{
    Logger::operator=(rhs);
    rhs.swap(*this);
    return *this;
}

void Validator::swap(Validator &rhs)
{
    std::swap(mPimpl, rhs.mPimpl);
}

void Validator::validateModel(const ModelPtr &model)
{
    // Clear any pre-existing errors in ths validator instance.
    clearErrors();
    // Check for a valid name attribute.
    if (!mPimpl->isCellmlIdentifier(model->name())) {
        ErrorPtr err = std::make_shared<Error>();
        err->setDescription("Model does not have a valid name attribute.");
        err->setModel(model);
        err->setRule(SpecificationRule::MODEL_NAME);
        addError(err);
    }
    // Check for components in this model.
    if (model->componentCount() > 0) {
        std::vector<std::string> componentNames;
        std::vector<std::string> componentRefs;
        std::vector<std::string> componentImportSources;
        for (size_t i = 0; i < model->componentCount(); ++i) {
            ComponentPtr component = model->component(i);
            // Check for duplicate component names in this model.
            std::string componentName = component->name();
            if (!componentName.empty()) {
                if (component->isImport()) {
                    // Check for a component_ref; assumes imported if the import source is not null.
                    std::string componentRef = component->importReference();
                    std::string importSource = component->importSource()->url();

                    if (!mPimpl->isCellmlIdentifier(componentRef)) {
                        ErrorPtr err = std::make_shared<Error>();
                        err->setDescription("Imported component '" + componentName + "' does not have a valid component_ref attribute.");
                        err->setComponent(component);
                        err->setRule(SpecificationRule::IMPORT_COMPONENT_REF);
                        addError(err);
                    }
                    if (importSource.empty()) {
                        ErrorPtr err = std::make_shared<Error>();
                        err->setDescription("Import of component '" + componentName + "' does not have a valid locator xlink:href attribute.");
                        err->setImportSource(component->importSource());
                        err->setRule(SpecificationRule::IMPORT_HREF);
                        addError(err);
                    } else {
                        xmlURIPtr uri = xmlParseURI(importSource.c_str());
                        if (uri == nullptr) {
                            ErrorPtr err = std::make_shared<Error>();
                            err->setDescription("Import of component '" + componentName + "' has an invalid URI in the href attribute.");
                            err->setImportSource(component->importSource());
                            err->setRule(SpecificationRule::IMPORT_HREF);
                            addError(err);

                        } else {
                            xmlFreeURI(uri);
                        }
                    }
                    // Push back the unique sources and refs.
                    componentImportSources.push_back(importSource);
                    componentRefs.push_back(componentRef);
                }
                if (std::find(componentNames.begin(), componentNames.end(), componentName) != componentNames.end()) {
                    ErrorPtr err = std::make_shared<Error>();
                    err->setDescription("Model '" + model->name() + "' contains multiple components with the name '" + componentName + "'. Valid component names must be unique to their model.");
                    err->setModel(model);
                    addError(err);
                }
                componentNames.push_back(componentName);
            }
            // Validate component.
            mPimpl->validateComponent(component);
        }
    }
    // Check for units in this model.
    if (model->unitsCount() > 0) {
        std::vector<std::string> unitsNames;
        std::vector<std::string> unitsRefs;
        std::vector<std::string> unitsImportSources;
        for (size_t i = 0; i < model->unitsCount(); ++i) {
            UnitsPtr units = model->units(i);
            std::string unitsName = units->name();
            if (!unitsName.empty()) {
                if (units->isImport()) {
                    // Check for a units_ref.
                    std::string unitsRef = units->importReference();
                    std::string importSource = units->importSource()->url();
                    bool foundImportError = false;
                    if (!mPimpl->isCellmlIdentifier(unitsRef)) {
                        ErrorPtr err = std::make_shared<Error>();
                        err->setDescription("Imported units '" + unitsName + "' does not have a valid units_ref attribute.");
                        err->setUnits(units);
                        err->setRule(SpecificationRule::IMPORT_UNITS_REF);
                        addError(err);
                        foundImportError = true;
                    }
                    // Check for a xlink:href.
                    // TODO: check this id against the XLink spec (see CellML Spec 5.1.1).
                    if (importSource.empty()) {
                        ErrorPtr err = std::make_shared<Error>();
                        err->setDescription("Import of units '" + unitsName + "' does not have a valid locator xlink:href attribute.");
                        err->setImportSource(units->importSource());
                        err->setRule(SpecificationRule::IMPORT_HREF);
                        addError(err);
                        foundImportError = true;
                    }
                    // Check if we already have another import from the same source with the same units_ref.
                    // (This looks for matching enties at the same position in the source and ref vectors).
                    if (!unitsImportSources.empty() && (!foundImportError)) {
                        if ((std::find(unitsImportSources.begin(), unitsImportSources.end(), importSource) - unitsImportSources.begin())
                            == (std::find(unitsRefs.begin(), unitsRefs.end(), unitsRef) - unitsRefs.begin())) {
                            ErrorPtr err = std::make_shared<Error>();
                            err->setDescription("Model '" + model->name() + "' contains multiple imported units from '" + importSource + "' with the same units_ref attribute '" + unitsRef + "'.");
                            err->setModel(model);
                            err->setRule(SpecificationRule::IMPORT_UNITS_REF);
                            addError(err);
                        }
                    }
                    // Push back the unique sources and refs.
                    unitsImportSources.push_back(importSource);
                    unitsRefs.push_back(unitsRef);
                }
                // Check for duplicate units names in this model.
                if (std::find(unitsNames.begin(), unitsNames.end(), unitsName) != unitsNames.end()) {
                    ErrorPtr err = std::make_shared<Error>();
                    err->setDescription("Model '" + model->name() + "' contains multiple units with the name '" + unitsName + "'. Valid units names must be unique to their model.");
                    err->setModel(model);
                    err->setRule(SpecificationRule::UNITS_NAME_UNIQUE);
                    addError(err);
                }
                unitsNames.push_back(unitsName);
            }
        }
        for (size_t i = 0; i < model->unitsCount(); ++i) {
            // Validate units.
            UnitsPtr units = model->units(i);
            mPimpl->validateUnits(units, unitsNames);
        }
    }

<<<<<<< HEAD
    // Check that unit relationships are not cyclical
=======
    // Check that unit relationships are not cyclical.
>>>>>>> 12f92cc7
    if (model->unitsCount() > 0) {
        mPimpl->validateNoUnitsAreCyclic(model);
    }

    // Validate any connections / variable equivalence networks in the model.
    mPimpl->validateConnections(model);
}

void Validator::ValidatorImpl::validateComponent(const ComponentPtr &component)
{
    // Check for a valid name attribute.
    if (!isCellmlIdentifier(component->name())) {
        ErrorPtr err = std::make_shared<Error>();
        err->setComponent(component);
        if (component->isImport()) {
            err->setDescription("Imported component does not have a valid name attribute.");
            err->setRule(SpecificationRule::IMPORT_COMPONENT_NAME);
        } else {
            err->setDescription("Component does not have a valid name attribute.");
            err->setRule(SpecificationRule::COMPONENT_NAME);
        }
        mValidator->addError(err);
    }
    // Check for variables in this component.
    std::vector<std::string> variableNames;
    if (component->variableCount() > 0) {
        // Check for duplicate variable names and construct vector of valid names in case
        // we have a variable initial_value set by reference.
        for (size_t i = 0; i < component->variableCount(); ++i) {
            std::string variableName = component->variable(i)->name();
            if (!variableName.empty()) {
                if (std::find(variableNames.begin(), variableNames.end(), variableName) != variableNames.end()) {
                    ErrorPtr err = std::make_shared<Error>();
                    err->setDescription("Component '" + component->name() + "' contains multiple variables with the name '" + variableName + "'. Valid variable names must be unique to their component.");
                    err->setComponent(component);
                    err->setRule(SpecificationRule::VARIABLE_NAME);
                    mValidator->addError(err);
                }
                variableNames.push_back(variableName);
            }
        }
        // Validate variable(s).
        for (size_t i = 0; i < component->variableCount(); ++i) {
            VariablePtr variable = component->variable(i);
            validateVariable(variable, variableNames);
        }
    }
    // Check for resets in this component
    if (component->resetCount() > 0) {
        for (size_t i = 0; i < component->resetCount(); ++i) {
            ResetPtr reset = component->reset(i);
            validateReset(reset, component);
        }
    }
    // Validate math through the private implementation (for XML handling).
    if (!component->math().empty()) {
        validateMath(component->math(), component);
    }
}

void Validator::ValidatorImpl::validateUnits(const UnitsPtr &units, const std::vector<std::string> &unitsNames)
{
    // Check for a valid name attribute.
    if (!isCellmlIdentifier(units->name())) {
        ErrorPtr err = std::make_shared<Error>();
        err->setUnits(units);
        if (units->isImport()) {
            err->setDescription("Imported units does not have a valid name attribute.");
            err->setRule(SpecificationRule::IMPORT_UNITS_NAME);
        } else {
            err->setDescription("Units does not have a valid name attribute.");
            err->setRule(SpecificationRule::UNITS_NAME);
        }
        mValidator->addError(err);
    } else {
        // Check for a matching standard units.
        if (isStandardUnitName(units->name())) {
            ErrorPtr err = std::make_shared<Error>();
            err->setDescription("Units is named '" + units->name() + "' which is a protected standard unit name.");
            err->setUnits(units);
            err->setRule(SpecificationRule::UNITS_STANDARD);
            mValidator->addError(err);
        }
    }
    if (units->unitCount() > 0) {
        for (size_t i = 0; i < units->unitCount(); ++i) {
            validateUnitsUnit(i, units, unitsNames);
        }
    }
}

void Validator::ValidatorImpl::validateUnitsUnit(size_t index, const UnitsPtr &units, const std::vector<std::string> &unitsNames)
{
    // Validate the unit at the given index.
    std::string reference;
    std::string prefix;
    std::string id;
    double exponent;
    double multiplier;

<<<<<<< HEAD
    // TODO This function silently sets invalid numbers to 1.0, maybe should give a better error message?
=======
>>>>>>> 12f92cc7
    units->unitAttributes(index, reference, prefix, exponent, multiplier, id);
    if (isCellmlIdentifier(reference)) {
        if ((std::find(unitsNames.begin(), unitsNames.end(), reference) == unitsNames.end()) && (!isStandardUnitName(reference))) {
            ErrorPtr err = std::make_shared<Error>();
            err->setDescription("Units reference '" + reference + "' in units '" + units->name() + "' is not a valid reference to a local units or a standard unit type.");
            err->setUnits(units);
            err->setRule(SpecificationRule::UNIT_UNITS_REF);
            mValidator->addError(err);
        }
    } else {
        ErrorPtr err = std::make_shared<Error>();
        err->setDescription("Unit in units '" + units->name() + "' does not have a valid units reference.");
        err->setUnits(units);
        err->setRule(SpecificationRule::UNIT_UNITS_REF);
        mValidator->addError(err);
    }
    if (!prefix.empty()) {
        if (!isStandardPrefixName(prefix)) {
            if (!isCellMLInteger(prefix)) {
                ErrorPtr err = std::make_shared<Error>();
<<<<<<< HEAD
                err->setDescription("Prefix '" + prefix + "' of a unit referencing '" + reference + "' in units '" + units->name() + "' is not a valid integer or a SI prefix.");
=======
                err->setDescription("Prefix '" + prefix + "' of a unit referencing '" + reference + "' in units '" + units->name() + "' is not a valid integer or an SI prefix.");
>>>>>>> 12f92cc7
                err->setUnits(units);
                err->setRule(SpecificationRule::UNIT_PREFIX);
                mValidator->addError(err);
            } else {
                try {
                    int test = std::stoi(prefix);
                    (void)test;
                } catch (std::out_of_range &) {
                    ErrorPtr err = std::make_shared<Error>();
<<<<<<< HEAD
                    err->setDescription("Prefix '" + prefix + "' of a unit referencing '" + reference + "' in units '" + units->name() + "' is too big to be represented as an integer.");
=======
                    err->setDescription("Prefix '" + prefix + "' of a unit referencing '" + reference + "' in units '" + units->name() + "' is out of the integer range.");
>>>>>>> 12f92cc7
                    err->setUnits(units);
                    err->setRule(SpecificationRule::UNIT_PREFIX);
                    mValidator->addError(err);
                }
            }
        }
    }
}

void Validator::ValidatorImpl::validateVariable(const VariablePtr &variable, const std::vector<std::string> &variableNames)
{
    // Check for a valid name attribute.
    if (!isCellmlIdentifier(variable->name())) {
        ErrorPtr err = std::make_shared<Error>();
        err->setDescription("Variable does not have a valid name attribute.");
        err->setVariable(variable);
        err->setRule(SpecificationRule::VARIABLE_NAME);
        mValidator->addError(err);
    }
    // Check for a valid units attribute.
    if (!isCellmlIdentifier(variable->units())) {
        ErrorPtr err = std::make_shared<Error>();
        err->setDescription("Variable '" + variable->name() + "' does not have a valid units attribute.");
        err->setVariable(variable);
        err->setRule(SpecificationRule::VARIABLE_UNITS);
        mValidator->addError(err);
    } else if (!isStandardUnitName(variable->units())) {
        ComponentPtr component = variable->parentComponent();
        ModelPtr model = component->parentModel();
        if ((model != nullptr) && !model->hasUnits(variable->units())) {
            ErrorPtr err = std::make_shared<Error>();
            err->setDescription("Variable '" + variable->name() + "' has an invalid units reference '" + variable->units() + "' that does not correspond with a standard unit or units in the variable's parent component or model.");
            err->setVariable(variable);
            err->setRule(SpecificationRule::VARIABLE_UNITS);
            mValidator->addError(err);
        }
    }
    // Check for a valid interface attribute.
    if (!variable->interfaceType().empty()) {
        std::string interfaceType = variable->interfaceType();
        if ((interfaceType != "public") && (interfaceType != "private") && (interfaceType != "none") && (interfaceType != "public_and_private")) {
            ErrorPtr err = std::make_shared<Error>();
            err->setDescription("Variable '" + variable->name() + "' has an invalid interface attribute value '" + interfaceType + "'.");
            err->setVariable(variable);
            err->setRule(SpecificationRule::VARIABLE_INTERFACE);
            mValidator->addError(err);
        }
    }
    // Check for a valid initial value attribute.
    if (!variable->initialValue().empty()) {
        std::string initialValue = variable->initialValue();
        // Check if initial value is a variable reference
        if (!(std::find(variableNames.begin(), variableNames.end(), initialValue) != variableNames.end())) {
            // Otherwise, check that the initial value can be converted to a double
            if (!isCellMLReal(initialValue)) {
                ErrorPtr err = std::make_shared<Error>();
                err->setDescription("Variable '" + variable->name() + "' has an invalid initial value '" + initialValue + "'. Initial values must be a real number string or a variable reference.");
                err->setVariable(variable);
                err->setRule(SpecificationRule::VARIABLE_INITIAL_VALUE);
                mValidator->addError(err);
            }
        }
    }
}

void Validator::ValidatorImpl::validateReset(const ResetPtr &reset, const ComponentPtr &component)
{
    std::string orderString;
    if (reset->isOrderSet()) {
        orderString = "with order '" + convertIntToString(reset->order()) + "'";
    } else {
        orderString = "does not have an order set,";
    }

    std::string variableString;
    std::string variableContinuation;
    if (reset->variable() == nullptr) {
        variableString = "does not reference a variable";
        variableContinuation = ",";
        ErrorPtr err = std::make_shared<Error>();
        err->setDescription("Reset in component '" + component->name() + "' " + orderString + " " + variableString + ".");
        err->setReset(reset);
        err->setRule(SpecificationRule::RESET_VARIABLE_REFERENCE);
        mValidator->addError(err);
    } else {
        variableString = "referencing variable '" + reset->variable()->name() + "'";
    }

    if (!reset->isOrderSet()) {
        ErrorPtr err = std::make_shared<Error>();
        err->setDescription("Reset in component '" + component->name() + "' " + orderString + " " + variableString + ".");
        err->setComponent(component);
        err->setRule(SpecificationRule::RESET_ORDER);
        mValidator->addError(err);
    }

    if (reset->whenCount() > 0) {
        // Check for duplicate when order values.
        std::vector<int> whenOrders;
        for (size_t i = 0; i < reset->whenCount(); ++i) {
            WhenPtr when = reset->when(i);
            if (when->isOrderSet()) {
                int whenOrder = when->order();
                if (std::find(whenOrders.begin(), whenOrders.end(), whenOrder) != whenOrders.end()) {
                    ErrorPtr err = std::make_shared<Error>();
                    err->setDescription("Reset in component '" + component->name() + "' " + orderString + " " + variableString + variableContinuation + " has multiple whens with order '" + convertIntToString(whenOrder) + "'.");
                    err->setComponent(component);
                    err->setRule(SpecificationRule::RESET_ORDER);
                    mValidator->addError(err);
                } else {
                    whenOrders.push_back(whenOrder);
                }
            }
        }
        for (size_t i = 0; i < reset->whenCount(); ++i) {
            WhenPtr when = reset->when(i);
            validateWhen(when, reset, component);
        }
    } else {
        ErrorPtr err = std::make_shared<Error>();
        err->setDescription("Reset in component '" + component->name() + "' " + orderString + " " + variableString + variableContinuation + " does not have at least one child When.");
        err->setReset(reset);
        err->setRule(SpecificationRule::RESET_CHILD);
        mValidator->addError(err);
    }
}

void Validator::ValidatorImpl::validateWhen(const WhenPtr &when, const ResetPtr &reset, const ComponentPtr &component)
{
    std::string orderString;
    std::string resetOrderString;
    std::string resetVariableString;
    std::string resetVariableContinuation;
    if (when->isOrderSet()) {
        orderString = "with order '" + convertIntToString(when->order()) + "'";
    } else {
        orderString = "does not have an order set,";
    }

    if (reset->isOrderSet()) {
        resetOrderString = "with order '" + convertIntToString(reset->order()) + "'";
    } else {
        resetOrderString = "which does not have an order set,";
    }

    if (reset->variable() == nullptr) {
        resetVariableString = "which does not reference a variable";
        resetVariableContinuation = ",";
    } else {
        resetVariableContinuation = "";
        resetVariableString = "referencing variable '" + reset->variable()->name() + "'";
    }

    if (!when->isOrderSet()) {
        ErrorPtr err = std::make_shared<Error>();
        err->setDescription("When in reset " + resetOrderString + " " + resetVariableString + resetVariableContinuation + " does not have an order set.");
        err->setWhen(when);
        err->setRule(SpecificationRule::WHEN_ORDER);
        mValidator->addError(err);
    }

    if (!when->condition().empty()) {
        validateMath(when->condition(), component);
    } else {
        ErrorPtr err = std::make_shared<Error>();
        err->setDescription("When in reset " + resetOrderString + " " + resetVariableString + resetVariableContinuation + " " + orderString + " does not have a MathML condition set.");
        err->setWhen(when);
        err->setRule(SpecificationRule::WHEN_CHILD);
        mValidator->addError(err);
    }

    if (!when->value().empty()) {
        validateMath(when->value(), component);
    } else {
        ErrorPtr err = std::make_shared<Error>();
        err->setDescription("When in reset " + resetOrderString + " " + resetVariableString + resetVariableContinuation + " " + orderString + " does not have a MathML value set.");
        err->setWhen(when);
        err->setRule(SpecificationRule::WHEN_CHILD);
        mValidator->addError(err);
    }
}

void Validator::ValidatorImpl::validateMath(const std::string &input, const ComponentPtr &component)
{
    XmlDocPtr doc = std::make_shared<XmlDoc>();
    // Parse as XML first.
    doc->parse(input);
    // Copy any XML parsing errors into the common validator error handler.
    if (doc->xmlErrorCount() > 0) {
        for (size_t i = 0; i < doc->xmlErrorCount(); ++i) {
            ErrorPtr err = std::make_shared<Error>();
            err->setDescription(doc->xmlError(i));
            err->setKind(Error::Kind::XML);
            mValidator->addError(err);
        }
    }
    XmlNodePtr node = doc->rootNode();
    if (node == nullptr) {
        ErrorPtr err = std::make_shared<Error>();
        err->setDescription("Could not get a valid XML root node from the math on component '" + component->name() + "'.");
        err->setKind(Error::Kind::XML);
        err->setComponent(component);
        mValidator->addError(err);
        return;
    }
    if (!node->isMathmlElement("math")) {
        ErrorPtr err = std::make_shared<Error>();
        err->setDescription("Math root node is of invalid type '" + node->name() + "' on component '" + component->name() + "'. A valid math root node should be of type 'math'.");
        err->setComponent(component);
        err->setKind(Error::Kind::XML);
        mValidator->addError(err);
        return;
    }
    XmlNodePtr nodeCopy = node;
    std::vector<std::string> bvarNames;
    std::vector<std::string> variableNames;
    for (size_t i = 0; i < component->variableCount(); ++i) {
        std::string variableName = component->variable(i)->name();
        if (std::find(variableNames.begin(), variableNames.end(), variableName) == variableNames.end()) {
            variableNames.push_back(variableName);
        }
    }

    validateMathMLElements(nodeCopy, component);
    // Get the bvar names in this math element.
    // TODO: may want to do this with XPath instead...
    gatherMathBvarVariableNames(nodeCopy, bvarNames);
    // Check that no variable names match new bvar names.
    for (const std::string &variableName : variableNames) {
        if (std::find(bvarNames.begin(), bvarNames.end(), variableName) != bvarNames.end()) {
            ErrorPtr err = std::make_shared<Error>();
            err->setDescription("Math in component '" + component->name() + "' contains '" + variableName + "' as a bvar ci element but it is already a variable name.");
            err->setComponent(component);
            err->setKind(Error::Kind::MATHML);
            mValidator->addError(err);
        }
    }
    // Iterate through ci/cn elements and remove cellml units attributes.
    XmlNodePtr mathNode = node;
    validateAndCleanMathCiCnNodes(node, component, variableNames, bvarNames);
    // Get the MathML string (with cellml:units attributes already removed) and remove the CellML namespace.
    // While the removeSubstring() approach for removing the cellml namespace before validating with the MathML DTD
    // is not ideal, libxml does not appear to have a better way to remove a namespace declaration from the tree.
    std::string cellml2NamespaceString = std::string(" xmlns:cellml=\"http://www.cellml.org/cellml/2.0#\"");
    std::string cleanMathml = mathNode->convertToString();
    removeSubstring(cleanMathml, cellml2NamespaceString);

    // Parse/validate the clean math string with the W3C MathML DTD.
    XmlDocPtr mathmlDoc = std::make_shared<XmlDoc>();
    mathmlDoc->parseMathML(cleanMathml);
    // Copy any MathML validation errors into the common validator error handler.
    if (mathmlDoc->xmlErrorCount() > 0) {
        for (size_t i = 0; i < mathmlDoc->xmlErrorCount(); ++i) {
            ErrorPtr err = std::make_shared<Error>();
            err->setDescription(mathmlDoc->xmlError(i));
            err->setComponent(component);
            err->setKind(Error::Kind::MATHML);
            mValidator->addError(err);
        }
    }
}

void Validator::ValidatorImpl::validateAndCleanMathCiCnNodes(XmlNodePtr &node, const ComponentPtr &component, const std::vector<std::string> &variableNames,
                                                             const std::vector<std::string> &bvarNames)
{
    XmlNodePtr childNode = node->firstChild();
    std::string textNode;
    bool ciType = node->isMathmlElement("ci");
    bool cnType = node->isMathmlElement("cn");
    if (ciType || cnType) {
        if (childNode != nullptr) {
            if (childNode->isText()) {
                textNode = childNode->convertToStrippedString();
                if (!textNode.empty()) {
                    if (ciType) {
                        // Check whether we can find this text as a variable name in this component.
                        if ((std::find(variableNames.begin(), variableNames.end(), textNode) == variableNames.end()) && (std::find(bvarNames.begin(), bvarNames.end(), textNode) == bvarNames.end())) {
                            ErrorPtr err = std::make_shared<Error>();
                            err->setDescription("MathML ci element has the child text '" + textNode + "' which does not correspond with any variable names present in component '" + component->name() + "' and is not a variable defined within a bvar element.");
                            err->setComponent(component);
                            err->setKind(Error::Kind::MATHML);
                            mValidator->addError(err);
                        }
                    }
                } else {
                    ErrorPtr err = std::make_shared<Error>();
                    err->setDescription("MathML " + node->name() + " element has an empty child element.");
                    err->setComponent(component);
                    err->setKind(Error::Kind::MATHML);
                    mValidator->addError(err);
                }
            }
        } else {
            ErrorPtr err = std::make_shared<Error>();
            err->setDescription("MathML " + node->name() + " element has no child.");
            err->setComponent(component);
            err->setKind(Error::Kind::MATHML);
            mValidator->addError(err);
        }
        // Get cellml:units attribute.
        XmlAttributePtr attribute = node->firstAttribute();
        std::string unitsName;
        XmlAttributePtr unitsAttribute = nullptr;
        while (attribute) {
            if (!attribute->value().empty()) {
                if (attribute->isCellmlType("units")) {
                    unitsName = attribute->value();
                    unitsAttribute = attribute;
                } else {
                    ErrorPtr err = std::make_shared<Error>();
                    err->setDescription("Math " + node->name() + " element has an invalid attribute type '" + attribute->name() + "' in the cellml namespace.");
                    err->setComponent(component);
                    err->setKind(Error::Kind::MATHML);
                    mValidator->addError(err);
                }
            }
            attribute = attribute->next();
        }

        bool checkUnitsIsInComponent = false;
        // Check that cellml:units has been set.
        if (ciType) {
            if (unitsAttribute != nullptr) {
                ErrorPtr err = std::make_shared<Error>();
                err->setDescription("Math ci element with value '" + textNode + "' has a cellml:units attribute with name '" + unitsAttribute->value() + "'.");
            }
        } else if (cnType) {
            if (isCellmlIdentifier(unitsName)) {
                checkUnitsIsInComponent = true;
            } else {
                ErrorPtr err = std::make_shared<Error>();
                err->setDescription("Math cn element with the value '" + textNode + "' does not have a valid cellml:units attribute.");
                err->setComponent(component);
                err->setKind(Error::Kind::MATHML);
                mValidator->addError(err);
            }
        }

        // Check that a specified units is valid.
        if (checkUnitsIsInComponent) {
            // Check for a matching units in this component.
            ModelPtr model = component->parentModel();
            if (!model->hasUnits(unitsName)) {
                // Check for a matching standard units.
                if (!isStandardUnitName(unitsName)) {
                    ErrorPtr err = std::make_shared<Error>();
                    err->setDescription("Math has a " + node->name() + " element with a cellml:units attribute '" + unitsName + "' that is not a valid reference to units in component '" + component->name() + "' or a standard unit.");
                    err->setComponent(component);
                    err->setKind(Error::Kind::MATHML);
                    mValidator->addError(err);
                }
            }
        }
        // Now that we've validated this XML node's cellml:units attribute, remove it from the node.
        // This is done so we can validate a "clean" MathML string using the MathML DTD. The math
        // string stored on the component will not be affected.
        if (unitsAttribute) {
            unitsAttribute->removeAttribute();
        }
    } else {
        // Check children for ci/cn elements.
        if (childNode != nullptr) {
            validateAndCleanMathCiCnNodes(childNode, component, variableNames, bvarNames);
        }
    }
    // Check siblings for ci/cn.
    node = node->next();
    if (node != nullptr) {
        validateAndCleanMathCiCnNodes(node, component, variableNames, bvarNames);
    }
}

void Validator::ValidatorImpl::validateMathMLElements(const XmlNodePtr &node, const ComponentPtr &component)
{
    XmlNodePtr childNode = node->firstChild();
    if (childNode != nullptr) {
        if (!childNode->isComment() && !childNode->isText() && !isSupportedMathMLElement(childNode)) {
            ErrorPtr err = std::make_shared<Error>();
            err->setDescription("Math has a '" + childNode->name() + "' element" + " that is not a supported MathML element.");
            err->setComponent(component);
            err->setKind(Error::Kind::MATHML);
            mValidator->addError(err);
        }
        validateMathMLElements(childNode, component);
    }

    XmlNodePtr nextNode = node->next();
    if (nextNode != nullptr) {
        if (!nextNode->isComment() && !nextNode->isText() && !isSupportedMathMLElement(nextNode)) {
            ErrorPtr err = std::make_shared<Error>();
            err->setDescription("Math has a '" + nextNode->name() + "' element" + " that is not a supported MathML element.");
            err->setComponent(component);
            err->setKind(Error::Kind::MATHML);
            mValidator->addError(err);
        }
        validateMathMLElements(nextNode, component);
    }
}

void Validator::ValidatorImpl::gatherMathBvarVariableNames(XmlNodePtr &node, std::vector<std::string> &bvarNames)
{
    XmlNodePtr childNode = node->firstChild();
    if (node->isMathmlElement("bvar")) {
        while (childNode != nullptr) {
            if (childNode->isMathmlElement("ci")) {
                XmlNodePtr grandchildNode = childNode->firstChild();
                bool hasBvarName = false;
                while (grandchildNode != nullptr) {
                    if (grandchildNode->isText()) {
                        std::string textNode = grandchildNode->convertToStrippedString();
                        if (!textNode.empty()) {
                            bvarNames.push_back(textNode);
                            hasBvarName = true;
                            break;
                        }
                    }
                    grandchildNode = grandchildNode->next();
                }
                if (hasBvarName) {
                    break;
                }
            }
            childNode = childNode->next();
        }
    } else {
        // Check children for bvars.
        if (childNode != nullptr) {
            gatherMathBvarVariableNames(childNode, bvarNames);
        }
    }
    // Check siblings for bvars.
    node = node->next();
    if (node != nullptr) {
        gatherMathBvarVariableNames(node, bvarNames);
    }
}

void Validator::ValidatorImpl::validateConnections(const ModelPtr &model)
{
    std::string hints;
    std::vector<std::pair<libcellml::VariablePtr, libcellml::VariablePtr>> checkedPairs;

    // Check the components in this model.
    std::string hints;
    std::vector<std::string> hintList;

    if (model->componentCount() > 0) {
        for (size_t i = 0; i < model->componentCount(); ++i) {
            ComponentPtr component = model->component(i);
            // Check the variables in this component.
            for (size_t j = 0; j < component->variableCount(); ++j) {
                VariablePtr variable = component->variable(j);
                // Check the equivalent variables in this variable.
                if (variable->equivalentVariableCount() > 0) {
                    for (size_t k = 0; k < variable->equivalentVariableCount(); ++k) {
                        VariablePtr equivalentVariable = variable->equivalentVariable(k);
<<<<<<< HEAD
                        // TODO: validate variable interfaces according to 17.10.8
                        // TODO: add check for cyclical connections (17.10.5)
                        if (!unitsAreEquivalent(model, variable, equivalentVariable, hints)) {
                            ErrorPtr err = std::make_shared<Error>();
                            err->setDescription("Variable '" + variable->name() + "' has units of '" + variable->units() + "' and an equivalent variable '" + equivalentVariable->name() + "' with non-matching units of '" + equivalentVariable->units() + "'. The mismatch is: " + hints);
                            err->setModel(model);
                            err->setKind(Error::Kind::UNITS);
                            mValidator->addError(err);
                        }
                        if (equivalentVariable->hasEquivalentVariable(variable)) {
                            auto component2 = static_cast<Component *>(equivalentVariable->parent());
                            // Check that the components of the two equivalent variables are not the same
                            std::string c1name = component->name();
                            std::string c2name = component2->name();
                            if (c1name == c2name) {
                                ErrorPtr err = std::make_shared<Error>();
                                err->setDescription("Variable '" + equivalentVariable->name() + "' is an equivalent variable to '"
                                                    + variable->name() + "' but they are in the same component, '" + component->name() + "'.");
                                err->setModel(model);
                                err->setKind(Error::Kind::CONNECTION);
                                mValidator->addError(err);
                            }
                            // Check that the equivalent variable has a valid parent component.
                            if (!component2->hasVariable(equivalentVariable)) {
=======

                        // Skip if this pairing has been checked before.
                        auto checkPairing = std::make_pair(variable, equivalentVariable);

                        if (std::find(checkedPairs.begin(), checkedPairs.end(), checkPairing) == checkedPairs.end()) {
                            // Swap the order for storage in the pair.
                            checkPairing = std::make_pair(equivalentVariable, variable);
                            checkedPairs.push_back(checkPairing);

                            // TODO: validate variable interfaces according to 17.10.8.
                            // TODO: add check for cyclical connections (17.10.5).

                            if (!unitsAreEquivalent(model, variable, equivalentVariable, hints)) {
>>>>>>> 12f92cc7
                                ErrorPtr err = std::make_shared<Error>();
                                err->setDescription("Variable '" + variable->name() + "' has units of '" + variable->units() + "' and an equivalent variable '" + equivalentVariable->name() + "' with non-matching units of '" + equivalentVariable->units() + "'. The mismatch is: " + hints);
                                err->setModel(model);
                                err->setKind(Error::Kind::UNITS);
                                mValidator->addError(err);
                            }

                            if (equivalentVariable->hasDirectEquivalentVariable(variable)) {
                                // Check that the equivalent variable has a valid parent component.
                                auto component2 = equivalentVariable->parentComponent();
                                if (!component2->hasVariable(equivalentVariable)) {
                                    ErrorPtr err = std::make_shared<Error>();
                                    err->setDescription("Variable '" + equivalentVariable->name() + "' is an equivalent variable to '" + variable->name() + "' but has no parent component.");
                                    err->setModel(model);
                                    err->setKind(Error::Kind::CONNECTION);
                                    mValidator->addError(err);
                                }
                            } else {
                                ErrorPtr err = std::make_shared<Error>();
                                err->setDescription("Variable '" + variable->name() + "' has an equivalent variable '" + equivalentVariable->name() + "' which does not reciprocally have '" + variable->name() + "' set as an equivalent variable.");
                                err->setModel(model);
                                err->setKind(Error::Kind::CONNECTION);
                                mValidator->addError(err);
                            }
<<<<<<< HEAD
                        }
                    }
                }
            }
        }
        if (!isModelVariableCycleFree(model, hintList)) {
            ErrorPtr err = std::make_shared<Error>();
            std::string des;
            std::string loops;
            loops = hintList.size() > 1 ? " loops" : " loop";
            for (auto &s : hintList) {
                des += s;
            }
            err->setDescription("Cyclic variables exist, " + std::to_string(hintList.size()) + loops + " found (Component, Variable):\n" + des);
            err->setModel(model);
            err->setKind(Error::Kind::VARIABLE);
            mValidator->addError(err);
        } else {
            // Check reset orders among connected variable sets.  NB only safe when model variable network is cycle-free as not checked here
            std::vector<libcellml::VariablePtr> totalVariableDoneList;

            for (size_t c = 0; c < model->componentCount(); ++c) {
                ComponentPtr component = model->component(c);
                for (size_t v = 0; v < component->variableCount(); ++v) {
                    VariablePtr variable = component->variable(v);
                    if (variable->equivalentVariableCount() == 0) {
                        continue; // skip if there are no equivalent variables
                    }
                    if ((std::find(totalVariableDoneList.begin(), totalVariableDoneList.end(), variable) != totalVariableDoneList.end())) {
                        continue; // skip if we've checked this variable before
                    }

                    // Retrieving connected variable order set
                    std::vector<libcellml::VariablePtr> localDoneList;
                    std::map<std::string, std::vector<libcellml::ResetPtr>> resetMap;
                    fetchConnectedResets(variable, resetMap, localDoneList);

                    totalVariableDoneList.insert(totalVariableDoneList.end(), localDoneList.begin(), localDoneList.end());

                    for (auto const &order : resetMap) {
                        if (order.second.size() > 1) {
                            ErrorPtr err = std::make_shared<Error>();
                            std::string des = "Non-unique reset order of '" + order.first + "' found within equivalent variable set:";
                            for (auto const &r : order.second) {
                                auto *parent = static_cast<Component *>(r->variable()->parent());
                                des += "\n  - variable '" + r->variable()->name() + "' in component '" + parent->name() + "' reset with order '" + order.first + "'";
                            }
                            err->setDescription(des);
                            mValidator->addError(err);
                        }
                    }
                }
            }
        }
    }
}

void Validator::ValidatorImpl::fetchConnectedResets(const VariablePtr &variable, std::map<std::string, std::vector<libcellml::ResetPtr>> &resetMap, std::vector<libcellml::VariablePtr> &localDoneList)
{
    // Get all connected variables
    for (size_t e = 0; e < variable->equivalentVariableCount(); ++e) {
        VariablePtr equiv = variable->equivalentVariable(e);
        if ((std::find(localDoneList.begin(), localDoneList.end(), equiv) != localDoneList.end())) {
            continue; // skip if we've checked this variable before
        }
        // Look for resets of the equiv variable and add to resetList
        auto *component = static_cast<Component *>(equiv->parent());
        for (size_t r = 0; r < component->resetCount(); ++r) {
            ResetPtr reset = component->reset(r);
            if (reset->variable()->name() == equiv->name()) {
                resetMap[std::to_string(reset->order())].push_back(reset);
            }
        }
        localDoneList.push_back(equiv);
        fetchConnectedResets(equiv, resetMap, localDoneList);
    }
}

bool Validator::ValidatorImpl::isModelVariableCycleFree(const ModelPtr &model, std::vector<std::string> &hintList)
{
    bool found = false;
    std::deque<libcellml::VariablePtr> checkList = {};
    std::vector<std::deque<libcellml::VariablePtr>> totalList = {};
    std::vector<libcellml::VariablePtr> allVariableList = {};

    if (model->componentCount() > 0) {
        for (size_t i = 0; i < model->componentCount(); ++i) {
            ComponentPtr component = model->component(i);

            for (size_t j = 0; j < component->variableCount(); ++j) {
                VariablePtr variable = component->variable(j);

                if (variable->equivalentVariableCount() < 2) {
                    continue; // one equivalent variable cannot make a loop
                }
                if ((std::find(allVariableList.begin(), allVariableList.end(), variable) != allVariableList.end())) {
                    continue; // skip if we've checked this variable before
                }
                for (size_t k = 0; k < variable->equivalentVariableCount(); ++k) {
                    std::deque<libcellml::VariablePtr>().swap(checkList);
                    checkList.push_back(variable);

                    VariablePtr eq = variable->equivalentVariable(k);

                    if (cycleVariableFound(variable, eq, checkList, allVariableList)) {
                        totalList.push_back(checkList);
                        found = true;
                    }
                }
            }
        }
    }
    if (found) {
        // Only report the loops which start with the lowest alphabetical variable name to reduce duplicate reporting
        for (auto &list : totalList) {
            std::string min = list.front()->name();
            bool useMe = true;
            for (auto &var : list) {
                if (min.compare(var->name()) > 0) {
                    useMe = false;
                    break;
                }
            }
            if (useMe) {
                std::string description;
                std::string reverseDescription;
                std::string separator;

                for (VariablePtr &v : list) {
                    auto *parent = static_cast<Component *>(v->parent());
                    description += separator + "('" + parent->name() + "', '" + v->name() + "')";
                    reverseDescription = "('" + parent->name() + "', '" + v->name() + "')" + separator + reverseDescription;
                    separator = " -> ";
                }
                description += "\n";
                reverseDescription += "\n";

                if ((std::find(hintList.begin(), hintList.end(), description) == hintList.end())
                    && (std::find(hintList.begin(), hintList.end(), reverseDescription) == hintList.end())) {
                    hintList.push_back(description);
                }
            }
        }
    }
    return (!found);
}

bool Validator::ValidatorImpl::cycleVariableFound(VariablePtr &parent, VariablePtr &child,
                                                  std::deque<libcellml::VariablePtr> &checkList,
                                                  std::vector<libcellml::VariablePtr> &allVariableList)
{
    allVariableList.push_back(child);

    if (std::find(checkList.begin(), checkList.end(), child) != checkList.end()) {
        checkList.push_back(child);
        // Removing items from the start of the loop to avoid lasso shapes
        while (checkList.front() != checkList.back()) {
            checkList.pop_front();
        }
        return true;
    }

    checkList.push_back(child);
    for (size_t k = 0; k < child->equivalentVariableCount(); ++k) {
        VariablePtr eq = child->equivalentVariable(k);
        if (eq == parent) {
            continue;
        }
        if (cycleVariableFound(child, eq, checkList, allVariableList)) {
            return true;
        }
    }
    return false;
}
=======
                        }
                    }
                }
            }
        }
    }
}

// TODO: validateEncapsulations.
>>>>>>> 12f92cc7

void Validator::ValidatorImpl::removeSubstring(std::string &input, const std::string &pattern)
{
    std::string::size_type n = pattern.length();
    for (std::string::size_type i = input.find(pattern);
         i != std::string::npos;
         i = input.find(pattern)) {
        input.erase(i, n);
    }
}

bool Validator::ValidatorImpl::isSupportedMathMLElement(const XmlNodePtr &node)
{
    return (node->namespaceUri() == MATHML_NS)
           && std::find(supportedMathMLElements.begin(), supportedMathMLElements.end(), node->name()) != supportedMathMLElements.end();
}

bool Validator::ValidatorImpl::isStandardUnitName(const std::string &name)
{
    bool result = false;
    if (standardUnitsList.count(name) != 0) {
        result = true;
    }
    return result;
}

bool Validator::ValidatorImpl::isStandardPrefixName(const std::string &name)
{
    bool result = false;
    if (standardPrefixList.count(name) != 0) {
        result = true;
    }
    return result;
}

bool Validator::ValidatorImpl::isCellmlIdentifier(const std::string &name)
{
    bool result = true;
    // One or more alphabetic characters.
    if (!name.empty()) {
        // Does not start with numeric character.
        if (isdigit(name[0]) != 0) {
            result = false;
            ErrorPtr err = std::make_shared<Error>();
            err->setDescription("CellML identifiers must not begin with a European numeric character [0-9].");
            err->setRule(SpecificationRule::DATA_REPR_IDENTIFIER_BEGIN_EURO_NUM);
            mValidator->addError(err);
        } else {
            // Basic Latin alphanumeric characters and underscores.
            if (name.find_first_not_of("abcdefghijklmnopqrstuvwxyzABCDEFGHIJKLMNOPQRSTUVWXYZ0123456789_") != std::string::npos) {
                result = false;
                ErrorPtr err = std::make_shared<Error>();
                err->setDescription("CellML identifiers must not contain any characters other than [a-zA-Z0-9_].");
                err->setRule(SpecificationRule::DATA_REPR_IDENTIFIER_LATIN_ALPHANUM);
                mValidator->addError(err);
            }
        }
    } else {
        result = false;
        ErrorPtr err = std::make_shared<Error>();
        err->setDescription("CellML identifiers must contain one or more basic Latin alphabetic characters.");
        err->setRule(SpecificationRule::DATA_REPR_IDENTIFIER_AT_LEAST_ONE_ALPHANUM);
        mValidator->addError(err);
    }
    return result;
}

bool Validator::ValidatorImpl::unitsAreEquivalent(const ModelPtr &model,
                                                  const VariablePtr &v1,
                                                  const VariablePtr &v2,
                                                  std::string &hints)
{
<<<<<<< HEAD
    bool status;
    double multmap = 0.0;
    libcellml::UnitsPtr u1 = std::make_shared<libcellml::Units>();
    libcellml::UnitsPtr u2 = std::make_shared<libcellml::Units>();
    libcellml::UnitsPtr mu = std::make_shared<libcellml::Units>();
    std::map<std::string, double> unitmap = {};

    for (const auto &pos : baseUnitsList) {
        unitmap[pos] = 0.0;
    }

    std::string myRef;
    std::string myPre;
    std::string myId;
    std::map<std::string, double> myBase;
    hints = "";

    if (model->hasUnits(v1->units())) {
        u1 = model->units(v1->units());
        incrementBaseUnitCount(model, unitmap, multmap, u1->name(), 1, 0);
    } else if (unitmap.find(v1->units()) != unitmap.end()) {
        myRef = v1->units();
        unitmap.at(myRef) += 1.0;
    } else if (isStandardUnitName(v1->units())) {
        incrementBaseUnitCount(model, unitmap, multmap, v1->units(), 1, 0);
    }

    if (model->hasUnits(v2->units())) {
        u2 = model->units(v2->units());
        decrementBaseUnitCount(model, unitmap, multmap, u2->name(), 1, 0);
    } else if (unitmap.find(v2->units()) != unitmap.end()) {
        myRef = v2->units();
        unitmap.at(v2->units()) -= 1.0;
    } else if (isStandardUnitName(v2->units())) {
        decrementBaseUnitCount(model, unitmap, multmap, v2->units(), 1, 0);
    }

    // Remove "dimensionless" from base unit testing
    unitmap.erase("dimensionless");

    status = true;
    for (const auto &basepair : unitmap) {
        if (basepair.second != 0.0) {
            std::string num = std::to_string(basepair.second);
=======
    std::map<std::string, double> unitMap = {};

    for (const auto &baseUnits : baseUnitsList) {
        unitMap[baseUnits] = 0.0;
    }

    std::string ref;
    hints = "";

    if (model->hasUnits(v1->units())) {
        libcellml::UnitsPtr u1 = std::make_shared<libcellml::Units>();
        u1 = model->units(v1->units());
        updateBaseUnitCount(model, unitMap, u1->name(), 1, 0, 1);
    } else if (unitMap.find(v1->units()) != unitMap.end()) {
        ref = v1->units();
        unitMap.at(ref) += 1.0;
    } else if (isStandardUnitName(v1->units())) {
        updateBaseUnitCount(model, unitMap, v1->units(), 1, 0, 1);
    }

    if (model->hasUnits(v2->units())) {
        libcellml::UnitsPtr u2 = std::make_shared<libcellml::Units>();
        u2 = model->units(v2->units());
        updateBaseUnitCount(model, unitMap, u2->name(), 1, 0, -1);
    } else if (unitMap.find(v2->units()) != unitMap.end()) {
        ref = v2->units();
        unitMap.at(v2->units()) -= 1.0;
    } else if (isStandardUnitName(v2->units())) {
        updateBaseUnitCount(model, unitMap, v2->units(), 1, 0, -1);
    }

    // Remove "dimensionless" from base unit testing.
    unitMap.erase("dimensionless");

    bool status = true;
    for (const auto &basePair : unitMap) {
        if (basePair.second != 0.0) {
            std::string num = std::to_string(basePair.second);
>>>>>>> 12f92cc7
            num.erase(num.find_last_not_of('0') + 1, num.length());
            if (num.back() == '.') {
                num.pop_back();
            }
<<<<<<< HEAD
            hints += basepair.first + "^" + num + ", ";
            status = false;
        }
    }
    // TODO Removing multiplier reporting until error-levels are enabled and multiplier testing can be a warning
    // if (multmap != 0.0) {
    //     std::string num = std::to_string(multmap);
    //     num.erase(num.find_last_not_of('0') + 1, num.length());
    //     if (num.back() == '.'){
    //         num.pop_back();
    //     }
    //     hints += "multiplication factor of 10^" + num + ", ";
    //     status = false;
    // }

    return status;
}

void Validator::ValidatorImpl::incrementBaseUnitCount(const ModelPtr &model,
                                                      std::map<std::string, double> &unitmap,
                                                      double &multmap,
                                                      const std::string &uName,
                                                      const double &uExp,
                                                      const double &logMult)
{
    std::string myRef;
    std::string myPre;
    std::string myId;
    double myExp;
    double myMult;
    double m;
    std::map<std::string, double> myBase;

    libcellml::UnitsPtr u = std::make_shared<libcellml::Units>();
    libcellml::UnitsPtr uRef = std::make_shared<libcellml::Units>();

    if (model->hasUnits(uName)) {
        u = model->units(uName);
        if (!u->isBaseUnit()) {
            for (size_t i = 0; i < u->unitCount(); ++i) {
                u->unitAttributes(i, myRef, myPre, myExp, m, myId);
                myMult = std::log10(m);
                if (!isStandardUnitName(myRef)) {
                    incrementBaseUnitCount(model, unitmap, multmap, myRef,
                                           uExp * myExp, // effective exponent
                                           logMult + myMult * uExp + standardPrefixList.at(myPre) * uExp); // effective multiplier
                } else {
                    myBase = standardUnitsList.at(myRef);
                    for (const auto &iter : myBase) {
                        unitmap.at(iter.first) += iter.second * myExp * uExp;
                    }
                    multmap += logMult + (standardMultiplierList.at(myRef) + myMult + standardPrefixList.at(myPre)) * uExp;
                }
            }
        } else if (unitmap.find(uName) == unitmap.end()) {
            // Empty unit, add to base list
            unitmap.emplace(std::pair<std::string, double>(uName, uExp));
            multmap += logMult;
        }
    } else if (isStandardUnitName(uName)) {
        myBase = standardUnitsList.at(uName);
        for (const auto &iter : myBase) {
            unitmap.at(iter.first) += iter.second * uExp;
        }
        multmap += logMult + standardMultiplierList.at(uName);
    }
}

void Validator::ValidatorImpl::decrementBaseUnitCount(const ModelPtr &model,
                                                      std::map<std::string, double> &unitmap,
                                                      double &multmap,
                                                      const std::string &uName,
                                                      const double &uExp,
                                                      const double &logMult)
{
    std::string myRef;
    std::string myPre;
    std::string myId;
    double myExp;
    double myMult;
    double m;
    std::map<std::string, double> myBase;
    libcellml::UnitsPtr u = std::make_shared<libcellml::Units>();

    if (model->hasUnits(uName)) {
        u = model->units(uName);

        if (!u->isBaseUnit()) {
            for (size_t i = 0; i < u->unitCount(); ++i) {
                u->unitAttributes(i, myRef, myPre, myExp, m, myId);
                myMult = std::log10(m);
                if (!isStandardUnitName(myRef)) {
                    decrementBaseUnitCount(model, unitmap, multmap, myRef,
                                           myExp * uExp,
                                           logMult + myMult * uExp + standardPrefixList.at(myPre) * uExp); // effective multiplier
                } else {
                    myBase = standardUnitsList.at(myRef);
                    for (const auto &iter : myBase) {
                        unitmap.at(iter.first) -= iter.second * myExp * uExp;
                    }
                    multmap -= logMult + (standardMultiplierList.at(myRef) + myMult + standardPrefixList.at(myPre)) * uExp;
                }
            }
        } else if (unitmap.find(uName) == unitmap.end()) {
            unitmap.emplace(std::pair<std::string, double>(uName, -1.0 * uExp));
            multmap -= logMult;
        }
    } else if (isStandardUnitName(uName)) {
        myBase = standardUnitsList.at(uName);
        for (const auto &iter : myBase) {
            unitmap.at(iter.first) -= iter.second * uExp;
        }
        multmap -= logMult + standardMultiplierList.at(uName);
=======
            hints += basePair.first + "^" + num + ", ";
            status = false;
        }
    }

    // Remove the final trailing comma from the hints string.
    if (hints.length() > 2) {
        hints.pop_back();
        hints.back() = '.';
    }

    return status;
}

void Validator::ValidatorImpl::updateBaseUnitCount(const ModelPtr &model,
                                                   std::map<std::string, double> &unitMap,
                                                   const std::string &uName,
                                                   double uExp, double logMult,
                                                   int direction)
{
    if (model->hasUnits(uName)) {
        libcellml::UnitsPtr u = model->units(uName);
        if (!u->isBaseUnit()) {
            std::string ref;
            std::string pre;
            std::string id;
            double exp;
            double mult;
            double expMult;
            for (size_t i = 0; i < u->unitCount(); ++i) {
                u->unitAttributes(i, ref, pre, exp, expMult, id);
                mult = std::log10(expMult);
                if (!isStandardUnitName(ref)) {
                    updateBaseUnitCount(model, unitMap, ref, exp * uExp, logMult + mult * uExp + standardPrefixList.at(pre) * uExp, direction);
                } else {
                    for (const auto &iter : standardUnitsList.at(ref)) {
                        unitMap.at(iter.first) += direction * (iter.second * exp * uExp);
                    }
                }
            }
        } else if (unitMap.find(uName) == unitMap.end()) {
            unitMap.emplace(std::pair<std::string, double>(uName, direction * uExp));
        }
    } else if (isStandardUnitName(uName)) {
        for (const auto &iter : standardUnitsList.at(uName)) {
            unitMap.at(iter.first) += direction * (iter.second * uExp);
        }
>>>>>>> 12f92cc7
    }
}

void Validator::ValidatorImpl::validateNoUnitsAreCyclic(const ModelPtr &model)
{
    std::vector<std::string> history;
<<<<<<< HEAD
    for (size_t i = 0; i < model->unitsCount(); ++i) {
        // Test each units' dependencies for presence of self in tree
        UnitsPtr u = model->units(i);
        history.push_back(u->name());
        checkUnitForCycles(model, u, history);
        // Have to delete this each time to prevent reinitialisation with previous base variables
        std::vector<std::string>().swap(history);
    }
}

void Validator::ValidatorImpl::checkUnitForCycles(const ModelPtr &model, const UnitsPtr &parent,
                                                  std::vector<std::string> &history)
=======
    std::vector<std::vector<std::string>> errorList;

    for (size_t i = 0; i < model->unitsCount(); ++i) {
        // Test each units' dependencies for presence of self in tree.
        UnitsPtr u = model->units(i);
        history.push_back(u->name());
        checkUnitForCycles(model, u, history, errorList);
        // Have to delete this each time to prevent reinitialisation with previous base variables.
        std::vector<std::string>().swap(history);
    }

    if (!errorList.empty()) {
        std::vector<std::map<std::string, bool>> reportedErrorList;
        for (auto &errors : errorList) {
            std::map<std::string, bool> hash;

            for (auto &e : errors) {
                hash.insert(std::pair<std::string, bool>(e, true));
            }

            // Only return as error if this combo has not been reported already.
            if (std::find(reportedErrorList.begin(), reportedErrorList.end(), hash) == reportedErrorList.end()) {
                ErrorPtr err = std::make_shared<Error>();
                std::string des = "'";
                for (size_t j = 0; j < errors.size() - 1; ++j) {
                    des += errors[j] + "' -> '";
                }
                des += errors[errors.size() - 1] + "'";
                err->setDescription("Cyclic units exist: " + des);
                err->setModel(model);
                err->setKind(Error::Kind::UNITS);
                mValidator->addError(err);
                reportedErrorList.push_back(hash);
            }
            std::map<std::string, bool>().swap(hash);
        }
    }
}

void Validator::ValidatorImpl::checkUnitForCycles(const ModelPtr &model, const UnitsPtr &parent,
                                                  std::vector<std::string> &history,
                                                  std::vector<std::vector<std::string>> &errorList)
>>>>>>> 12f92cc7
{
    if (parent->isBaseUnit()) {
        return;
    }

<<<<<<< HEAD
    // Recursive function to check for self-referencing in unit definitions
=======
    // Recursive function to check for self-referencing in unit definitions.
>>>>>>> 12f92cc7
    std::string id;
    std::string ref;
    std::string prefix;
    double exp;
    double mult;

<<<<<<< HEAD
    // Take history, and copy it for each new branch
=======
    // Take history, and copy it for each new branch.
>>>>>>> 12f92cc7
    for (size_t i = 0; i < parent->unitCount(); ++i) {
        parent->unitAttributes(i, ref, prefix, exp, mult, id);
        if (std::find(history.begin(), history.end(), ref) != history.end()) {
            history.push_back(ref);
            // Print to error output *only* when the first and last units are the same
<<<<<<< HEAD
            // otherwise we get lasso shapes reported
            if (history.front() == history.back()) {
                ErrorPtr err = std::make_shared<Error>();
                std::string des = "'";
                for (size_t j = 0; j < history.size() - 1; ++j) {
                    des += history[j] + "' -> '";
                }
                des += history[history.size() - 1] + "'";
                err->setDescription("Cyclic units exist: " + des);
                err->setModel(model);
                err->setKind(Error::Kind::UNITS);
                mValidator->addError(err);
            }
        } else {
            // Step into dependencies if they are not built-in units
            if (model->hasUnits(ref)) {
                UnitsPtr child = model->units(ref);
                history.push_back(ref);
                // Making a copy of the history vector to this point
                std::vector<std::string> child_history(history);
                checkUnitForCycles(model, child, child_history);
=======
            // otherwise we get lasso shapes reported.
            if (history.front() == history.back()) {
                errorList.push_back(history);
            }
        } else {
            // Step into dependencies if they are not built-in units.
            if (model->hasUnits(ref)) {
                UnitsPtr child = model->units(ref);
                history.push_back(ref);
                // Making a copy of the history vector to this point.
                std::vector<std::string> child_history(history);
                checkUnitForCycles(model, child, child_history, errorList);
>>>>>>> 12f92cc7
                std::vector<std::string>().swap(child_history);
            }
        }
    }
}

} // namespace libcellml<|MERGE_RESOLUTION|>--- conflicted
+++ resolved
@@ -25,7 +25,7 @@
 #include "libcellml/variable.h"
 #include "libcellml/when.h"
 
-<<<<<<< HEAD
+#include <algorithm>
 #include <cmath>
 #include <deque>
 #include <map>
@@ -33,10 +33,6 @@
 #include <sstream>
 #include <string>
 #include <vector>
-=======
-#include <algorithm>
-#include <cmath>
->>>>>>> 12f92cc7
 
 #include <libxml/uri.h>
 
@@ -239,62 +235,16 @@
     /**
     * @brief Validate that equivalent variable pairs in the @p model
     * have equivalent units.
-<<<<<<< HEAD
-    * @cellml2_19 Validate that equivalent variable pairs in the @p model
-    * have equivalent units
-=======
->>>>>>> 12f92cc7
     * Any errors will be logged in the @c Validator.
     *
     * @param model The model containing the variables
     * @param v1 The variable which may contain units.
     * @param v2 The equivalent variable which may contain units.
-<<<<<<< HEAD
-    * @param hints String containing error messages to be passed back to calling function for logging
-=======
     * @param hints String containing error messages to be passed back to the calling function for logging.
->>>>>>> 12f92cc7
     */
     bool unitsAreEquivalent(const ModelPtr &model, const VariablePtr &v1, const VariablePtr &v2, std::string &hints);
 
     /**
-<<<<<<< HEAD
-    * @brief Utility function used by unitsAreEquivalent to compare base units of two varaibles
-    *
-    * @param model The model containing the variables
-    * @param unitmap A list of the exponents of base varaibles.
-    * @param uName String name of the current variable being investigated.
-    * @param standardList Nested map of the conversion between built-in units and the base units they contain
-    * @param uExp Exponent of the current unit in its parent.  
-    */
-    void incrementBaseUnitCount(const ModelPtr &model,
-                                std::map<std::string, double> &unitmap,
-                                double &multmap,
-                                const std::string &uName,
-                                const double &uExp,
-                                const double &logMult);
-
-    /**
-    * @brief Utility function used by unitsAreEquivalent to compare base units of two varaibles
-    *
-    * @param model The model containing the variables
-    * @param unitmap A list of the exponents of base varaibles.
-    * @param uName String name of the current variable being investigated.
-    * @param standardList Nested map of the conversion between built-in units and the base units they contain
-    * @param uExp Exponent of the current unit in its parent.  
-    */
-    void decrementBaseUnitCount(const ModelPtr &model,
-                                std::map<std::string, double> &unitmap,
-                                double &multmap,
-                                const std::string &uName,
-                                const double &uExp,
-                                const double &logMult);
-
-    /**
-    * @brief Checks dependency heirarchies of units in the model 
-    *
-    * @param model The model containing the units to be tested
-=======
     * @brief Utility function used by unitsAreEquivalent to compare base units of two variables.
     *
     * @param model The model containing the variables.
@@ -313,51 +263,10 @@
     * @brief Checks dependency hierarchies of units in the model.
     *
     * @param model The model containing the units to be tested.
->>>>>>> 12f92cc7
     */
     void validateNoUnitsAreCyclic(const ModelPtr &model);
 
     /**
-<<<<<<< HEAD
-    * @brief Utility function called recursively by validateNoUnitsAreCyclic
-    *
-    * @param model The model containing the units to be tested
-    * @param parent The current Units pointer to test
-    * @param history A vector of the chained dependencies.  Cyclic variables exist where the first and 
-    *                last units are equal.
-    */
-    void checkUnitForCycles(const ModelPtr &model, const UnitsPtr &parent,
-                            std::vector<std::string> &history);
-
-    /**
-    * @brief Utility function called recursively from the @c isModelVariableCycleFree function
-    *
-    * @param parent Previous variable
-    * @param child Connected variable to start checking from
-    * @param checkList The helper string returned containing the list(s) of cyclic variables
-    */
-    bool cycleVariableFound(VariablePtr &parent, VariablePtr &child,
-                            std::deque<libcellml::VariablePtr> &checkList,
-                            std::vector<libcellml::VariablePtr> &allVariableList);
-
-    /**
-    * @brief Validate that there are no cycles in the equivalance network in the @p model
-    * using the CellML 2.0 Specification.  Called from the @c validateConnections function.
-    * Any errors will be logged in the @c Validator.
-    *
-    * @param model The model which may contain variable connections to validate.
-    * @param hintList The helper string returned containing the list(s) of cyclic variables
-    */
-    bool isModelVariableCycleFree(const ModelPtr &model, std::vector<std::string> &hintList);
-
-    /**
-     * @brief Validate that within a connected variable set, any associated reset has an unique order value.
-     * @param variable The variable to check
-     * @param resetMap Returns a map of resets indexed by the order connected through the equivalent variable network
-     * @param localDoneList Returns a list of previously checked varaibles to save time
-     */
-    void fetchConnectedResets(const VariablePtr &variable, std::map<std::string, std::vector<libcellml::ResetPtr>> &resetMap, std::vector<libcellml::VariablePtr> &localDoneList);
-=======
     * @brief Utility function called recursively by validateNoUnitsAreCyclic.
     *
     * @param model The model containing the units to be tested.
@@ -368,7 +277,39 @@
     void checkUnitForCycles(const ModelPtr &model, const UnitsPtr &parent,
                             std::vector<std::string> &history,
                             std::vector<std::vector<std::string>> &errorList);
->>>>>>> 12f92cc7
+
+    /**
+    * @brief Utility function called recursively from the @c isModelVariableCycleFree function
+    *
+    * @param parent Previous variable.
+    * @param child Connected variable to start checking from.
+    * @param checkList The helper string returned containing the list(s) of cyclic variables.
+    * @param allVariableList The list of all variables.
+    */
+    bool cycleVariableFound(VariablePtr &parent, VariablePtr &child,
+                            std::deque<libcellml::VariablePtr> &checkList,
+                            std::vector<libcellml::VariablePtr> &allVariableList);
+
+    /**
+    * @brief Validate that there are no cycles in the equivalance network.
+    *
+    * Validate that there are no cycles in the equivalance network in the @p model
+    * using the CellML 2.0 Specification.  Called from the @c validateConnections function.
+    * Any errors will be logged in the @c Validator.
+    *
+    * @param model The model which may contain variable connections to validate.
+    * @param hintList The helper string returned containing the list(s) of cyclic variables.
+    */
+    bool isModelVariableCycleFree(const ModelPtr &model, std::vector<std::string> &hintList);
+
+    /**
+     * @brief Validate that within a connected variable set, any associated reset has an unique order value.
+     *
+     * @param variable The variable to check.
+     * @param resetMap Returns a map of resets indexed by the order connected through the equivalent variable network.
+     * @param localDoneList Returns a list of previously checked varaibles to save time.
+     */
+    void fetchConnectedResets(const VariablePtr &variable, std::map<std::string, std::vector<libcellml::ResetPtr>> &resetMap, std::vector<libcellml::VariablePtr> &localDoneList);
 };
 
 Validator::Validator()
@@ -543,11 +484,7 @@
         }
     }
 
-<<<<<<< HEAD
-    // Check that unit relationships are not cyclical
-=======
     // Check that unit relationships are not cyclical.
->>>>>>> 12f92cc7
     if (model->unitsCount() > 0) {
         mPimpl->validateNoUnitsAreCyclic(model);
     }
@@ -648,10 +585,6 @@
     double exponent;
     double multiplier;
 
-<<<<<<< HEAD
-    // TODO This function silently sets invalid numbers to 1.0, maybe should give a better error message?
-=======
->>>>>>> 12f92cc7
     units->unitAttributes(index, reference, prefix, exponent, multiplier, id);
     if (isCellmlIdentifier(reference)) {
         if ((std::find(unitsNames.begin(), unitsNames.end(), reference) == unitsNames.end()) && (!isStandardUnitName(reference))) {
@@ -672,11 +605,7 @@
         if (!isStandardPrefixName(prefix)) {
             if (!isCellMLInteger(prefix)) {
                 ErrorPtr err = std::make_shared<Error>();
-<<<<<<< HEAD
-                err->setDescription("Prefix '" + prefix + "' of a unit referencing '" + reference + "' in units '" + units->name() + "' is not a valid integer or a SI prefix.");
-=======
                 err->setDescription("Prefix '" + prefix + "' of a unit referencing '" + reference + "' in units '" + units->name() + "' is not a valid integer or an SI prefix.");
->>>>>>> 12f92cc7
                 err->setUnits(units);
                 err->setRule(SpecificationRule::UNIT_PREFIX);
                 mValidator->addError(err);
@@ -686,11 +615,7 @@
                     (void)test;
                 } catch (std::out_of_range &) {
                     ErrorPtr err = std::make_shared<Error>();
-<<<<<<< HEAD
                     err->setDescription("Prefix '" + prefix + "' of a unit referencing '" + reference + "' in units '" + units->name() + "' is too big to be represented as an integer.");
-=======
-                    err->setDescription("Prefix '" + prefix + "' of a unit referencing '" + reference + "' in units '" + units->name() + "' is out of the integer range.");
->>>>>>> 12f92cc7
                     err->setUnits(units);
                     err->setRule(SpecificationRule::UNIT_PREFIX);
                     mValidator->addError(err);
@@ -1130,9 +1055,6 @@
 
 void Validator::ValidatorImpl::validateConnections(const ModelPtr &model)
 {
-    std::string hints;
-    std::vector<std::pair<libcellml::VariablePtr, libcellml::VariablePtr>> checkedPairs;
-
     // Check the components in this model.
     std::string hints;
     std::vector<std::string> hintList;
@@ -1147,18 +1069,17 @@
                 if (variable->equivalentVariableCount() > 0) {
                     for (size_t k = 0; k < variable->equivalentVariableCount(); ++k) {
                         VariablePtr equivalentVariable = variable->equivalentVariable(k);
-<<<<<<< HEAD
                         // TODO: validate variable interfaces according to 17.10.8
                         // TODO: add check for cyclical connections (17.10.5)
                         if (!unitsAreEquivalent(model, variable, equivalentVariable, hints)) {
                             ErrorPtr err = std::make_shared<Error>();
-                            err->setDescription("Variable '" + variable->name() + "' has units of '" + variable->units() + "' and an equivalent variable '" + equivalentVariable->name() + "' with non-matching units of '" + equivalentVariable->units() + "'. The mismatch is: " + hints);
+                            err->setDescription("Variable '" + variable->name() + "' has units of '" + variable->units() + "' and an equivalent variable '" + equivalentVariable->name() + "' has units of '" + equivalentVariable->units() + "' which do not match. The mismatch is: " + hints);
                             err->setModel(model);
                             err->setKind(Error::Kind::UNITS);
                             mValidator->addError(err);
                         }
                         if (equivalentVariable->hasEquivalentVariable(variable)) {
-                            auto component2 = static_cast<Component *>(equivalentVariable->parent());
+                            auto component2 = equivalentVariable->parentComponent();
                             // Check that the components of the two equivalent variables are not the same
                             std::string c1name = component->name();
                             std::string c2name = component2->name();
@@ -1172,46 +1093,12 @@
                             }
                             // Check that the equivalent variable has a valid parent component.
                             if (!component2->hasVariable(equivalentVariable)) {
-=======
-
-                        // Skip if this pairing has been checked before.
-                        auto checkPairing = std::make_pair(variable, equivalentVariable);
-
-                        if (std::find(checkedPairs.begin(), checkedPairs.end(), checkPairing) == checkedPairs.end()) {
-                            // Swap the order for storage in the pair.
-                            checkPairing = std::make_pair(equivalentVariable, variable);
-                            checkedPairs.push_back(checkPairing);
-
-                            // TODO: validate variable interfaces according to 17.10.8.
-                            // TODO: add check for cyclical connections (17.10.5).
-
-                            if (!unitsAreEquivalent(model, variable, equivalentVariable, hints)) {
->>>>>>> 12f92cc7
-                                ErrorPtr err = std::make_shared<Error>();
-                                err->setDescription("Variable '" + variable->name() + "' has units of '" + variable->units() + "' and an equivalent variable '" + equivalentVariable->name() + "' with non-matching units of '" + equivalentVariable->units() + "'. The mismatch is: " + hints);
-                                err->setModel(model);
-                                err->setKind(Error::Kind::UNITS);
-                                mValidator->addError(err);
-                            }
-
-                            if (equivalentVariable->hasDirectEquivalentVariable(variable)) {
-                                // Check that the equivalent variable has a valid parent component.
-                                auto component2 = equivalentVariable->parentComponent();
-                                if (!component2->hasVariable(equivalentVariable)) {
-                                    ErrorPtr err = std::make_shared<Error>();
-                                    err->setDescription("Variable '" + equivalentVariable->name() + "' is an equivalent variable to '" + variable->name() + "' but has no parent component.");
-                                    err->setModel(model);
-                                    err->setKind(Error::Kind::CONNECTION);
-                                    mValidator->addError(err);
-                                }
-                            } else {
                                 ErrorPtr err = std::make_shared<Error>();
                                 err->setDescription("Variable '" + variable->name() + "' has an equivalent variable '" + equivalentVariable->name() + "' which does not reciprocally have '" + variable->name() + "' set as an equivalent variable.");
                                 err->setModel(model);
                                 err->setKind(Error::Kind::CONNECTION);
                                 mValidator->addError(err);
                             }
-<<<<<<< HEAD
                         }
                     }
                 }
@@ -1256,7 +1143,7 @@
                             ErrorPtr err = std::make_shared<Error>();
                             std::string des = "Non-unique reset order of '" + order.first + "' found within equivalent variable set:";
                             for (auto const &r : order.second) {
-                                auto *parent = static_cast<Component *>(r->variable()->parent());
+                                auto parent = r->variable()->parentComponent();
                                 des += "\n  - variable '" + r->variable()->name() + "' in component '" + parent->name() + "' reset with order '" + order.first + "'";
                             }
                             err->setDescription(des);
@@ -1278,7 +1165,7 @@
             continue; // skip if we've checked this variable before
         }
         // Look for resets of the equiv variable and add to resetList
-        auto *component = static_cast<Component *>(equiv->parent());
+        auto component = equiv->parentComponent();
         for (size_t r = 0; r < component->resetCount(); ++r) {
             ResetPtr reset = component->reset(r);
             if (reset->variable()->name() == equiv->name()) {
@@ -1341,7 +1228,7 @@
                 std::string separator;
 
                 for (VariablePtr &v : list) {
-                    auto *parent = static_cast<Component *>(v->parent());
+                    auto parent = v->parentComponent();
                     description += separator + "('" + parent->name() + "', '" + v->name() + "')";
                     reverseDescription = "('" + parent->name() + "', '" + v->name() + "')" + separator + reverseDescription;
                     separator = " -> ";
@@ -1386,17 +1273,8 @@
     }
     return false;
 }
-=======
-                        }
-                    }
-                }
-            }
-        }
-    }
-}
 
 // TODO: validateEncapsulations.
->>>>>>> 12f92cc7
 
 void Validator::ValidatorImpl::removeSubstring(std::string &input, const std::string &pattern)
 {
@@ -1469,52 +1347,6 @@
                                                   const VariablePtr &v2,
                                                   std::string &hints)
 {
-<<<<<<< HEAD
-    bool status;
-    double multmap = 0.0;
-    libcellml::UnitsPtr u1 = std::make_shared<libcellml::Units>();
-    libcellml::UnitsPtr u2 = std::make_shared<libcellml::Units>();
-    libcellml::UnitsPtr mu = std::make_shared<libcellml::Units>();
-    std::map<std::string, double> unitmap = {};
-
-    for (const auto &pos : baseUnitsList) {
-        unitmap[pos] = 0.0;
-    }
-
-    std::string myRef;
-    std::string myPre;
-    std::string myId;
-    std::map<std::string, double> myBase;
-    hints = "";
-
-    if (model->hasUnits(v1->units())) {
-        u1 = model->units(v1->units());
-        incrementBaseUnitCount(model, unitmap, multmap, u1->name(), 1, 0);
-    } else if (unitmap.find(v1->units()) != unitmap.end()) {
-        myRef = v1->units();
-        unitmap.at(myRef) += 1.0;
-    } else if (isStandardUnitName(v1->units())) {
-        incrementBaseUnitCount(model, unitmap, multmap, v1->units(), 1, 0);
-    }
-
-    if (model->hasUnits(v2->units())) {
-        u2 = model->units(v2->units());
-        decrementBaseUnitCount(model, unitmap, multmap, u2->name(), 1, 0);
-    } else if (unitmap.find(v2->units()) != unitmap.end()) {
-        myRef = v2->units();
-        unitmap.at(v2->units()) -= 1.0;
-    } else if (isStandardUnitName(v2->units())) {
-        decrementBaseUnitCount(model, unitmap, multmap, v2->units(), 1, 0);
-    }
-
-    // Remove "dimensionless" from base unit testing
-    unitmap.erase("dimensionless");
-
-    status = true;
-    for (const auto &basepair : unitmap) {
-        if (basepair.second != 0.0) {
-            std::string num = std::to_string(basepair.second);
-=======
     std::map<std::string, double> unitMap = {};
 
     for (const auto &baseUnits : baseUnitsList) {
@@ -1553,126 +1385,10 @@
     for (const auto &basePair : unitMap) {
         if (basePair.second != 0.0) {
             std::string num = std::to_string(basePair.second);
->>>>>>> 12f92cc7
             num.erase(num.find_last_not_of('0') + 1, num.length());
             if (num.back() == '.') {
                 num.pop_back();
             }
-<<<<<<< HEAD
-            hints += basepair.first + "^" + num + ", ";
-            status = false;
-        }
-    }
-    // TODO Removing multiplier reporting until error-levels are enabled and multiplier testing can be a warning
-    // if (multmap != 0.0) {
-    //     std::string num = std::to_string(multmap);
-    //     num.erase(num.find_last_not_of('0') + 1, num.length());
-    //     if (num.back() == '.'){
-    //         num.pop_back();
-    //     }
-    //     hints += "multiplication factor of 10^" + num + ", ";
-    //     status = false;
-    // }
-
-    return status;
-}
-
-void Validator::ValidatorImpl::incrementBaseUnitCount(const ModelPtr &model,
-                                                      std::map<std::string, double> &unitmap,
-                                                      double &multmap,
-                                                      const std::string &uName,
-                                                      const double &uExp,
-                                                      const double &logMult)
-{
-    std::string myRef;
-    std::string myPre;
-    std::string myId;
-    double myExp;
-    double myMult;
-    double m;
-    std::map<std::string, double> myBase;
-
-    libcellml::UnitsPtr u = std::make_shared<libcellml::Units>();
-    libcellml::UnitsPtr uRef = std::make_shared<libcellml::Units>();
-
-    if (model->hasUnits(uName)) {
-        u = model->units(uName);
-        if (!u->isBaseUnit()) {
-            for (size_t i = 0; i < u->unitCount(); ++i) {
-                u->unitAttributes(i, myRef, myPre, myExp, m, myId);
-                myMult = std::log10(m);
-                if (!isStandardUnitName(myRef)) {
-                    incrementBaseUnitCount(model, unitmap, multmap, myRef,
-                                           uExp * myExp, // effective exponent
-                                           logMult + myMult * uExp + standardPrefixList.at(myPre) * uExp); // effective multiplier
-                } else {
-                    myBase = standardUnitsList.at(myRef);
-                    for (const auto &iter : myBase) {
-                        unitmap.at(iter.first) += iter.second * myExp * uExp;
-                    }
-                    multmap += logMult + (standardMultiplierList.at(myRef) + myMult + standardPrefixList.at(myPre)) * uExp;
-                }
-            }
-        } else if (unitmap.find(uName) == unitmap.end()) {
-            // Empty unit, add to base list
-            unitmap.emplace(std::pair<std::string, double>(uName, uExp));
-            multmap += logMult;
-        }
-    } else if (isStandardUnitName(uName)) {
-        myBase = standardUnitsList.at(uName);
-        for (const auto &iter : myBase) {
-            unitmap.at(iter.first) += iter.second * uExp;
-        }
-        multmap += logMult + standardMultiplierList.at(uName);
-    }
-}
-
-void Validator::ValidatorImpl::decrementBaseUnitCount(const ModelPtr &model,
-                                                      std::map<std::string, double> &unitmap,
-                                                      double &multmap,
-                                                      const std::string &uName,
-                                                      const double &uExp,
-                                                      const double &logMult)
-{
-    std::string myRef;
-    std::string myPre;
-    std::string myId;
-    double myExp;
-    double myMult;
-    double m;
-    std::map<std::string, double> myBase;
-    libcellml::UnitsPtr u = std::make_shared<libcellml::Units>();
-
-    if (model->hasUnits(uName)) {
-        u = model->units(uName);
-
-        if (!u->isBaseUnit()) {
-            for (size_t i = 0; i < u->unitCount(); ++i) {
-                u->unitAttributes(i, myRef, myPre, myExp, m, myId);
-                myMult = std::log10(m);
-                if (!isStandardUnitName(myRef)) {
-                    decrementBaseUnitCount(model, unitmap, multmap, myRef,
-                                           myExp * uExp,
-                                           logMult + myMult * uExp + standardPrefixList.at(myPre) * uExp); // effective multiplier
-                } else {
-                    myBase = standardUnitsList.at(myRef);
-                    for (const auto &iter : myBase) {
-                        unitmap.at(iter.first) -= iter.second * myExp * uExp;
-                    }
-                    multmap -= logMult + (standardMultiplierList.at(myRef) + myMult + standardPrefixList.at(myPre)) * uExp;
-                }
-            }
-        } else if (unitmap.find(uName) == unitmap.end()) {
-            unitmap.emplace(std::pair<std::string, double>(uName, -1.0 * uExp));
-            multmap -= logMult;
-        }
-    } else if (isStandardUnitName(uName)) {
-        myBase = standardUnitsList.at(uName);
-        for (const auto &iter : myBase) {
-            unitmap.at(iter.first) -= iter.second * uExp;
-        }
-        multmap -= logMult + standardMultiplierList.at(uName);
-=======
             hints += basePair.first + "^" + num + ", ";
             status = false;
         }
@@ -1720,27 +1436,12 @@
         for (const auto &iter : standardUnitsList.at(uName)) {
             unitMap.at(iter.first) += direction * (iter.second * uExp);
         }
->>>>>>> 12f92cc7
     }
 }
 
 void Validator::ValidatorImpl::validateNoUnitsAreCyclic(const ModelPtr &model)
 {
     std::vector<std::string> history;
-<<<<<<< HEAD
-    for (size_t i = 0; i < model->unitsCount(); ++i) {
-        // Test each units' dependencies for presence of self in tree
-        UnitsPtr u = model->units(i);
-        history.push_back(u->name());
-        checkUnitForCycles(model, u, history);
-        // Have to delete this each time to prevent reinitialisation with previous base variables
-        std::vector<std::string>().swap(history);
-    }
-}
-
-void Validator::ValidatorImpl::checkUnitForCycles(const ModelPtr &model, const UnitsPtr &parent,
-                                                  std::vector<std::string> &history)
-=======
     std::vector<std::vector<std::string>> errorList;
 
     for (size_t i = 0; i < model->unitsCount(); ++i) {
@@ -1783,56 +1484,24 @@
 void Validator::ValidatorImpl::checkUnitForCycles(const ModelPtr &model, const UnitsPtr &parent,
                                                   std::vector<std::string> &history,
                                                   std::vector<std::vector<std::string>> &errorList)
->>>>>>> 12f92cc7
 {
     if (parent->isBaseUnit()) {
         return;
     }
 
-<<<<<<< HEAD
-    // Recursive function to check for self-referencing in unit definitions
-=======
     // Recursive function to check for self-referencing in unit definitions.
->>>>>>> 12f92cc7
     std::string id;
     std::string ref;
     std::string prefix;
     double exp;
     double mult;
 
-<<<<<<< HEAD
-    // Take history, and copy it for each new branch
-=======
     // Take history, and copy it for each new branch.
->>>>>>> 12f92cc7
     for (size_t i = 0; i < parent->unitCount(); ++i) {
         parent->unitAttributes(i, ref, prefix, exp, mult, id);
         if (std::find(history.begin(), history.end(), ref) != history.end()) {
             history.push_back(ref);
             // Print to error output *only* when the first and last units are the same
-<<<<<<< HEAD
-            // otherwise we get lasso shapes reported
-            if (history.front() == history.back()) {
-                ErrorPtr err = std::make_shared<Error>();
-                std::string des = "'";
-                for (size_t j = 0; j < history.size() - 1; ++j) {
-                    des += history[j] + "' -> '";
-                }
-                des += history[history.size() - 1] + "'";
-                err->setDescription("Cyclic units exist: " + des);
-                err->setModel(model);
-                err->setKind(Error::Kind::UNITS);
-                mValidator->addError(err);
-            }
-        } else {
-            // Step into dependencies if they are not built-in units
-            if (model->hasUnits(ref)) {
-                UnitsPtr child = model->units(ref);
-                history.push_back(ref);
-                // Making a copy of the history vector to this point
-                std::vector<std::string> child_history(history);
-                checkUnitForCycles(model, child, child_history);
-=======
             // otherwise we get lasso shapes reported.
             if (history.front() == history.back()) {
                 errorList.push_back(history);
@@ -1845,7 +1514,6 @@
                 // Making a copy of the history vector to this point.
                 std::vector<std::string> child_history(history);
                 checkUnitForCycles(model, child, child_history, errorList);
->>>>>>> 12f92cc7
                 std::vector<std::string>().swap(child_history);
             }
         }
