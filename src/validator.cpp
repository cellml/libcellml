/*
Copyright libCellML Contributors

Licensed under the Apache License, Version 2.0 (the "License");
you may not use this file except in compliance with the License.
You may obtain a copy of the License at

    http://www.apache.org/licenses/LICENSE-2.0

Unless required by applicable law or agreed to in writing, software
distributed under the License is distributed on an "AS IS" BASIS,
WITHOUT WARRANTIES OR CONDITIONS OF ANY KIND, either express or implied.
See the License for the specific language governing permissions and
limitations under the License.
*/

#include "libcellml/validator.h"

#include <algorithm>
#include <cmath>
#include <libxml/uri.h>
#include <stdexcept>

#include "libcellml/component.h"
#include "libcellml/importsource.h"
#include "libcellml/model.h"
#include "libcellml/reset.h"
#include "libcellml/units.h"
#include "libcellml/variable.h"

#include "namespaces.h"
#include "utilities.h"
#include "xmldoc.h"
#include "xmlutils.h"

namespace libcellml {

/**
 * @brief The Validator::ValidatorImpl struct.
 *
 * The private implementation for the Validator class.
 */
struct Validator::ValidatorImpl
{
    Validator *mValidator = nullptr;

    /**
     * @brief Validate the given name is unique in the model.
     *
     * The @p name is checked against known names in @p names. If
     * the @p name already exists an issue is added to the validator
     * with the model passed to the issue for further reference.
     *
     * @param model The model the name is used in.
     * @param name The name of the component to validate.
     * @param names The list of component names already used in the model.
     */
    void validateUniqueName(const ModelPtr &model, const std::string &name, std::vector<std::string> &names);

    /**
     * @brief Validate the @p component using the CellML 2.0 Specification.
     *
     * Validate the given @p component and its encapsulated entities using
     * the CellML 2.0 Specification. Any issues will be logged in the @c Validator.
     *
     * @param component The component to validate.
     */
    void validateComponent(const ComponentPtr &component);

    /**
     * @brief Validate an imported component.
     *
     * Validates the imported @p component.  Any issues will be
     * logged to the @c Validator.
     *
     * @sa validateComponent
     *
     * @param component The imported component to validate.
     */
    void validateImportedComponent(const ComponentPtr &component);

    /**
     * @brief Validate the component tree of the given @p component.
     *
     * Validate the given compoment and all child components of the component.
     *
     * @param model The model the @p component comes from.
     * @param component The @c Component to validate.
     * @param componentNames The list of already used component names used
     * to track repeated component names.
     */
    void validateComponentTree(const ModelPtr &model, const ComponentPtr &component, std::vector<std::string> &componentNames);

    /**
     * @brief Validate the @p units using the CellML 2.0 Specification.
     *
     * Validate the given @p units and its encapsulated entities using
     * the CellML 2.0 Specification. Any issues will be logged in the @c Validator.
     *
     * @param units The units to validate.
     * @param unitsNames A vector list of the name attributes of the @p units and its siblings.
     */
    void validateUnits(const UnitsPtr &units, const std::vector<std::string> &unitsNames);

    /**
     * @brief Validate the variable connections in the @p model using the CellML 2.0 Specification.
     *
     * Validate the variable connections in the given @p model using
     * the CellML 2.0 Specification. Any issues will be logged in the @c Validator.
     *
     * @param model The model which may contain variable connections to validate.
     */
    void validateConnections(const ModelPtr &model);

    /**
     * @brief Check if the provided @p name is a valid CellML identifier.
     *
     * Checks if the provided @p name is a valid CellML identifier according
     * to the CellML 2.0 specification. This requires a non-zero length Unicode
     * character sequence containing basic Latin alphanumeric characters or
     * underscores that does not begin with a number.
     *
     * @param name The @c std::string name to check the validity of.
     *
     * @return @c true if @name is a valid CellML identifier and @c false otherwise.
     */
    bool isCellmlIdentifier(const std::string &name);

    /**
     * @brief Validate the @c unit at index @c index from @p units using the CellML 2.0 Specification.
     *
     * Validate the @c unit at index @c index from @p units using
     * the CellML 2.0 Specification. Any issues will be logged in the @c Validator.
     *
     * @param index The index of the @c unit to validate from @p units.
     * @param units The units to validate.
     * @param unitsNames A vector list of the name attributes of the @p units and its siblings.
     */
    void validateUnitsUnit(size_t index, const UnitsPtr &units, const std::vector<std::string> &unitsNames);

    /**
     * @brief Validate the @p variable using the CellML 2.0 Specification.
     *
     * Validate the given @p variable using the CellML 2.0 Specification.
     * Any issues will be logged in the @c Validator.
     *
     * @param variable The variable to validate.
     * @param variableNames A vector list of the name attributes of the @p variable and its siblings.
     */
    void validateVariable(const VariablePtr &variable, const std::vector<std::string> &variableNames);

    /**
     * @brief Validate the @p reset using the CellML 2.0 Specification.
     *
     * Examine the @p reset for conformance to the CellML 2.0 specification.  Any
     * issues will be logged in the @c Validator.
     *
     * @param reset The reset to validate.
     * @param component The component the reset belongs to.
     */
    void validateReset(const ResetPtr &reset, const ComponentPtr &component);

    /**
     * @brief Validate the math @p input @c std::string.
     *
     * Validate the math @p input @c std::string using the CellML 2.0 Specification and
     * the W3C MathML DTD. Any issues will be logged in the @c Validator.
     *
     * @param input The math @c std::string to validate.
     * @param component The component containing the math @c std::string to be validated.
     */
    void validateMath(const std::string &input, const ComponentPtr &component);

    /**
     * @brief Traverse the node tree for invalid MathML elements.
     *
     * Traverse the Xml node tree checking that all MathML elements are listed in the
     * supported MathML elements table from the CellML specification 2.0 document.
     *
     * @param node The node to check children and sibling nodes.
     * @param component The component the MathML belongs to.
     */
    void validateMathMLElements(const XmlNodePtr &node, const ComponentPtr &component);

    void validateAndCleanCnNode(const XmlNodePtr &node, const ComponentPtr &component);
    void validateAndCleanCiNode(const XmlNodePtr &node, const ComponentPtr &component, const std::vector<std::string> &variableNames);
    bool validateCnUnits(const ComponentPtr &component, const std::string &unitsName, const std::string &textNode);

    /**
     * @brief Validate CellML variables and units in MathML @c ci and @c cn variables. Removes CellML units from the @p node.
     *
     * Validates CellML variables found in MathML @c ci elements. Validates @c cellml:units
     * attributes found on @c cn elements and removes them from the @c XmlNode @p node to leave MathML that may then
     * be validated using the MathML DTD.
     *
     * @param node The @c XmlNode to validate CellML entities on and remove @c cellml:units from.
     * @param component The component that the math @c XmlNode @p node is contained within.
     * @param variableNames A @c vector list of the names of variables found within the @p component.
     */
    void validateAndCleanMathCiCnNodes(XmlNodePtr &node, const ComponentPtr &component, const std::vector<std::string> &variableNames);

    /**
     * @brief Check if the provided @p node is a supported MathML element.
     *
     * Checks if the provided @p node is one of the supported MathML elements defined in the table
     * of supported MathML elements from the CellML specification version 2.0 document.
     *
     * @param node The @c XmlNode node to check against the list of supported MathML elements.
     * @return @c true if @node is a supported MathML element and @c false otherwise.
     */
    bool isSupportedMathMLElement(const XmlNodePtr &node);

    /**
    * @brief Validate that equivalent variable pairs in the @p model
    * have equivalent units.
    * Any issues will be logged in the @c Validator.
    *
    * Any difference in base units is reported as an issue in the @c Validator, but the multiplier difference does not trigger a validator issue.
    * Where the base units are equivalent, the multiplier may be interpreted as units_of_v1 = (10^multiplier)*units_of_v2
    *
    * @param model The model containing the variables
    * @param v1 The variable which may contain units.
    * @param v2 The equivalent variable which may contain units.
    * @param hints String containing issue messages to be passed back to the calling function for logging.
    * @param multiplier Double returning the effective multiplier mismatch between the units.
    */
    bool unitsAreEquivalent(const ModelPtr &model, const VariablePtr &v1, const VariablePtr &v2, std::string &hints, double &multiplier);

    /**
    * @brief Utility function used by unitsAreEquivalent to compare base units of two variables.
    *
    * @param model The model containing the variables.
    * @param unitMap A list of the exponents of base variables.
    * @param uName String name of the current variable being investigated.
    * @param standardList Nested map of the conversion between built-in units and the base units they contain
    * @param uExp Exponent of the current unit in its parent.
    * @param direction Specify whether we want to increment (1) or decrement (-1).
    */
    void updateBaseUnitCount(const ModelPtr &model,
                             std::map<std::string, double> &unitMap,
                             double &multiplier,
                             const std::string &uName,
                             double uExp, double logMult, int direction);

    /**
    * @brief Checks dependency hierarchies of units in the model.
    *
    * @param model The model containing the units to be tested.
    */
    void validateNoUnitsAreCyclic(const ModelPtr &model);

    /**
    * @brief Utility function called recursively by validateNoUnitsAreCyclic.
    *
    * @param model The model containing the units to be tested.
    * @param parent The current @c Units pointer to test.
    * @param history A vector of the chained dependencies. Cyclic variables exist where the first and last units are equal.
    * @param errorList An array of loops, returned so that the reported issues are not too repetitive.
    */
    void checkUnitForCycles(const ModelPtr &model, const UnitsPtr &parent,
                            std::vector<std::string> &history,
                            std::vector<std::vector<std::string>> &errorList);
};

Validator::Validator()
    : mPimpl(new ValidatorImpl())
{
    mPimpl->mValidator = this;
}

Validator::~Validator()
{
    delete mPimpl;
}

ValidatorPtr Validator::create() noexcept
{
    return std::shared_ptr<Validator> {new Validator {}};
}

void Validator::validateModel(const ModelPtr &model)
{
    // Clear any pre-existing issues in ths validator instance.
    removeAllIssues();
    // Check for a valid name attribute.
    if (!mPimpl->isCellmlIdentifier(model->name())) {
        IssuePtr issue = Issue::create();
        issue->setDescription("Model does not have a valid name attribute.");
        issue->setModel(model);
        issue->setRule(ReferenceRule::MODEL_NAME);
        addIssue(issue);
    }
    // Check for components in this model.
    if (model->componentCount() > 0) {
        std::vector<std::string> componentNames;
        for (size_t i = 0; i < model->componentCount(); ++i) {
            ComponentPtr component = model->component(i);
            mPimpl->validateComponentTree(model, component, componentNames);
        }
    }
    // Check for units in this model.
    if (model->unitsCount() > 0) {
        std::vector<std::string> unitsNames;
        std::vector<std::string> unitsRefs;
        std::vector<std::string> unitsImportSources;
        for (size_t i = 0; i < model->unitsCount(); ++i) {
            UnitsPtr units = model->units(i);
            std::string unitsName = units->name();
            if (!unitsName.empty()) {
                if (units->isImport()) {
                    // Check for a units_ref.
                    std::string unitsRef = units->importReference();
                    std::string importSource = units->importSource()->url();
                    bool foundImportIssue = false;
                    if (!mPimpl->isCellmlIdentifier(unitsRef)) {
                        IssuePtr issue = Issue::create();
                        issue->setDescription("Imported units '" + unitsName + "' does not have a valid units_ref attribute.");
                        issue->setUnits(units);
                        issue->setRule(ReferenceRule::IMPORT_UNITS_REF);
                        addIssue(issue);
                        foundImportIssue = true;
                    }
                    // Check for a xlink:href.
                    // TODO: check this id against the XLink spec (see CellML Spec 5.1.1).
                    if (importSource.empty()) {
                        IssuePtr issue = Issue::create();
                        issue->setDescription("Import of units '" + unitsName + "' does not have a valid locator xlink:href attribute.");
                        issue->setImportSource(units->importSource());
                        issue->setRule(ReferenceRule::IMPORT_HREF);
                        addIssue(issue);
                        foundImportIssue = true;
                    }
                    // Check if we already have another import from the same source with the same units_ref.
                    // (This looks for matching entries at the same position in the source and ref vectors).
                    if (!unitsImportSources.empty() && (!foundImportIssue)) {
                        if ((std::find(unitsImportSources.begin(), unitsImportSources.end(), importSource) - unitsImportSources.begin())
                            == (std::find(unitsRefs.begin(), unitsRefs.end(), unitsRef) - unitsRefs.begin())) {
                            IssuePtr issue = Issue::create();
                            issue->setDescription("Model '" + model->name() + "' contains multiple imported units from '" + importSource + "' with the same units_ref attribute '" + unitsRef + "'.");
                            issue->setModel(model);
                            issue->setRule(ReferenceRule::IMPORT_UNITS_REF);
                            addIssue(issue);
                        }
                    }
                    // Push back the unique sources and refs.
                    unitsImportSources.push_back(importSource);
                    unitsRefs.push_back(unitsRef);
                }
                // Check for duplicate units names in this model.
                if (std::find(unitsNames.begin(), unitsNames.end(), unitsName) != unitsNames.end()) {
                    IssuePtr issue = Issue::create();
                    issue->setDescription("Model '" + model->name() + "' contains multiple units with the name '" + unitsName + "'. Valid units names must be unique to their model.");
                    issue->setModel(model);
                    issue->setRule(ReferenceRule::UNITS_NAME_UNIQUE);
                    addIssue(issue);
                }
                unitsNames.push_back(unitsName);
            }
        }
        for (size_t i = 0; i < model->unitsCount(); ++i) {
            // Validate units.
            UnitsPtr units = model->units(i);
            mPimpl->validateUnits(units, unitsNames);
        }
    }

    // Check that unit relationships are not cyclical.
    if (model->unitsCount() > 0) {
        mPimpl->validateNoUnitsAreCyclic(model);
    }

    // Validate any connections / variable equivalence networks in the model.
    mPimpl->validateConnections(model);
}

void Validator::ValidatorImpl::validateUniqueName(const ModelPtr &model, const std::string &name, std::vector<std::string> &names)
{
    if (!name.empty()) {
        if (std::find(names.begin(), names.end(), name) != names.end()) {
            IssuePtr issue = Issue::create();
            issue->setDescription("Model '" + model->name() + "' contains multiple components with the name '" + name + "'. Valid component names must be unique to their model.");
            issue->setModel(model);
            mValidator->addIssue(issue);
        } else {
            names.push_back(name);
        }
    }
}

void Validator::ValidatorImpl::validateComponentTree(const ModelPtr &model, const ComponentPtr &component, std::vector<std::string> &componentNames)
{
    validateUniqueName(model, component->name(), componentNames);
    for (size_t i = 0; i < component->componentCount(); ++i) {
        auto childComponent = component->component(i);
        validateComponentTree(model, childComponent, componentNames);
    }
    if (component->isImport()) {
        validateImportedComponent(component);
    } else {
        validateComponent(component);
    }
}

void Validator::ValidatorImpl::validateImportedComponent(const ComponentPtr &component)
{
    if (!isCellmlIdentifier(component->name())) {
        IssuePtr issue = Issue::create();
        issue->setComponent(component);
        issue->setDescription("Imported component does not have a valid name attribute.");
        issue->setRule(ReferenceRule::IMPORT_COMPONENT_NAME);
        mValidator->addIssue(issue);
    }

    // Check for a component_ref; assumes imported if the import source is not null.
    std::string componentRef = component->importReference();
    std::string importSource = component->importSource()->url();
    std::string componentName = component->name();

    if (!isCellmlIdentifier(componentRef)) {
        IssuePtr issue = Issue::create();
        issue->setDescription("Imported component '" + componentName + "' does not have a valid component_ref attribute.");
        issue->setComponent(component);
        issue->setRule(ReferenceRule::IMPORT_COMPONENT_REF);
        mValidator->addIssue(issue);
    }
    if (importSource.empty()) {
        IssuePtr issue = Issue::create();
        issue->setDescription("Import of component '" + componentName + "' does not have a valid locator xlink:href attribute.");
        issue->setImportSource(component->importSource());
        issue->setRule(ReferenceRule::IMPORT_HREF);
        mValidator->addIssue(issue);
    } else {
        xmlURIPtr uri = xmlParseURI(importSource.c_str());
        if (uri == nullptr) {
            IssuePtr issue = Issue::create();
            issue->setDescription("Import of component '" + componentName + "' has an invalid URI in the href attribute.");
            issue->setImportSource(component->importSource());
            issue->setRule(ReferenceRule::IMPORT_HREF);
            mValidator->addIssue(issue);

        } else {
            xmlFreeURI(uri);
        }
    }
}

void Validator::ValidatorImpl::validateComponent(const ComponentPtr &component)
{
    // Check for a valid name attribute.
    if (!isCellmlIdentifier(component->name())) {
        IssuePtr issue = Issue::create();
        issue->setComponent(component);
        issue->setDescription("Component does not have a valid name attribute.");
        issue->setRule(ReferenceRule::COMPONENT_NAME);
        mValidator->addIssue(issue);
    }
    // Check for variables in this component.
    std::vector<std::string> variableNames;
    if (component->variableCount() > 0) {
        // Check for duplicate variable names and construct vector of valid names in case
        // we have a variable initial_value set by reference.
        for (size_t i = 0; i < component->variableCount(); ++i) {
            std::string variableName = component->variable(i)->name();
            if (!variableName.empty()) {
                if (std::find(variableNames.begin(), variableNames.end(), variableName) != variableNames.end()) {
                    IssuePtr issue = Issue::create();
                    issue->setDescription("Component '" + component->name() + "' contains multiple variables with the name '" + variableName + "'. Valid variable names must be unique to their component.");
                    issue->setComponent(component);
                    issue->setRule(ReferenceRule::VARIABLE_NAME);
                    mValidator->addIssue(issue);
                }
                variableNames.push_back(variableName);
            }
        }
        // Validate variable(s).
        for (size_t i = 0; i < component->variableCount(); ++i) {
            VariablePtr variable = component->variable(i);
            validateVariable(variable, variableNames);
        }
    }
    // Check for resets in this component
    for (size_t i = 0; i < component->resetCount(); ++i) {
        ResetPtr reset = component->reset(i);
        validateReset(reset, component);
    }

    // Validate math through the private implementation (for XML handling).
    if (!component->math().empty()) {
        validateMath(component->math(), component);
    }
}

void Validator::ValidatorImpl::validateUnits(const UnitsPtr &units, const std::vector<std::string> &unitsNames)
{
    // Check for a valid name attribute.
    if (!isCellmlIdentifier(units->name())) {
        IssuePtr issue = Issue::create();
        issue->setUnits(units);
        if (units->isImport()) {
            issue->setDescription("Imported units does not have a valid name attribute.");
            issue->setRule(ReferenceRule::IMPORT_UNITS_NAME);
        } else {
            issue->setDescription("Units does not have a valid name attribute.");
            issue->setRule(ReferenceRule::UNITS_NAME);
        }
        mValidator->addIssue(issue);
    } else {
        // Check for a matching standard units.
        if (isStandardUnitName(units->name())) {
            IssuePtr issue = Issue::create();
            issue->setDescription("Units is named '" + units->name() + "' which is a protected standard unit name.");
            issue->setUnits(units);
            issue->setRule(ReferenceRule::UNITS_STANDARD);
            mValidator->addIssue(issue);
        }
    }
    if (units->unitCount() > 0) {
        for (size_t i = 0; i < units->unitCount(); ++i) {
            validateUnitsUnit(i, units, unitsNames);
        }
    }
}

void Validator::ValidatorImpl::validateUnitsUnit(size_t index, const UnitsPtr &units, const std::vector<std::string> &unitsNames)
{
    // Validate the unit at the given index.
    std::string reference;
    std::string prefix;
    std::string id;
    double exponent;
    double multiplier;

    units->unitAttributes(index, reference, prefix, exponent, multiplier, id);
    if (isCellmlIdentifier(reference)) {
        if ((std::find(unitsNames.begin(), unitsNames.end(), reference) == unitsNames.end()) && (!isStandardUnitName(reference))) {
            IssuePtr issue = Issue::create();
            issue->setDescription("Units reference '" + reference + "' in units '" + units->name() + "' is not a valid reference to a local units or a standard unit type.");
            issue->setUnits(units);
            issue->setRule(ReferenceRule::UNIT_UNITS_REF);
            mValidator->addIssue(issue);
        }
    } else {
        IssuePtr issue = Issue::create();
        issue->setDescription("Unit in units '" + units->name() + "' does not have a valid units reference.");
        issue->setUnits(units);
        issue->setRule(ReferenceRule::UNIT_UNITS_REF);
        mValidator->addIssue(issue);
    }
    if (!prefix.empty()) {
        if (!isStandardPrefixName(prefix)) {
            if (!isCellMLInteger(prefix)) {
                IssuePtr issue = Issue::create();
                issue->setDescription("Prefix '" + prefix + "' of a unit referencing '" + reference + "' in units '" + units->name() + "' is not a valid integer or an SI prefix.");
                issue->setUnits(units);
                issue->setRule(ReferenceRule::UNIT_PREFIX);
                mValidator->addIssue(issue);
            } else {
                try {
                    int test = std::stoi(prefix);
                    (void)test;
                } catch (std::out_of_range &) {
                    IssuePtr issue = Issue::create();
                    issue->setDescription("Prefix '" + prefix + "' of a unit referencing '" + reference + "' in units '" + units->name() + "' is out of the integer range.");
                    issue->setUnits(units);
                    issue->setRule(ReferenceRule::UNIT_PREFIX);
                    mValidator->addIssue(issue);
                }
            }
        }
    }
}

void Validator::ValidatorImpl::validateVariable(const VariablePtr &variable, const std::vector<std::string> &variableNames)
{
    // Check for a valid name attribute.
    if (!isCellmlIdentifier(variable->name())) {
        IssuePtr issue = Issue::create();
        issue->setDescription("Variable does not have a valid name attribute.");
        issue->setVariable(variable);
        issue->setRule(ReferenceRule::VARIABLE_NAME);
        mValidator->addIssue(issue);
    }
    // Check for a valid units attribute.
    std::string unitsName = variable->units() != nullptr ? variable->units()->name() : "";
    if (!isCellmlIdentifier(unitsName)) {
        IssuePtr issue = Issue::create();
        issue->setDescription("Variable '" + variable->name() + "' does not have a valid units attribute.");
        issue->setVariable(variable);
        issue->setRule(ReferenceRule::VARIABLE_UNITS);
        mValidator->addIssue(issue);
    } else if (!isStandardUnitName(unitsName)) {
        ComponentPtr component = std::dynamic_pointer_cast<Component>(variable->parent());
        ModelPtr model = owningModel(component);
        if ((model != nullptr) && !model->hasUnits(variable->units())) {
            IssuePtr issue = Issue::create();
            issue->setDescription("Variable '" + variable->name() + "' in component '" + component->name() + "' has a units reference '" + unitsName + "' which is neither standard nor defined in the parent model.");
            issue->setVariable(variable);
            issue->setRule(ReferenceRule::VARIABLE_UNITS);
            mValidator->addIssue(issue);
        }
    }
    // Check for a valid interface attribute.
    if (!variable->interfaceType().empty()) {
        std::string interfaceType = variable->interfaceType();
        if ((interfaceType != "public") && (interfaceType != "private") && (interfaceType != "none") && (interfaceType != "public_and_private")) {
            IssuePtr issue = Issue::create();
            issue->setDescription("Variable '" + variable->name() + "' has an invalid interface attribute value '" + interfaceType + "'.");
            issue->setVariable(variable);
            issue->setRule(ReferenceRule::VARIABLE_INTERFACE);
            mValidator->addIssue(issue);
        }
    }
    // Check for a valid initial value attribute.
    if (!variable->initialValue().empty()) {
        std::string initialValue = variable->initialValue();
        // Check if initial value is a variable reference
        if (!(std::find(variableNames.begin(), variableNames.end(), initialValue) != variableNames.end())) {
            // Otherwise, check that the initial value can be converted to a double
            if (!isCellMLReal(initialValue)) {
                IssuePtr issue = Issue::create();
                issue->setDescription("Variable '" + variable->name() + "' has an invalid initial value '" + initialValue + "'. Initial values must be a real number string or a variable reference.");
                issue->setVariable(variable);
                issue->setRule(ReferenceRule::VARIABLE_INITIAL_VALUE);
                mValidator->addIssue(issue);
            }
        }
    }
}

void Validator::ValidatorImpl::validateReset(const ResetPtr &reset, const ComponentPtr &component)
{
    bool noOrder = false;
    bool noVariable = false;
    bool noTestVariable = false;
    bool noTestValue = false;
    bool noResetValue = false;
    bool varOutsideComponent = false;
    bool testVarOutsideComponent = false;
    std::string varParentName;
    std::string testVarParentName;

    std::string description = "Reset in component '" + component->name() + "' ";

    if (reset->isOrderSet()) {
        description += "with order '" + convertToString(reset->order()) + "', ";
    } else {
        noOrder = true;
    }

    if (reset->variable() == nullptr) {
        noVariable = true;
    } else {
        description += "with variable '" + reset->variable()->name() + "', ";
        auto var = reset->variable();
        auto varParent = std::dynamic_pointer_cast<Component>(var->parent());
        varParentName = varParent->name();
        if (varParentName != component->name()) {
            varOutsideComponent = true;
        }
    }

    if (reset->testVariable() == nullptr) {
        noTestVariable = true;
    } else {
        description += "with test_variable '" + reset->testVariable()->name() + "', ";

        auto var = reset->testVariable();
        auto varParent = std::dynamic_pointer_cast<Component>(var->parent());
        testVarParentName = varParent->name();
        if (testVarParentName != component->name()) {
            testVarOutsideComponent = true;
        }
    }

    // Check that the contents of test_value and reset_value are valid MathML
    std::string testValueString = reset->testValue();
    std::string resetValueString = reset->resetValue();

    if ((testValueString.empty()) || (std::all_of(testValueString.begin(), testValueString.end(), isspace))) {
        noTestValue = true;
    } else {
        validateMath(testValueString, component);
    }
    if ((resetValueString.empty()) || (std::all_of(resetValueString.begin(), resetValueString.end(), isspace))) {
        noResetValue = true;
    } else {
        validateMath(resetValueString, component);
    }

    if (noOrder) {
        IssuePtr issue = Issue::create();
        issue->setDescription(description + "does not have an order set.");
        issue->setComponent(component);
        issue->setRule(ReferenceRule::RESET_ORDER);
        mValidator->addIssue(issue);
    }
    if (noVariable) {
        IssuePtr issue = Issue::create();
        issue->setDescription(description + "does not reference a variable.");
        issue->setReset(reset);
        issue->setRule(ReferenceRule::RESET_VARIABLE_REFERENCE);
        mValidator->addIssue(issue);
    }
    if (noTestVariable) {
        IssuePtr issue = Issue::create();
        issue->setDescription(description + "does not reference a test_variable.");
        issue->setReset(reset);
        issue->setRule(ReferenceRule::RESET_TEST_VARIABLE_REFERENCE);
        mValidator->addIssue(issue);
    }
    if (noTestValue) {
        IssuePtr issue = Issue::create();
        issue->setDescription(description + "does not have a test_value specified.");
        issue->setReset(reset);
        issue->setRule(ReferenceRule::RESET_TEST_VALUE);
        mValidator->addIssue(issue);
    }
    if (noResetValue) {
        IssuePtr issue = Issue::create();
        issue->setDescription(description + "does not have a reset_value specified.");
        issue->setReset(reset);
        issue->setRule(ReferenceRule::RESET_RESET_VALUE);
        mValidator->addIssue(issue);
    }
    if (varOutsideComponent) {
        IssuePtr issue = Issue::create();
        issue->setDescription(description + "refers to a variable '" + reset->variable()->name() + "' in a different component '" + varParentName + "'.");
        issue->setReset(reset);
        issue->setRule(ReferenceRule::RESET_VARIABLE_REFERENCE);
        mValidator->addIssue(issue);
    }
    if (testVarOutsideComponent) {
        IssuePtr issue = Issue::create();
        issue->setDescription(description + "refers to a test_variable '" + reset->testVariable()->name() + "' in a different component '" + testVarParentName + "'.");
        issue->setReset(reset);
        issue->setRule(ReferenceRule::RESET_TEST_VARIABLE_REFERENCE);
        mValidator->addIssue(issue);
    }
}

void Validator::ValidatorImpl::validateMath(const std::string &input, const ComponentPtr &component)
{
    // Parse as XML first.
<<<<<<< HEAD
    doc->parse(input);
    // Copy any XML parsing issues into the common validator issue handler.
    if (doc->xmlErrorCount() > 0) {
        for (size_t i = 0; i < doc->xmlErrorCount(); ++i) {
            IssuePtr issue = Issue::create();
            issue->setDescription("LibXml2 error: " + doc->xmlError(i));
            issue->setCause(Issue::Cause::XML);
            mValidator->addIssue(issue);
        }
    }
    XmlNodePtr node = doc->rootNode();
    if (node == nullptr) {
        IssuePtr issue = Issue::create();
        issue->setDescription("Could not get a valid XML root node from the math on component '" + component->name() + "'.");
        issue->setCause(Issue::Cause::XML);
        issue->setComponent(component);
        mValidator->addIssue(issue);
        return;
    }
    if (!node->isMathmlElement("math")) {
        IssuePtr issue = Issue::create();
        issue->setDescription("Math root node is of invalid type '" + node->name() + "' on component '" + component->name() + "'. A valid math root node should be of type 'math'.");
        issue->setComponent(component);
        issue->setCause(Issue::Cause::XML);
        mValidator->addIssue(issue);
        return;
    }
=======
    std::vector<XmlDocPtr> docs = multiRootXml(input);
    for (const auto &doc : docs) {
        // Copy any XML parsing errors into the common validator error handler.
        if (doc->xmlErrorCount() > 0) {
            for (size_t i = 0; i < doc->xmlErrorCount(); ++i) {
                ErrorPtr err = Error::create();
                err->setDescription("LibXml2 error: " + doc->xmlError(i));
                err->setKind(Error::Kind::XML);
                mValidator->addError(err);
            }
        }
        XmlNodePtr node = doc->rootNode();
        if (node == nullptr) {
            ErrorPtr err = Error::create();
            err->setDescription("Could not get a valid XML root node from the math on component '" + component->name() + "'.");
            err->setKind(Error::Kind::XML);
            err->setComponent(component);
            mValidator->addError(err);
            return;
        }
        if (!node->isMathmlElement("math")) {
            ErrorPtr err = Error::create();
            err->setDescription("Math root node is of invalid type '" + node->name() + "' on component '" + component->name() + "'. A valid math root node should be of type 'math'.");
            err->setComponent(component);
            err->setKind(Error::Kind::XML);
            mValidator->addError(err);
            return;
        }
>>>>>>> abc1a946

        XmlNodePtr nodeCopy = node;
        std::vector<std::string> variableNames;
        for (size_t i = 0; i < component->variableCount(); ++i) {
            std::string variableName = component->variable(i)->name();
            if (std::find(variableNames.begin(), variableNames.end(), variableName) == variableNames.end()) {
                variableNames.push_back(variableName);
            }
        }

        validateMathMLElements(nodeCopy, component);

        // Iterate through ci/cn elements and remove cellml units attributes.
        XmlNodePtr mathNode = node;
        validateAndCleanMathCiCnNodes(node, component, variableNames);

        // Remove the cellml namespace definition.
        if (mathNode->hasNamespaceDefinition(CELLML_2_0_NS)) {
            mathNode->removeNamespaceDefinition(CELLML_2_0_NS);
        }

        // Get the MathML string with cellml:units attributes and namespace already removed.
        std::string cleanMathml = mathNode->convertToString();

<<<<<<< HEAD
    // Parse/validate the clean math string with the W3C MathML DTD.
    XmlDocPtr mathmlDoc = std::make_shared<XmlDoc>();
    mathmlDoc->parseMathML(cleanMathml);
    // Copy any MathML validation issues into the common validator issue handler.
    if (mathmlDoc->xmlErrorCount() > 0) {
        for (size_t i = 0; i < mathmlDoc->xmlErrorCount(); ++i) {
            IssuePtr issue = Issue::create();
            issue->setDescription("W3C MathML DTD error: " + mathmlDoc->xmlError(i));
            issue->setComponent(component);
            issue->setCause(Issue::Cause::MATHML);
            mValidator->addIssue(issue);
=======
        // Parse/validate the clean math string with the W3C MathML DTD.
        XmlDocPtr mathmlDoc = std::make_shared<XmlDoc>();
        mathmlDoc->parseMathML(cleanMathml);
        // Copy any MathML validation errors into the common validator error handler.
        if (mathmlDoc->xmlErrorCount() > 0) {
            for (size_t i = 0; i < mathmlDoc->xmlErrorCount(); ++i) {
                ErrorPtr err = Error::create();
                err->setDescription("W3C MathML DTD error: " + mathmlDoc->xmlError(i));
                err->setComponent(component);
                err->setKind(Error::Kind::MATHML);
                mValidator->addError(err);
            }
>>>>>>> abc1a946
        }
    }
}

bool Validator::ValidatorImpl::validateCnUnits(const ComponentPtr &component, const std::string &unitsName, const std::string &textNode)
{
    if (isCellmlIdentifier(unitsName)) {
        return true;
    }

    IssuePtr issue = Issue::create();
    issue->setDescription("Math cn element with the value '" + textNode + "' does not have a valid cellml:units attribute.");
    issue->setComponent(component);
    issue->setCause(Issue::Cause::MATHML);
    mValidator->addIssue(issue);

    return false;
}

std::string text(const XmlNodePtr &node)
{
    if (node != nullptr) {
        if (node->isText()) {
            return node->convertToStrippedString();
        }
    }
    return {};
}

void Validator::ValidatorImpl::validateAndCleanCnNode(const XmlNodePtr &node, const ComponentPtr &component)
{
    // Get cellml:units attribute.
    XmlAttributePtr attribute = node->firstAttribute();
    std::string unitsName;
    XmlAttributePtr unitsAttribute = nullptr;
    std::vector<XmlAttributePtr> cellmlAttributesToRemove;
    while (attribute) {
        if (!attribute->value().empty()) {
            if (attribute->isCellmlType("units")) {
                unitsName = attribute->value();
                unitsAttribute = attribute;
                cellmlAttributesToRemove.push_back(attribute);
            } else if (attribute->inNamespaceUri(CELLML_2_0_NS)) {
                cellmlAttributesToRemove.push_back(attribute);
                IssuePtr issue = Issue::create();
                issue->setDescription("Math " + node->name() + " element has an invalid attribute type '" + attribute->name() + "' in the cellml namespace.  Attribute 'units' is the only CellML namespace attribute allowed.");
                issue->setComponent(component);
                issue->setCause(Issue::Cause::MATHML);
                mValidator->addIssue(issue);
            }
        }
        attribute = attribute->next();
    }

    XmlNodePtr childNode = node->firstChild();
    std::string textInNode = text(childNode);
    // Check that cellml:units has been set.
    bool checkUnitsIsInModel = validateCnUnits(component, unitsName, textInNode);

    // Check that a specified units is valid.
    if (checkUnitsIsInModel) {
        // Check for a matching units in this model.
        ModelPtr model = owningModel(component);
        if (!model->hasUnits(unitsName)) {
            // Check for a matching standard units.
            if (!isStandardUnitName(unitsName)) {
                IssuePtr issue = Issue::create();
                issue->setDescription("Math has a " + node->name() + " element with a cellml:units attribute '" + unitsName + "' that is not a valid reference to units in the model '" + model->name() + "' or a standard unit.");
                issue->setComponent(component);
                issue->setCause(Issue::Cause::MATHML);
                mValidator->addIssue(issue);
            }
        }
    }
    // Now that we've validated this XML node's cellml:units attribute, remove it from the node.
    // This is done so we can validate a "clean" MathML string using the MathML DTD. The math
    // string stored on the component will not be affected.
    for (const auto &cellmlAttribute : cellmlAttributesToRemove) {
        cellmlAttribute->removeAttribute();
    }
    if (node->hasNamespaceDefinition(CELLML_2_0_NS)) {
        node->removeNamespaceDefinition(CELLML_2_0_NS);
    }
}

void Validator::ValidatorImpl::validateAndCleanCiNode(const XmlNodePtr &node, const ComponentPtr &component, const std::vector<std::string> &variableNames)
{
    XmlNodePtr childNode = node->firstChild();
    std::string textInNode = text(childNode);
    if (!textInNode.empty()) {
        // Check whether we can find this text as a variable name in this component.
        if (std::find(variableNames.begin(), variableNames.end(), textInNode) == variableNames.end()) {
            IssuePtr issue = Issue::create();
            issue->setDescription("MathML ci element has the child text '" + textInNode + "' which does not correspond with any variable names present in component '" + component->name() + "'.");
            issue->setComponent(component);
            issue->setCause(Issue::Cause::MATHML);
            mValidator->addIssue(issue);
        }
    }
}

void Validator::ValidatorImpl::validateAndCleanMathCiCnNodes(XmlNodePtr &node, const ComponentPtr &component, const std::vector<std::string> &variableNames)
{
    if (node->isMathmlElement("cn")) {
        validateAndCleanCnNode(node, component);
    } else if (node->isMathmlElement("ci")) {
        validateAndCleanCiNode(node, component, variableNames);
    }
    // Check children for ci/cn.
    XmlNodePtr childNode = node->firstChild();
    if (childNode != nullptr) {
        validateAndCleanMathCiCnNodes(childNode, component, variableNames);
    }
    // Check siblings for ci/cn.
    node = node->next();
    if (node != nullptr) {
        validateAndCleanMathCiCnNodes(node, component, variableNames);
    }
}

void Validator::ValidatorImpl::validateMathMLElements(const XmlNodePtr &node, const ComponentPtr &component)
{
    XmlNodePtr childNode = node->firstChild();
    if (childNode != nullptr) {
        if (!childNode->isComment() && !childNode->isText() && !isSupportedMathMLElement(childNode)) {
            IssuePtr issue = Issue::create();
            issue->setDescription("Math has a '" + childNode->name() + "' element that is not a supported MathML element.");
            issue->setComponent(component);
            issue->setCause(Issue::Cause::MATHML);
            mValidator->addIssue(issue);
        }
        validateMathMLElements(childNode, component);
    }

    XmlNodePtr nextNode = node->next();
    if (nextNode != nullptr) {
        if (!nextNode->isComment() && !nextNode->isText() && !isSupportedMathMLElement(nextNode)) {
            IssuePtr issue = Issue::create();
            issue->setDescription("Math has a '" + nextNode->name() + "' element that is not a supported MathML element.");
            issue->setComponent(component);
            issue->setCause(Issue::Cause::MATHML);
            mValidator->addIssue(issue);
        }
        validateMathMLElements(nextNode, component);
    }
}

void Validator::ValidatorImpl::validateConnections(const ModelPtr &model)
{
    std::string hints;
    std::vector<std::pair<VariablePtr, VariablePtr>> checkedPairs;

    // Check the components in this model.
    if (model->componentCount() > 0) {
        for (size_t i = 0; i < model->componentCount(); ++i) {
            ComponentPtr component = model->component(i);
            // Check the variables in this component.
            for (size_t j = 0; j < component->variableCount(); ++j) {
                VariablePtr variable = component->variable(j);
                // Check the equivalent variables in this variable.
                if (variable->equivalentVariableCount() > 0) {
                    for (size_t k = 0; k < variable->equivalentVariableCount(); ++k) {
                        VariablePtr equivalentVariable = variable->equivalentVariable(k);

                        // Skip if this pairing has been checked before.
                        auto checkPairing = std::make_pair(variable, equivalentVariable);

                        if (std::find(checkedPairs.begin(), checkedPairs.end(), checkPairing) == checkedPairs.end()) {
                            // Swap the order for storage in the pair.
                            checkPairing = std::make_pair(equivalentVariable, variable);
                            checkedPairs.push_back(checkPairing);

                            // TODO: validate variable interfaces according to 17.10.8.
                            // TODO: add check for cyclical connections (17.10.5).
                            double multiplier = 0.0;
                            if (!unitsAreEquivalent(model, variable, equivalentVariable, hints, multiplier)) {
                                auto unitsName = variable->units() == nullptr ? "" : variable->units()->name();
                                auto equivalentUnitsName = equivalentVariable->units() == nullptr ? "" : equivalentVariable->units()->name();
                                IssuePtr issue = Issue::create();
                                issue->setDescription("Variable '" + variable->name() + "' has units of '" + unitsName + "' and an equivalent variable '" + equivalentVariable->name() + "' with non-matching units of '" + equivalentUnitsName + "'. The mismatch is: " + hints);
                                issue->setModel(model);
                                issue->setCause(Issue::Cause::UNITS);
                                mValidator->addIssue(issue);
                            } else if (multiplier != 0.0) {
                                // Warning when the multipliers are not the same.
                                auto unitsName = variable->units() == nullptr ? "" : variable->units()->name();
                                auto equivalentUnitsName = equivalentVariable->units() == nullptr ? "" : equivalentVariable->units()->name();
                                IssuePtr issue = Issue::create();
                                issue->setDescription("Variable '" + variable->name() + "' has units of '" + unitsName + "' and an equivalent variable '" + equivalentVariable->name() + "' with non-matching units of '" + equivalentUnitsName + "'. The mismatch is: " + hints);
                                issue->setModel(model);
                                issue->setLevel(libcellml::Issue::Level::WARNING);
                                issue->setCause(Issue::Cause::UNITS);
                                mValidator->addIssue(issue);
                            }

                            if (equivalentVariable->hasEquivalentVariable(variable)) {
                                // Check that the equivalent variable has a valid parent component.
                                auto component2 = std::dynamic_pointer_cast<Component>(equivalentVariable->parent());
                                if (component2 == nullptr || !component2->hasVariable(equivalentVariable)) {
                                    IssuePtr issue = Issue::create();
                                    issue->setDescription("Variable '" + equivalentVariable->name() + "' is an equivalent variable to '" + variable->name() + "' but '" + equivalentVariable->name() + "' has no parent component.");
                                    issue->setModel(model);
                                    issue->setCause(Issue::Cause::CONNECTION);
                                    mValidator->addIssue(issue);
                                }
                            }
                        }
                    }
                }
            }
        }
    }
}

bool Validator::ValidatorImpl::isSupportedMathMLElement(const XmlNodePtr &node)
{
    return (node->namespaceUri() == MATHML_NS)
           && std::find(supportedMathMLElements.begin(), supportedMathMLElements.end(), node->name()) != supportedMathMLElements.end();
}

bool Validator::ValidatorImpl::isCellmlIdentifier(const std::string &name)
{
    bool result = true;
    // One or more alphabetic characters.
    if (!name.empty()) {
        // Does not start with numeric character.
        if (isdigit(name[0]) != 0) {
            result = false;
            IssuePtr issue = Issue::create();
            issue->setDescription("CellML identifiers must not begin with a European numeric character [0-9].");
            issue->setRule(ReferenceRule::DATA_REPR_IDENTIFIER_BEGIN_EURO_NUM);
            mValidator->addIssue(issue);
        } else {
            // Basic Latin alphanumeric characters and underscores.
            if (name.find_first_not_of("abcdefghijklmnopqrstuvwxyzABCDEFGHIJKLMNOPQRSTUVWXYZ0123456789_") != std::string::npos) {
                result = false;
                IssuePtr issue = Issue::create();
                issue->setDescription("CellML identifiers must not contain any characters other than [a-zA-Z0-9_].");
                issue->setRule(ReferenceRule::DATA_REPR_IDENTIFIER_LATIN_ALPHANUM);
                mValidator->addIssue(issue);
            }
        }
    } else {
        result = false;
        IssuePtr issue = Issue::create();
        issue->setDescription("CellML identifiers must contain one or more basic Latin alphabetic characters.");
        issue->setRule(ReferenceRule::DATA_REPR_IDENTIFIER_AT_LEAST_ONE_ALPHANUM);
        mValidator->addIssue(issue);
    }
    return result;
}

bool Validator::ValidatorImpl::unitsAreEquivalent(const ModelPtr &model,
                                                  const VariablePtr &v1,
                                                  const VariablePtr &v2,
                                                  std::string &hints,
                                                  double &multiplier)
{
    std::map<std::string, double> unitMap = {};

    for (const auto &baseUnits : baseUnitsList) {
        unitMap[baseUnits] = 0.0;
    }

    std::string ref;
    hints = "";
    multiplier = 0.0;

    if (v1->units() == nullptr || v2->units() == nullptr) {
        return false;
    }

    if (model->hasUnits(v1->units()->name())) {
        UnitsPtr u1 = Units::create();
        u1 = model->units(v1->units()->name());
        updateBaseUnitCount(model, unitMap, multiplier, u1->name(), 1, 0, 1);
    } else if (unitMap.find(v1->units()->name()) != unitMap.end()) {
        ref = v1->units()->name();
        unitMap.at(ref) += 1.0;
    } else if (isStandardUnitName(v1->units()->name())) {
        updateBaseUnitCount(model, unitMap, multiplier, v1->units()->name(), 1, 0, 1);
    }

    if (model->hasUnits(v2->units()->name())) {
        UnitsPtr u2 = Units::create();
        u2 = model->units(v2->units()->name());
        updateBaseUnitCount(model, unitMap, multiplier, u2->name(), 1, 0, -1);
    } else if (unitMap.find(v2->units()->name()) != unitMap.end()) {
        ref = v2->units()->name();
        unitMap.at(v2->units()->name()) -= 1.0;
    } else if (isStandardUnitName(v2->units()->name())) {
        updateBaseUnitCount(model, unitMap, multiplier, v2->units()->name(), 1, 0, -1);
    }

    // Remove "dimensionless" from base unit testing.
    unitMap.erase("dimensionless");

    bool status = true;
    for (const auto &basePair : unitMap) {
        if (basePair.second != 0.0) {
            std::string num = std::to_string(basePair.second);
            num.erase(num.find_last_not_of('0') + 1, num.length());
            if (num.back() == '.') {
                num.pop_back();
            }
            hints += basePair.first + "^" + num + ", ";
            status = false;
        }
    }

    if (multiplier != 0.0) {
        // NB: multiplication issues are only reported when there is a base issue mismatch too, does not trigger it alone.
        // The multiplication mismatch will be returned through the multiplier argument in all cases.

        std::string num = std::to_string(multiplier);
        num.erase(num.find_last_not_of('0') + 1, num.length());
        if (num.back() == '.') {
            num.pop_back();
        }
        hints += "multiplication factor of 10^" + num + ", ";
    }

    // Remove the final trailing comma from the hints string.
    if (hints.length() > 2) {
        hints.pop_back();
        hints.back() = '.';
    }

    return status;
}

void Validator::ValidatorImpl::updateBaseUnitCount(const ModelPtr &model,
                                                   std::map<std::string, double> &unitMap,
                                                   double &multiplier,
                                                   const std::string &uName,
                                                   double uExp, double logMult,
                                                   int direction)
{
    if (model->hasUnits(uName)) {
        UnitsPtr u = model->units(uName);
        if (!u->isBaseUnit()) {
            std::string ref;
            std::string pre;
            std::string id;
            double exp;
            double mult;
            double expMult;
            for (size_t i = 0; i < u->unitCount(); ++i) {
                u->unitAttributes(i, ref, pre, exp, expMult, id);
                mult = std::log10(expMult);
                if (!isStandardUnitName(ref)) {
                    updateBaseUnitCount(model, unitMap, multiplier, ref, exp * uExp, logMult + mult * uExp + standardPrefixList.at(pre) * uExp, direction);
                } else {
                    for (const auto &iter : standardUnitsList.at(ref)) {
                        unitMap.at(iter.first) += direction * (iter.second * exp * uExp);
                    }
                    multiplier += direction * (logMult + (standardMultiplierList.at(ref) + mult + standardPrefixList.at(pre)) * exp);
                }
            }
        } else if (unitMap.find(uName) == unitMap.end()) {
            unitMap.emplace(std::pair<std::string, double>(uName, direction * uExp));
            multiplier += direction * logMult;
        }
    } else if (isStandardUnitName(uName)) {
        for (const auto &iter : standardUnitsList.at(uName)) {
            unitMap.at(iter.first) += direction * (iter.second * uExp);
        }
        multiplier += direction * (logMult + standardMultiplierList.at(uName));
    }
}

void Validator::ValidatorImpl::validateNoUnitsAreCyclic(const ModelPtr &model)
{
    std::vector<std::string> history;
    std::vector<std::vector<std::string>> issueList;

    for (size_t i = 0; i < model->unitsCount(); ++i) {
        // Test each units' dependencies for presence of self in tree.
        UnitsPtr u = model->units(i);
        history.push_back(u->name());
        checkUnitForCycles(model, u, history, issueList);
        // Have to delete this each time to prevent reinitialisation with previous base variables.
        std::vector<std::string>().swap(history);
    }

    if (!issueList.empty()) {
        std::vector<std::map<std::string, bool>> reportedIssueList;
        for (auto &issues : issueList) {
            std::map<std::string, bool> hash;

            for (auto &e : issues) {
                hash.insert(std::pair<std::string, bool>(e, true));
            }

            // Only return as issue if this combo has not been reported already.
            if (std::find(reportedIssueList.begin(), reportedIssueList.end(), hash) == reportedIssueList.end()) {
                IssuePtr issue = Issue::create();
                std::string des = "'";
                for (size_t j = 0; j < issues.size() - 1; ++j) {
                    des += issues[j] + "' -> '";
                }
                des += issues[issues.size() - 1] + "'";
                issue->setDescription("Cyclic units exist: " + des);
                issue->setModel(model);
                issue->setCause(Issue::Cause::UNITS);
                mValidator->addIssue(issue);
                reportedIssueList.push_back(hash);
            }
            std::map<std::string, bool>().swap(hash);
        }
    }
}

void Validator::ValidatorImpl::checkUnitForCycles(const ModelPtr &model, const UnitsPtr &parent,
                                                  std::vector<std::string> &history,
                                                  std::vector<std::vector<std::string>> &errorList)
{
    if (parent->isBaseUnit()) {
        return;
    }

    // Recursive function to check for self-referencing in unit definitions.
    std::string id;
    std::string ref;
    std::string prefix;
    double exp;
    double mult;

    // Take history, and copy it for each new branch.
    for (size_t i = 0; i < parent->unitCount(); ++i) {
        parent->unitAttributes(i, ref, prefix, exp, mult, id);
        if (std::find(history.begin(), history.end(), ref) != history.end()) {
            history.push_back(ref);
            // Print to error output *only* when the first and last units are the same
            // otherwise we get lasso shapes reported.
            if (history.front() == history.back()) {
                errorList.push_back(history);
            }
        } else {
            // Step into dependencies if they are not built-in units.
            if (model->hasUnits(ref)) {
                UnitsPtr child = model->units(ref);
                history.push_back(ref);
                // Making a copy of the history vector to this point.
                std::vector<std::string> child_history(history);
                checkUnitForCycles(model, child, child_history, errorList);
                std::vector<std::string>().swap(child_history);
            }
        }
    }
}

} // namespace libcellml<|MERGE_RESOLUTION|>--- conflicted
+++ resolved
@@ -741,7 +741,7 @@
 void Validator::ValidatorImpl::validateMath(const std::string &input, const ComponentPtr &component)
 {
     // Parse as XML first.
-<<<<<<< HEAD
+
     doc->parse(input);
     // Copy any XML parsing issues into the common validator issue handler.
     if (doc->xmlErrorCount() > 0) {
@@ -769,36 +769,6 @@
         mValidator->addIssue(issue);
         return;
     }
-=======
-    std::vector<XmlDocPtr> docs = multiRootXml(input);
-    for (const auto &doc : docs) {
-        // Copy any XML parsing errors into the common validator error handler.
-        if (doc->xmlErrorCount() > 0) {
-            for (size_t i = 0; i < doc->xmlErrorCount(); ++i) {
-                ErrorPtr err = Error::create();
-                err->setDescription("LibXml2 error: " + doc->xmlError(i));
-                err->setKind(Error::Kind::XML);
-                mValidator->addError(err);
-            }
-        }
-        XmlNodePtr node = doc->rootNode();
-        if (node == nullptr) {
-            ErrorPtr err = Error::create();
-            err->setDescription("Could not get a valid XML root node from the math on component '" + component->name() + "'.");
-            err->setKind(Error::Kind::XML);
-            err->setComponent(component);
-            mValidator->addError(err);
-            return;
-        }
-        if (!node->isMathmlElement("math")) {
-            ErrorPtr err = Error::create();
-            err->setDescription("Math root node is of invalid type '" + node->name() + "' on component '" + component->name() + "'. A valid math root node should be of type 'math'.");
-            err->setComponent(component);
-            err->setKind(Error::Kind::XML);
-            mValidator->addError(err);
-            return;
-        }
->>>>>>> abc1a946
 
         XmlNodePtr nodeCopy = node;
         std::vector<std::string> variableNames;
@@ -823,7 +793,6 @@
         // Get the MathML string with cellml:units attributes and namespace already removed.
         std::string cleanMathml = mathNode->convertToString();
 
-<<<<<<< HEAD
     // Parse/validate the clean math string with the W3C MathML DTD.
     XmlDocPtr mathmlDoc = std::make_shared<XmlDoc>();
     mathmlDoc->parseMathML(cleanMathml);
@@ -835,20 +804,7 @@
             issue->setComponent(component);
             issue->setCause(Issue::Cause::MATHML);
             mValidator->addIssue(issue);
-=======
-        // Parse/validate the clean math string with the W3C MathML DTD.
-        XmlDocPtr mathmlDoc = std::make_shared<XmlDoc>();
-        mathmlDoc->parseMathML(cleanMathml);
-        // Copy any MathML validation errors into the common validator error handler.
-        if (mathmlDoc->xmlErrorCount() > 0) {
-            for (size_t i = 0; i < mathmlDoc->xmlErrorCount(); ++i) {
-                ErrorPtr err = Error::create();
-                err->setDescription("W3C MathML DTD error: " + mathmlDoc->xmlError(i));
-                err->setComponent(component);
-                err->setKind(Error::Kind::MATHML);
-                mValidator->addError(err);
-            }
->>>>>>> abc1a946
+
         }
     }
 }
