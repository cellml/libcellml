--- conflicted
+++ resolved
@@ -899,7 +899,6 @@
         attribute = attribute->next();
     }
 
-<<<<<<< HEAD
     XmlNodePtr childNode = node->firstChild();
     std::string textInNode = text(childNode);
     // Check that cellml:units has been set.
@@ -917,21 +916,6 @@
                 err->setComponent(component);
                 err->setKind(Error::Kind::MATHML);
                 mValidator->addError(err);
-=======
-        // Check that a specified units is valid.
-        if (checkUnitsIsInComponent) {
-            // Check for a matching units in this component.
-            ModelPtr model = owningModel(component);
-            if (!model->hasUnits(unitsName)) {
-                // Check for a matching standard units.
-                if (!isStandardUnitName(unitsName)) {
-                    ErrorPtr err = std::make_shared<Error>();
-                    err->setDescription("Math has a " + node->name() + " element with a cellml:units attribute '" + unitsName + "' that is not a valid reference to units in component '" + component->name() + "' or a standard unit.");
-                    err->setComponent(component);
-                    err->setKind(Error::Kind::MATHML);
-                    mValidator->addError(err);
-                }
->>>>>>> f4dee318
             }
         }
     }
