/*
Copyright libCellML Contributors

Licensed under the Apache License, Version 2.0 (the "License");
you may not use this file except in compliance with the License.
You may obtain a copy of the License at

    http://www.apache.org/licenses/LICENSE-2.0

Unless required by applicable law or agreed to in writing, software
distributed under the License is distributed on an "AS IS" BASIS,
WITHOUT WARRANTIES OR CONDITIONS OF ANY KIND, either express or implied.
See the License for the specific language governing permissions and
limitations under the License.
*/

#include "namespaces.h"
#include "utilities.h"
#include "xmldoc.h"

#include "libcellml/component.h"
#include "libcellml/importsource.h"
#include "libcellml/reset.h"
#include "libcellml/validator.h"
#include "libcellml/variable.h"
#include "libcellml/when.h"

#include <algorithm>
#include <cmath>
<<<<<<< HEAD
#include <deque>
#include <map>
#include <regex>
#include <sstream>
#include <stdexcept>
#include <string>
#include <vector>

// KRM Delete me...
#include <iostream>
=======
#include <stdexcept>
>>>>>>> d9027586

#include <libxml/uri.h>

namespace libcellml {

/**
 * @brief The Validator::ValidatorImpl struct.
 *
 * The private implementation for the Validator class.
 */
struct Validator::ValidatorImpl
{
    Validator *mValidator = nullptr;

    /**
     * @brief Validate the @p component using the CellML 2.0 Specification.
     *
     * Validate the given @p component and its encapsulated entities using
     * the CellML 2.0 Specification. Any errors will be logged in the @c Validator.
     *
     * @param component The component to validate.
     */
    // void validateComponent(const ComponentPtr &component);
    void validateComponentRecursively(const ComponentPtr &component, const std::vector<std::string> &siblingsOfComponent, const ModelPtr &model);

    /**
     * @brief Validate the @p units using the CellML 2.0 Specification.
     *
     * Validate the given @p units and its encapsulated entities using
     * the CellML 2.0 Specification. Any errors will be logged in the @c Validator.
     *
     * @param units The units to validate.
     * @param unitsNames A vector list of the name attributes of the @p units and its siblings.
     */
    void validateUnits(const UnitsPtr &units, const std::vector<std::string> &unitsNames);

    /**
     * @brief Validate the variable connections in the @p model using the CellML 2.0 Specification.
     *
     * Validate the variable connections in the given @p model using
     * the CellML 2.0 Specification. Any errors will be logged in the @c Validator.
     *
     * @param model The model which may contain variable connections to validate.
     */
    void validateConnections(const ModelPtr &model);

    /**
     * @brief Check if the provided @p name is a valid CellML identifier.
     *
     * Checks if the provided @p name is a valid CellML identifier according
     * to the CellML 2.0 specification. This requires a non-zero length Unicode
     * character sequence containing basic Latin alphanumeric characters or
     * underscores that does not begin with a number.
     *
     * @param name The @c std::string name to check the validity of.
     *
     * @return @c true if @name is a valid CellML identifier and @c false otherwise.
     */
    bool isCellmlIdentifier(const std::string &name);

    /**
     * @brief Validate the @c unit at index @c index from @p units using the CellML 2.0 Specification.
     *
     * Validate the @c unit at index @c index from @p units using
     * the CellML 2.0 Specification. Any errors will be logged in the @c Validator.
     *
     * @param index The index of the @c unit to validate from @p units.
     * @param units The units to validate.
     * @param unitsNames A vector list of the name attributes of the @p units and its siblings.
     */
    void validateUnitsUnit(size_t index, const UnitsPtr &units, const std::vector<std::string> &unitsNames);

    /**
     * @brief Validate the @p variable using the CellML 2.0 Specification.
     *
     * Validate the given @p variable using the CellML 2.0 Specification.
     * Any errors will be logged in the @c Validator.
     *
     * @param variable The variable to validate.
     * @param variableNames A vector list of the name attributes of the @p variable and its siblings.
     */
    // void validateVariable(const VariablePtr &variable, const std::vector<std::string> &variableNames);
    void validateVariable(const VariablePtr &variable, const std::vector<std::string> &variableNames,
                          const std::vector<std::string> &availablePrivateConnections,
                          const std::vector<std::string> &availablePublicConnections,
                          const ModelPtr &model);
    /**
     * @brief Validate the @p reset using the CellML 2.0 Specification.
     *
     * Examine the @p reset for conformance to the CellML 2.0 specification.  Any
     * errors will be logged in the @c Validator.
     *
     * @param reset The reset to validate.
     * @param component The component the reset belongs to.
     */
    void validateReset(const ResetPtr &reset, const ComponentPtr &component);

    /**
     * @brief Validate the @p when using the CellML 2.0 specification.
     *
     * Examine the @p when for conformance to the CellML 2.0 specification.  Any
     * errors will be logged in the @c Validator.
     *
     * @param when The when to validate.
     * @param reset The reset the when belongs to.
     * @param component The component the reset belongs to.
     */
    void validateWhen(const WhenPtr &when, const ResetPtr &reset, const ComponentPtr &component);

    /**
     * @brief Validate the math @p input @c std::string.
     *
     * Validate the math @p input @c std::string using the CellML 2.0 Specification and
     * the W3C MathML DTD. Any errors will be logged in the @c Validator.
     *
     * @param input The math @c std::string to validate.
     * @param component The component containing the math @c std::string to be validated.
     */
    void validateMath(const std::string &input, const ComponentPtr &component);

    /**
     * @brief Populate @p bvarNames with new variables declared in MathML @c bvar elements.
     *
     * Populate @p bvarNames with new variables declared in MathML @c bvar elements found within
     * the XmlNode @p node.
     *
     * @param node The @c XmlNode to search for @c bvar element names.
     * @param bvarNames The @c std::string @c vector to populate with MathML @c bvar element names.
     */
    void gatherMathBvarVariableNames(XmlNodePtr &node, std::vector<std::string> &bvarNames);

    /**
     * @brief Traverse the node tree for invalid MathML elements.
     *
     * Traverse the Xml node tree checking that all MathML elements are listed in the
     * supported MathML elements table from the CellML specification 2.0 document.
     *
     * @param node The node to check children and sibling nodes.
     * @param component The component the MathML belongs to.
     */
    void validateMathMLElements(const XmlNodePtr &node, const ComponentPtr &component);

    /**
     * @brief Validate CellML variables and units in MathML @c ci and @c cn variables. Removes CellML units from the @p node.
     *
     * Validates CellML variables found in MathML @c ci elements and new variables from @c bvar elements. Validates @c cellml:units
     * attributes found on @c ci and @c cn elements and removes them from the @c XmlNode @p node to leave MathML that may then
     * be validated using the MathML DTD.
     *
     * @param node The @c XmlNode to validate CellML entities on and remove @c cellml:units from.
     * @param component The component that the math @c XmlNode @p node is contained within.
     * @param variableNames A @c vector list of the names of variables found within the @p component.
     * @param bvarNames A @c vector list of the names of new MathML @c bvar variables in this @c XmlNode @p node.
     */
    void validateAndCleanMathCiCnNodes(XmlNodePtr &node, const ComponentPtr &component, const std::vector<std::string> &variableNames, const std::vector<std::string> &bvarNames);

    /**
     * @brief Remove the @c std::string @p pattern from the @c std::string @p input.
     *
     * Remove all occurrences of the @c std::string @p pattern from the @c std::string @p input.
     *
     * @param input The @c std::string to remove all occurrences of the @p pattern from.
     * @param pattern The @c std::string to remove from the @c std::string @p input.
     */
    void removeSubstring(std::string &input, const std::string &pattern);

    /**
     * @brief Check if the provided @p name is a standard unit.
     *
     * Checks if the provided @p name is one of the standard units in the
     * @c Units::StandardUnit @c enum. Returns @c true if @name is a standard unit
     * and @c false otherwise.
     *
     * @param name The @c std::string name to check against the list of standard units.
     *
     * @return @c true if @name is a standard unit and @c false otherwise.
     */
    bool isStandardUnitName(const std::string &name);

    /**
     * @brief Check if the provided @p name is a standard prefix.
     *
     * Checks if the provided @p name is one of the standard prefixes in the
     * @c Prefix @c enum. Returns @c true if @name is a standard prefix
     * and @c false otherwise.
     *
     * @param name The @c std::string name to check against the list of standard prefixes.
     *
     * @return @c true if @name is a standard prefix and @c false otherwise.
     */
    bool isStandardPrefixName(const std::string &name);

    /**
     * @brief Check if the provided @p node is a supported MathML element.
     *
     * Checks if the provided @p node is one of the supported MathML elements defined in the table
     * of supported MathML elements from the CellML specification version 2.0 document.
     *
     * @param node The @c XmlNode node to check against the list of supported MathML elements.
     * @return @c true if @node is a supported MathML element and @c false otherwise.
     */
    bool isSupportedMathMLElement(const XmlNodePtr &node);

    /**
    * @brief Validate that equivalent variable pairs in the @p model
    * have equivalent units.
    * Any errors will be logged in the @c Validator.
    *
    * @param model The model containing the variables
    * @param v1 The variable which may contain units.
    * @param v2 The equivalent variable which may contain units.
    * @param hints String containing error messages to be passed back to the calling function for logging.
    */
    bool unitsAreEquivalent(const ModelPtr &model, const VariablePtr &v1, const VariablePtr &v2, std::string &hints);

    /**
    * @brief Utility function used by unitsAreEquivalent to compare base units of two variables.
    *
    * @param model The model containing the variables.
    * @param unitMap A list of the exponents of base variables.
    * @param uName String name of the current variable being investigated.
    * @param standardList Nested map of the conversion between built-in units and the base units they contain
    * @param uExp Exponent of the current unit in its parent.
    * @param direction Specify whether we want to increment (1) or decrement (-1).
    */
    void updateBaseUnitCount(const ModelPtr &model,
                             std::map<std::string, double> &unitMap,
                             const std::string &uName,
                             double uExp, double logMult, int direction);

    /**
    * @brief Checks dependency hierarchies of units in the model.
    *
    * @param model The model containing the units to be tested.
    */
    void validateNoUnitsAreCyclic(const ModelPtr &model);

    /**
    * @brief Utility function called recursively by validateNoUnitsAreCyclic.
    *
    * @param model The model containing the units to be tested.
    * @param parent The current @c Units pointer to test.
    * @param history A vector of the chained dependencies. Cyclic variables exist where the first and last units are equal.
    * @param errorList An array of loops, returned so that the reported errors are not too repetitive.
    */
    void checkUnitForCycles(const ModelPtr &model, const UnitsPtr &parent,
                            std::vector<std::string> &history,
                            std::vector<std::vector<std::string>> &errorList);

    /**
     * @brief Validate that within a connected variable set, any associated reset has an unique order value.
     *
     * @param variable The variable to check.
     * @param resetMap Returns a map of resets indexed by the order connected through the equivalent variable network.
     * @param localDoneList Returns a list of previously checked varaibles to save time.
     */
    void fetchConnectedResets(const VariablePtr &variable, std::map<std::string, std::vector<libcellml::ResetPtr>> &resetMap, std::vector<libcellml::VariablePtr> &localDoneList);

    void validateEncapsulationHasNoCycles(const ModelPtr &model);

    void checkComponentForCycles(const ComponentPtr &parent,
                                 std::vector<std::string> &history,
                                 std::vector<std::vector<std::string>> &errorList);
};

Validator::Validator()
    : mPimpl(new ValidatorImpl())
{
    mPimpl->mValidator = this;
}

Validator::~Validator()
{
    delete mPimpl;
}

Validator::Validator(const Validator &rhs)
    : Logger(rhs)
    , mPimpl(new ValidatorImpl())
{
    mPimpl->mValidator = rhs.mPimpl->mValidator;
}

Validator::Validator(Validator &&rhs) noexcept
    : Logger(std::move(rhs))
    , mPimpl(rhs.mPimpl)
{
    rhs.mPimpl = nullptr;
}

Validator &Validator::operator=(Validator rhs)
{
    Logger::operator=(rhs);
    rhs.swap(*this);
    return *this;
}

void Validator::swap(Validator &rhs)
{
    std::swap(mPimpl, rhs.mPimpl);
}

void Validator::validateModel(const ModelPtr &model)
{
    // Clear any pre-existing errors in ths validator instance.
    clearErrors();
    // Check for a valid name attribute.
    if (!mPimpl->isCellmlIdentifier(model->name())) {
        ErrorPtr err = std::make_shared<Error>();
        err->setDescription("Model does not have a valid name attribute.");
        err->setModel(model);
        err->setRule(SpecificationRule::MODEL_NAME);
        addError(err);
    }
    // Check for components in this model.
    if (model->componentCount() > 0) {
        std::vector<std::string> componentNames;
        std::vector<std::string> componentRefs;
        std::vector<std::string> componentImportSources;
        std::vector<std::string> componentSiblings;

        for (size_t i = 0; i < model->componentCount(); ++i) {
            componentSiblings.push_back(model->component(i)->name());
        }

        for (size_t i = 0; i < model->componentCount(); ++i) {
            ComponentPtr component = model->component(i);
            // Check for duplicate component names in this model.
            std::string componentName = component->name();
            if (!componentName.empty()) {
                if (component->isImport()) {
                    // Check for a component_ref; assumes imported if the import source is not null.
                    std::string componentRef = component->importReference();
                    std::string importSource = component->importSource()->url();

                    if (!mPimpl->isCellmlIdentifier(componentRef)) {
                        ErrorPtr err = std::make_shared<Error>();
                        err->setDescription("Imported component '" + componentName + "' does not have a valid component_ref attribute.");
                        err->setComponent(component);
                        err->setRule(SpecificationRule::IMPORT_COMPONENT_REF);
                        addError(err);
                    }
                    if (importSource.empty()) {
                        ErrorPtr err = std::make_shared<Error>();
                        err->setDescription("Import of component '" + componentName + "' does not have a valid locator xlink:href attribute.");
                        err->setImportSource(component->importSource());
                        err->setRule(SpecificationRule::IMPORT_HREF);
                        addError(err);
                    } else {
                        xmlURIPtr uri = xmlParseURI(importSource.c_str());
                        if (uri == nullptr) {
                            ErrorPtr err = std::make_shared<Error>();
                            err->setDescription("Import of component '" + componentName + "' has an invalid URI in the href attribute.");
                            err->setImportSource(component->importSource());
                            err->setRule(SpecificationRule::IMPORT_HREF);
                            addError(err);

                        } else {
                            xmlFreeURI(uri);
                        }
                    }
                    // Push back the unique sources and refs.
                    componentImportSources.push_back(importSource);
                    componentRefs.push_back(componentRef);
                }
                if (std::find(componentNames.begin(), componentNames.end(), componentName) != componentNames.end()) {
                    ErrorPtr err = std::make_shared<Error>();
                    err->setDescription("Model '" + model->name() + "' contains multiple components with the name '" + componentName + "'. Valid component names must be unique to their model.");
                    err->setModel(model);
                    addError(err);
                }
                componentNames.push_back(componentName);
            }
            mPimpl->validateComponentRecursively(component, componentSiblings, model);
        }
    }
    // Check for units in this model.
    if (model->unitsCount() > 0) {
        std::vector<std::string> unitsNames;
        std::vector<std::string> unitsRefs;
        std::vector<std::string> unitsImportSources;
        for (size_t i = 0; i < model->unitsCount(); ++i) {
            UnitsPtr units = model->units(i);
            std::string unitsName = units->name();
            if (!unitsName.empty()) {
                if (units->isImport()) {
                    // Check for a units_ref.
                    std::string unitsRef = units->importReference();
                    std::string importSource = units->importSource()->url();
                    bool foundImportError = false;
                    if (!mPimpl->isCellmlIdentifier(unitsRef)) {
                        ErrorPtr err = std::make_shared<Error>();
                        err->setDescription("Imported units '" + unitsName + "' does not have a valid units_ref attribute.");
                        err->setUnits(units);
                        err->setRule(SpecificationRule::IMPORT_UNITS_REF);
                        addError(err);
                        foundImportError = true;
                    }
                    // Check for a xlink:href.
                    // TODO: check this id against the XLink spec (see CellML Spec 5.1.1).
                    if (importSource.empty()) {
                        ErrorPtr err = std::make_shared<Error>();
                        err->setDescription("Import of units '" + unitsName + "' does not have a valid locator xlink:href attribute.");
                        err->setImportSource(units->importSource());
                        err->setRule(SpecificationRule::IMPORT_HREF);
                        addError(err);
                        foundImportError = true;
                    }
                    // Check if we already have another import from the same source with the same units_ref.
                    // (This looks for matching enties at the same position in the source and ref vectors).
                    if (!unitsImportSources.empty() && (!foundImportError)) {
                        if ((std::find(unitsImportSources.begin(), unitsImportSources.end(), importSource) - unitsImportSources.begin())
                            == (std::find(unitsRefs.begin(), unitsRefs.end(), unitsRef) - unitsRefs.begin())) {
                            ErrorPtr err = std::make_shared<Error>();
                            err->setDescription("Model '" + model->name() + "' contains multiple imported units from '" + importSource + "' with the same units_ref attribute '" + unitsRef + "'.");
                            err->setModel(model);
                            err->setRule(SpecificationRule::IMPORT_UNITS_REF);
                            addError(err);
                        }
                    }
                    // Push back the unique sources and refs.
                    unitsImportSources.push_back(importSource);
                    unitsRefs.push_back(unitsRef);
                }
                // Check for duplicate units names in this model.
                if (std::find(unitsNames.begin(), unitsNames.end(), unitsName) != unitsNames.end()) {
                    ErrorPtr err = std::make_shared<Error>();
                    err->setDescription("Model '" + model->name() + "' contains multiple units with the name '" + unitsName + "'. Valid units names must be unique to their model.");
                    err->setModel(model);
                    err->setRule(SpecificationRule::UNITS_NAME_UNIQUE);
                    addError(err);
                }
                unitsNames.push_back(unitsName);
            }
        }
        for (size_t i = 0; i < model->unitsCount(); ++i) {
            // Validate units.
            UnitsPtr units = model->units(i);
            mPimpl->validateUnits(units, unitsNames);
        }
    }

    // Check that unit relationships are not cyclical.
    if (model->unitsCount() > 0) {
        mPimpl->validateNoUnitsAreCyclic(model);
    }

    // Validate any connections / variable equivalence networks in the model.
    mPimpl->validateConnections(model);
}

void Validator::ValidatorImpl::validateComponentRecursively(const ComponentPtr &component, const std::vector<std::string> &siblingsOfComponent, const ModelPtr &model)
{
    // Setting up the allowed interface types.  component-> parent = private, component->children and component->sibling = public
    std::vector<std::string> privateConnections;
    std::vector<std::string> childComponentNames;

    // TODO If we ever allow more than one parent then this will need to be changed
    // privateConnections = connections to parents
    // publicConnections = connection to siblings and connection to children

    ComponentPtr parent = component->parentComponent();
    if (parent != nullptr) {
        privateConnections.push_back(component->parentComponent()->name());
    }
    std::vector<std::string> publicConnections(siblingsOfComponent);

    for (size_t c = 0; c < component->componentCount(); ++c) {
        publicConnections.push_back(component->component(c)->name());
        childComponentNames.push_back(component->component(c)->name());
    }
    // removing self from the list of available components for variable equivalence
    publicConnections.erase(std::remove(publicConnections.begin(), publicConnections.end(), component->name()), publicConnections.end());

    // Check for a valid name attribute.
    if (!isCellmlIdentifier(component->name())) {
        ErrorPtr err = std::make_shared<Error>();
        err->setComponent(component);
        if (component->isImport()) {
            err->setDescription("Imported component does not have a valid name attribute.");
            err->setRule(SpecificationRule::IMPORT_COMPONENT_NAME);
        } else {
            err->setDescription("Component does not have a valid name attribute.");
            err->setRule(SpecificationRule::COMPONENT_NAME);
        }
        mValidator->addError(err);
    }
    // Check for variables in this component.
    std::vector<std::string> variableNames;
    if (component->variableCount() > 0) {
        // Check for duplicate variable names and construct vector of valid names in case
        // we have a variable initial_value set by reference.
        for (size_t i = 0; i < component->variableCount(); ++i) {
            std::string variableName = component->variable(i)->name();
            if (!variableName.empty()) {
                if (std::find(variableNames.begin(), variableNames.end(), variableName) != variableNames.end()) {
                    ErrorPtr err = std::make_shared<Error>();
                    err->setDescription("Component '" + component->name() + "' contains multiple variables with the name '" + variableName + "'. Valid variable names must be unique to their component.");
                    err->setComponent(component);
                    err->setRule(SpecificationRule::VARIABLE_NAME);
                    mValidator->addError(err);
                }
                variableNames.push_back(variableName);
            }
        }
        // Validate variable(s).
        for (size_t i = 0; i < component->variableCount(); ++i) {
            VariablePtr variable = component->variable(i);
            validateVariable(variable, variableNames, privateConnections, publicConnections, model);
        }
    }
    // Check for resets in this component
    if (component->resetCount() > 0) {
        std::map<std::string, std::vector<libcellml::ResetPtr>> resetMap;
        for (size_t i = 0; i < component->resetCount(); ++i) {
            ResetPtr reset = component->reset(i);
            validateReset(reset, component);
            if (reset->isOrderSet()) {
                resetMap[std::to_string(reset->order())].push_back(reset);
            }
        }
        for (auto const &entry : resetMap) {
            if (entry.second.size() > 1) {
                std::map<std::string, bool> nameMap;
                for (auto const &reset : entry.second) {
                    auto variableName = reset->variable()->name();
                    if (nameMap.count(variableName) != 0U) {
                        ErrorPtr err = std::make_shared<Error>();
                        err->setDescription("Non-unique reset order of '" + entry.first + "' found within the reset set of the variable '" + variableName + "' in component '" + component->name() + "'.");
                        err->setReset(reset);
                        err->setRule(SpecificationRule::RESET_ORDER);
                        mValidator->addError(err);
                    } else {
                        nameMap[variableName] = true;
                    }
                }
            }
        }
    }
    // Validate math through the private implementation (for XML handling).
    if (!component->math().empty()) {
        validateMath(component->math(), component);
    }

    for (size_t c = 0; c < component->componentCount(); ++c) {
        validateComponentRecursively(component->component(c), childComponentNames, model);
    }
}

void Validator::ValidatorImpl::validateUnits(const UnitsPtr &units, const std::vector<std::string> &unitsNames)
{
    // Check for a valid name attribute.
    if (!isCellmlIdentifier(units->name())) {
        ErrorPtr err = std::make_shared<Error>();
        err->setUnits(units);
        if (units->isImport()) {
            err->setDescription("Imported units does not have a valid name attribute.");
            err->setRule(SpecificationRule::IMPORT_UNITS_NAME);
        } else {
            err->setDescription("Units does not have a valid name attribute.");
            err->setRule(SpecificationRule::UNITS_NAME);
        }
        mValidator->addError(err);
    } else {
        // Check for a matching standard units.
        if (isStandardUnitName(units->name())) {
            ErrorPtr err = std::make_shared<Error>();
            err->setDescription("Units is named '" + units->name() + "' which is a protected standard unit name.");
            err->setUnits(units);
            err->setRule(SpecificationRule::UNITS_STANDARD);
            mValidator->addError(err);
        }
    }
    if (units->unitCount() > 0) {
        for (size_t i = 0; i < units->unitCount(); ++i) {
            validateUnitsUnit(i, units, unitsNames);
        }
    }
}

void Validator::ValidatorImpl::validateUnitsUnit(size_t index, const UnitsPtr &units, const std::vector<std::string> &unitsNames)
{
    // Validate the unit at the given index.
    std::string reference;
    std::string prefix;
    std::string id;
    double exponent;
    double multiplier;

    units->unitAttributes(index, reference, prefix, exponent, multiplier, id);
    if (isCellmlIdentifier(reference)) {
        if ((std::find(unitsNames.begin(), unitsNames.end(), reference) == unitsNames.end()) && (!isStandardUnitName(reference))) {
            ErrorPtr err = std::make_shared<Error>();
            err->setDescription("Units reference '" + reference + "' in units '" + units->name() + "' is not a valid reference to a local units or a standard unit type.");
            err->setUnits(units);
            err->setRule(SpecificationRule::UNIT_UNITS_REF);
            mValidator->addError(err);
        }
    } else {
        ErrorPtr err = std::make_shared<Error>();
        err->setDescription("Unit in units '" + units->name() + "' does not have a valid units reference.");
        err->setUnits(units);
        err->setRule(SpecificationRule::UNIT_UNITS_REF);
        mValidator->addError(err);
    }
    if (!prefix.empty()) {
        if (!isStandardPrefixName(prefix)) {
            if (!isCellMLInteger(prefix)) {
                ErrorPtr err = std::make_shared<Error>();
                err->setDescription("Prefix '" + prefix + "' of a unit referencing '" + reference + "' in units '" + units->name() + "' is not a valid integer or an SI prefix.");
                err->setUnits(units);
                err->setRule(SpecificationRule::UNIT_PREFIX);
                mValidator->addError(err);
            } else {
                try {
                    int test = std::stoi(prefix);
                    (void)test;
                } catch (std::out_of_range &) {
                    ErrorPtr err = std::make_shared<Error>();
                    err->setDescription("Prefix '" + prefix + "' of a unit referencing '" + reference + "' in units '" + units->name() + "' is too big to be represented as an integer.");
                    err->setUnits(units);
                    err->setRule(SpecificationRule::UNIT_PREFIX);
                    mValidator->addError(err);
                }
            }
        }
    }
}

void Validator::ValidatorImpl::validateVariable(const VariablePtr &variable, const std::vector<std::string> &variableNames,
                                                const std::vector<std::string> &availablePrivateConnections,
                                                const std::vector<std::string> &availablePublicConnections,
                                                const ModelPtr &model)
{
    ComponentPtr component = variable->parentComponent();
    std::string hints;
    // Check for a valid name attribute.
    if (!isCellmlIdentifier(variable->name())) {
        ErrorPtr err = std::make_shared<Error>();
        err->setDescription("Variable does not have a valid name attribute.");
        err->setVariable(variable);
        err->setRule(SpecificationRule::VARIABLE_NAME);
        mValidator->addError(err);
    }
    // Check for a valid units attribute.
    if (!isCellmlIdentifier(variable->units())) {
        ErrorPtr err = std::make_shared<Error>();
        err->setDescription("Variable '" + variable->name() + "' does not have a valid units attribute.");
        err->setVariable(variable);
        err->setRule(SpecificationRule::VARIABLE_UNITS);
        mValidator->addError(err);
    } else if (!isStandardUnitName(variable->units())) {
        if ((model != nullptr) && !model->hasUnits(variable->units())) {
            ErrorPtr err = std::make_shared<Error>();
            err->setDescription("Variable '" + variable->name() + "' has an invalid units reference '" + variable->units() + "' that does not correspond with a standard unit or units in the variable's parent component or model.");
            err->setVariable(variable);
            err->setRule(SpecificationRule::VARIABLE_UNITS);
            mValidator->addError(err);
        }
    }
    std::string interfaceType = "unspecified";
    // Check for a valid interface attribute.
    if (!variable->interfaceType().empty()) {
        interfaceType = variable->interfaceType();
        if ((interfaceType != "public") && (interfaceType != "private") && (interfaceType != "none") && (interfaceType != "public_and_private")) {
            ErrorPtr err = std::make_shared<Error>();
            err->setDescription("Variable '" + variable->name() + "' has an invalid interface attribute value '" + interfaceType + "'.");
            err->setVariable(variable);
            err->setRule(SpecificationRule::VARIABLE_INTERFACE);
            mValidator->addError(err);
        }
    }
    if (variable->equivalentVariableCount() > 0) {
        if ((interfaceType == "none") || (interfaceType == "unspecified")) {
            ErrorPtr err = std::make_shared<Error>();
            err->setDescription("Variable '" + variable->name() + "' specifies connections to equivalent variables but has an '" + interfaceType + "' interface type which prevents them.");
            err->setVariable(variable);
            err->setRule(SpecificationRule::VARIABLE_INTERFACE);
            mValidator->addError(err);
        } else {
            for (size_t k = 0; k < variable->equivalentVariableCount(); ++k) {
                VariablePtr equivalentVariable = variable->equivalentVariable(k);

                // Check that the parent component of the equivalent variable is not in the hidden component set
                if (!unitsAreEquivalent(model, variable, equivalentVariable, hints)) {
                    ErrorPtr err = std::make_shared<Error>();
                    err->setDescription("Variable '" + variable->name() + "' has units of '" + variable->units() + "' and an equivalent variable '" + equivalentVariable->name() + "' has units of '" + equivalentVariable->units() + "' which do not match. The mismatch is: " + hints);
                    err->setModel(model);
                    err->setKind(Error::Kind::UNITS);
                    mValidator->addError(err);
                }
                // KRM std::cout<<variable->name()<<" "<<equivalentVariable->name()<<" has equiv="<< equivalentVariable->hasEquivalentVariable(variable)<<"\n";

                if (equivalentVariable->hasEquivalentVariable(variable)) {
                    auto component2 = equivalentVariable->parentComponent();
                    if (component2 == nullptr) {
                        ErrorPtr err = std::make_shared<Error>();
                        err->setDescription("Variable '" + variable->name() + "' has an equivalent variable '" + equivalentVariable->name() + "' which does not have a parent component.");
                        err->setVariable(equivalentVariable);
                        err->setKind(Error::Kind::COMPONENT);
                        mValidator->addError(err);
                    } else if (std::find(availablePrivateConnections.begin(), availablePrivateConnections.end(), component2->name()) != availablePrivateConnections.end()) {
                        if (!((interfaceType == "private") || (interfaceType == "public_and_private"))) {
                            // Then the interface on this variable does not match with available interfaces
                            // NB Don't check the reverse (interface specified on other variable back to this one) as will be done by the component which owns it instead
                            ErrorPtr err = std::make_shared<Error>();
                            err->setDescription("Variable '" + variable->name() + "' in component '" + variable->parentComponent()->name() + "' specifies an interface type of '"
                                                + interfaceType + "' which is incompatible with connecting to the variable '" + equivalentVariable->name() + "', in component '"
                                                + component2->name() + "'.");
                            err->setVariable(variable);
                            err->setKind(Error::Kind::CONNECTION);
                            mValidator->addError(err);
                        }
                    } else if (std::find(availablePublicConnections.begin(), availablePublicConnections.end(), component2->name()) != availablePublicConnections.end()) {
                        if (!((interfaceType == "public") || (interfaceType == "public_and_private"))) {
                            // Then the interface on this variable does not match with available interfaces
                            // NB Don't check the reverse (interface specified on other variable back to this one) as will be done by the component which owns it instead
                            ErrorPtr err = std::make_shared<Error>();
                            err->setDescription("Variable '" + variable->name() + "' in component '" + variable->parentComponent()->name() + "' specifies an interface type of '"
                                                + interfaceType + "' which is incompatible with connecting to the variable '" + equivalentVariable->name() + "', in component '"
                                                + component2->name() + "'.");
                            err->setVariable(variable);
                            err->setKind(Error::Kind::CONNECTION);
                            mValidator->addError(err);
                        }
                    } else {
                        // Then the connection is not permitted
                        std::string c1name = component->name();
                        std::string c2name = component2->name();
                        if (c1name == c2name) {
                            // Check that the components of the two equivalent variables are not the same
                            ErrorPtr err = std::make_shared<Error>();
                            err->setDescription("Variable '" + equivalentVariable->name() + "' is an equivalent variable to '"
                                                + variable->name() + "' but they are in the same component, '" + c1name + "'.");
                            err->setVariable(variable);
                            err->setKind(Error::Kind::CONNECTION);
                            mValidator->addError(err);
                        } else {
                            // The other component set is not visible to this one

                            // KRM remove ...
                            // std::cout <<"inside component "<<component->name()<<std::endl;
                            // for(auto &i: availablePrivateConnections) {
                            //     std::cout << "private = "<<i << std::endl;
                            // }

                            // for(auto &i: availablePublicConnections) {
                            //     std::cout << "public = "<<i << std::endl;
                            // }

                            ErrorPtr err = std::make_shared<Error>();
                            err->setDescription("Variable '" + variable->name() + "' in component '" + variable->parentComponent()->name() + "' specifies an equivalent variable '" + equivalentVariable->name() + "' in component '" + component2->name() + "', which is not in the available component set.");
                            err->setVariable(variable);
                            err->setKind(Error::Kind::CONNECTION);
                            mValidator->addError(err);
                        }
                    }
                } else {
                    ErrorPtr err = std::make_shared<Error>();
                    err->setDescription("Variable '" + variable->name() + "' has an equivalent variable '" + equivalentVariable->name() + "' which does not reciprocally have '" + variable->name() + "' set as an equivalent variable.");
                    err->setModel(model);
                    err->setKind(Error::Kind::CONNECTION);
                    mValidator->addError(err);
                } // end if equivalentVariable->hasVariable(variable)

            } // end for
        } // end if interface type is specified
    } // end if equivalentVariableCount() > 0

    // Check for a valid initial value attribute.
    if (!variable->initialValue().empty()) {
        std::string initialValue = variable->initialValue();
        // Check if initial value is a variable reference
        if (!(std::find(variableNames.begin(), variableNames.end(), initialValue) != variableNames.end())) {
            // Otherwise, check that the initial value can be converted to a double
            if (!isCellMLReal(initialValue)) {
                ErrorPtr err = std::make_shared<Error>();
                err->setDescription("Variable '" + variable->name() + "' has an invalid initial value '" + initialValue + "'. Initial values must be a real number string or a variable reference.");
                err->setVariable(variable);
                err->setRule(SpecificationRule::VARIABLE_INITIAL_VALUE);
                mValidator->addError(err);
            }
        }
    }
}

void Validator::ValidatorImpl::validateReset(const ResetPtr &reset, const ComponentPtr &component)
{
    std::string orderString;
    if (reset->isOrderSet()) {
        orderString = "with order '" + convertIntToString(reset->order()) + "'";
    } else {
        orderString = "does not have an order set,";
    }

    std::string variableString;
    std::string variableContinuation;
    if (reset->variable() == nullptr) {
        variableString = "does not reference a variable";
        variableContinuation = ",";
        ErrorPtr err = std::make_shared<Error>();
        err->setDescription("Reset in component '" + component->name() + "' " + orderString + " " + variableString + ".");
        err->setReset(reset);
        err->setRule(SpecificationRule::RESET_VARIABLE_REFERENCE);
        mValidator->addError(err);
    } else {
        variableString = "referencing variable '" + reset->variable()->name() + "'";
    }

    if (!reset->isOrderSet()) {
        ErrorPtr err = std::make_shared<Error>();
        err->setDescription("Reset in component '" + component->name() + "' " + orderString + " " + variableString + ".");
        err->setComponent(component);
        err->setRule(SpecificationRule::RESET_ORDER);
        mValidator->addError(err);
    }

    if (reset->whenCount() > 0) {
        // Check for duplicate when order values.
        std::vector<int> whenOrders;
        for (size_t i = 0; i < reset->whenCount(); ++i) {
            WhenPtr when = reset->when(i);
            if (when->isOrderSet()) {
                int whenOrder = when->order();
                if (std::find(whenOrders.begin(), whenOrders.end(), whenOrder) != whenOrders.end()) {
                    ErrorPtr err = std::make_shared<Error>();
                    err->setDescription("Reset in component '" + component->name() + "' " + orderString + " " + variableString + variableContinuation + " has multiple whens with order '" + convertIntToString(whenOrder) + "'.");
                    err->setComponent(component);
                    err->setRule(SpecificationRule::RESET_ORDER);
                    mValidator->addError(err);
                } else {
                    whenOrders.push_back(whenOrder);
                }
            }
        }
        for (size_t i = 0; i < reset->whenCount(); ++i) {
            WhenPtr when = reset->when(i);
            validateWhen(when, reset, component);
        }
    } else {
        ErrorPtr err = std::make_shared<Error>();
        err->setDescription("Reset in component '" + component->name() + "' " + orderString + " " + variableString + variableContinuation + " does not have at least one child When.");
        err->setReset(reset);
        err->setRule(SpecificationRule::RESET_CHILD);
        mValidator->addError(err);
    }
}

void Validator::ValidatorImpl::validateWhen(const WhenPtr &when, const ResetPtr &reset, const ComponentPtr &component)
{
    std::string orderString;
    std::string resetOrderString;
    std::string resetVariableString;
    std::string resetVariableContinuation;
    if (when->isOrderSet()) {
        orderString = "with order '" + convertIntToString(when->order()) + "'";
    } else {
        orderString = "does not have an order set,";
    }

    if (reset->isOrderSet()) {
        resetOrderString = "with order '" + convertIntToString(reset->order()) + "'";
    } else {
        resetOrderString = "which does not have an order set,";
    }

    if (reset->variable() == nullptr) {
        resetVariableString = "which does not reference a variable";
        resetVariableContinuation = ",";
    } else {
        resetVariableContinuation = "";
        resetVariableString = "referencing variable '" + reset->variable()->name() + "'";
    }

    if (!when->isOrderSet()) {
        ErrorPtr err = std::make_shared<Error>();
        err->setDescription("When in reset " + resetOrderString + " " + resetVariableString + resetVariableContinuation + " does not have an order set.");
        err->setWhen(when);
        err->setRule(SpecificationRule::WHEN_ORDER);
        mValidator->addError(err);
    }

    if (!when->condition().empty()) {
        validateMath(when->condition(), component);
    } else {
        ErrorPtr err = std::make_shared<Error>();
        err->setDescription("When in reset " + resetOrderString + " " + resetVariableString + resetVariableContinuation + " " + orderString + " does not have a MathML condition set.");
        err->setWhen(when);
        err->setRule(SpecificationRule::WHEN_CHILD);
        mValidator->addError(err);
    }

    if (!when->value().empty()) {
        validateMath(when->value(), component);
    } else {
        ErrorPtr err = std::make_shared<Error>();
        err->setDescription("When in reset " + resetOrderString + " " + resetVariableString + resetVariableContinuation + " " + orderString + " does not have a MathML value set.");
        err->setWhen(when);
        err->setRule(SpecificationRule::WHEN_CHILD);
        mValidator->addError(err);
    }
}

void Validator::ValidatorImpl::validateMath(const std::string &input, const ComponentPtr &component)
{
    XmlDocPtr doc = std::make_shared<XmlDoc>();
    // Parse as XML first.
    doc->parse(input);
    // Copy any XML parsing errors into the common validator error handler.
    if (doc->xmlErrorCount() > 0) {
        for (size_t i = 0; i < doc->xmlErrorCount(); ++i) {
            ErrorPtr err = std::make_shared<Error>();
            err->setDescription(doc->xmlError(i));
            err->setKind(Error::Kind::XML);
            mValidator->addError(err);
        }
    }
    XmlNodePtr node = doc->rootNode();
    if (node == nullptr) {
        ErrorPtr err = std::make_shared<Error>();
        err->setDescription("Could not get a valid XML root node from the math on component '" + component->name() + "'.");
        err->setKind(Error::Kind::XML);
        err->setComponent(component);
        mValidator->addError(err);
        return;
    }
    if (!node->isMathmlElement("math")) {
        ErrorPtr err = std::make_shared<Error>();
        err->setDescription("Math root node is of invalid type '" + node->name() + "' on component '" + component->name() + "'. A valid math root node should be of type 'math'.");
        err->setComponent(component);
        err->setKind(Error::Kind::XML);
        mValidator->addError(err);
        return;
    }
    XmlNodePtr nodeCopy = node;
    std::vector<std::string> bvarNames;
    std::vector<std::string> variableNames;
    for (size_t i = 0; i < component->variableCount(); ++i) {
        std::string variableName = component->variable(i)->name();
        if (std::find(variableNames.begin(), variableNames.end(), variableName) == variableNames.end()) {
            variableNames.push_back(variableName);
        }
    }

    validateMathMLElements(nodeCopy, component);
    // Get the bvar names in this math element.
    // TODO: may want to do this with XPath instead...
    gatherMathBvarVariableNames(nodeCopy, bvarNames);
    // Check that no variable names match new bvar names.
    for (const std::string &variableName : variableNames) {
        if (std::find(bvarNames.begin(), bvarNames.end(), variableName) != bvarNames.end()) {
            ErrorPtr err = std::make_shared<Error>();
            err->setDescription("Math in component '" + component->name() + "' contains '" + variableName + "' as a bvar ci element but it is already a variable name.");
            err->setComponent(component);
            err->setKind(Error::Kind::MATHML);
            mValidator->addError(err);
        }
    }
    // Iterate through ci/cn elements and remove cellml units attributes.
    XmlNodePtr mathNode = node;
    validateAndCleanMathCiCnNodes(node, component, variableNames, bvarNames);
    // Get the MathML string (with cellml:units attributes already removed) and remove the CellML namespace.
    // While the removeSubstring() approach for removing the cellml namespace before validating with the MathML DTD
    // is not ideal, libxml does not appear to have a better way to remove a namespace declaration from the tree.
    std::string cellml2NamespaceString = std::string(" xmlns:cellml=\"http://www.cellml.org/cellml/2.0#\"");
    std::string cleanMathml = mathNode->convertToString();
    removeSubstring(cleanMathml, cellml2NamespaceString);

    // Parse/validate the clean math string with the W3C MathML DTD.
    XmlDocPtr mathmlDoc = std::make_shared<XmlDoc>();
    mathmlDoc->parseMathML(cleanMathml);
    // Copy any MathML validation errors into the common validator error handler.
    if (mathmlDoc->xmlErrorCount() > 0) {
        for (size_t i = 0; i < mathmlDoc->xmlErrorCount(); ++i) {
            ErrorPtr err = std::make_shared<Error>();
            err->setDescription(mathmlDoc->xmlError(i));
            err->setComponent(component);
            err->setKind(Error::Kind::MATHML);
            mValidator->addError(err);
        }
    }
}

void Validator::ValidatorImpl::validateAndCleanMathCiCnNodes(XmlNodePtr &node, const ComponentPtr &component, const std::vector<std::string> &variableNames,
                                                             const std::vector<std::string> &bvarNames)
{
    XmlNodePtr childNode = node->firstChild();
    std::string textNode;
    bool ciType = node->isMathmlElement("ci");
    bool cnType = node->isMathmlElement("cn");
    if (ciType || cnType) {
        if (childNode != nullptr) {
            if (childNode->isText()) {
                textNode = childNode->convertToStrippedString();
                if (!textNode.empty()) {
                    if (ciType) {
                        // Check whether we can find this text as a variable name in this component.
                        if ((std::find(variableNames.begin(), variableNames.end(), textNode) == variableNames.end()) && (std::find(bvarNames.begin(), bvarNames.end(), textNode) == bvarNames.end())) {
                            ErrorPtr err = std::make_shared<Error>();
                            err->setDescription("MathML ci element has the child text '" + textNode + "' which does not correspond with any variable names present in component '" + component->name() + "' and is not a variable defined within a bvar element.");
                            err->setComponent(component);
                            err->setKind(Error::Kind::MATHML);
                            mValidator->addError(err);
                        }
                    }
                } else {
                    ErrorPtr err = std::make_shared<Error>();
                    err->setDescription("MathML " + node->name() + " element has an empty child element.");
                    err->setComponent(component);
                    err->setKind(Error::Kind::MATHML);
                    mValidator->addError(err);
                }
            }
        } else {
            ErrorPtr err = std::make_shared<Error>();
            err->setDescription("MathML " + node->name() + " element has no child.");
            err->setComponent(component);
            err->setKind(Error::Kind::MATHML);
            mValidator->addError(err);
        }
        // Get cellml:units attribute.
        XmlAttributePtr attribute = node->firstAttribute();
        std::string unitsName;
        XmlAttributePtr unitsAttribute = nullptr;
        while (attribute) {
            if (!attribute->value().empty()) {
                if (attribute->isCellmlType("units")) {
                    unitsName = attribute->value();
                    unitsAttribute = attribute;
                } else {
                    ErrorPtr err = std::make_shared<Error>();
                    err->setDescription("Math " + node->name() + " element has an invalid attribute type '" + attribute->name() + "' in the cellml namespace.");
                    err->setComponent(component);
                    err->setKind(Error::Kind::MATHML);
                    mValidator->addError(err);
                }
            }
            attribute = attribute->next();
        }

        bool checkUnitsIsInComponent = false;
        // Check that cellml:units has been set.
        if (ciType) {
            if (unitsAttribute != nullptr) {
                ErrorPtr err = std::make_shared<Error>();
                err->setDescription("Math ci element with value '" + textNode + "' has a cellml:units attribute with name '" + unitsAttribute->value() + "'.");
            }
        } else if (cnType) {
            if (isCellmlIdentifier(unitsName)) {
                checkUnitsIsInComponent = true;
            } else {
                ErrorPtr err = std::make_shared<Error>();
                err->setDescription("Math cn element with the value '" + textNode + "' does not have a valid cellml:units attribute.");
                err->setComponent(component);
                err->setKind(Error::Kind::MATHML);
                mValidator->addError(err);
            }
        }

        // Check that a specified units is valid.
        if (checkUnitsIsInComponent) {
            // Check for a matching units in this component.
            ModelPtr model = component->parentModel();
            if (!model->hasUnits(unitsName)) {
                // Check for a matching standard units.
                if (!isStandardUnitName(unitsName)) {
                    ErrorPtr err = std::make_shared<Error>();
                    err->setDescription("Math has a " + node->name() + " element with a cellml:units attribute '" + unitsName + "' that is not a valid reference to units in component '" + component->name() + "' or a standard unit.");
                    err->setComponent(component);
                    err->setKind(Error::Kind::MATHML);
                    mValidator->addError(err);
                }
            }
        }
        // Now that we've validated this XML node's cellml:units attribute, remove it from the node.
        // This is done so we can validate a "clean" MathML string using the MathML DTD. The math
        // string stored on the component will not be affected.
        if (unitsAttribute) {
            unitsAttribute->removeAttribute();
        }
    } else {
        // Check children for ci/cn elements.
        if (childNode != nullptr) {
            validateAndCleanMathCiCnNodes(childNode, component, variableNames, bvarNames);
        }
    }
    // Check siblings for ci/cn.
    node = node->next();
    if (node != nullptr) {
        validateAndCleanMathCiCnNodes(node, component, variableNames, bvarNames);
    }
}

void Validator::ValidatorImpl::validateMathMLElements(const XmlNodePtr &node, const ComponentPtr &component)
{
    XmlNodePtr childNode = node->firstChild();
    if (childNode != nullptr) {
        if (!childNode->isComment() && !childNode->isText() && !isSupportedMathMLElement(childNode)) {
            ErrorPtr err = std::make_shared<Error>();
            err->setDescription("Math has a '" + childNode->name() + "' element" + " that is not a supported MathML element.");
            err->setComponent(component);
            err->setKind(Error::Kind::MATHML);
            mValidator->addError(err);
        }
        validateMathMLElements(childNode, component);
    }

    XmlNodePtr nextNode = node->next();
    if (nextNode != nullptr) {
        if (!nextNode->isComment() && !nextNode->isText() && !isSupportedMathMLElement(nextNode)) {
            ErrorPtr err = std::make_shared<Error>();
            err->setDescription("Math has a '" + nextNode->name() + "' element" + " that is not a supported MathML element.");
            err->setComponent(component);
            err->setKind(Error::Kind::MATHML);
            mValidator->addError(err);
        }
        validateMathMLElements(nextNode, component);
    }
}

void Validator::ValidatorImpl::gatherMathBvarVariableNames(XmlNodePtr &node, std::vector<std::string> &bvarNames)
{
    XmlNodePtr childNode = node->firstChild();
    if (node->isMathmlElement("bvar")) {
        while (childNode != nullptr) {
            if (childNode->isMathmlElement("ci")) {
                XmlNodePtr grandchildNode = childNode->firstChild();
                bool hasBvarName = false;
                while (grandchildNode != nullptr) {
                    if (grandchildNode->isText()) {
                        std::string textNode = grandchildNode->convertToStrippedString();
                        if (!textNode.empty()) {
                            bvarNames.push_back(textNode);
                            hasBvarName = true;
                            break;
                        }
                    }
                    grandchildNode = grandchildNode->next();
                }
                if (hasBvarName) {
                    break;
                }
            }
            childNode = childNode->next();
        }
    } else {
        // Check children for bvars.
        if (childNode != nullptr) {
            gatherMathBvarVariableNames(childNode, bvarNames);
        }
    }
    // Check siblings for bvars.
    node = node->next();
    if (node != nullptr) {
        gatherMathBvarVariableNames(node, bvarNames);
    }
}

void Validator::ValidatorImpl::validateConnections(const ModelPtr &model)
{
    // Check the connections in this model.
    std::string hints;

    if (model->componentCount() > 0) {
        for (size_t i = 0; i < model->componentCount(); ++i) {
            ComponentPtr component = model->component(i);

            /// ****************************** move inside funtion above

            // // Check the variables in this component.
            // for (size_t j = 0; j < component->variableCount(); ++j) {
            //     VariablePtr variable = component->variable(j);
            //     // Check the equivalent variables in this variable.
            //     if (variable->equivalentVariableCount() > 0) {
            //         for (size_t k = 0; k < variable->equivalentVariableCount(); ++k) {
            //             VariablePtr equivalentVariable = variable->equivalentVariable(k);
            //             // TODO: validate variable interfaces according to 17.10.8
            //             // Check that the parent component of the equivalent variable is not in the hidden component set

            //             // TODO: add check for cyclical connections (17.10.5) Nope, don't need to do this anymore?
            //             if (!unitsAreEquivalent(model, variable, equivalentVariable, hints)) {
            //                 ErrorPtr err = std::make_shared<Error>();
            //                 err->setDescription("Variable '" + variable->name() + "' has units of '" + variable->units() + "' and an equivalent variable '" + equivalentVariable->name() + "' has units of '" + equivalentVariable->units() + "' which do not match. The mismatch is: " + hints);
            //                 err->setModel(model);
            //                 err->setKind(Error::Kind::UNITS);
            //                 mValidator->addError(err);
            //             }
            //             if (equivalentVariable->hasEquivalentVariable(variable)) {
            //                 auto component2 = equivalentVariable->parentComponent();
            //                 // Check that the components of the two equivalent variables are not the same
            //                 std::string c1name = component->name();
            //                 std::string c2name = component2->name();
            //                 if (c1name == c2name) {
            //                     ErrorPtr err = std::make_shared<Error>();
            //                     err->setDescription("Variable '" + equivalentVariable->name() + "' is an equivalent variable to '"
            //                                         + variable->name() + "' but they are in the same component, '" + component->name() + "'.");
            //                     err->setModel(model);
            //                     err->setKind(Error::Kind::CONNECTION);
            //                     mValidator->addError(err);
            //                 }
            //                 // Check that the equivalent variable has a valid parent component.
            //                 if (!component2->hasVariable(equivalentVariable)) {
            //                     ErrorPtr err = std::make_shared<Error>();
            //                     err->setDescription("Variable '" + variable->name() + "' has an equivalent variable '" + equivalentVariable->name() + "' which does not reciprocally have '" + variable->name() + "' set as an equivalent variable.");
            //                     err->setModel(model);
            //                     err->setKind(Error::Kind::CONNECTION);
            //                     mValidator->addError(err);
            //                 }
            //             }
            //         }
            //     }
            // }

            // ********************
        }
        // Check reset orders across variables and their connected variable sets.
        std::vector<libcellml::VariablePtr> globalVariableDoneList;

        for (size_t componentIndex = 0; componentIndex < model->componentCount(); ++componentIndex) {
            ComponentPtr component = model->component(componentIndex);
            for (size_t resetIndex = 0; resetIndex < component->resetCount(); ++resetIndex) {
                auto const reset = component->reset(resetIndex);
            }
            for (size_t variableIndex = 0; variableIndex < component->variableCount(); ++variableIndex) {
                VariablePtr variable = component->variable(variableIndex);
                if (variable->equivalentVariableCount() == 0) {
                    continue; // skip if there are no equivalent variables
                }
                if ((std::find(globalVariableDoneList.begin(), globalVariableDoneList.end(), variable) != globalVariableDoneList.end())) {
                    continue; // skip if we've checked this variable before
                }

                // Retrieving connected variable order set
                std::vector<libcellml::VariablePtr> localDoneList;
                std::map<std::string, std::vector<libcellml::ResetPtr>> resetMap;
                fetchConnectedResets(variable, resetMap, localDoneList);

                globalVariableDoneList.insert(globalVariableDoneList.end(), localDoneList.begin(), localDoneList.end());

                for (auto const &order : resetMap) {
                    if (order.second.size() > 1) {
                        ErrorPtr err = std::make_shared<Error>();
                        std::string des = "Non-unique reset order of '" + order.first + "' found within equivalent variable set:";
                        for (auto const &r : order.second) {
                            auto parent = r->variable()->parentComponent();
                            des += "\n  - variable '" + r->variable()->name() + "' in component '" + parent->name() + "' reset with order '" + order.first + "'";
                        }
                        des += ".";
                        err->setDescription(des);
                        mValidator->addError(err);
                    }
                }
            }
        }
    }
}

void Validator::ValidatorImpl::fetchConnectedResets(const VariablePtr &variable, std::map<std::string, std::vector<libcellml::ResetPtr>> &resetMap, std::vector<libcellml::VariablePtr> &localDoneList)
{
    // Get all connected variables
    for (size_t e = 0; e < variable->equivalentVariableCount(); ++e) {
        VariablePtr equiv = variable->equivalentVariable(e);
        if ((std::find(localDoneList.begin(), localDoneList.end(), equiv) != localDoneList.end())) {
            continue; // skip if we've checked this variable before
        }
        // Look for resets of the equiv variable and add to resetList
        auto component = equiv->parentComponent();
        for (size_t r = 0; r < component->resetCount(); ++r) {
            ResetPtr reset = component->reset(r);
            if (reset->variable()->name() == equiv->name()) {
                resetMap[std::to_string(reset->order())].push_back(reset);
            }
        }
        localDoneList.push_back(equiv);
        fetchConnectedResets(equiv, resetMap, localDoneList);
    }
}

void Validator::ValidatorImpl::removeSubstring(std::string &input, const std::string &pattern)
{
    std::string::size_type n = pattern.length();
    for (std::string::size_type i = input.find(pattern);
         i != std::string::npos;
         i = input.find(pattern)) {
        input.erase(i, n);
    }
}

bool Validator::ValidatorImpl::isSupportedMathMLElement(const XmlNodePtr &node)
{
    return (node->namespaceUri() == MATHML_NS)
           && std::find(supportedMathMLElements.begin(), supportedMathMLElements.end(), node->name()) != supportedMathMLElements.end();
}

bool Validator::ValidatorImpl::isStandardUnitName(const std::string &name)
{
    bool result = false;
    if (standardUnitsList.count(name) != 0) {
        result = true;
    }
    return result;
}

bool Validator::ValidatorImpl::isStandardPrefixName(const std::string &name)
{
    bool result = false;
    if (standardPrefixList.count(name) != 0) {
        result = true;
    }
    return result;
}

bool Validator::ValidatorImpl::isCellmlIdentifier(const std::string &name)
{
    bool result = true;
    // One or more alphabetic characters.
    if (!name.empty()) {
        // Does not start with numeric character.
        if (isdigit(name[0]) != 0) {
            result = false;
            ErrorPtr err = std::make_shared<Error>();
            err->setDescription("CellML identifiers must not begin with a European numeric character [0-9].");
            err->setRule(SpecificationRule::DATA_REPR_IDENTIFIER_BEGIN_EURO_NUM);
            mValidator->addError(err);
        } else {
            // Basic Latin alphanumeric characters and underscores.
            if (name.find_first_not_of("abcdefghijklmnopqrstuvwxyzABCDEFGHIJKLMNOPQRSTUVWXYZ0123456789_") != std::string::npos) {
                result = false;
                ErrorPtr err = std::make_shared<Error>();
                err->setDescription("CellML identifiers must not contain any characters other than [a-zA-Z0-9_].");
                err->setRule(SpecificationRule::DATA_REPR_IDENTIFIER_LATIN_ALPHANUM);
                mValidator->addError(err);
            }
        }
    } else {
        result = false;
        ErrorPtr err = std::make_shared<Error>();
        err->setDescription("CellML identifiers must contain one or more basic Latin alphabetic characters.");
        err->setRule(SpecificationRule::DATA_REPR_IDENTIFIER_AT_LEAST_ONE_ALPHANUM);
        mValidator->addError(err);
    }
    return result;
}

bool Validator::ValidatorImpl::unitsAreEquivalent(const ModelPtr &model,
                                                  const VariablePtr &v1,
                                                  const VariablePtr &v2,
                                                  std::string &hints)
{
    std::map<std::string, double> unitMap = {};

    for (const auto &baseUnits : baseUnitsList) {
        unitMap[baseUnits] = 0.0;
    }

    std::string ref;
    hints = "";

    if (model->hasUnits(v1->units())) {
        libcellml::UnitsPtr u1 = std::make_shared<libcellml::Units>();
        u1 = model->units(v1->units());
        updateBaseUnitCount(model, unitMap, u1->name(), 1, 0, 1);
    } else if (unitMap.find(v1->units()) != unitMap.end()) {
        ref = v1->units();
        unitMap.at(ref) += 1.0;
    } else if (isStandardUnitName(v1->units())) {
        updateBaseUnitCount(model, unitMap, v1->units(), 1, 0, 1);
    }

    if (model->hasUnits(v2->units())) {
        libcellml::UnitsPtr u2 = std::make_shared<libcellml::Units>();
        u2 = model->units(v2->units());
        updateBaseUnitCount(model, unitMap, u2->name(), 1, 0, -1);
    } else if (unitMap.find(v2->units()) != unitMap.end()) {
        ref = v2->units();
        unitMap.at(v2->units()) -= 1.0;
    } else if (isStandardUnitName(v2->units())) {
        updateBaseUnitCount(model, unitMap, v2->units(), 1, 0, -1);
    }

    // Remove "dimensionless" from base unit testing.
    unitMap.erase("dimensionless");

    bool status = true;
    for (const auto &basePair : unitMap) {
        if (basePair.second != 0.0) {
            std::string num = std::to_string(basePair.second);
            num.erase(num.find_last_not_of('0') + 1, num.length());
            if (num.back() == '.') {
                num.pop_back();
            }
            hints += basePair.first + "^" + num + ", ";
            status = false;
        }
    }

    // Remove the final trailing comma from the hints string.
    if (hints.length() > 2) {
        hints.pop_back();
        hints.back() = '.';
    }

    return status;
}

void Validator::ValidatorImpl::updateBaseUnitCount(const ModelPtr &model,
                                                   std::map<std::string, double> &unitMap,
                                                   const std::string &uName,
                                                   double uExp, double logMult,
                                                   int direction)
{
    if (model->hasUnits(uName)) {
        libcellml::UnitsPtr u = model->units(uName);
        if (!u->isBaseUnit()) {
            std::string ref;
            std::string pre;
            std::string id;
            double exp;
            double mult;
            double expMult;
            for (size_t i = 0; i < u->unitCount(); ++i) {
                u->unitAttributes(i, ref, pre, exp, expMult, id);
                mult = std::log10(expMult);
                if (!isStandardUnitName(ref)) {
                    updateBaseUnitCount(model, unitMap, ref, exp * uExp, logMult + mult * uExp + standardPrefixList.at(pre) * uExp, direction);
                } else {
                    for (const auto &iter : standardUnitsList.at(ref)) {
                        unitMap.at(iter.first) += direction * (iter.second * exp * uExp);
                    }
                }
            }
        } else if (unitMap.find(uName) == unitMap.end()) {
            unitMap.emplace(std::pair<std::string, double>(uName, direction * uExp));
        }
    } else if (isStandardUnitName(uName)) {
        for (const auto &iter : standardUnitsList.at(uName)) {
            unitMap.at(iter.first) += direction * (iter.second * uExp);
        }
    }
}

void Validator::ValidatorImpl::validateNoUnitsAreCyclic(const ModelPtr &model)
{
    std::vector<std::string> history;
    std::vector<std::vector<std::string>> errorList;

    for (size_t i = 0; i < model->unitsCount(); ++i) {
        // Test each units' dependencies for presence of self in tree.
        UnitsPtr u = model->units(i);
        history.push_back(u->name());
        checkUnitForCycles(model, u, history, errorList);
        // Have to delete this each time to prevent reinitialisation with previous base variables.
        std::vector<std::string>().swap(history);
    }

    if (!errorList.empty()) {
        std::vector<std::map<std::string, bool>> reportedErrorList;
        for (auto &errors : errorList) {
            std::map<std::string, bool> hash;

            for (auto &e : errors) {
                hash.insert(std::pair<std::string, bool>(e, true));
            }

            // Only return as error if this combo has not been reported already.
            if (std::find(reportedErrorList.begin(), reportedErrorList.end(), hash) == reportedErrorList.end()) {
                ErrorPtr err = std::make_shared<Error>();
                std::string des = "'";
                for (size_t j = 0; j < errors.size() - 1; ++j) {
                    des += errors[j] + "' -> '";
                }
                des += errors[errors.size() - 1] + "'";
                err->setDescription("Cyclic units exist: " + des);
                err->setModel(model);
                err->setKind(Error::Kind::UNITS);
                mValidator->addError(err);
                reportedErrorList.push_back(hash);
            }
            std::map<std::string, bool>().swap(hash);
        }
    }
}

void Validator::ValidatorImpl::checkUnitForCycles(const ModelPtr &model, const UnitsPtr &parent,
                                                  std::vector<std::string> &history,
                                                  std::vector<std::vector<std::string>> &errorList)
{
    if (parent->isBaseUnit()) {
        return;
    }

    // Recursive function to check for self-referencing in unit definitions.
    std::string id;
    std::string ref;
    std::string prefix;
    double exp;
    double mult;

    // Take history, and copy it for each new branch.
    for (size_t i = 0; i < parent->unitCount(); ++i) {
        parent->unitAttributes(i, ref, prefix, exp, mult, id);
        if (std::find(history.begin(), history.end(), ref) != history.end()) {
            history.push_back(ref);
            // Print to error output *only* when the first and last units are the same
            // otherwise we get lasso shapes reported.
            if (history.front() == history.back()) {
                errorList.push_back(history);
            }
        } else {
            // Step into dependencies if they are not built-in units.
            if (model->hasUnits(ref)) {
                UnitsPtr child = model->units(ref);
                history.push_back(ref);
                // Making a copy of the history vector to this point.
                std::vector<std::string> child_history(history);
                checkUnitForCycles(model, child, child_history, errorList);
                std::vector<std::string>().swap(child_history);
            }
        }
    }
}

/*
void Validator::ValidatorImpl::validateEncapsulationHasNoCycles(const ModelPtr &model)
{
    std::vector<std::string> history;
    std::vector<std::vector<std::string>> errorList;

    for (size_t c = 0; c < model->componentCount(); ++c) {
        ComponentPtr component = model->component(c);

        std::cout << "testing " << component->name() << "\n";

        history.push_back(component->name());
        checkComponentForCycles(component, history, errorList);
        // Have to delete this each time to prevent reinitialisation with previous base variables.
        std::vector<std::string>().swap(history);
    }

    if (!errorList.empty()) {
        std::vector<std::map<std::string, bool>> reportedErrorList;
        for (auto &errors : errorList) {
            std::map<std::string, bool> hash;

            for (auto &e : errors) {
                hash.insert(std::pair<std::string, bool>(e, true));
            }

            // Only return as error if this combo has not been reported already.
            if (std::find(reportedErrorList.begin(), reportedErrorList.end(), hash) == reportedErrorList.end()) {
                ErrorPtr err = std::make_shared<Error>();
                std::string des = "'";
                for (size_t j = 0; j < errors.size() - 1; ++j) {
                    des += errors[j] + "' -> '";
                }
                des += errors[errors.size() - 1] + "'";
                err->setDescription("Cyclic definitions of encapsulated components exist: " + des);
                err->setModel(model);
                err->setKind(Error::Kind::ENCAPSULATION);
                mValidator->addError(err);
                reportedErrorList.push_back(hash);
            }
            std::map<std::string, bool>().swap(hash);
        }
    }
}

void Validator::ValidatorImpl::checkComponentForCycles(const ComponentPtr &parent,
                                                       std::vector<std::string> &history,
                                                       std::vector<std::vector<std::string>> &errorList)
{
    // Recursive function to check for directed cycles in the encapsulation structure

    // Take history, and copy it for each new branch.
    for (size_t c = 0; c < parent->componentCount(); ++c) {
        ComponentPtr child = parent->component(c);
        std::cout << "Testing child: " << child->name() << "\n";

        if (std::find(history.begin(), history.end(), child->name()) != history.end()) {
            history.push_back(child->name());
            // Print to error output *only* when the first and last components are the same
            // otherwise we get lasso shapes reported.
            if (history.front() == history.back()) {
                errorList.push_back(history);
            }
        } else {
            history.push_back(child->name());
            // Making a copy of the history vector to this point.
            std::vector<std::string> child_history(history);
            checkComponentForCycles(child, child_history, errorList);
            std::vector<std::string>().swap(child_history);
        }
    }
}
*/

} // namespace libcellml<|MERGE_RESOLUTION|>--- conflicted
+++ resolved
@@ -27,7 +27,6 @@
 
 #include <algorithm>
 #include <cmath>
-<<<<<<< HEAD
 #include <deque>
 #include <map>
 #include <regex>
@@ -38,9 +37,7 @@
 
 // KRM Delete me...
 #include <iostream>
-=======
-#include <stdexcept>
->>>>>>> d9027586
+
 
 #include <libxml/uri.h>
 
