--- conflicted
+++ resolved
@@ -14,11 +14,8 @@
 limitations under the License.
 */
 
-<<<<<<< HEAD
+#include "common.h"
 #include "namespaces.h"
-=======
-#include "common.h"
->>>>>>> 299c4fb2
 #include "utilities.h"
 #include "xmldoc.h"
 
@@ -26,26 +23,19 @@
 #include "libcellml/error.h"
 #include "libcellml/importsource.h"
 #include "libcellml/model.h"
-<<<<<<< HEAD
-=======
-#include "libcellml/namespaces.h"
 #include "libcellml/parser.h"
->>>>>>> 299c4fb2
 #include "libcellml/reset.h"
 #include "libcellml/units.h"
 #include "libcellml/validator.h"
 #include "libcellml/variable.h"
 #include "libcellml/when.h"
 
-<<<<<<< HEAD
-=======
 #include <libxml/uri.h>
 
 #include <algorithm>
 #include <cmath> // Adding this to make the Ubuntu build happy ...
 #include <deque>
 #include <iostream>
->>>>>>> 299c4fb2
 #include <map>
 #include <regex>
 #include <sstream>
@@ -166,7 +156,6 @@
     void validateUnitsUnit(size_t index, const UnitsPtr &units, const std::vector<std::string> &unitsNames);
 
     /**
-<<<<<<< HEAD
      * @brief Validate the @p variable using the CellML 2.0 Specification.
      *
      * Validate the given @p variable using the CellML 2.0 Specification.
@@ -176,17 +165,6 @@
      * @param variableNames A vector list of the name attributes of the @p variable and its siblings.
      */
     void validateVariable(const VariablePtr &variable, const std::vector<std::string> &variableNames);
-=======
-        * @brief Validate the @p variable using the CellML 2.0 Specification.
-        * @cellml2_11 Validate the variable using the CellML 2.0 Specification
-        * Validate the given @p variable using the CellML 2.0 Specification.
-        * Any errors will be logged in the @c Validator.
-        *
-        * @param variable The variable to validate.
-        * @param variableNames A vector list of the name attributes of the @p variable and its siblings.
-        */
-    void validateVariable(const VariablePtr &variable, std::vector<std::string> &variableNames);
->>>>>>> 299c4fb2
 
     /**
         * @brief Validate the @p reset using the CellML 2.0 Specification.
@@ -259,7 +237,6 @@
     void validateAndCleanMathCiCnNodes(XmlNodePtr &node, const ComponentPtr &component, const std::vector<std::string> &variableNames, const std::vector<std::string> &bvarNames);
 
     /**
-<<<<<<< HEAD
      * @brief Remove the @c std::string @p pattern from the @c std::string @p input.
      *
      * Remove all occurrences of the @c std::string @p pattern from the @c std::string @p input.
@@ -268,16 +245,6 @@
      * @param pattern The @c std::string to remove from the @c std::string @p input.
      */
     void removeSubstring(std::string &input, const std::string &pattern);
-=======
-        * @brief Remove the @c std::string @p pattern from the @c std::string @p input.
-        *
-        * Remove all occurrences of the @c std::string @p pattern from the @c std::string @p input.
-        *
-        * @param input The @c std::string to remove all occurrences of the @p pattern from.
-        * @param pattern The @c std::string to remove from the @c std::string @p input.
-        */
-    void removeSubstring(std::string &input, std::string &pattern);
->>>>>>> 299c4fb2
 
     /**
         * @brief Check if the provided @p name is a standard unit.
@@ -497,31 +464,14 @@
                         err->setRule(SpecificationRule::IMPORT_COMPONENT_REF);
                         addError(err);
                     }
-<<<<<<< HEAD
-                    // Check for a xlink:href.
-                    // TODO: check this id against the XLink spec (see CellML Spec 5.1.1).
+                    /// @cellml2_7 7.1.2 Check that a xlink:href attribute is present
                     if (importSource.empty()) {
-=======
-                    /// @cellml2_7 7.1.2 Check that a xlink:href attribute is present
-                    if (!importSource.length()) {
->>>>>>> 299c4fb2
                         ErrorPtr err = std::make_shared<Error>();
                         err->setDescription("Import of component '" + componentName + "' does not have a valid locator xlink:href attribute.");
                         err->setImportSource(component->getImportSource());
                         err->setRule(SpecificationRule::IMPORT_HREF);
                         addError(err);
                     }
-<<<<<<< HEAD
-                    // Check if we already have another import from the same source with the same component_ref.
-                    // (This looks for matching entries at the same position in the source and ref vectors).
-                    if (!componentImportSources.empty() && (!foundImportError)) {
-                        if ((std::find(componentImportSources.begin(), componentImportSources.end(), importSource) - componentImportSources.begin())
-                            == (std::find(componentRefs.begin(), componentRefs.end(), componentRef) - componentRefs.begin())) {
-                            ErrorPtr err = std::make_shared<Error>();
-                            err->setDescription("Model '" + model->getName() + "' contains multiple imported components from '" + importSource + "' with the same component_ref attribute '" + componentRef + "'.");
-                            err->setModel(model);
-                            err->setRule(SpecificationRule::IMPORT_COMPONENT_REF);
-=======
                     /// @cellml2_5 5.1.1 Check that xlink:href meets XLink specs
                     else {
                         xmlURIPtr URIPtr = xmlParseURI(importSource.c_str());
@@ -531,7 +481,6 @@
                                                 "' has an invalid URI in the href attribute, '" + importSource + "'. ");
                             err->setImportSource(component->getImportSource());
                             err->setRule(SpecificationRule::IMPORT_HREF);
->>>>>>> 299c4fb2
                             addError(err);
                             
                         }
@@ -541,12 +490,8 @@
                     componentImportSources.push_back(importSource);
                     componentRefs.push_back(componentRef);
                 }
-<<<<<<< HEAD
-                if (std::find(componentNames.begin(), componentNames.end(), componentName) != componentNames.end()) {
-=======
                 /// @cellml2_10 10.1.1 Check for duplicate component names in this model.
                 if(std::find(componentNames.begin(), componentNames.end(), componentName) != componentNames.end()) {
->>>>>>> 299c4fb2
                     ErrorPtr err = std::make_shared<Error>();
                     err->setDescription("Model '" + model->getName() + "' contains multiple components with the name '" + componentName + "'. Valid component names must be unique to their model.");
                     err->setModel(model);
@@ -580,31 +525,14 @@
                         err->setRule(SpecificationRule::IMPORT_UNITS_REF);
                         addError(err);
                     }
-<<<<<<< HEAD
-                    // Check for a xlink:href.
-                    // TODO: check this id against the XLink spec (see CellML Spec 5.1.1).
+                    /// @cellml2_6 6.1.2 Check that a xlink:href is present 
                     if (importSource.empty()) {
-=======
-                    /// @cellml2_6 6.1.2 Check that a xlink:href is present 
-                    if (!importSource.length()) {
->>>>>>> 299c4fb2
                         ErrorPtr err = std::make_shared<Error>();
                         err->setDescription("Import of units '" + unitsName + "' does not have a valid locator xlink:href attribute.");
                         err->setImportSource(units->getImportSource());
                         err->setRule(SpecificationRule::IMPORT_HREF);
                         addError(err);
                     }
-<<<<<<< HEAD
-                    // Check if we already have another import from the same source with the same units_ref.
-                    // (This looks for matching enties at the same position in the source and ref vectors).
-                    if (!unitsImportSources.empty() && (!foundImportError)) {
-                        if ((std::find(unitsImportSources.begin(), unitsImportSources.end(), importSource) - unitsImportSources.begin())
-                            == (std::find(unitsRefs.begin(), unitsRefs.end(), unitsRef) - unitsRefs.begin())) {
-                            ErrorPtr err = std::make_shared<Error>();
-                            err->setDescription("Model '" + model->getName() + "' contains multiple imported units from '" + importSource + "' with the same units_ref attribute '" + unitsRef + "'.");
-                            err->setModel(model);
-                            err->setRule(SpecificationRule::IMPORT_UNITS_REF);
-=======
                     /// @cellml2_5 5.1.1 Check that xlink:href meets XLink specs 
                     else {
                         xmlURIPtr URIPtr = xmlParseURI(importSource.c_str());
@@ -614,7 +542,6 @@
                                                 "' has an invalid URI in the href attribute, '" + importSource + "'. ");
                             err->setImportSource(units->getImportSource());
                             err->setRule(SpecificationRule::IMPORT_HREF);
->>>>>>> 299c4fb2
                             addError(err);
                         } 
                         else xmlFreeURI(URIPtr);
@@ -623,13 +550,8 @@
                     unitsImportSources.push_back(importSource);
                     unitsRefs.push_back(unitsRef);
                 }
-<<<<<<< HEAD
-                // Check for duplicate units names in this model.
-                if (std::find(unitsNames.begin(), unitsNames.end(), unitsName) != unitsNames.end()) {
-=======
                 /// @cellml2_8 8.1.2 Check for duplicate units names in this model.
                 if(std::find(unitsNames.begin(), unitsNames.end(), unitsName) != unitsNames.end()) {
->>>>>>> 299c4fb2
                     ErrorPtr err = std::make_shared<Error>();
                     err->setDescription("Model '" + model->getName() + "' contains multiple units with the name '" + unitsName + "'. Valid units names must be unique to their model.");
                     err->setModel(model);
@@ -1056,33 +978,35 @@
     }
     /// @cellml2_10 10.1.2.2 Check for presence of resets in this component
     if (component->resetCount() > 0) {
-<<<<<<< HEAD
-        // Check for duplicate order values in resets
-        std::vector<int> resetOrders;
-        for (size_t i = 0; i < component->resetCount(); ++i) {
-            ResetPtr reset = component->getReset(i);
-            int resetOrder = reset->getOrder();
-            if (reset->isOrderSet()) {
-                if (std::find(resetOrders.begin(), resetOrders.end(), resetOrder) != resetOrders.end()) {
-                    ErrorPtr err = std::make_shared<Error>();
-                    err->setDescription("Component '" + component->getName() + "' contains multiple resets with order '" + convertIntToString(resetOrder) + "'.");
-                    err->setComponent(component);
-                    err->setRule(SpecificationRule::RESET_ORDER);
-                    mValidator->addError(err);
-                } else {
-                    resetOrders.push_back(resetOrder);
-                }
-            }
-        }
-
-        for (size_t i = 0; i < component->resetCount(); ++i) {
-            ResetPtr reset = component->getReset(i);
-            validateReset(reset, component);
-        }
-    }
-    // Validate math through the private implementation (for XML handling).
-    if (!component->getMath().empty()) {
-=======
+
+    // TODO: Reactivate when resets are ready
+
+    //     // Check for duplicate order values in resets
+    //     std::vector<int> resetOrders;
+    //     for (size_t i = 0; i < component->resetCount(); ++i) {
+    //         ResetPtr reset = component->getReset(i);
+    //         int resetOrder = reset->getOrder();
+    //         if (reset->isOrderSet()) {
+    //             if (std::find(resetOrders.begin(), resetOrders.end(), resetOrder) != resetOrders.end()) {
+    //                 ErrorPtr err = std::make_shared<Error>();
+    //                 err->setDescription("Component '" + component->getName() + "' contains multiple resets with order '" + convertIntToString(resetOrder) + "'.");
+    //                 err->setComponent(component);
+    //                 err->setRule(SpecificationRule::RESET_ORDER);
+    //                 mValidator->addError(err);
+    //             } else {
+    //                 resetOrders.push_back(resetOrder);
+    //             }
+    //         }
+    //     }
+
+    //     for (size_t i = 0; i < component->resetCount(); ++i) {
+    //         ResetPtr reset = component->getReset(i);
+    //         validateReset(reset, component);
+    //     }
+    // }
+    // // Validate math through the private implementation (for XML handling).
+    // if (!component->getMath().empty()) {
+
         // TODO Resets are not supported in version 0.9 so adding in an error here if they're present.
         ErrorPtr err = std::make_shared<Error>();
         err->setDescription("Component '"+component->getName()+"' contains reset items which are not currently supported.");
@@ -1092,7 +1016,6 @@
     }
     /// @cellml2_10 10.1.2.3 Validate math through the private implementation (for XML handling) in this component
     if (component->getMath().length()) {
->>>>>>> 299c4fb2
         validateMath(component->getMath(), component);
     }
 }
@@ -1132,28 +1055,18 @@
 void Validator::ValidatorImpl::validateUnitsUnit(size_t index, const UnitsPtr &units, const std::vector<std::string> &unitsNames)
 {
     // Validate the unit at the given index.
-<<<<<<< HEAD
     std::string reference;
     std::string prefix;
     std::string id;
     double exponent;
     double multiplier;
-=======
-    std::string reference, prefix, id;
-    double exponent, multiplier;
-
     // TODO This function silently sets invalid numbers to 1.0, maybe should give a better error message?
->>>>>>> 299c4fb2
     units->getUnitAttributes(index, reference, prefix, exponent, multiplier, id);
     /// @cellml2_9 9.1.1 Check that the unit element has a units reference
     if (isCellmlIdentifier(reference)) {
-<<<<<<< HEAD
-        if ((std::find(unitsNames.begin(), unitsNames.end(), reference) == unitsNames.end()) && (!isStandardUnitName(reference))) {
-=======
         if ((std::find(unitsNames.begin(), unitsNames.end(), reference) == unitsNames.end()) &&
             (!isStandardUnitName(reference))) {
             /// @cellml2_8 8.1.1 Check that units point to a standard or local unit base
->>>>>>> 299c4fb2
             ErrorPtr err = std::make_shared<Error>();
             err->setDescription("Units reference '" + reference + "' in units '" + units->getName() + "' is not a valid reference to a local units or a standard unit type.");
             err->setUnits(units);
@@ -1167,25 +1080,15 @@
         err->setRule(SpecificationRule::UNIT_UNITS_REF);
         mValidator->addError(err);
     }
-<<<<<<< HEAD
     if (!prefix.empty()) {
-        // If the prefix is not in the list of valid prefix names, check if it is a real number.
-=======
-    if (prefix.length()) {
         /// cellml2_9 9.1.2.1 Check the prefix. If the prefix is not in the list of valid prefix names, 
         /// check that it is an integer.
->>>>>>> 299c4fb2
         if (!isStandardPrefixName(prefix)) {
-
             if (!isCellMLInteger(prefix)) {
                 ErrorPtr err = std::make_shared<Error>();
-<<<<<<< HEAD
-                err->setDescription("Prefix '" + prefix + "' of a unit referencing '" + reference + "' in units '" + units->getName() + "' is not a valid real number or a SI prefix.");
-=======
                 err->setDescription("Prefix '" + prefix + "' of a unit referencing '" + reference +
                                     "' in units '" + units->getName() +
                                     "' is not a valid integer or a SI prefix.");
->>>>>>> 299c4fb2
                 err->setUnits(units);
                 err->setRule(SpecificationRule::UNIT_PREFIX);
                 mValidator->addError(err);
@@ -1227,16 +1130,10 @@
         err->setRule(SpecificationRule::VARIABLE_UNITS);
         mValidator->addError(err);
     } else if (!isStandardUnitName(variable->getUnits())) {
-<<<<<<< HEAD
         auto component = static_cast<Component *>(variable->getParent());
         auto model = static_cast<Model *>(component->getParent());
+        /// @cellml2_11 11.1.2 Check that this variable has units which, if non-standard, are specified in the model
         if ((model != nullptr) && !model->hasUnits(variable->getUnits())) {
-=======
-        Component* component = static_cast<Component*>(variable->getParent());
-        Model* model = static_cast<Model*>(component->getParent());
-        /// @cellml2_11 11.1.2 Check that this variable has units which, if non-standard, are specified in the model
-        if (model && !model->hasUnits(variable->getUnits())) {
->>>>>>> 299c4fb2
             ErrorPtr err = std::make_shared<Error>();
             err->setDescription("Variable '" + variable->getName() + "' has an invalid units reference '" + variable->getUnits() + "' that does not correspond with a standard unit or units in the variable's parent component or model.");
             err->setVariable(variable);
@@ -1244,20 +1141,11 @@
             mValidator->addError(err);
         }
     }
-<<<<<<< HEAD
-    // Check for a valid interface attribute.
+    /// @cellml2_11 11.1.2.1 If this variable specifies an interface, checks that its type is public, private, 
+    /// public_and_private, or none.
     if (!variable->getInterfaceType().empty()) {
         std::string interfaceType = variable->getInterfaceType();
         if ((interfaceType != "public") && (interfaceType != "private") && (interfaceType != "none") && (interfaceType != "public_and_private")) {
-=======
-    
-    if (variable->getInterfaceType().length()) {
-        std::string interfaceType = variable->getInterfaceType();
-        /// @cellml2_11 11.1.2.1 If this variable specifies an interface, checks that its type is public, private, 
-        /// public_and_private, or none.
-        if ((interfaceType != "public") && (interfaceType != "private") &&
-            (interfaceType != "none") && (interfaceType != "public_and_private")) {
->>>>>>> 299c4fb2
             ErrorPtr err = std::make_shared<Error>();
             err->setDescription("Variable '" + variable->getName() + "' has an invalid interface attribute value '" + interfaceType + "'.");
             err->setVariable(variable);
@@ -1265,20 +1153,11 @@
             mValidator->addError(err);
         }
     }
-<<<<<<< HEAD
     // Check for a valid initial value attribute.
     if (!variable->getInitialValue().empty()) {
         std::string initialValue = variable->getInitialValue();
-        // Check if initial value is a variable reference
+        /// @cellml2_11 11.1.2.2 If this variable specifies an initial value, checks that it has a valid reference
         if (!(std::find(variableNames.begin(), variableNames.end(), initialValue) != variableNames.end())) {
-=======
-    
-    if (variable->getInitialValue().length()) {
-        std::string initialValue = variable->getInitialValue();
-        // Check if initial value is a variable reference
-        /// @cellml2_11 11.1.2.2 If this variable specifies an initial value, checks that it has a valid reference
-        if(!(std::find(variableNames.begin(), variableNames.end(), initialValue) != variableNames.end())) {
->>>>>>> 299c4fb2
             // Otherwise, check that the initial value can be converted to a double
             /// @cellml2_11 11.1.2.2 If the initial value is not a reference, then check it's convertible to a double
             if (!isCellMLReal(initialValue)) {
@@ -1292,126 +1171,123 @@
     }
 }
 
-<<<<<<< HEAD
-void Validator::ValidatorImpl::validateReset(const ResetPtr &reset, const ComponentPtr &component)
-{
-    std::string orderString;
-    if (reset->isOrderSet()) {
-        orderString = "with order '" + convertIntToString(reset->getOrder()) + "'";
-    } else {
-        orderString = "does not have an order set,";
-    }
-
-    std::string variableString;
-    std::string variableContinuation;
-    if (reset->getVariable() == nullptr) {
-        variableString = "does not reference a variable";
-        variableContinuation = ",";
-        ErrorPtr err = std::make_shared<Error>();
-        err->setDescription("Reset in component '" + component->getName() + "' " + orderString + " " + variableString + ".");
-        err->setReset(reset);
-        err->setRule(SpecificationRule::RESET_VARIABLE_REFERENCE);
-        mValidator->addError(err);
-    } else {
-        variableString = "referencing variable '" + reset->getVariable()->getName() + "'";
-    }
-
-    if (!reset->isOrderSet()) {
-        ErrorPtr err = std::make_shared<Error>();
-        err->setDescription("Reset in component '" + component->getName() + "' " + orderString + " " + variableString + ".");
-        err->setComponent(component);
-        err->setRule(SpecificationRule::RESET_ORDER);
-        mValidator->addError(err);
-    }
-
-    if (reset->whenCount() > 0) {
-        // Check for duplicate when order values.
-        std::vector<int> whenOrders;
-        for (size_t i = 0; i < reset->whenCount(); ++i) {
-            WhenPtr when = reset->getWhen(i);
-            if (when->isOrderSet()) {
-                int whenOrder = when->getOrder();
-                if (std::find(whenOrders.begin(), whenOrders.end(), whenOrder) != whenOrders.end()) {
-                    ErrorPtr err = std::make_shared<Error>();
-                    err->setDescription("Reset in component '" + component->getName() + "' " + orderString + " " + variableString + variableContinuation + " has multiple whens with order '" + convertIntToString(whenOrder) + "'.");
-                    err->setComponent(component);
-                    err->setRule(SpecificationRule::RESET_ORDER);
-                    mValidator->addError(err);
-                } else {
-                    whenOrders.push_back(whenOrder);
-                }
-            }
-        }
-        for (size_t i = 0; i < reset->whenCount(); ++i) {
-            WhenPtr when = reset->getWhen(i);
-            validateWhen(when, reset, component);
-        }
-    } else {
-        ErrorPtr err = std::make_shared<Error>();
-        err->setDescription("Reset in component '" + component->getName() + "' " + orderString + " " + variableString + variableContinuation + " does not have at least one child When.");
-        err->setReset(reset);
-        err->setRule(SpecificationRule::RESET_CHILD);
-        mValidator->addError(err);
-    }
-}
-
-void Validator::ValidatorImpl::validateWhen(const WhenPtr &when, const ResetPtr &reset, const ComponentPtr &component)
-{
-    std::string orderString;
-    std::string resetOrderString;
-    std::string resetVariableString;
-    std::string resetVariableContinuation;
-    if (when->isOrderSet()) {
-        orderString = "with order '" + convertIntToString(when->getOrder()) + "'";
-    } else {
-        orderString = "does not have an order set,";
-    }
-
-    if (reset->isOrderSet()) {
-        resetOrderString = "with order '" + convertIntToString(reset->getOrder()) + "'";
-    } else {
-        resetOrderString = "which does not have an order set,";
-    }
-
-    if (reset->getVariable() == nullptr) {
-        resetVariableString = "which does not reference a variable";
-        resetVariableContinuation = ",";
-    } else {
-        resetVariableContinuation = "";
-        resetVariableString = "referencing variable '" + reset->getVariable()->getName() + "'";
-    }
-
-    if (!when->isOrderSet()) {
-        ErrorPtr err = std::make_shared<Error>();
-        err->setDescription("When in reset " + resetOrderString + " " + resetVariableString + resetVariableContinuation + " does not have an order set.");
-        err->setWhen(when);
-        err->setRule(SpecificationRule::WHEN_ORDER);
-        mValidator->addError(err);
-    }
-
-    if (!when->getCondition().empty()) {
-        validateMath(when->getCondition(), component);
-    } else {
-        ErrorPtr err = std::make_shared<Error>();
-        err->setDescription("When in reset " + resetOrderString + " " + resetVariableString + resetVariableContinuation + " " + orderString + " does not have a MathML condition set.");
-        err->setWhen(when);
-        err->setRule(SpecificationRule::WHEN_CHILD);
-        mValidator->addError(err);
-    }
-
-    if (!when->getValue().empty()) {
-        validateMath(when->getValue(), component);
-    } else {
-        ErrorPtr err = std::make_shared<Error>();
-        err->setDescription("When in reset " + resetOrderString + " " + resetVariableString + resetVariableContinuation + " " + orderString + " does not have a MathML value set.");
-        err->setWhen(when);
-        err->setRule(SpecificationRule::WHEN_CHILD);
-        mValidator->addError(err);
-    }
-}
-
-=======
->>>>>>> 299c4fb2
+// void Validator::ValidatorImpl::validateReset(const ResetPtr &reset, const ComponentPtr &component)
+// {
+//     std::string orderString;
+//     if (reset->isOrderSet()) {
+//         orderString = "with order '" + convertIntToString(reset->getOrder()) + "'";
+//     } else {
+//         orderString = "does not have an order set,";
+//     }
+
+//     std::string variableString;
+//     std::string variableContinuation;
+//     if (reset->getVariable() == nullptr) {
+//         variableString = "does not reference a variable";
+//         variableContinuation = ",";
+//         ErrorPtr err = std::make_shared<Error>();
+//         err->setDescription("Reset in component '" + component->getName() + "' " + orderString + " " + variableString + ".");
+//         err->setReset(reset);
+//         err->setRule(SpecificationRule::RESET_VARIABLE_REFERENCE);
+//         mValidator->addError(err);
+//     } else {
+//         variableString = "referencing variable '" + reset->getVariable()->getName() + "'";
+//     }
+
+//     if (!reset->isOrderSet()) {
+//         ErrorPtr err = std::make_shared<Error>();
+//         err->setDescription("Reset in component '" + component->getName() + "' " + orderString + " " + variableString + ".");
+//         err->setComponent(component);
+//         err->setRule(SpecificationRule::RESET_ORDER);
+//         mValidator->addError(err);
+//     }
+
+//     if (reset->whenCount() > 0) {
+//         // Check for duplicate when order values.
+//         std::vector<int> whenOrders;
+//         for (size_t i = 0; i < reset->whenCount(); ++i) {
+//             WhenPtr when = reset->getWhen(i);
+//             if (when->isOrderSet()) {
+//                 int whenOrder = when->getOrder();
+//                 if (std::find(whenOrders.begin(), whenOrders.end(), whenOrder) != whenOrders.end()) {
+//                     ErrorPtr err = std::make_shared<Error>();
+//                     err->setDescription("Reset in component '" + component->getName() + "' " + orderString + " " + variableString + variableContinuation + " has multiple whens with order '" + convertIntToString(whenOrder) + "'.");
+//                     err->setComponent(component);
+//                     err->setRule(SpecificationRule::RESET_ORDER);
+//                     mValidator->addError(err);
+//                 } else {
+//                     whenOrders.push_back(whenOrder);
+//                 }
+//             }
+//         }
+//         for (size_t i = 0; i < reset->whenCount(); ++i) {
+//             WhenPtr when = reset->getWhen(i);
+//             validateWhen(when, reset, component);
+//         }
+//     } else {
+//         ErrorPtr err = std::make_shared<Error>();
+//         err->setDescription("Reset in component '" + component->getName() + "' " + orderString + " " + variableString + variableContinuation + " does not have at least one child When.");
+//         err->setReset(reset);
+//         err->setRule(SpecificationRule::RESET_CHILD);
+//         mValidator->addError(err);
+//     }
+// }
+
+// void Validator::ValidatorImpl::validateWhen(const WhenPtr &when, const ResetPtr &reset, const ComponentPtr &component)
+// {
+//     std::string orderString;
+//     std::string resetOrderString;
+//     std::string resetVariableString;
+//     std::string resetVariableContinuation;
+//     if (when->isOrderSet()) {
+//         orderString = "with order '" + convertIntToString(when->getOrder()) + "'";
+//     } else {
+//         orderString = "does not have an order set,";
+//     }
+
+//     if (reset->isOrderSet()) {
+//         resetOrderString = "with order '" + convertIntToString(reset->getOrder()) + "'";
+//     } else {
+//         resetOrderString = "which does not have an order set,";
+//     }
+
+//     if (reset->getVariable() == nullptr) {
+//         resetVariableString = "which does not reference a variable";
+//         resetVariableContinuation = ",";
+//     } else {
+//         resetVariableContinuation = "";
+//         resetVariableString = "referencing variable '" + reset->getVariable()->getName() + "'";
+//     }
+
+//     if (!when->isOrderSet()) {
+//         ErrorPtr err = std::make_shared<Error>();
+//         err->setDescription("When in reset " + resetOrderString + " " + resetVariableString + resetVariableContinuation + " does not have an order set.");
+//         err->setWhen(when);
+//         err->setRule(SpecificationRule::WHEN_ORDER);
+//         mValidator->addError(err);
+//     }
+
+//     if (!when->getCondition().empty()) {
+//         validateMath(when->getCondition(), component);
+//     } else {
+//         ErrorPtr err = std::make_shared<Error>();
+//         err->setDescription("When in reset " + resetOrderString + " " + resetVariableString + resetVariableContinuation + " " + orderString + " does not have a MathML condition set.");
+//         err->setWhen(when);
+//         err->setRule(SpecificationRule::WHEN_CHILD);
+//         mValidator->addError(err);
+//     }
+
+//     if (!when->getValue().empty()) {
+//         validateMath(when->getValue(), component);
+//     } else {
+//         ErrorPtr err = std::make_shared<Error>();
+//         err->setDescription("When in reset " + resetOrderString + " " + resetVariableString + resetVariableContinuation + " " + orderString + " does not have a MathML value set.");
+//         err->setWhen(when);
+//         err->setRule(SpecificationRule::WHEN_CHILD);
+//         mValidator->addError(err);
+//     }
+// }
+
 void Validator::ValidatorImpl::validateMath(const std::string &input, const ComponentPtr &component)
 {
     /// @cellml2_14 14.1.1 Check input XML is valid for a component
@@ -1428,12 +1304,8 @@
         }
     }
     XmlNodePtr node = doc->getRootNode();
-<<<<<<< HEAD
     if (node == nullptr) {
-=======
     /// @cellml2_14 14.1.1 Check input XML is valid MathML with valid root node for input component
-    if (!node) {
->>>>>>> 299c4fb2
         ErrorPtr err = std::make_shared<Error>();
         err->setDescription("Could not get a valid XML root node from the math on component '" + component->getName() + "'.");
         err->setKind(Error::Kind::XML);
@@ -1516,14 +1388,9 @@
     if (ciType || cnType) {
         if (childNode != nullptr) {
             if (childNode->isText()) {
-<<<<<<< HEAD
                 textNode = childNode->convertToStrippedString();
                 if (!textNode.empty()) {
-=======
-                textNode = childNode->convertToString();
-                if (hasNonWhitespaceCharacters(textNode)) {
                     /// @cellml2_14 14.1.3 Check that ci elements reference a variable or bound variable within the same container
->>>>>>> 299c4fb2
                     if (ciType) {
                         // Check whether we can find this text as a variable name in this component.
                         if ((std::find(variableNames.begin(), variableNames.end(), textNode) == variableNames.end()) && (std::find(bvarNames.begin(), bvarNames.end(), textNode) == bvarNames.end())) {
@@ -1556,15 +1423,9 @@
         std::string unitsName;
         XmlAttributePtr unitsAttribute = nullptr;
         while (attribute) {
-<<<<<<< HEAD
             if (!attribute->getValue().empty()) {
+                /// @cellml2_14 14.1.4 Check for units in both cn and ci types and compares to CellML namespace  
                 if (attribute->isCellmlType("units")) {
-=======
-            if (attribute->getValue().length() > 0) {
-                /// @cellml2_14 14.1.4 Check for units in both cn and ci types and compares to CellML namespace  
-
-                if (attribute->isType("units", CELLML_2_0_NS)) {
->>>>>>> 299c4fb2
                     unitsName = attribute->getValue();
                     unitsAttribute = attribute;
                 } else {
@@ -1752,13 +1613,9 @@
                             auto component2 = static_cast<Component *>(equivalentVariable->getParent());
                             if (!component2->hasVariable(equivalentVariable)) {
                                 ErrorPtr err = std::make_shared<Error>();
-<<<<<<< HEAD
-                                err->setDescription("Variable '" + equivalentVariable->getName() + "' is an equivalent variable to '" + variable->getName() + "' but has no parent component.");
-=======
                                 err->setDescription("Variable '" + equivalentVariable->getName() +
                                     "' is an equivalent variable to '" + variable->getName() +
                                     "' but has no parent component.");
->>>>>>> 299c4fb2
                                 err->setModel(model);
                                 err->setKind(Error::Kind::CONNECTION);
                                 mValidator->addError(err);
@@ -1766,14 +1623,10 @@
                         }
                         else {
                             ErrorPtr err = std::make_shared<Error>();
-<<<<<<< HEAD
-                            err->setDescription("Variable '" + variable->getName() + "' has an equivalent variable '" + equivalentVariable->getName() + "'  which does not reciprocally have '" + variable->getName() + "' set as an equivalent variable.");
-=======
                             err->setDescription("Variable '" + variable->getName() +
                                 "' has an equivalent variable '" + equivalentVariable->getName() +
                                 "'  which does not reciprocally have '" + variable->getName() +
                                 "' set as an equivalent variable.");
->>>>>>> 299c4fb2
                             err->setModel(model);
                             err->setKind(Error::Kind::CONNECTION);
                             mValidator->addError(err);
@@ -2079,35 +1932,15 @@
 
 bool Validator::ValidatorImpl::isSupportedMathMLElement(const XmlNodePtr &node)
 {
-<<<<<<< HEAD
-    const std::vector<std::string> supportedMathMLElements = {
-        "ci", "cn", "sep", "apply", "piecewise", "piece", "otherwise", "eq", "neq", "gt", "lt", "geq", "leq", "and", "or",
-        "xor", "not", "plus", "minus", "times", "divide", "power", "root", "abs", "exp", "ln", "log", "floor",
-        "ceiling", "min", "max", "rem", "diff", "bvar", "logbase", "degree", "sin", "cos", "tan", "sec", "csc",
-        "cot", "sinh", "cosh", "tanh", "sech", "csch", "coth", "arcsin", "arccos", "arctan", "arcsec", "arccsc",
-        "arccot", "arcsinh", "arccosh", "arctanh", "arcsech", "arccsch", "arccoth", "pi", "exponentiale",
-        "notanumber", "infinity", "true", "false"};
-    return (node->getNamespace() == MATHML_NS)
-=======
     /// @cellml2_14 14.1.2 Checks against the supported MathML elements tags
     return    !node->getNamespace().compare(MATHML_NS)
->>>>>>> 299c4fb2
            && std::find(supportedMathMLElements.begin(), supportedMathMLElements.end(), node->getName()) != supportedMathMLElements.end();
 }
 
 bool Validator::ValidatorImpl::isStandardUnitName(const std::string &name)
 {
     bool result = false;
-<<<<<<< HEAD
-    std::vector<std::string> standardUnitNames = {
-        "ampere", "becquerel", "candela", "celsius", "coulomb", "dimensionless", "farad", "gram", "gray",
-        "henry", "hertz", "joule", "katal", "kelvin", "kilogram", "liter", "litre", "lumen", "lux",
-        "meter", "metre", "mole", "newton", "ohm", "pascal", "radian", "second", "siemens", "sievert",
-        "steradian", "tesla", "volt", "watt", "weber"};
-    if (std::find(standardUnitNames.begin(), standardUnitNames.end(), name) != standardUnitNames.end()) {
-=======
     if (standardUnitsList.count(name) != 0) {
->>>>>>> 299c4fb2
         result = true;
     }
     return result;
@@ -2116,14 +1949,7 @@
 bool Validator::ValidatorImpl::isStandardPrefixName(const std::string &name)
 {
     bool result = false;
-<<<<<<< HEAD
-    std::vector<std::string> prefixNames = {
-        "atto", "centi", "deca", "deci", "exa", "femto", "giga", "hecto", "kilo", "mega", "micro", "milli",
-        "nano", "peta", "pico", "tera", "yocto", "yotta", "zepto", "zetta"};
-    if (std::find(prefixNames.begin(), prefixNames.end(), name) != prefixNames.end()) {
-=======
     if (standardPrefixList.count(name) != 0) {
->>>>>>> 299c4fb2
         result = true;
     }
     return result;
@@ -2132,17 +1958,10 @@
 bool Validator::ValidatorImpl::isCellmlIdentifier(const std::string &name)
 {
     bool result = true;
-<<<<<<< HEAD
-    // One or more alphabetic characters.
+    /// @cellml2_3 3.1.3 Check that length of a name is greater than 0
     if (!name.empty()) {
-        // Does not start with numeric character.
+        /// @cellml2_3 3.1.4 Check that name does not start with a numeric character.
         if (isdigit(name[0]) != 0) {
-=======
-    /// @cellml2_3 3.1.3 Check that length of a name is greater than 0
-    if (name.length() > 0) {
-        /// @cellml2_3 3.1.4 Check that name does not start with a numeric character.
-        if (isdigit(name[0])) {
->>>>>>> 299c4fb2
             result = false;
             ErrorPtr err = std::make_shared<Error>();
             err->setDescription("CellML identifiers must not begin with a European numeric character [0-9].");
@@ -2168,9 +1987,4 @@
     return result;
 }
 
-<<<<<<< HEAD
-} // namespace libcellml
-=======
-}
-
->>>>>>> 299c4fb2
+} // namespace libcellml