--- conflicted
+++ resolved
@@ -997,14 +997,7 @@
                             }
                         } else {
                             ErrorPtr err = std::make_shared<Error>();
-<<<<<<< HEAD
-                            err->setDescription("Variable '" + variable->getName() +
-                                                "' has an equivalent variable '" + equivalentVariable->getName() +
-                                                "' which does not reciprocally have '" + variable->getName() +
-                                                "' set as an equivalent variable.");
-=======
                             err->setDescription("Variable '" + variable->getName() + "' has an equivalent variable '" + equivalentVariable->getName() + "'  which does not reciprocally have '" + variable->getName() + "' set as an equivalent variable.");
->>>>>>> 034031a8
                             err->setModel(model);
                             err->setKind(Error::Kind::CONNECTION);
                             mValidator->addError(err);
