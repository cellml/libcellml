--- conflicted
+++ resolved
@@ -590,19 +590,12 @@
         ComponentPtr component = std::dynamic_pointer_cast<Component>(variable->parent());
         ModelPtr model = owningModel(component);
         if ((model != nullptr) && !model->hasUnits(variable->units())) {
-<<<<<<< HEAD
+
             IssuePtr issue = Issue::create();
             issue->setDescription("Variable '" + variable->name() + "' has a units reference '" + unitsName + "' that does not correspond with a standard units and is not a units defined in the variable's model.");
             issue->setVariable(variable);
             issue->setRule(ReferenceRule::VARIABLE_UNITS);
             mValidator->addIssue(issue);
-=======
-            ErrorPtr err = Error::create();
-            err->setDescription("Variable '" + variable->name() + "' in component '" + component->name() + "' has a units reference '" + unitsName + "' which is neither standard nor defined in the parent model.");
-            err->setVariable(variable);
-            err->setRule(SpecificationRule::VARIABLE_UNITS);
-            mValidator->addError(err);
->>>>>>> 9500a1c3
         }
     }
     // Check for a valid interface attribute.
