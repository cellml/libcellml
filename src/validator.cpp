/*
Copyright libCellML Contributors

Licensed under the Apache License, Version 2.0 (the "License");
you may not use this file except in compliance with the License.
You may obtain a copy of the License at

    http://www.apache.org/licenses/LICENSE-2.0

Unless required by applicable law or agreed to in writing, software
distributed under the License is distributed on an "AS IS" BASIS,
WITHOUT WARRANTIES OR CONDITIONS OF ANY KIND, either express or implied.
See the License for the specific language governing permissions and
limitations under the License.
*/

#include "libcellml/validator.h"

#include <algorithm>
#include <cmath>
#include <libxml/uri.h>
#include <stdexcept>

#include "libcellml/component.h"
#include "libcellml/importsource.h"
#include "libcellml/model.h"
#include "libcellml/reset.h"
#include "libcellml/units.h"
#include "libcellml/variable.h"
#include "namespaces.h"
#include "utilities.h"
#include "xmldoc.h"

namespace libcellml {

/**
 * @brief The Validator::ValidatorImpl struct.
 *
 * The private implementation for the Validator class.
 */
struct Validator::ValidatorImpl
{
    Validator *mValidator = nullptr;

    /**
     * @brief Validate the given name is unique in the model.
     *
     * The @p name is checked against known names in @p names. If
     * the @p name already exists an issue is added to the validator
     * with the model passed to the issue for further reference.
     *
     * @param model The model the name is used in.
     * @param name The name of the component to validate.
     * @param names The list of component names already used in the model.
     */
    void validateUniqueName(const ModelPtr &model, const std::string &name, std::vector<std::string> &names);

    /**
     * @brief Validate the @p component using the CellML 2.0 Specification.
     *
     * Validate the given @p component and its encapsulated entities using
     * the CellML 2.0 Specification. Any issues will be logged in the @c Validator.
     *
     * @param component The component to validate.
     */
    void validateComponent(const ComponentPtr &component);

    /**
     * @brief Validate an imported component.
     *
     * Validates the imported @p component.  Any issues will be
     * logged to the @c Validator.
     *
     * @sa validateComponent
     *
     * @param component The imported component to validate.
     */
    void validateImportedComponent(const ComponentPtr &component);

    /**
     * @brief Validate the component tree of the given @p component.
     *
     * Validate the given compoment and all child components of the component.
     *
     * @param model The model the @p component comes from.
     * @param component The @c Component to validate.
     * @param componentNames The list of already used component names used
     * to track repeated component names.
     */
    void validateComponentTree(const ModelPtr &model, const ComponentPtr &component, std::vector<std::string> &componentNames);

    /**
     * @brief Validate the @p units using the CellML 2.0 Specification.
     *
     * Validate the given @p units and its encapsulated entities using
     * the CellML 2.0 Specification. Any issues will be logged in the @c Validator.
     *
     * @param units The units to validate.
     * @param unitsNames A vector list of the name attributes of the @p units and its siblings.
     */
    void validateUnits(const UnitsPtr &units, const std::vector<std::string> &unitsNames);

    /**
     * @brief Validate the variable connections in the @p model using the CellML 2.0 Specification.
     *
     * Validate the variable connections in the given @p model using
     * the CellML 2.0 Specification. Any issues will be logged in the @c Validator.
     *
     * @param model The model which may contain variable connections to validate.
     */
    void validateConnections(const ModelPtr &model);

    /**
     * @brief Check if the provided @p name is a valid CellML identifier.
     *
     * Checks if the provided @p name is a valid CellML identifier according
     * to the CellML 2.0 specification. This requires a non-zero length Unicode
     * character sequence containing basic Latin alphanumeric characters or
     * underscores that does not begin with a number.
     *
     * @param name The @c std::string name to check the validity of.
     *
     * @return @c true if @name is a valid CellML identifier and @c false otherwise.
     */
    bool isCellmlIdentifier(const std::string &name);

    /**
     * @brief Validate the @c unit at index @c index from @p units using the CellML 2.0 Specification.
     *
     * Validate the @c unit at index @c index from @p units using
     * the CellML 2.0 Specification. Any issues will be logged in the @c Validator.
     *
     * @param index The index of the @c unit to validate from @p units.
     * @param units The units to validate.
     * @param unitsNames A vector list of the name attributes of the @p units and its siblings.
     */
    void validateUnitsUnit(size_t index, const UnitsPtr &units, const std::vector<std::string> &unitsNames);

    /**
     * @brief Validate the @p variable using the CellML 2.0 Specification.
     *
     * Validate the given @p variable using the CellML 2.0 Specification.
     * Any issues will be logged in the @c Validator.
     *
     * @param variable The variable to validate.
     * @param variableNames A vector list of the name attributes of the @p variable and its siblings.
     */
    void validateVariable(const VariablePtr &variable, const std::vector<std::string> &variableNames);

    /**
     * @brief Validate the @p reset using the CellML 2.0 Specification.
     *
     * Examine the @p reset for conformance to the CellML 2.0 specification.  Any
     * issues will be logged in the @c Validator.
     *
     * @param reset The reset to validate.
     * @param component The component the reset belongs to.
     */
    void validateReset(const ResetPtr &reset, const ComponentPtr &component);

    /**
     * @brief Validate the math @p input @c std::string.
     *
     * Validate the math @p input @c std::string using the CellML 2.0 Specification and
     * the W3C MathML DTD. Any issues will be logged in the @c Validator.
     *
     * @param input The math @c std::string to validate.
     * @param component The component containing the math @c std::string to be validated.
     */
    void validateMath(const std::string &input, const ComponentPtr &component);

    /**
     * @brief Traverse the node tree for invalid MathML elements.
     *
     * Traverse the Xml node tree checking that all MathML elements are listed in the
     * supported MathML elements table from the CellML specification 2.0 document.
     *
     * @param node The node to check children and sibling nodes.
     * @param component The component the MathML belongs to.
     */
    void validateMathMLElements(const XmlNodePtr &node, const ComponentPtr &component);

    void validateAndCleanCnNode(const XmlNodePtr &node, const ComponentPtr &component);
    void validateAndCleanCiNode(const XmlNodePtr &node, const ComponentPtr &component, const std::vector<std::string> &variableNames);
    bool validateCnUnits(const ComponentPtr &component, const std::string &unitsName, const std::string &textNode);

    /**
     * @brief Validate CellML variables and units in MathML @c ci and @c cn variables. Removes CellML units from the @p node.
     *
     * Validates CellML variables found in MathML @c ci elements. Validates @c cellml:units
     * attributes found on @c cn elements and removes them from the @c XmlNode @p node to leave MathML that may then
     * be validated using the MathML DTD.
     *
     * @param node The @c XmlNode to validate CellML entities on and remove @c cellml:units from.
     * @param component The component that the math @c XmlNode @p node is contained within.
     * @param variableNames A @c vector list of the names of variables found within the @p component.
     */
    void validateAndCleanMathCiCnNodes(XmlNodePtr &node, const ComponentPtr &component, const std::vector<std::string> &variableNames);

    /**
     * @brief Check if the provided @p node is a supported MathML element.
     *
     * Checks if the provided @p node is one of the supported MathML elements defined in the table
     * of supported MathML elements from the CellML specification version 2.0 document.
     *
     * @param node The @c XmlNode node to check against the list of supported MathML elements.
     * @return @c true if @node is a supported MathML element and @c false otherwise.
     */
    bool isSupportedMathMLElement(const XmlNodePtr &node);

    /**
    * @brief Validate that equivalent variable pairs in the @p model
    * have equivalent units.
    * Any issues will be logged in the @c Validator.
    *
    * Any difference in base units is reported as an issue in the @c Validator, but the multiplier difference does not trigger a validator issue.
    * Where the base units are equivalent, the multiplier may be interpreted as units_of_v1 = (10^multiplier)*units_of_v2
    *
    * @param model The model containing the variables
    * @param v1 The variable which may contain units.
    * @param v2 The equivalent variable which may contain units.
    * @param hints String containing issue messages to be passed back to the calling function for logging.
    * @param multiplier Double returning the effective multiplier mismatch between the units.
    */
    bool unitsAreEquivalent(const ModelPtr &model, const VariablePtr &v1, const VariablePtr &v2, std::string &hints, double &multiplier);

    /**
    * @brief Utility function used by unitsAreEquivalent to compare base units of two variables.
    *
    * @param model The model containing the variables.
    * @param unitMap A list of the exponents of base variables.
    * @param uName String name of the current variable being investigated.
    * @param standardList Nested map of the conversion between built-in units and the base units they contain
    * @param uExp Exponent of the current unit in its parent.
    * @param direction Specify whether we want to increment (1) or decrement (-1).
    */
    void updateBaseUnitCount(const ModelPtr &model,
                             std::map<std::string, double> &unitMap,
                             double &multiplier,
                             const std::string &uName,
                             double uExp, double logMult, int direction);

    /**
    * @brief Checks dependency hierarchies of units in the model.
    *
    * @param model The model containing the units to be tested.
    */
    void validateNoUnitsAreCyclic(const ModelPtr &model);

    /**
    * @brief Utility function called recursively by validateNoUnitsAreCyclic.
    *
    * @param model The model containing the units to be tested.
    * @param parent The current @c Units pointer to test.
    * @param history A vector of the chained dependencies. Cyclic variables exist where the first and last units are equal.
    * @param errorList An array of loops, returned so that the reported issues are not too repetitive.
    */
    void checkUnitForCycles(const ModelPtr &model, const UnitsPtr &parent,
                            std::vector<std::string> &history,
                            std::vector<std::vector<std::string>> &errorList);

    void checkNoImportsAreCyclic(const ModelPtr &model);
    void checkImportsForCycles(const ModelPtr &model, const UnitsPtr &parent,
                               std::vector<std::string> &history,
                               std::vector<std::vector<std::string>> &errorList);
};

Validator::Validator()
    : mPimpl(new ValidatorImpl())
{
    mPimpl->mValidator = this;
}

Validator::~Validator()
{
    delete mPimpl;
}

ValidatorPtr Validator::create() noexcept
{
    return std::shared_ptr<Validator> {new Validator {}};
}

void Validator::validateModel(const ModelPtr &model)
{
    // Clear any pre-existing issues in ths validator instance.
    removeAllIssues();
    // Check for a valid name attribute.
    if (!mPimpl->isCellmlIdentifier(model->name())) {
        IssuePtr err = Issue::create();
        err->setDescription("Model does not have a valid name attribute.");
        err->setModel(model);
        err->setRule(ReferenceRule::MODEL_NAME);
        addIssue(err);
    }
    // Check for components in this model.
    if (model->componentCount() > 0) {
        std::vector<std::string> componentNames;
        for (size_t i = 0; i < model->componentCount(); ++i) {
            ComponentPtr component = model->component(i);
            mPimpl->validateComponentTree(model, component, componentNames);
        }
    }
    // Check for units in this model.
    if (model->unitsCount() > 0) {
        std::vector<std::string> unitsNames;
        std::vector<std::string> unitsRefs;
        std::vector<std::string> unitsImportSources;
        for (size_t i = 0; i < model->unitsCount(); ++i) {
            UnitsPtr units = model->units(i);
            std::string unitsName = units->name();
            if (!unitsName.empty()) {
                if (units->isImport()) {
                    // Check for a units_ref.
                    std::string unitsRef = units->importReference();
                    std::string importSource = units->importSource()->url();
                    bool foundImportError = false;
                    if (!mPimpl->isCellmlIdentifier(unitsRef)) {
                        IssuePtr err = Issue::create();
                        err->setDescription("Imported units '" + unitsName + "' does not have a valid units_ref attribute.");
                        err->setUnits(units);
                        err->setRule(ReferenceRule::IMPORT_UNITS_REF);
                        addIssue(err);
                        foundImportError = true;
                    }
                    // Check for a xlink:href.
                    // TODO: check this id against the XLink spec (see CellML Spec 5.1.1).
                    if (importSource.empty()) {
                        IssuePtr err = Issue::create();
                        err->setDescription("Import of units '" + unitsName + "' does not have a valid locator xlink:href attribute.");
                        err->setImportSource(units->importSource());
                        err->setRule(ReferenceRule::IMPORT_HREF);
                        addIssue(err);
                        foundImportError = true;
                    }
                    // Check if we already have another import from the same source with the same units_ref.
                    // (This looks for matching entries at the same position in the source and ref vectors).
                    if (!unitsImportSources.empty() && (!foundImportError)) {
                        if ((std::find(unitsImportSources.begin(), unitsImportSources.end(), importSource) - unitsImportSources.begin())
                            == (std::find(unitsRefs.begin(), unitsRefs.end(), unitsRef) - unitsRefs.begin())) {
                            IssuePtr err = Issue::create();
                            err->setDescription("Model '" + model->name() + "' contains multiple imported units from '" + importSource + "' with the same units_ref attribute '" + unitsRef + "'.");
                            err->setModel(model);
                            err->setRule(ReferenceRule::IMPORT_UNITS_REF);
                            addIssue(err);
                        }
                    }
                    // Push back the unique sources and refs.
                    unitsImportSources.push_back(importSource);
                    unitsRefs.push_back(unitsRef);
                }
                // Check for duplicate units names in this model.
                if (std::find(unitsNames.begin(), unitsNames.end(), unitsName) != unitsNames.end()) {
                    IssuePtr err = Issue::create();
                    err->setDescription("Model '" + model->name() + "' contains multiple units with the name '" + unitsName + "'. Valid units names must be unique to their model.");
                    err->setModel(model);
                    err->setRule(ReferenceRule::UNITS_NAME_UNIQUE);
                    addIssue(err);
                }
                unitsNames.push_back(unitsName);
            }
        }
        for (size_t i = 0; i < model->unitsCount(); ++i) {
            // Validate units.
            UnitsPtr units = model->units(i);
            mPimpl->validateUnits(units, unitsNames);
        }
    }

    // Check that unit relationships are not cyclical.
    if (model->unitsCount() > 0) {
        mPimpl->validateNoUnitsAreCyclic(model);
    }

    // Validate any connections / variable equivalence networks in the model.
    mPimpl->validateConnections(model);
}

void Validator::ValidatorImpl::validateUniqueName(const ModelPtr &model, const std::string &name, std::vector<std::string> &names)
{
    if (!name.empty()) {
        if (std::find(names.begin(), names.end(), name) != names.end()) {
            IssuePtr err = Issue::create();
            err->setDescription("Model '" + model->name() + "' contains multiple components with the name '" + name + "'. Valid component names must be unique to their model.");
            err->setModel(model);
            mValidator->addIssue(err);
        } else {
            names.push_back(name);
        }
    }
}

void Validator::ValidatorImpl::validateComponentTree(const ModelPtr &model, const ComponentPtr &component, std::vector<std::string> &componentNames)
{
    validateUniqueName(model, component->name(), componentNames);
    for (size_t i = 0; i < component->componentCount(); ++i) {
        auto childComponent = component->component(i);
        validateComponentTree(model, childComponent, componentNames);
    }
    if (component->isImport()) {
        validateImportedComponent(component);
    } else {
        validateComponent(component);
    }
}

void Validator::ValidatorImpl::validateImportedComponent(const ComponentPtr &component)
{
    if (!isCellmlIdentifier(component->name())) {
        IssuePtr err = Issue::create();
        err->setComponent(component);
        err->setDescription("Imported component does not have a valid name attribute.");
        err->setRule(ReferenceRule::IMPORT_COMPONENT_NAME);
        mValidator->addIssue(err);
    }

    // Check for a component_ref; assumes imported if the import source is not null.
    std::string componentRef = component->importReference();
    std::string importSource = component->importSource()->url();
    std::string componentName = component->name();

    if (!isCellmlIdentifier(componentRef)) {
        IssuePtr err = Issue::create();
        err->setDescription("Imported component '" + componentName + "' does not have a valid component_ref attribute.");
        err->setComponent(component);
        err->setRule(ReferenceRule::IMPORT_COMPONENT_REF);
        mValidator->addIssue(err);
    }
    if (importSource.empty()) {
        IssuePtr err = Issue::create();
        err->setDescription("Import of component '" + componentName + "' does not have a valid locator xlink:href attribute.");
        err->setImportSource(component->importSource());
        err->setRule(ReferenceRule::IMPORT_HREF);
        mValidator->addIssue(err);
    } else {
        xmlURIPtr uri = xmlParseURI(importSource.c_str());
        if (uri == nullptr) {
            IssuePtr err = Issue::create();
            err->setDescription("Import of component '" + componentName + "' has an invalid URI in the href attribute.");
            err->setImportSource(component->importSource());
            err->setRule(ReferenceRule::IMPORT_HREF);
            mValidator->addIssue(err);

        } else {
            xmlFreeURI(uri);
        }
    }
}

void Validator::ValidatorImpl::validateComponent(const ComponentPtr &component)
{
    // Check for a valid name attribute.
    if (!isCellmlIdentifier(component->name())) {
        IssuePtr err = Issue::create();
        err->setComponent(component);
        err->setDescription("Component does not have a valid name attribute.");
        err->setRule(ReferenceRule::COMPONENT_NAME);
        mValidator->addIssue(err);
    }
    // Check for variables in this component.
    std::vector<std::string> variableNames;
    if (component->variableCount() > 0) {
        // Check for duplicate variable names and construct vector of valid names in case
        // we have a variable initial_value set by reference.
        for (size_t i = 0; i < component->variableCount(); ++i) {
            std::string variableName = component->variable(i)->name();
            if (!variableName.empty()) {
                if (std::find(variableNames.begin(), variableNames.end(), variableName) != variableNames.end()) {
                    IssuePtr err = Issue::create();
                    err->setDescription("Component '" + component->name() + "' contains multiple variables with the name '" + variableName + "'. Valid variable names must be unique to their component.");
                    err->setComponent(component);
                    err->setRule(ReferenceRule::VARIABLE_NAME);
                    mValidator->addIssue(err);
                }
                variableNames.push_back(variableName);
            }
        }
        // Validate variable(s).
        for (size_t i = 0; i < component->variableCount(); ++i) {
            VariablePtr variable = component->variable(i);
            validateVariable(variable, variableNames);
        }
    }
    // Check for resets in this component
    for (size_t i = 0; i < component->resetCount(); ++i) {
        ResetPtr reset = component->reset(i);
        validateReset(reset, component);
    }

    // Validate math through the private implementation (for XML handling).
    if (!component->math().empty()) {
        validateMath(component->math(), component);
    }
}

void Validator::ValidatorImpl::validateUnits(const UnitsPtr &units, const std::vector<std::string> &unitsNames)
{
    // Check for a valid name attribute.
    if (!isCellmlIdentifier(units->name())) {
        IssuePtr err = Issue::create();
        err->setUnits(units);
        if (units->isImport()) {
            err->setDescription("Imported units does not have a valid name attribute.");
            err->setRule(ReferenceRule::IMPORT_UNITS_NAME);
        } else {
            err->setDescription("Units does not have a valid name attribute.");
            err->setRule(ReferenceRule::UNITS_NAME);
        }
        mValidator->addIssue(err);
    } else {
        // Check for a matching standard units.
        if (isStandardUnitName(units->name())) {
            IssuePtr err = Issue::create();
            err->setDescription("Units is named '" + units->name() + "' which is a protected standard unit name.");
            err->setUnits(units);
            err->setRule(ReferenceRule::UNITS_STANDARD);
            mValidator->addIssue(err);
        }
    }
    if (units->unitCount() > 0) {
        for (size_t i = 0; i < units->unitCount(); ++i) {
            validateUnitsUnit(i, units, unitsNames);
        }
    }
}

void Validator::ValidatorImpl::validateUnitsUnit(size_t index, const UnitsPtr &units, const std::vector<std::string> &unitsNames)
{
    // Validate the unit at the given index.
    std::string reference;
    std::string prefix;
    std::string id;
    double exponent;
    double multiplier;

    units->unitAttributes(index, reference, prefix, exponent, multiplier, id);
    if (isCellmlIdentifier(reference)) {
        if ((std::find(unitsNames.begin(), unitsNames.end(), reference) == unitsNames.end()) && (!isStandardUnitName(reference))) {
            IssuePtr err = Issue::create();
            err->setDescription("Units reference '" + reference + "' in units '" + units->name() + "' is not a valid reference to a local units or a standard unit type.");
            err->setUnits(units);
            err->setRule(ReferenceRule::UNIT_UNITS_REF);
            mValidator->addIssue(err);
        }
    } else {
        IssuePtr err = Issue::create();
        err->setDescription("Unit in units '" + units->name() + "' does not have a valid units reference.");
        err->setUnits(units);
        err->setRule(ReferenceRule::UNIT_UNITS_REF);
        mValidator->addIssue(err);
    }
    if (!prefix.empty()) {
        if (!isStandardPrefixName(prefix)) {
            if (!isCellMLInteger(prefix)) {
                IssuePtr err = Issue::create();
                err->setDescription("Prefix '" + prefix + "' of a unit referencing '" + reference + "' in units '" + units->name() + "' is not a valid integer or an SI prefix.");
                err->setUnits(units);
                err->setRule(ReferenceRule::UNIT_PREFIX);
                mValidator->addIssue(err);
            } else {
                try {
                    int test = std::stoi(prefix);
                    (void)test;
                } catch (std::out_of_range &) {
                    IssuePtr err = Issue::create();
                    err->setDescription("Prefix '" + prefix + "' of a unit referencing '" + reference + "' in units '" + units->name() + "' is out of the integer range.");
                    err->setUnits(units);
                    err->setRule(ReferenceRule::UNIT_PREFIX);
                    mValidator->addIssue(err);
                }
            }
        }
    }
}

void Validator::ValidatorImpl::validateVariable(const VariablePtr &variable, const std::vector<std::string> &variableNames)
{
    // Check for a valid name attribute.
    if (!isCellmlIdentifier(variable->name())) {
        IssuePtr err = Issue::create();
        err->setDescription("Variable does not have a valid name attribute.");
        err->setVariable(variable);
        err->setRule(ReferenceRule::VARIABLE_NAME);
        mValidator->addIssue(err);
    }
    // Check for a valid units attribute.
    std::string unitsName = variable->units() != nullptr ? variable->units()->name() : "";
    if (!isCellmlIdentifier(unitsName)) {
        IssuePtr err = Issue::create();
        err->setDescription("Variable '" + variable->name() + "' does not have a valid units attribute.");
        err->setVariable(variable);
        err->setRule(ReferenceRule::VARIABLE_UNITS);
        mValidator->addIssue(err);
    } else if (!isStandardUnitName(unitsName)) {
        ComponentPtr component = std::dynamic_pointer_cast<Component>(variable->parent());
        ModelPtr model = owningModel(component);
        if ((model != nullptr) && !model->hasUnits(variable->units())) {
            IssuePtr err = Issue::create();
            err->setDescription("Variable '" + variable->name() + "' has a units reference '" + unitsName + "' that does not correspond with a standard units and is not a units defined in the variable's model.");
            err->setVariable(variable);
            err->setRule(ReferenceRule::VARIABLE_UNITS);
            mValidator->addIssue(err);
        }
    }
    // Check for a valid interface attribute.
    if (!variable->interfaceType().empty()) {
        std::string interfaceType = variable->interfaceType();
        if ((interfaceType != "public") && (interfaceType != "private") && (interfaceType != "none") && (interfaceType != "public_and_private")) {
            IssuePtr err = Issue::create();
            err->setDescription("Variable '" + variable->name() + "' has an invalid interface attribute value '" + interfaceType + "'.");
            err->setVariable(variable);
            err->setRule(ReferenceRule::VARIABLE_INTERFACE);
            mValidator->addIssue(err);
        }
    }
    // Check for a valid initial value attribute.
    if (!variable->initialValue().empty()) {
        std::string initialValue = variable->initialValue();
        // Check if initial value is a variable reference
        if (!(std::find(variableNames.begin(), variableNames.end(), initialValue) != variableNames.end())) {
            // Otherwise, check that the initial value can be converted to a double
            if (!isCellMLReal(initialValue)) {
                IssuePtr err = Issue::create();
                err->setDescription("Variable '" + variable->name() + "' has an invalid initial value '" + initialValue + "'. Initial values must be a real number string or a variable reference.");
                err->setVariable(variable);
                err->setRule(ReferenceRule::VARIABLE_INITIAL_VALUE);
                mValidator->addIssue(err);
            }
        }
    }
}

void Validator::ValidatorImpl::validateReset(const ResetPtr &reset, const ComponentPtr &component)
{
    bool noOrder = false;
    bool noVariable = false;
    bool noTestVariable = false;
    bool noTestValue = false;
    bool noResetValue = false;
    bool varOutsideComponent = false;
    bool testVarOutsideComponent = false;
    std::string varParentName;
    std::string testVarParentName;

    std::string description = "Reset in component '" + component->name() + "' ";

    if (reset->isOrderSet()) {
        description += "with order '" + convertToString(reset->order()) + "', ";
    } else {
        noOrder = true;
    }

    if (reset->variable() == nullptr) {
        noVariable = true;
    } else {
        description += "with variable '" + reset->variable()->name() + "', ";
        auto var = reset->variable();
        auto varParent = std::dynamic_pointer_cast<Component>(var->parent());
        varParentName = varParent->name();
        if (varParentName != component->name()) {
            varOutsideComponent = true;
        }
    }

    if (reset->testVariable() == nullptr) {
        noTestVariable = true;
    } else {
        description += "with test_variable '" + reset->testVariable()->name() + "', ";

        auto var = reset->testVariable();
        auto varParent = std::dynamic_pointer_cast<Component>(var->parent());
        testVarParentName = varParent->name();
        if (testVarParentName != component->name()) {
            testVarOutsideComponent = true;
        }
    }

    // Check that the contents of test_value and reset_value are valid MathML
    std::string testValueString = reset->testValue();
    std::string resetValueString = reset->resetValue();

    if ((testValueString.empty()) || (std::all_of(testValueString.begin(), testValueString.end(), isspace))) {
        noTestValue = true;
    } else {
        validateMath(testValueString, component);
    }
    if ((resetValueString.empty()) || (std::all_of(resetValueString.begin(), resetValueString.end(), isspace))) {
        noResetValue = true;
    } else {
        validateMath(resetValueString, component);
    }

    if (noOrder) {
        IssuePtr err = Issue::create();
        err->setDescription(description + "does not have an order set.");
        err->setComponent(component);
        err->setRule(ReferenceRule::RESET_ORDER);
        mValidator->addIssue(err);
    }
    if (noVariable) {
        IssuePtr err = Issue::create();
        err->setDescription(description + "does not reference a variable.");
        err->setReset(reset);
        err->setRule(ReferenceRule::RESET_VARIABLE_REFERENCE);
        mValidator->addIssue(err);
    }
    if (noTestVariable) {
        IssuePtr err = Issue::create();
        err->setDescription(description + "does not reference a test_variable.");
        err->setReset(reset);
        err->setRule(ReferenceRule::RESET_TEST_VARIABLE_REFERENCE);
        mValidator->addIssue(err);
    }
    if (noTestValue) {
        IssuePtr err = Issue::create();
        err->setDescription(description + "does not have a test_value specified.");
        err->setReset(reset);
        err->setRule(ReferenceRule::RESET_TEST_VALUE);
        mValidator->addIssue(err);
    }
    if (noResetValue) {
        IssuePtr err = Issue::create();
        err->setDescription(description + "does not have a reset_value specified.");
        err->setReset(reset);
        err->setRule(ReferenceRule::RESET_RESET_VALUE);
        mValidator->addIssue(err);
    }
    if (varOutsideComponent) {
        IssuePtr err = Issue::create();
        err->setDescription(description + "refers to a variable '" + reset->variable()->name() + "' in a different component '" + varParentName + "'.");
        err->setReset(reset);
        err->setRule(ReferenceRule::RESET_VARIABLE_REFERENCE);
        mValidator->addIssue(err);
    }
    if (testVarOutsideComponent) {
        IssuePtr err = Issue::create();
        err->setDescription(description + "refers to a test_variable '" + reset->testVariable()->name() + "' in a different component '" + testVarParentName + "'.");
        err->setReset(reset);
        err->setRule(ReferenceRule::RESET_TEST_VARIABLE_REFERENCE);
        mValidator->addIssue(err);
    }
}

void Validator::ValidatorImpl::validateMath(const std::string &input, const ComponentPtr &component)
{
    XmlDocPtr doc = std::make_shared<XmlDoc>();
    // Parse as XML first.
    doc->parse(input);
    // Copy any XML parsing issues into the common validator issue handler.
    if (doc->xmlErrorCount() > 0) {
        for (size_t i = 0; i < doc->xmlErrorCount(); ++i) {
            IssuePtr err = Issue::create();
            err->setDescription("LibXml2 error: " + doc->xmlError(i));
            err->setCause(Issue::Cause::XML);
            mValidator->addIssue(err);
        }
    }
    XmlNodePtr node = doc->rootNode();
    if (node == nullptr) {
        IssuePtr err = Issue::create();
        err->setDescription("Could not get a valid XML root node from the math on component '" + component->name() + "'.");
        err->setCause(Issue::Cause::XML);
        err->setComponent(component);
        mValidator->addIssue(err);
        return;
    }
    if (!node->isMathmlElement("math")) {
        IssuePtr err = Issue::create();
        err->setDescription("Math root node is of invalid type '" + node->name() + "' on component '" + component->name() + "'. A valid math root node should be of type 'math'.");
        err->setComponent(component);
        err->setCause(Issue::Cause::XML);
        mValidator->addIssue(err);
        return;
    }

    XmlNodePtr nodeCopy = node;
    std::vector<std::string> variableNames;
    for (size_t i = 0; i < component->variableCount(); ++i) {
        std::string variableName = component->variable(i)->name();
        if (std::find(variableNames.begin(), variableNames.end(), variableName) == variableNames.end()) {
            variableNames.push_back(variableName);
        }
    }

    validateMathMLElements(nodeCopy, component);

    // Iterate through ci/cn elements and remove cellml units attributes.
    XmlNodePtr mathNode = node;
    validateAndCleanMathCiCnNodes(node, component, variableNames);

    // Remove the cellml namespace definition.
    if (mathNode->hasNamespaceDefinition(CELLML_2_0_NS)) {
        mathNode->removeNamespaceDefinition(CELLML_2_0_NS);
    }

    // Get the MathML string with cellml:units attributes and namespace already removed.
    std::string cleanMathml = mathNode->convertToString();

    // Parse/validate the clean math string with the W3C MathML DTD.
    XmlDocPtr mathmlDoc = std::make_shared<XmlDoc>();
    mathmlDoc->parseMathML(cleanMathml);
    // Copy any MathML validation issues into the common validator issue handler.
    if (mathmlDoc->xmlErrorCount() > 0) {
        for (size_t i = 0; i < mathmlDoc->xmlErrorCount(); ++i) {
            IssuePtr err = Issue::create();
            err->setDescription("W3C MathML DTD error: " + mathmlDoc->xmlError(i));
            err->setComponent(component);
            err->setCause(Issue::Cause::MATHML);
            mValidator->addIssue(err);
        }
    }
}

bool Validator::ValidatorImpl::validateCnUnits(const ComponentPtr &component, const std::string &unitsName, const std::string &textNode)
{
    if (isCellmlIdentifier(unitsName)) {
        return true;
    }

    IssuePtr err = Issue::create();
    err->setDescription("Math cn element with the value '" + textNode + "' does not have a valid cellml:units attribute.");
    err->setComponent(component);
    err->setCause(Issue::Cause::MATHML);
    mValidator->addIssue(err);

    return false;
}

std::string text(const XmlNodePtr &node)
{
    if (node != nullptr) {
        if (node->isText()) {
            return node->convertToStrippedString();
        }
    }
    return {};
}

void Validator::ValidatorImpl::validateAndCleanCnNode(const XmlNodePtr &node, const ComponentPtr &component)
{
    // Get cellml:units attribute.
    XmlAttributePtr attribute = node->firstAttribute();
    std::string unitsName;
    XmlAttributePtr unitsAttribute = nullptr;
    std::vector<XmlAttributePtr> cellmlAttributesToRemove;
    while (attribute) {
        if (!attribute->value().empty()) {
            if (attribute->isCellmlType("units")) {
                unitsName = attribute->value();
                unitsAttribute = attribute;
                cellmlAttributesToRemove.push_back(attribute);
            } else if (attribute->inNamespaceUri(CELLML_2_0_NS)) {
                cellmlAttributesToRemove.push_back(attribute);
                IssuePtr err = Issue::create();
                err->setDescription("Math " + node->name() + " element has an invalid attribute type '" + attribute->name() + "' in the cellml namespace.  Attribute 'units' is the only CellML namespace attribute allowed.");
                err->setComponent(component);
                err->setCause(Issue::Cause::MATHML);
                mValidator->addIssue(err);
            }
        }
        attribute = attribute->next();
    }

    XmlNodePtr childNode = node->firstChild();
    std::string textInNode = text(childNode);
    // Check that cellml:units has been set.
    bool checkUnitsIsInModel = validateCnUnits(component, unitsName, textInNode);

    // Check that a specified units is valid.
    if (checkUnitsIsInModel) {
        // Check for a matching units in this model.
        ModelPtr model = owningModel(component);
        if (!model->hasUnits(unitsName)) {
            // Check for a matching standard units.
            if (!isStandardUnitName(unitsName)) {
                IssuePtr err = Issue::create();
                err->setDescription("Math has a " + node->name() + " element with a cellml:units attribute '" + unitsName + "' that is not a valid reference to units in the model '" + model->name() + "' or a standard unit.");
                err->setComponent(component);
                err->setCause(Issue::Cause::MATHML);
                mValidator->addIssue(err);
            }
        }
    }
    // Now that we've validated this XML node's cellml:units attribute, remove it from the node.
    // This is done so we can validate a "clean" MathML string using the MathML DTD. The math
    // string stored on the component will not be affected.
    for (const auto &cellmlAttribute : cellmlAttributesToRemove) {
        cellmlAttribute->removeAttribute();
    }
    if (node->hasNamespaceDefinition(CELLML_2_0_NS)) {
        node->removeNamespaceDefinition(CELLML_2_0_NS);
    }
}

void Validator::ValidatorImpl::validateAndCleanCiNode(const XmlNodePtr &node, const ComponentPtr &component, const std::vector<std::string> &variableNames)
{
    XmlNodePtr childNode = node->firstChild();
    std::string textInNode = text(childNode);
    if (!textInNode.empty()) {
        // Check whether we can find this text as a variable name in this component.
        if (std::find(variableNames.begin(), variableNames.end(), textInNode) == variableNames.end()) {
            IssuePtr err = Issue::create();
            err->setDescription("MathML ci element has the child text '" + textInNode + "' which does not correspond with any variable names present in component '" + component->name() + "'.");
            err->setComponent(component);
            err->setCause(Issue::Cause::MATHML);
            mValidator->addIssue(err);
        }
    }
}

void Validator::ValidatorImpl::validateAndCleanMathCiCnNodes(XmlNodePtr &node, const ComponentPtr &component, const std::vector<std::string> &variableNames)
{
    if (node->isMathmlElement("cn")) {
        validateAndCleanCnNode(node, component);
    } else if (node->isMathmlElement("ci")) {
        validateAndCleanCiNode(node, component, variableNames);
    }
    // Check children for ci/cn.
    XmlNodePtr childNode = node->firstChild();
    if (childNode != nullptr) {
        validateAndCleanMathCiCnNodes(childNode, component, variableNames);
    }
    // Check siblings for ci/cn.
    node = node->next();
    if (node != nullptr) {
        validateAndCleanMathCiCnNodes(node, component, variableNames);
    }
}

void Validator::ValidatorImpl::validateMathMLElements(const XmlNodePtr &node, const ComponentPtr &component)
{
    XmlNodePtr childNode = node->firstChild();
    if (childNode != nullptr) {
        if (!childNode->isComment() && !childNode->isText() && !isSupportedMathMLElement(childNode)) {
            IssuePtr err = Issue::create();
            err->setDescription("Math has a '" + childNode->name() + "' element that is not a supported MathML element.");
            err->setComponent(component);
            err->setCause(Issue::Cause::MATHML);
            mValidator->addIssue(err);
        }
        validateMathMLElements(childNode, component);
    }

    XmlNodePtr nextNode = node->next();
    if (nextNode != nullptr) {
        if (!nextNode->isComment() && !nextNode->isText() && !isSupportedMathMLElement(nextNode)) {
            IssuePtr err = Issue::create();
            err->setDescription("Math has a '" + nextNode->name() + "' element that is not a supported MathML element.");
            err->setComponent(component);
            err->setCause(Issue::Cause::MATHML);
            mValidator->addIssue(err);
        }
        validateMathMLElements(nextNode, component);
    }
}

void Validator::ValidatorImpl::validateConnections(const ModelPtr &model)
{
    std::string hints;
    std::vector<std::pair<VariablePtr, VariablePtr>> checkedPairs;

    // Check the components in this model.
    if (model->componentCount() > 0) {
        for (size_t i = 0; i < model->componentCount(); ++i) {
            ComponentPtr component = model->component(i);
            // Check the variables in this component.
            for (size_t j = 0; j < component->variableCount(); ++j) {
                VariablePtr variable = component->variable(j);
                // Check the equivalent variables in this variable.
                if (variable->equivalentVariableCount() > 0) {
                    for (size_t k = 0; k < variable->equivalentVariableCount(); ++k) {
                        VariablePtr equivalentVariable = variable->equivalentVariable(k);

                        // Skip if this pairing has been checked before.
                        auto checkPairing = std::make_pair(variable, equivalentVariable);

                        if (std::find(checkedPairs.begin(), checkedPairs.end(), checkPairing) == checkedPairs.end()) {
                            // Swap the order for storage in the pair.
                            checkPairing = std::make_pair(equivalentVariable, variable);
                            checkedPairs.push_back(checkPairing);

                            // TODO: validate variable interfaces according to 17.10.8.
                            // TODO: add check for cyclical connections (17.10.5).
                            double multiplier = 0.0;
                            if (!unitsAreEquivalent(model, variable, equivalentVariable, hints, multiplier)) {
                                auto unitsName = variable->units() == nullptr ? "" : variable->units()->name();
                                auto equivalentUnitsName = equivalentVariable->units() == nullptr ? "" : equivalentVariable->units()->name();
                                IssuePtr err = Issue::create();
<<<<<<< HEAD
                                err->setDescription("Variable '" + variable->name() + "' has units of '" + unitsName + "' and an equivalent variable '" + equivalentVariable->name() + "' with non-matching units of '" + equivalentUnitsName + "'. The mismatch is: " + hints);
                                err->setModel(model);
                                err->setCause(Issue::Cause::UNITS);
                                mValidator->addIssue(err);
                            } else if (multiplier != 0.0) {
                                // Warning when the multipliers are not the same.
                                auto unitsName = variable->units() == nullptr ? "" : variable->units()->name();
                                auto equivalentUnitsName = equivalentVariable->units() == nullptr ? "" : equivalentVariable->units()->name();
                                IssuePtr err = Issue::create();
                                err->setDescription("Variable '" + variable->name() + "' has units of '" + unitsName + "' and an equivalent variable '" + equivalentVariable->name() + "' with non-matching units of '" + equivalentUnitsName + "'. The mismatch is: " + hints);
                                err->setModel(model);
=======
                                err->setDescription("Variable '" + variable->name() + "' has units of '" + unitsName + "' and an equivalent variable '" + equivalentVariable->name() + "' with non-matching units of '" + equivalentUnitsName + "'. The mismatch is: " + hints);
                                err->setModel(model);
                                err->setCause(Issue::Cause::UNITS);
                                mValidator->addIssue(err);
                            } else if (multiplier != 0.0) {
                                // Warning when the multipliers are not the same.
                                auto unitsName = variable->units() == nullptr ? "" : variable->units()->name();
                                auto equivalentUnitsName = equivalentVariable->units() == nullptr ? "" : equivalentVariable->units()->name();
                                IssuePtr err = Issue::create();
                                err->setDescription("Variable '" + variable->name() + "' has units of '" + unitsName + "' and an equivalent variable '" + equivalentVariable->name() + "' with non-matching units of '" + equivalentUnitsName + "'. The mismatch is: " + hints);
                                err->setModel(model);
>>>>>>> a17dec02
                                err->setLevel(libcellml::Issue::Level::WARNING);
                                err->setCause(Issue::Cause::UNITS);
                                mValidator->addIssue(err);
                            }

                            if (equivalentVariable->hasEquivalentVariable(variable)) {
                                // Check that the equivalent variable has a valid parent component.
                                auto component2 = std::dynamic_pointer_cast<Component>(equivalentVariable->parent());
                                if (component2 == nullptr || !component2->hasVariable(equivalentVariable)) {
                                    IssuePtr err = Issue::create();
                                    err->setDescription("Variable '" + equivalentVariable->name() + "' is an equivalent variable to '" + variable->name() + "' but '" + equivalentVariable->name() + "' has no parent component.");
                                    err->setModel(model);
                                    err->setCause(Issue::Cause::CONNECTION);
                                    mValidator->addIssue(err);
                                }
                            }
                        }
                    }
                }
            }
        }
    }
}

bool Validator::ValidatorImpl::isSupportedMathMLElement(const XmlNodePtr &node)
{
    return (node->namespaceUri() == MATHML_NS)
           && std::find(supportedMathMLElements.begin(), supportedMathMLElements.end(), node->name()) != supportedMathMLElements.end();
}

bool Validator::ValidatorImpl::isCellmlIdentifier(const std::string &name)
{
    bool result = true;
    // One or more alphabetic characters.
    if (!name.empty()) {
        // Does not start with numeric character.
        if (isdigit(name[0]) != 0) {
            result = false;
            IssuePtr err = Issue::create();
            err->setDescription("CellML identifiers must not begin with a European numeric character [0-9].");
            err->setRule(ReferenceRule::DATA_REPR_IDENTIFIER_BEGIN_EURO_NUM);
            mValidator->addIssue(err);
        } else {
            // Basic Latin alphanumeric characters and underscores.
            if (name.find_first_not_of("abcdefghijklmnopqrstuvwxyzABCDEFGHIJKLMNOPQRSTUVWXYZ0123456789_") != std::string::npos) {
                result = false;
                IssuePtr err = Issue::create();
                err->setDescription("CellML identifiers must not contain any characters other than [a-zA-Z0-9_].");
                err->setRule(ReferenceRule::DATA_REPR_IDENTIFIER_LATIN_ALPHANUM);
                mValidator->addIssue(err);
            }
        }
    } else {
        result = false;
        IssuePtr err = Issue::create();
        err->setDescription("CellML identifiers must contain one or more basic Latin alphabetic characters.");
        err->setRule(ReferenceRule::DATA_REPR_IDENTIFIER_AT_LEAST_ONE_ALPHANUM);
        mValidator->addIssue(err);
    }
    return result;
}

bool Validator::ValidatorImpl::unitsAreEquivalent(const ModelPtr &model,
                                                  const VariablePtr &v1,
                                                  const VariablePtr &v2,
                                                  std::string &hints,
                                                  double &multiplier)
{
    std::map<std::string, double> unitMap = {};

    for (const auto &baseUnits : baseUnitsList) {
        unitMap[baseUnits] = 0.0;
    }

    std::string ref;
    hints = "";
    multiplier = 0.0;

    if (v1->units() == nullptr || v2->units() == nullptr) {
        return false;
    }

    if (model->hasUnits(v1->units()->name())) {
        UnitsPtr u1 = Units::create();
        u1 = model->units(v1->units()->name());
        updateBaseUnitCount(model, unitMap, multiplier, u1->name(), 1, 0, 1);
    } else if (unitMap.find(v1->units()->name()) != unitMap.end()) {
        ref = v1->units()->name();
        unitMap.at(ref) += 1.0;
    } else if (isStandardUnitName(v1->units()->name())) {
        updateBaseUnitCount(model, unitMap, multiplier, v1->units()->name(), 1, 0, 1);
    }

    if (model->hasUnits(v2->units()->name())) {
        UnitsPtr u2 = Units::create();
        u2 = model->units(v2->units()->name());
        updateBaseUnitCount(model, unitMap, multiplier, u2->name(), 1, 0, -1);
    } else if (unitMap.find(v2->units()->name()) != unitMap.end()) {
        ref = v2->units()->name();
        unitMap.at(v2->units()->name()) -= 1.0;
    } else if (isStandardUnitName(v2->units()->name())) {
        updateBaseUnitCount(model, unitMap, multiplier, v2->units()->name(), 1, 0, -1);
    }

    // Remove "dimensionless" from base unit testing.
    unitMap.erase("dimensionless");

    bool status = true;
    for (const auto &basePair : unitMap) {
        if (basePair.second != 0.0) {
            std::string num = std::to_string(basePair.second);
            num.erase(num.find_last_not_of('0') + 1, num.length());
            if (num.back() == '.') {
                num.pop_back();
            }
            hints += basePair.first + "^" + num + ", ";
            status = false;
        }
    }

    if (multiplier != 0.0) {
        // NB: multiplication issues are only reported when there is a base issue mismatch too, does not trigger it alone.
        // The multiplication mismatch will be returned through the multiplier argument in all cases.

        std::string num = std::to_string(multiplier);
        num.erase(num.find_last_not_of('0') + 1, num.length());
        if (num.back() == '.') {
            num.pop_back();
        }
        hints += "multiplication factor of 10^" + num + ", ";
    }

    // Remove the final trailing comma from the hints string.
    if (hints.length() > 2) {
        hints.pop_back();
        hints.back() = '.';
    }

    return status;
}

void Validator::ValidatorImpl::updateBaseUnitCount(const ModelPtr &model,
                                                   std::map<std::string, double> &unitMap,
                                                   double &multiplier,
                                                   const std::string &uName,
                                                   double uExp, double logMult,
                                                   int direction)
{
    if (model->hasUnits(uName)) {
        UnitsPtr u = model->units(uName);
        if (!u->isBaseUnit()) {
            std::string ref;
            std::string pre;
            std::string id;
            double exp;
            double mult;
            double expMult;
            for (size_t i = 0; i < u->unitCount(); ++i) {
                u->unitAttributes(i, ref, pre, exp, expMult, id);
                mult = std::log10(expMult);
                if (!isStandardUnitName(ref)) {
                    updateBaseUnitCount(model, unitMap, multiplier, ref, exp * uExp, logMult + mult * uExp + standardPrefixList.at(pre) * uExp, direction);
                } else {
                    for (const auto &iter : standardUnitsList.at(ref)) {
                        unitMap.at(iter.first) += direction * (iter.second * exp * uExp);
                    }
                    multiplier += direction * (logMult + (standardMultiplierList.at(ref) + mult + standardPrefixList.at(pre)) * exp);
                }
            }
        } else if (unitMap.find(uName) == unitMap.end()) {
            unitMap.emplace(std::pair<std::string, double>(uName, direction * uExp));
            multiplier += direction * logMult;
        }
    } else if (isStandardUnitName(uName)) {
        for (const auto &iter : standardUnitsList.at(uName)) {
            unitMap.at(iter.first) += direction * (iter.second * uExp);
        }
        multiplier += direction * (logMult + standardMultiplierList.at(uName)); // KRM added standardMultiplierList
    }
}

void Validator::ValidatorImpl::validateNoUnitsAreCyclic(const ModelPtr &model)
{
    std::vector<std::string> history;
    std::vector<std::vector<std::string>> errorList;

    for (size_t i = 0; i < model->unitsCount(); ++i) {
        // Test each units' dependencies for presence of self in tree.
        UnitsPtr u = model->units(i);
        history.push_back(u->name());
        checkUnitForCycles(model, u, history, errorList);
        // Have to delete this each time to prevent reinitialisation with previous base variables.
        std::vector<std::string>().swap(history);
    }

    if (!errorList.empty()) {
        std::vector<std::map<std::string, bool>> reportedErrorList;
        for (auto &issues : errorList) {
            std::map<std::string, bool> hash;

            for (auto &e : issues) {
                hash.insert(std::pair<std::string, bool>(e, true));
            }

            // Only return as issue if this combo has not been reported already.
            if (std::find(reportedErrorList.begin(), reportedErrorList.end(), hash) == reportedErrorList.end()) {
                IssuePtr err = Issue::create();
                std::string des = "'";
                for (size_t j = 0; j < issues.size() - 1; ++j) {
                    des += issues[j] + "' -> '";
                }
                des += issues[issues.size() - 1] + "'";
                err->setDescription("Cyclic units exist: " + des);
                err->setModel(model);
                err->setCause(Issue::Cause::UNITS);
                mValidator->addIssue(err);
                reportedErrorList.push_back(hash);
            }
            std::map<std::string, bool>().swap(hash);
        }
    }
}

void Validator::ValidatorImpl::checkUnitForCycles(const ModelPtr &model, const UnitsPtr &parent,
                                                  std::vector<std::string> &history,
                                                  std::vector<std::vector<std::string>> &errorList)
{
    if (parent->isBaseUnit()) {
        return;
    }

    // Recursive function to check for self-referencing in unit definitions.
    std::string id;
    std::string ref;
    std::string prefix;
    double exp;
    double mult;

    // Take history, and copy it for each new branch.
    for (size_t i = 0; i < parent->unitCount(); ++i) {
        parent->unitAttributes(i, ref, prefix, exp, mult, id);
        if (std::find(history.begin(), history.end(), ref) != history.end()) {
            history.push_back(ref);
            // Print to error output *only* when the first and last units are the same
            // otherwise we get lasso shapes reported.
            if (history.front() == history.back()) {
                errorList.push_back(history);
            }
        } else {
            // Step into dependencies if they are not built-in units.
            if (model->hasUnits(ref)) {
                UnitsPtr child = model->units(ref);
                history.push_back(ref);
                // Making a copy of the history vector to this point.
                std::vector<std::string> child_history(history);
                checkUnitForCycles(model, child, child_history, errorList);
                std::vector<std::string>().swap(child_history);
            }
        }
    }
}

void Validator::ValidatorImpl::checkNoImportsAreCyclic(const ModelPtr &model)
{
    std::vector<std::string> history;
    std::vector<std::vector<std::string>> errorList;

    for (size_t i = 0; i < model->unitsCount(); ++i) {
        // Test each units' dependencies for presence of self in tree.
        UnitsPtr u = model->units(i);
        history.push_back(u->name());
        checkImportsForCycles(model, u, history, errorList);
        // Have to delete this each time to prevent reinitialisation with previous base variables.
        std::vector<std::string>().swap(history);
    }

    if (!errorList.empty()) {
        std::vector<std::map<std::string, bool>> reportedErrorList;
        for (auto &issues : errorList) {
            std::map<std::string, bool> hash;

            for (auto &e : issues) {
                hash.insert(std::pair<std::string, bool>(e, true));
            }

            // Only return as issue if this combo has not been reported already.
            if (std::find(reportedErrorList.begin(), reportedErrorList.end(), hash) == reportedErrorList.end()) {
                IssuePtr err = Issue::create();
                std::string des = "'";
                for (size_t j = 0; j < issues.size() - 1; ++j) {
                    des += issues[j] + "' -> '";
                }
                des += issues[issues.size() - 1] + "'";
                err->setDescription("Cyclic units exist: " + des);
                err->setModel(model);
                err->setCause(Issue::Cause::UNITS);
                mValidator->addIssue(err);
                reportedErrorList.push_back(hash);
            }
            std::map<std::string, bool>().swap(hash);
        }
    }
}

void Validator::ValidatorImpl::checkImportsForCycles(const ModelPtr &model, const UnitsPtr &parent,
                                                     std::vector<std::string> &history,
                                                     std::vector<std::vector<std::string>> &errorList)
{
    if (parent->isBaseUnit()) {
        return;
    }

    // Recursive function to check for self-referencing in unit definitions.
    std::string id;
    std::string ref;
    std::string prefix;
    double exp;
    double mult;

    // Take history, and copy it for each new branch.
    for (size_t i = 0; i < parent->unitCount(); ++i) {
        parent->unitAttributes(i, ref, prefix, exp, mult, id);
        if (std::find(history.begin(), history.end(), ref) != history.end()) {
            history.push_back(ref);
            // Print to error output *only* when the first and last units are the same
            // otherwise we get lasso shapes reported.
            if (history.front() == history.back()) {
                errorList.push_back(history);
            }
        } else {
            // Step into dependencies if they are not built-in units.
            if (model->hasUnits(ref)) {
                UnitsPtr child = model->units(ref);
                history.push_back(ref);
                // Making a copy of the history vector to this point.
                std::vector<std::string> child_history(history);
                checkImportsForCycles(model, child, child_history, errorList);
                std::vector<std::string>().swap(child_history);
            }
        }
    }
}

} // namespace libcellml<|MERGE_RESOLUTION|>--- conflicted
+++ resolved
@@ -258,11 +258,6 @@
     void checkUnitForCycles(const ModelPtr &model, const UnitsPtr &parent,
                             std::vector<std::string> &history,
                             std::vector<std::vector<std::string>> &errorList);
-
-    void checkNoImportsAreCyclic(const ModelPtr &model);
-    void checkImportsForCycles(const ModelPtr &model, const UnitsPtr &parent,
-                               std::vector<std::string> &history,
-                               std::vector<std::vector<std::string>> &errorList);
 };
 
 Validator::Validator()
@@ -986,7 +981,6 @@
                                 auto unitsName = variable->units() == nullptr ? "" : variable->units()->name();
                                 auto equivalentUnitsName = equivalentVariable->units() == nullptr ? "" : equivalentVariable->units()->name();
                                 IssuePtr err = Issue::create();
-<<<<<<< HEAD
                                 err->setDescription("Variable '" + variable->name() + "' has units of '" + unitsName + "' and an equivalent variable '" + equivalentVariable->name() + "' with non-matching units of '" + equivalentUnitsName + "'. The mismatch is: " + hints);
                                 err->setModel(model);
                                 err->setCause(Issue::Cause::UNITS);
@@ -998,19 +992,6 @@
                                 IssuePtr err = Issue::create();
                                 err->setDescription("Variable '" + variable->name() + "' has units of '" + unitsName + "' and an equivalent variable '" + equivalentVariable->name() + "' with non-matching units of '" + equivalentUnitsName + "'. The mismatch is: " + hints);
                                 err->setModel(model);
-=======
-                                err->setDescription("Variable '" + variable->name() + "' has units of '" + unitsName + "' and an equivalent variable '" + equivalentVariable->name() + "' with non-matching units of '" + equivalentUnitsName + "'. The mismatch is: " + hints);
-                                err->setModel(model);
-                                err->setCause(Issue::Cause::UNITS);
-                                mValidator->addIssue(err);
-                            } else if (multiplier != 0.0) {
-                                // Warning when the multipliers are not the same.
-                                auto unitsName = variable->units() == nullptr ? "" : variable->units()->name();
-                                auto equivalentUnitsName = equivalentVariable->units() == nullptr ? "" : equivalentVariable->units()->name();
-                                IssuePtr err = Issue::create();
-                                err->setDescription("Variable '" + variable->name() + "' has units of '" + unitsName + "' and an equivalent variable '" + equivalentVariable->name() + "' with non-matching units of '" + equivalentUnitsName + "'. The mismatch is: " + hints);
-                                err->setModel(model);
->>>>>>> a17dec02
                                 err->setLevel(libcellml::Issue::Level::WARNING);
                                 err->setCause(Issue::Cause::UNITS);
                                 mValidator->addIssue(err);
@@ -1273,85 +1254,4 @@
     }
 }
 
-void Validator::ValidatorImpl::checkNoImportsAreCyclic(const ModelPtr &model)
-{
-    std::vector<std::string> history;
-    std::vector<std::vector<std::string>> errorList;
-
-    for (size_t i = 0; i < model->unitsCount(); ++i) {
-        // Test each units' dependencies for presence of self in tree.
-        UnitsPtr u = model->units(i);
-        history.push_back(u->name());
-        checkImportsForCycles(model, u, history, errorList);
-        // Have to delete this each time to prevent reinitialisation with previous base variables.
-        std::vector<std::string>().swap(history);
-    }
-
-    if (!errorList.empty()) {
-        std::vector<std::map<std::string, bool>> reportedErrorList;
-        for (auto &issues : errorList) {
-            std::map<std::string, bool> hash;
-
-            for (auto &e : issues) {
-                hash.insert(std::pair<std::string, bool>(e, true));
-            }
-
-            // Only return as issue if this combo has not been reported already.
-            if (std::find(reportedErrorList.begin(), reportedErrorList.end(), hash) == reportedErrorList.end()) {
-                IssuePtr err = Issue::create();
-                std::string des = "'";
-                for (size_t j = 0; j < issues.size() - 1; ++j) {
-                    des += issues[j] + "' -> '";
-                }
-                des += issues[issues.size() - 1] + "'";
-                err->setDescription("Cyclic units exist: " + des);
-                err->setModel(model);
-                err->setCause(Issue::Cause::UNITS);
-                mValidator->addIssue(err);
-                reportedErrorList.push_back(hash);
-            }
-            std::map<std::string, bool>().swap(hash);
-        }
-    }
-}
-
-void Validator::ValidatorImpl::checkImportsForCycles(const ModelPtr &model, const UnitsPtr &parent,
-                                                     std::vector<std::string> &history,
-                                                     std::vector<std::vector<std::string>> &errorList)
-{
-    if (parent->isBaseUnit()) {
-        return;
-    }
-
-    // Recursive function to check for self-referencing in unit definitions.
-    std::string id;
-    std::string ref;
-    std::string prefix;
-    double exp;
-    double mult;
-
-    // Take history, and copy it for each new branch.
-    for (size_t i = 0; i < parent->unitCount(); ++i) {
-        parent->unitAttributes(i, ref, prefix, exp, mult, id);
-        if (std::find(history.begin(), history.end(), ref) != history.end()) {
-            history.push_back(ref);
-            // Print to error output *only* when the first and last units are the same
-            // otherwise we get lasso shapes reported.
-            if (history.front() == history.back()) {
-                errorList.push_back(history);
-            }
-        } else {
-            // Step into dependencies if they are not built-in units.
-            if (model->hasUnits(ref)) {
-                UnitsPtr child = model->units(ref);
-                history.push_back(ref);
-                // Making a copy of the history vector to this point.
-                std::vector<std::string> child_history(history);
-                checkImportsForCycles(model, child, child_history, errorList);
-                std::vector<std::string>().swap(child_history);
-            }
-        }
-    }
-}
-
 } // namespace libcellml