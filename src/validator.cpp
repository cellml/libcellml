/*
Copyright libCellML Contributors

Licensed under the Apache License, Version 2.0 (the "License");
you may not use this file except in compliance with the License.
You may obtain a copy of the License at

    http://www.apache.org/licenses/LICENSE-2.0

Unless required by applicable law or agreed to in writing, software
distributed under the License is distributed on an "AS IS" BASIS,
WITHOUT WARRANTIES OR CONDITIONS OF ANY KIND, either express or implied.
See the License for the specific language governing permissions and
limitations under the License.
*/

#include "libcellml/validator.h"

#include <algorithm>
#include <cmath>
#include <libxml/uri.h>
#include <stdexcept>

#include "libcellml/component.h"
#include "libcellml/importsource.h"
#include "libcellml/model.h"
#include "libcellml/reset.h"
#include "libcellml/units.h"
#include "libcellml/variable.h"

#include "namespaces.h"
#include "utilities.h"
#include "xmldoc.h"

namespace libcellml {

/**
* @brief Validate that equivalent variable pairs in the @p model
* have equivalent units.
* Any errors will be logged in the @c Validator.
*
* Any difference in base units is reported as an error in the @c Validator, but the multiplier difference does not trigger a validator error.
* Where the base units are equivalent, the multiplier may be interpreted as units_of_v1 = (10^multiplier)*units_of_v2
*
* @param model The model containing the variables
* @param v1 The variable which may contain units.
* @param v2 The equivalent variable which may contain units.
* @param hints String containing error messages to be passed back to the calling function for logging.
* @param multiplier Double returning the effective multiplier mismatch between the units.
*/
bool unitsAreEquivalent(const ModelPtr &model, const VariablePtr &v1, const VariablePtr &v2, std::string &hints, double &multiplier);

/**
* @brief Utility function used by unitsAreEquivalent to compare base units of two variables.
*
* @param model The model containing the variables.
* @param unitMap A list of the exponents of base variables.
* @param uName String name of the current variable being investigated.
* @param standardList Nested map of the conversion between built-in units and the base units they contain
* @param uExp Exponent of the current unit in its parent.
* @param direction Specify whether we want to increment (1) or decrement (-1).
*/
void updateBaseUnitCount(const ModelPtr &model,
                         std::map<std::string, double> &unitMap,
                         double &multiplier,
                         const std::string &uName,
                         double uExp, double logMult, int direction);

/**
 * @brief The Validator::ValidatorImpl struct.
 *
 * The private implementation for the Validator class.
 */
struct Validator::ValidatorImpl
{
    Validator *mValidator = nullptr;

    /**
     * @brief Validate the given name is unique in the model.
     *
     * The @p name is checked against known names in @p names. If
     * the @p name already exists an error is added to the validator
     * with the model passed to the error for further reference.
     *
     * @param model The model the name is used in.
     * @param name The name of the component to validate.
     * @param names The list of component names already used in the model.
     */
    void validateUniqueName(const ModelPtr &model, const std::string &name, std::vector<std::string> &names);

    /**
     * @brief Validate the @p component using the CellML 2.0 Specification.
     *
     * Validate the given @p component and its encapsulated entities using
     * the CellML 2.0 Specification. Any errors will be logged in the @c Validator.
     *
     * @param component The component to validate.
     */
    void validateComponent(const ComponentPtr &component);

    /**
     * @brief Validate an imported component.
     *
     * Validates the imported @p component.  Any errors will be
     * logged to the @c Validator.
     *
     * @sa validateComponent
     *
     * @param component The imported component to validate.
     */
    void validateImportedComponent(const ComponentPtr &component);

    /**
     * @brief Validate the component tree of the given @p component.
     *
     * Validate the given compoment and all child components of the component.
     *
     * @param model The model the @p component comes from.
     * @param component The @c Component to validate.
     * @param componentNames The list of already used component names used
     * to track repeated component names.
     */
    void validateComponentTree(const ModelPtr &model, const ComponentPtr &component, std::vector<std::string> &componentNames);

    /**
     * @brief Validate the @p units using the CellML 2.0 Specification.
     *
     * Validate the given @p units and its encapsulated entities using
     * the CellML 2.0 Specification. Any errors will be logged in the @c Validator.
     *
     * @param units The units to validate.
     * @param unitsNames A vector list of the name attributes of the @p units and its siblings.
     */
    void validateUnits(const UnitsPtr &units, const std::vector<std::string> &unitsNames);

    /**
     * @brief Validate the variable connections in the @p model using the CellML 2.0 Specification.
     *
     * Validate the variable connections in the given @p model using
     * the CellML 2.0 Specification. Any errors will be logged in the @c Validator.
     *
     * @param model The model which may contain variable connections to validate.
     */
    void validateConnections(const ModelPtr &model);

    void validateEquivalenceUnits(const ModelPtr &model, const VariablePtr &variable);

    void validateEquivalenceStructure(const VariablePtr &variable);

    /**
     * @brief validateVariableInterface
     * @param variable
     */
    void validateVariableInterface(const VariablePtr &variable);

    /**
     * @brief Check if the provided @p name is a valid CellML identifier.
     *
     * Checks if the provided @p name is a valid CellML identifier according
     * to the CellML 2.0 specification. This requires a non-zero length Unicode
     * character sequence containing basic Latin alphanumeric characters or
     * underscores that does not begin with a number.
     *
     * @param name The @c std::string name to check the validity of.
     *
     * @return @c true if @name is a valid CellML identifier and @c false otherwise.
     */
    bool isCellmlIdentifier(const std::string &name);

    /**
     * @brief Validate the @c unit at index @c index from @p units using the CellML 2.0 Specification.
     *
     * Validate the @c unit at index @c index from @p units using
     * the CellML 2.0 Specification. Any errors will be logged in the @c Validator.
     *
     * @param index The index of the @c unit to validate from @p units.
     * @param units The units to validate.
     * @param unitsNames A vector list of the name attributes of the @p units and its siblings.
     */
    void validateUnitsUnit(size_t index, const UnitsPtr &units, const std::vector<std::string> &unitsNames);

    /**
     * @brief Validate the @p variable using the CellML 2.0 Specification.
     *
     * Validate the given @p variable using the CellML 2.0 Specification.
     * Any errors will be logged in the @c Validator.
     *
     * @param variable The variable to validate.
     * @param variableNames A vector list of the name attributes of the @p variable and its siblings.
     */
    void validateVariable(const VariablePtr &variable, const std::vector<std::string> &variableNames);

    /**
     * @brief Validate the @p reset using the CellML 2.0 Specification.
     *
     * Examine the @p reset for conformance to the CellML 2.0 specification.  Any
     * errors will be logged in the @c Validator.
     *
     * @param reset The reset to validate.
     * @param component The component the reset belongs to.
     */
    void validateReset(const ResetPtr &reset, const ComponentPtr &component);

    /**
     * @brief Validate the math @p input @c std::string.
     *
     * Validate the math @p input @c std::string using the CellML 2.0 Specification and
     * the W3C MathML DTD. Any errors will be logged in the @c Validator.
     *
     * @param input The math @c std::string to validate.
     * @param component The component containing the math @c std::string to be validated.
     */
    void validateMath(const std::string &input, const ComponentPtr &component);

    /**
     * @brief Traverse the node tree for invalid MathML elements.
     *
     * Traverse the Xml node tree checking that all MathML elements are listed in the
     * supported MathML elements table from the CellML specification 2.0 document.
     *
     * @param node The node to check children and sibling nodes.
     * @param component The component the MathML belongs to.
     */
    void validateMathMLElements(const XmlNodePtr &node, const ComponentPtr &component);

    void validateAndCleanCnNode(const XmlNodePtr &node, const ComponentPtr &component);
    void validateAndCleanCiNode(const XmlNodePtr &node, const ComponentPtr &component, const std::vector<std::string> &variableNames);
    bool validateCnUnits(const ComponentPtr &component, const std::string &unitsName, const std::string &textNode);

    /**
     * @brief Validate CellML variables and units in MathML @c ci and @c cn variables. Removes CellML units from the @p node.
     *
     * Validates CellML variables found in MathML @c ci elements. Validates @c cellml:units
     * attributes found on @c cn elements and removes them from the @c XmlNode @p node to leave MathML that may then
     * be validated using the MathML DTD.
     *
     * @param node The @c XmlNode to validate CellML entities on and remove @c cellml:units from.
     * @param component The component that the math @c XmlNode @p node is contained within.
     * @param variableNames A @c vector list of the names of variables found within the @p component.
     */
    void validateAndCleanMathCiCnNodes(XmlNodePtr &node, const ComponentPtr &component, const std::vector<std::string> &variableNames);

    /**
     * @brief Check if the provided @p node is a supported MathML element.
     *
     * Checks if the provided @p node is one of the supported MathML elements defined in the table
     * of supported MathML elements from the CellML specification version 2.0 document.
     *
     * @param node The @c XmlNode node to check against the list of supported MathML elements.
     * @return @c true if @node is a supported MathML element and @c false otherwise.
     */
    bool isSupportedMathMLElement(const XmlNodePtr &node);

    /**
    * @brief Checks dependency hierarchies of units in the model.
    *
    * @param model The model containing the units to be tested.
    */
    void validateNoUnitsAreCyclic(const ModelPtr &model);

    /**
    * @brief Utility function called recursively by validateNoUnitsAreCyclic.
    *
    * @param model The model containing the units to be tested.
    * @param parent The current @c Units pointer to test.
    * @param history A vector of the chained dependencies. Cyclic variables exist where the first and last units are equal.
    * @param errorList An array of loops, returned so that the reported errors are not too repetitive.
    */
    void checkUnitForCycles(const ModelPtr &model, const UnitsPtr &parent,
                            std::vector<std::string> &history,
                            std::vector<std::vector<std::string>> &errorList);
};

Validator::Validator()
    : mPimpl(new ValidatorImpl())
{
    mPimpl->mValidator = this;
}

Validator::~Validator()
{
    delete mPimpl;
}

ValidatorPtr Validator::create() noexcept
{
    return std::shared_ptr<Validator> {new Validator {}};
}

void Validator::validateModel(const ModelPtr &model)
{
    // Clear any pre-existing errors in ths validator instance.
    removeAllErrors();
    // Check for a valid name attribute.
    if (!mPimpl->isCellmlIdentifier(model->name())) {
        ErrorPtr err = Error::create();
        err->setDescription("Model does not have a valid name attribute.");
        err->setModel(model);
        err->setRule(SpecificationRule::MODEL_NAME);
        addError(err);
    }
    // Check for components in this model.
    if (model->componentCount() > 0) {
        std::vector<std::string> componentNames;
        for (size_t i = 0; i < model->componentCount(); ++i) {
            ComponentPtr component = model->component(i);
            mPimpl->validateComponentTree(model, component, componentNames);
        }
    }
    // Check for units in this model.
    if (model->unitsCount() > 0) {
        std::vector<std::string> unitsNames;
        std::vector<std::string> unitsRefs;
        std::vector<std::string> unitsImportSources;
        for (size_t i = 0; i < model->unitsCount(); ++i) {
            UnitsPtr units = model->units(i);
            std::string unitsName = units->name();
            if (!unitsName.empty()) {
                if (units->isImport()) {
                    // Check for a units_ref.
                    std::string unitsRef = units->importReference();
                    std::string importSource = units->importSource()->url();
                    bool foundImportError = false;
                    if (!mPimpl->isCellmlIdentifier(unitsRef)) {
                        ErrorPtr err = Error::create();
                        err->setDescription("Imported units '" + unitsName + "' does not have a valid units_ref attribute.");
                        err->setUnits(units);
                        err->setRule(SpecificationRule::IMPORT_UNITS_REF);
                        addError(err);
                        foundImportError = true;
                    }
                    // Check for a xlink:href.
                    // TODO: check this id against the XLink spec (see CellML Spec 5.1.1).
                    if (importSource.empty()) {
                        ErrorPtr err = Error::create();
                        err->setDescription("Import of units '" + unitsName + "' does not have a valid locator xlink:href attribute.");
                        err->setImportSource(units->importSource());
                        err->setRule(SpecificationRule::IMPORT_HREF);
                        addError(err);
                        foundImportError = true;
                    }
                    // Check if we already have another import from the same source with the same units_ref.
                    // (This looks for matching entries at the same position in the source and ref vectors).
                    if (!unitsImportSources.empty() && (!foundImportError)) {
                        if ((std::find(unitsImportSources.begin(), unitsImportSources.end(), importSource) - unitsImportSources.begin())
                            == (std::find(unitsRefs.begin(), unitsRefs.end(), unitsRef) - unitsRefs.begin())) {
                            ErrorPtr err = Error::create();
                            err->setDescription("Model '" + model->name() + "' contains multiple imported units from '" + importSource + "' with the same units_ref attribute '" + unitsRef + "'.");
                            err->setModel(model);
                            err->setRule(SpecificationRule::IMPORT_UNITS_REF);
                            addError(err);
                        }
                    }
                    // Push back the unique sources and refs.
                    unitsImportSources.push_back(importSource);
                    unitsRefs.push_back(unitsRef);
                }
                // Check for duplicate units names in this model.
                if (std::find(unitsNames.begin(), unitsNames.end(), unitsName) != unitsNames.end()) {
                    ErrorPtr err = Error::create();
                    err->setDescription("Model '" + model->name() + "' contains multiple units with the name '" + unitsName + "'. Valid units names must be unique to their model.");
                    err->setModel(model);
                    err->setRule(SpecificationRule::UNITS_NAME_UNIQUE);
                    addError(err);
                }
                unitsNames.push_back(unitsName);
            }
        }
        for (size_t i = 0; i < model->unitsCount(); ++i) {
            // Validate units.
            UnitsPtr units = model->units(i);
            mPimpl->validateUnits(units, unitsNames);
        }
    }

    // Check that unit relationships are not cyclical.
    if (model->unitsCount() > 0) {
        mPimpl->validateNoUnitsAreCyclic(model);
    }

    // Validate any connections / variable equivalence networks in the model.
    mPimpl->validateConnections(model);
}

void Validator::ValidatorImpl::validateUniqueName(const ModelPtr &model, const std::string &name, std::vector<std::string> &names)
{
    if (!name.empty()) {
        if (std::find(names.begin(), names.end(), name) != names.end()) {
            ErrorPtr err = Error::create();
            err->setDescription("Model '" + model->name() + "' contains multiple components with the name '" + name + "'. Valid component names must be unique to their model.");
            err->setModel(model);
            mValidator->addError(err);
        } else {
            names.push_back(name);
        }
    }
}

void Validator::ValidatorImpl::validateComponentTree(const ModelPtr &model, const ComponentPtr &component, std::vector<std::string> &componentNames)
{
    validateUniqueName(model, component->name(), componentNames);
    for (size_t i = 0; i < component->componentCount(); ++i) {
        auto childComponent = component->component(i);
        validateComponentTree(model, childComponent, componentNames);
    }
    if (component->isImport()) {
        validateImportedComponent(component);
    } else {
        validateComponent(component);
    }
}

void Validator::ValidatorImpl::validateImportedComponent(const ComponentPtr &component)
{
    if (!isCellmlIdentifier(component->name())) {
        ErrorPtr err = Error::create();
        err->setComponent(component);
        err->setDescription("Imported component does not have a valid name attribute.");
        err->setRule(SpecificationRule::IMPORT_COMPONENT_NAME);
        mValidator->addError(err);
    }

    // Check for a component_ref; assumes imported if the import source is not null.
    std::string componentRef = component->importReference();
    std::string importSource = component->importSource()->url();
    std::string componentName = component->name();

    if (!isCellmlIdentifier(componentRef)) {
        ErrorPtr err = Error::create();
        err->setDescription("Imported component '" + componentName + "' does not have a valid component_ref attribute.");
        err->setComponent(component);
        err->setRule(SpecificationRule::IMPORT_COMPONENT_REF);
        mValidator->addError(err);
    }
    if (importSource.empty()) {
        ErrorPtr err = Error::create();
        err->setDescription("Import of component '" + componentName + "' does not have a valid locator xlink:href attribute.");
        err->setImportSource(component->importSource());
        err->setRule(SpecificationRule::IMPORT_HREF);
        mValidator->addError(err);
    } else {
        xmlURIPtr uri = xmlParseURI(importSource.c_str());
        if (uri == nullptr) {
            ErrorPtr err = Error::create();
            err->setDescription("Import of component '" + componentName + "' has an invalid URI in the href attribute.");
            err->setImportSource(component->importSource());
            err->setRule(SpecificationRule::IMPORT_HREF);
            mValidator->addError(err);

        } else {
            xmlFreeURI(uri);
        }
    }
}

void Validator::ValidatorImpl::validateComponent(const ComponentPtr &component)
{
    // Check for a valid name attribute.
    if (!isCellmlIdentifier(component->name())) {
        ErrorPtr err = Error::create();
        err->setComponent(component);
        err->setDescription("Component does not have a valid name attribute.");
        err->setRule(SpecificationRule::COMPONENT_NAME);
        mValidator->addError(err);
    }
    // Check for variables in this component.
    std::vector<std::string> variableNames;
    if (component->variableCount() > 0) {
        // Check for duplicate variable names and construct vector of valid names in case
        // we have a variable initial_value set by reference.
        for (size_t i = 0; i < component->variableCount(); ++i) {
            std::string variableName = component->variable(i)->name();
            if (!variableName.empty()) {
                if (std::find(variableNames.begin(), variableNames.end(), variableName) != variableNames.end()) {
                    ErrorPtr err = Error::create();
                    err->setDescription("Component '" + component->name() + "' contains multiple variables with the name '" + variableName + "'. Valid variable names must be unique to their component.");
                    err->setComponent(component);
                    err->setRule(SpecificationRule::VARIABLE_NAME);
                    mValidator->addError(err);
                }
                variableNames.push_back(variableName);
            }
        }
        // Validate variable(s).
        for (size_t i = 0; i < component->variableCount(); ++i) {
            VariablePtr variable = component->variable(i);
            validateVariable(variable, variableNames);
        }
    }
    // Check for resets in this component
    for (size_t i = 0; i < component->resetCount(); ++i) {
        ResetPtr reset = component->reset(i);
        validateReset(reset, component);
    }

    // Validate math through the private implementation (for XML handling).
    if (!component->math().empty()) {
        validateMath(component->math(), component);
    }
}

void Validator::ValidatorImpl::validateUnits(const UnitsPtr &units, const std::vector<std::string> &unitsNames)
{
    // Check for a valid name attribute.
    if (!isCellmlIdentifier(units->name())) {
        ErrorPtr err = Error::create();
        err->setUnits(units);
        if (units->isImport()) {
            err->setDescription("Imported units does not have a valid name attribute.");
            err->setRule(SpecificationRule::IMPORT_UNITS_NAME);
        } else {
            err->setDescription("Units does not have a valid name attribute.");
            err->setRule(SpecificationRule::UNITS_NAME);
        }
        mValidator->addError(err);
    } else {
        // Check for a matching standard units.
        if (isStandardUnitName(units->name())) {
            ErrorPtr err = Error::create();
            err->setDescription("Units is named '" + units->name() + "' which is a protected standard unit name.");
            err->setUnits(units);
            err->setRule(SpecificationRule::UNITS_STANDARD);
            mValidator->addError(err);
        }
    }
    if (units->unitCount() > 0) {
        for (size_t i = 0; i < units->unitCount(); ++i) {
            validateUnitsUnit(i, units, unitsNames);
        }
    }
}

void Validator::ValidatorImpl::validateUnitsUnit(size_t index, const UnitsPtr &units, const std::vector<std::string> &unitsNames)
{
    // Validate the unit at the given index.
    std::string reference;
    std::string prefix;
    std::string id;
    double exponent;
    double multiplier;

    units->unitAttributes(index, reference, prefix, exponent, multiplier, id);
    if (isCellmlIdentifier(reference)) {
        if ((std::find(unitsNames.begin(), unitsNames.end(), reference) == unitsNames.end()) && (!isStandardUnitName(reference))) {
            ErrorPtr err = Error::create();
            err->setDescription("Units reference '" + reference + "' in units '" + units->name() + "' is not a valid reference to a local units or a standard unit type.");
            err->setUnits(units);
            err->setRule(SpecificationRule::UNIT_UNITS_REF);
            mValidator->addError(err);
        }
    } else {
        ErrorPtr err = Error::create();
        err->setDescription("Unit in units '" + units->name() + "' does not have a valid units reference.");
        err->setUnits(units);
        err->setRule(SpecificationRule::UNIT_UNITS_REF);
        mValidator->addError(err);
    }
    if (!prefix.empty()) {
        if (!isStandardPrefixName(prefix)) {
            if (!isCellMLInteger(prefix)) {
                ErrorPtr err = Error::create();
                err->setDescription("Prefix '" + prefix + "' of a unit referencing '" + reference + "' in units '" + units->name() + "' is not a valid integer or an SI prefix.");
                err->setUnits(units);
                err->setRule(SpecificationRule::UNIT_PREFIX);
                mValidator->addError(err);
            } else {
                try {
                    int test = std::stoi(prefix);
                    (void)test;
                } catch (std::out_of_range &) {
                    ErrorPtr err = Error::create();
                    err->setDescription("Prefix '" + prefix + "' of a unit referencing '" + reference + "' in units '" + units->name() + "' is out of the integer range.");
                    err->setUnits(units);
                    err->setRule(SpecificationRule::UNIT_PREFIX);
                    mValidator->addError(err);
                }
            }
        }
    }
}

void Validator::ValidatorImpl::validateVariable(const VariablePtr &variable, const std::vector<std::string> &variableNames)
{
    // Check for a valid name attribute.
    if (!isCellmlIdentifier(variable->name())) {
        ErrorPtr err = Error::create();
        err->setDescription("Variable does not have a valid name attribute.");
        err->setVariable(variable);
        err->setRule(SpecificationRule::VARIABLE_NAME);
        mValidator->addError(err);
    }
    // Check for a valid units attribute.
    std::string unitsName = variable->units() != nullptr ? variable->units()->name() : "";
    if (!isCellmlIdentifier(unitsName)) {
        ErrorPtr err = Error::create();
        err->setDescription("Variable '" + variable->name() + "' does not have a valid units attribute.");
        err->setVariable(variable);
        err->setRule(SpecificationRule::VARIABLE_UNITS);
        mValidator->addError(err);
    } else if (!isStandardUnitName(unitsName)) {
        ComponentPtr component = std::dynamic_pointer_cast<Component>(variable->parent());
        ModelPtr model = owningModel(component);
        if ((model != nullptr) && !model->hasUnits(variable->units())) {
            ErrorPtr err = Error::create();
            err->setDescription("Variable '" + variable->name() + "' has a units reference '" + unitsName + "' that does not correspond with a standard units and is not a units defined in the variable's model.");
            err->setVariable(variable);
            err->setRule(SpecificationRule::VARIABLE_UNITS);
            mValidator->addError(err);
        }
    }
    // Check for a valid interface attribute.
    if (!variable->interfaceType().empty()) {
        std::string interfaceType = variable->interfaceType();
        if ((interfaceType != "public") && (interfaceType != "private") && (interfaceType != "none") && (interfaceType != "public_and_private")) {
            ErrorPtr err = Error::create();
            err->setDescription("Variable '" + variable->name() + "' has an invalid interface attribute value '" + interfaceType + "'.");
            err->setVariable(variable);
            err->setRule(SpecificationRule::VARIABLE_INTERFACE);
            mValidator->addError(err);
        }
    }
    // Check for a valid initial value attribute.
    if (!variable->initialValue().empty()) {
        std::string initialValue = variable->initialValue();
        // Check if initial value is a variable reference
        if (!(std::find(variableNames.begin(), variableNames.end(), initialValue) != variableNames.end())) {
            // Otherwise, check that the initial value can be converted to a double
            if (!isCellMLReal(initialValue)) {
                ErrorPtr err = Error::create();
                err->setDescription("Variable '" + variable->name() + "' has an invalid initial value '" + initialValue + "'. Initial values must be a real number string or a variable reference.");
                err->setVariable(variable);
                err->setRule(SpecificationRule::VARIABLE_INITIAL_VALUE);
                mValidator->addError(err);
            }
        }
    }
}

void Validator::ValidatorImpl::validateReset(const ResetPtr &reset, const ComponentPtr &component)
{
    bool noOrder = false;
    bool noVariable = false;
    bool noTestVariable = false;
    bool noTestValue = false;
    bool noResetValue = false;
    bool varOutsideComponent = false;
    bool testVarOutsideComponent = false;
    std::string varParentName;
    std::string testVarParentName;

    std::string description = "Reset in component '" + component->name() + "' ";

    if (reset->isOrderSet()) {
        description += "with order '" + convertToString(reset->order()) + "', ";
    } else {
        noOrder = true;
    }

    if (reset->variable() == nullptr) {
        noVariable = true;
    } else {
        description += "with variable '" + reset->variable()->name() + "', ";
        auto var = reset->variable();
        auto varParent = std::dynamic_pointer_cast<Component>(var->parent());
        varParentName = varParent->name();
        if (varParentName != component->name()) {
            varOutsideComponent = true;
        }
    }

    if (reset->testVariable() == nullptr) {
        noTestVariable = true;
    } else {
        description += "with test_variable '" + reset->testVariable()->name() + "', ";

        auto var = reset->testVariable();
        auto varParent = std::dynamic_pointer_cast<Component>(var->parent());
        testVarParentName = varParent->name();
        if (testVarParentName != component->name()) {
            testVarOutsideComponent = true;
        }
    }

    // Check that the contents of test_value and reset_value are valid MathML
    std::string testValueString = reset->testValue();
    std::string resetValueString = reset->resetValue();

    if ((testValueString.empty()) || (std::all_of(testValueString.begin(), testValueString.end(), isspace))) {
        noTestValue = true;
    } else {
        validateMath(testValueString, component);
    }
    if ((resetValueString.empty()) || (std::all_of(resetValueString.begin(), resetValueString.end(), isspace))) {
        noResetValue = true;
    } else {
        validateMath(resetValueString, component);
    }

    if (noOrder) {
        ErrorPtr err = Error::create();
        err->setDescription(description + "does not have an order set.");
        err->setComponent(component);
        err->setRule(SpecificationRule::RESET_ORDER);
        mValidator->addError(err);
    }
    if (noVariable) {
        ErrorPtr err = Error::create();
        err->setDescription(description + "does not reference a variable.");
        err->setReset(reset);
        err->setRule(SpecificationRule::RESET_VARIABLE_REFERENCE);
        mValidator->addError(err);
    }
    if (noTestVariable) {
        ErrorPtr err = Error::create();
        err->setDescription(description + "does not reference a test_variable.");
        err->setReset(reset);
        err->setRule(SpecificationRule::RESET_TEST_VARIABLE_REFERENCE);
        mValidator->addError(err);
    }
    if (noTestValue) {
        ErrorPtr err = Error::create();
        err->setDescription(description + "does not have a test_value specified.");
        err->setReset(reset);
        err->setRule(SpecificationRule::RESET_TEST_VALUE);
        mValidator->addError(err);
    }
    if (noResetValue) {
        ErrorPtr err = Error::create();
        err->setDescription(description + "does not have a reset_value specified.");
        err->setReset(reset);
        err->setRule(SpecificationRule::RESET_RESET_VALUE);
        mValidator->addError(err);
    }
    if (varOutsideComponent) {
        ErrorPtr err = Error::create();
        err->setDescription(description + "refers to a variable '" + reset->variable()->name() + "' in a different component '" + varParentName + "'.");
        err->setReset(reset);
        err->setRule(SpecificationRule::RESET_VARIABLE_REFERENCE);
        mValidator->addError(err);
    }
    if (testVarOutsideComponent) {
        ErrorPtr err = Error::create();
        err->setDescription(description + "refers to a test_variable '" + reset->testVariable()->name() + "' in a different component '" + testVarParentName + "'.");
        err->setReset(reset);
        err->setRule(SpecificationRule::RESET_TEST_VARIABLE_REFERENCE);
        mValidator->addError(err);
    }
}

void Validator::ValidatorImpl::validateMath(const std::string &input, const ComponentPtr &component)
{
    XmlDocPtr doc = std::make_shared<XmlDoc>();
    // Parse as XML first.
    doc->parse(input);
    // Copy any XML parsing errors into the common validator error handler.
    if (doc->xmlErrorCount() > 0) {
        for (size_t i = 0; i < doc->xmlErrorCount(); ++i) {
            ErrorPtr err = Error::create();
            err->setDescription("LibXml2 error: " + doc->xmlError(i));
            err->setKind(Error::Kind::XML);
            mValidator->addError(err);
        }
    }
    XmlNodePtr node = doc->rootNode();
    if (node == nullptr) {
        ErrorPtr err = Error::create();
        err->setDescription("Could not get a valid XML root node from the math on component '" + component->name() + "'.");
        err->setKind(Error::Kind::XML);
        err->setComponent(component);
        mValidator->addError(err);
        return;
    }
    if (!node->isMathmlElement("math")) {
        ErrorPtr err = Error::create();
        err->setDescription("Math root node is of invalid type '" + node->name() + "' on component '" + component->name() + "'. A valid math root node should be of type 'math'.");
        err->setComponent(component);
        err->setKind(Error::Kind::XML);
        mValidator->addError(err);
        return;
    }

    XmlNodePtr nodeCopy = node;
    std::vector<std::string> variableNames;
    for (size_t i = 0; i < component->variableCount(); ++i) {
        std::string variableName = component->variable(i)->name();
        if (std::find(variableNames.begin(), variableNames.end(), variableName) == variableNames.end()) {
            variableNames.push_back(variableName);
        }
    }

    validateMathMLElements(nodeCopy, component);

    // Iterate through ci/cn elements and remove cellml units attributes.
    XmlNodePtr mathNode = node;
    validateAndCleanMathCiCnNodes(node, component, variableNames);

    // Remove the cellml namespace definition.
    if (mathNode->hasNamespaceDefinition(CELLML_2_0_NS)) {
        mathNode->removeNamespaceDefinition(CELLML_2_0_NS);
    }

    // Get the MathML string with cellml:units attributes and namespace already removed.
    std::string cleanMathml = mathNode->convertToString();

    // Parse/validate the clean math string with the W3C MathML DTD.
    XmlDocPtr mathmlDoc = std::make_shared<XmlDoc>();
    mathmlDoc->parseMathML(cleanMathml);
    // Copy any MathML validation errors into the common validator error handler.
    if (mathmlDoc->xmlErrorCount() > 0) {
        for (size_t i = 0; i < mathmlDoc->xmlErrorCount(); ++i) {
            ErrorPtr err = Error::create();
            err->setDescription("W3C MathML DTD error: " + mathmlDoc->xmlError(i));
            err->setComponent(component);
            err->setKind(Error::Kind::MATHML);
            mValidator->addError(err);
        }
    }
}

bool Validator::ValidatorImpl::validateCnUnits(const ComponentPtr &component, const std::string &unitsName, const std::string &textNode)
{
    if (isCellmlIdentifier(unitsName)) {
        return true;
    }

    ErrorPtr err = Error::create();
    err->setDescription("Math cn element with the value '" + textNode + "' does not have a valid cellml:units attribute.");
    err->setComponent(component);
    err->setKind(Error::Kind::MATHML);
    mValidator->addError(err);

    return false;
}

std::string text(const XmlNodePtr &node)
{
    if (node != nullptr) {
        if (node->isText()) {
            return node->convertToStrippedString();
        }
    }
    return {};
}

void Validator::ValidatorImpl::validateAndCleanCnNode(const XmlNodePtr &node, const ComponentPtr &component)
{
    // Get cellml:units attribute.
    XmlAttributePtr attribute = node->firstAttribute();
    std::string unitsName;
    XmlAttributePtr unitsAttribute = nullptr;
    std::vector<XmlAttributePtr> cellmlAttributesToRemove;
    while (attribute) {
        if (!attribute->value().empty()) {
            if (attribute->isCellmlType("units")) {
                unitsName = attribute->value();
                unitsAttribute = attribute;
                cellmlAttributesToRemove.push_back(attribute);
            } else if (attribute->inNamespaceUri(CELLML_2_0_NS)) {
                cellmlAttributesToRemove.push_back(attribute);
                ErrorPtr err = Error::create();
                err->setDescription("Math " + node->name() + " element has an invalid attribute type '" + attribute->name() + "' in the cellml namespace.  Attribute 'units' is the only CellML namespace attribute allowed.");
                err->setComponent(component);
                err->setKind(Error::Kind::MATHML);
                mValidator->addError(err);
            }
        }
        attribute = attribute->next();
    }

    XmlNodePtr childNode = node->firstChild();
    std::string textInNode = text(childNode);
    // Check that cellml:units has been set.
    bool checkUnitsIsInModel = validateCnUnits(component, unitsName, textInNode);

    // Check that a specified units is valid.
    if (checkUnitsIsInModel) {
        // Check for a matching units in this model.
        ModelPtr model = owningModel(component);
        if (!model->hasUnits(unitsName)) {
            // Check for a matching standard units.
            if (!isStandardUnitName(unitsName)) {
                ErrorPtr err = Error::create();
                err->setDescription("Math has a " + node->name() + " element with a cellml:units attribute '" + unitsName + "' that is not a valid reference to units in the model '" + model->name() + "' or a standard unit.");
                err->setComponent(component);
                err->setKind(Error::Kind::MATHML);
                mValidator->addError(err);
            }
        }
    }
    // Now that we've validated this XML node's cellml:units attribute, remove it from the node.
    // This is done so we can validate a "clean" MathML string using the MathML DTD. The math
    // string stored on the component will not be affected.
    for (const auto &cellmlAttribute : cellmlAttributesToRemove) {
        cellmlAttribute->removeAttribute();
    }
    if (node->hasNamespaceDefinition(CELLML_2_0_NS)) {
        node->removeNamespaceDefinition(CELLML_2_0_NS);
    }
}

void Validator::ValidatorImpl::validateAndCleanCiNode(const XmlNodePtr &node, const ComponentPtr &component, const std::vector<std::string> &variableNames)
{
    XmlNodePtr childNode = node->firstChild();
    std::string textInNode = text(childNode);
    if (!textInNode.empty()) {
        // Check whether we can find this text as a variable name in this component.
        if (std::find(variableNames.begin(), variableNames.end(), textInNode) == variableNames.end()) {
            ErrorPtr err = Error::create();
            err->setDescription("MathML ci element has the child text '" + textInNode + "' which does not correspond with any variable names present in component '" + component->name() + "'.");
            err->setComponent(component);
            err->setKind(Error::Kind::MATHML);
            mValidator->addError(err);
        }
    }
}

void Validator::ValidatorImpl::validateAndCleanMathCiCnNodes(XmlNodePtr &node, const ComponentPtr &component, const std::vector<std::string> &variableNames)
{
    if (node->isMathmlElement("cn")) {
        validateAndCleanCnNode(node, component);
    } else if (node->isMathmlElement("ci")) {
        validateAndCleanCiNode(node, component, variableNames);
    }
    // Check children for ci/cn.
    XmlNodePtr childNode = node->firstChild();
    if (childNode != nullptr) {
        validateAndCleanMathCiCnNodes(childNode, component, variableNames);
    }
    // Check siblings for ci/cn.
    node = node->next();
    if (node != nullptr) {
        validateAndCleanMathCiCnNodes(node, component, variableNames);
    }
}

void Validator::ValidatorImpl::validateMathMLElements(const XmlNodePtr &node, const ComponentPtr &component)
{
    XmlNodePtr childNode = node->firstChild();
    if (childNode != nullptr) {
        if (!childNode->isComment() && !childNode->isText() && !isSupportedMathMLElement(childNode)) {
            ErrorPtr err = Error::create();
            err->setDescription("Math has a '" + childNode->name() + "' element that is not a supported MathML element.");
            err->setComponent(component);
            err->setKind(Error::Kind::MATHML);
            mValidator->addError(err);
        }
        validateMathMLElements(childNode, component);
    }

    XmlNodePtr nextNode = node->next();
    if (nextNode != nullptr) {
        if (!nextNode->isComment() && !nextNode->isText() && !isSupportedMathMLElement(nextNode)) {
            ErrorPtr err = Error::create();
            err->setDescription("Math has a '" + nextNode->name() + "' element that is not a supported MathML element.");
            err->setComponent(component);
            err->setKind(Error::Kind::MATHML);
            mValidator->addError(err);
        }
        validateMathMLElements(nextNode, component);
    }
}

/**
 * @brief Test to see if the given variables are reachable from their parent components.
 *
 * Determine if the variables parents are reachable from one another.  That is they either
 * have a parent/child relationship or a sibling relationship in the models component
 * hierarchy.
 *
 * Both variables must have a valid parent.
 *
 * @param variable1 The first variable.
 * @param variable2 The second variable.
 *
 * @return True if the parents of the given variables are reachable in the model component
 * hierarchy.
 */
bool reachableEquivalence(const VariablePtr &variable1, const VariablePtr &variable2)
{
    bool reachable = false;
    auto parent1 = variable1->parent();
    auto parent2 = variable2->parent();

    if (isEntityChildOf(parent1, parent2)) {
        reachable = true;
    } else if (isEntityChildOf(parent2, parent1)) {
        reachable = true;
    } else if (areEntitiesSiblings(parent1, parent2)) {
        reachable = true;
    }

    return reachable;
}

bool interfaceTypeIsCompatible(Variable::InterfaceType interfaceTypeMinimumRequired, const std::string &interfaceTypeCompatibleWith)
{
    std::string interfaceTypeMinimumRequiredString = interfaceTypeToString.find(interfaceTypeMinimumRequired)->second;
    return interfaceTypeCompatibleWith.find(interfaceTypeMinimumRequiredString) != std::string::npos;
}

void Validator::ValidatorImpl::validateVariableInterface(const VariablePtr &variable)
{
    Variable::InterfaceType interfaceType = determineInterfaceType(variable);
    if (interfaceType == Variable::InterfaceType::NONE) {
        auto component = std::dynamic_pointer_cast<Component>(variable->parent());
        std::string componentName = component->name();
        for (size_t index = 0; index < variable->equivalentVariableCount(); ++index) {
            const auto equivalentVariable = variable->equivalentVariable(index);
            auto equivalentComponent = std::dynamic_pointer_cast<Component>(equivalentVariable->parent());
            if (equivalentComponent != nullptr && !reachableEquivalence(variable, equivalentVariable)) {
                std::string equivalentComponentName = equivalentComponent->name();

                ErrorPtr err = Error::create();
                err->setDescription("The equivalence between '" + variable->name() + "' on component '" + componentName + "'  and '" + equivalentVariable->name() + "' on component '" + equivalentComponentName + "' is not possible, the separation is too great.");
                err->setVariable(variable);
                err->setKind(Error::Kind::CONNECTION);
                mValidator->addError(err);
            }
        }
    } else {
        auto interfaceTypeString = variable->interfaceType();
        if (!interfaceTypeIsCompatible(interfaceType, interfaceTypeString)) {
            ErrorPtr err = Error::create();
            if (interfaceTypeString.empty()) {
                err->setDescription("Variable '" + variable->name() + "' has no interaface type set. The interface type required is '" + interfaceTypeToString.find(interfaceType)->second + "'.");
            } else {
                err->setDescription("Variable '" + variable->name() + "' has an interaface type set to '" + interfaceTypeString + "' which is not the correct interface type for this variable. The interface type required is '" + interfaceTypeToString.find(interfaceType)->second + "'.");
            }
            err->setVariable(variable);
            err->setKind(Error::Kind::CONNECTION);
            mValidator->addError(err);
        }
    }
}

void Validator::ValidatorImpl::validateEquivalenceUnits(const ModelPtr &model, const VariablePtr &variable)
{
    std::string hints;
    for (size_t index = 0; index < variable->equivalentVariableCount(); ++index) {
        auto equivalentVariable = variable->equivalentVariable(index);
        double multiplier = 0.0;
        if (!unitsAreEquivalent(model, variable, equivalentVariable, hints, multiplier)) {
            auto unitsName = variable->units() == nullptr ? "" : variable->units()->name();
            auto equivalentUnitsName = equivalentVariable->units() == nullptr ? "" : equivalentVariable->units()->name();
            ErrorPtr err = Error::create();
            err->setDescription("Variable '" + variable->name() + "' has units of '" + unitsName + "' and an equivalent variable '" + equivalentVariable->name() + "' with non-matching units of '" + equivalentUnitsName + "'. The mismatch is: " + hints);
            err->setModel(model);
            err->setKind(Error::Kind::UNITS);
            mValidator->addError(err);
        }
    }
}

<<<<<<< HEAD
    // Check the components in this model.
    if (model->componentCount() > 0) {
        for (size_t i = 0; i < model->componentCount(); ++i) {
            ComponentPtr component = model->component(i);
            // Check the variables in this component.
            for (size_t j = 0; j < component->variableCount(); ++j) {
                VariablePtr variable = component->variable(j);
                // Check the equivalent variables in this variable.
                if (variable->equivalentVariableCount() > 0) {
                    for (size_t k = 0; k < variable->equivalentVariableCount(); ++k) {
                        VariablePtr equivalentVariable = variable->equivalentVariable(k);

                        // Skip if this pairing has been checked before.
                        auto checkPairing = std::make_pair(variable, equivalentVariable);

                        if (std::find(checkedPairs.begin(), checkedPairs.end(), checkPairing) == checkedPairs.end()) {
                            // Swap the order for storage in the pair.
                            checkPairing = std::make_pair(equivalentVariable, variable);
                            checkedPairs.push_back(checkPairing);

                            // TODO: validate variable interfaces according to 17.10.8.
                            // TODO: add check for cyclical connections (17.10.5).
                            double multiplier = 0.0;
                            if (!unitsAreEquivalent(model, variable, equivalentVariable, hints, multiplier)) {
                                auto unitsName = variable->units() == nullptr ? "" : variable->units()->name();
                                auto equivalentUnitsName = equivalentVariable->units() == nullptr ? "" : equivalentVariable->units()->name();
                                ErrorPtr err = Error::create();
                                err->setDescription("Variable '" + variable->name() + "' has units of '" + unitsName + "' and an equivalent variable '" + equivalentVariable->name() + "' with non-matching units of '" + equivalentUnitsName + "'. The mismatch is: " + hints);
                                err->setModel(model);
                                err->setKind(Error::Kind::UNITS);
                                mValidator->addError(err);
                            }

                            if (equivalentVariable->hasEquivalentVariable(variable)) {
                                // Check that the equivalent variable has a valid parent component.
                                auto component2 = std::dynamic_pointer_cast<Component>(equivalentVariable->parent());
                                if (component2 == nullptr || !component2->hasVariable(equivalentVariable)) {
                                    ErrorPtr err = Error::create();
                                    err->setDescription("Variable '" + equivalentVariable->name() + "' is an equivalent variable to '" + variable->name() + "' but '" + equivalentVariable->name() + "' has no parent component.");
                                    err->setModel(model);
                                    err->setKind(Error::Kind::CONNECTION);
                                    mValidator->addError(err);
                                }
                            }
                        }
                    }
                }
=======
void Validator::ValidatorImpl::validateEquivalenceStructure(const VariablePtr &variable)
{
    for (size_t index = 0; index < variable->equivalentVariableCount(); ++index) {
        auto equivalentVariable = variable->equivalentVariable(index);
        if (equivalentVariable->hasDirectEquivalentVariable(variable)) {
            auto component = std::dynamic_pointer_cast<Component>(equivalentVariable->parent());
            if (component == nullptr) {
                ErrorPtr err = Error::create();
                err->setDescription("Variable '" + equivalentVariable->name() + "' is an equivalent variable to '" + variable->name() + "' but has no parent component.");
                err->setVariable(equivalentVariable);
                err->setKind(Error::Kind::CONNECTION);
                mValidator->addError(err);
>>>>>>> 868848e8
            }
        } else {
            ErrorPtr err = Error::create();
            err->setDescription("Variable '" + variable->name() + "' has an equivalent variable '" + equivalentVariable->name() + "' which does not reciprocally have '" + variable->name() + "' set as an equivalent variable.");
            err->setVariable(variable);
            err->setKind(Error::Kind::CONNECTION);
            mValidator->addError(err);
        }
    }
}

void Validator::ValidatorImpl::validateConnections(const ModelPtr &model)
{
    std::vector<std::pair<VariablePtr, VariablePtr>> checkedPairs;

    VariablePtrs variables;

    for (size_t index = 0; index < model->componentCount(); ++index) {
        findAllVariablesWithEquivalences(model->component(index), variables);
    }

    for (const VariablePtr &variable : variables) {
        validateVariableInterface(variable);
        validateEquivalenceUnits(model, variable);
        validateEquivalenceStructure(variable);
    }
}

bool Validator::ValidatorImpl::isSupportedMathMLElement(const XmlNodePtr &node)
{
    return (node->namespaceUri() == MATHML_NS)
           && std::find(supportedMathMLElements.begin(), supportedMathMLElements.end(), node->name()) != supportedMathMLElements.end();
}

bool Validator::ValidatorImpl::isCellmlIdentifier(const std::string &name)
{
    bool result = true;
    // One or more alphabetic characters.
    if (!name.empty()) {
        // Does not start with numeric character.
        if (isdigit(name[0]) != 0) {
            result = false;
            ErrorPtr err = Error::create();
            err->setDescription("CellML identifiers must not begin with a European numeric character [0-9].");
            err->setRule(SpecificationRule::DATA_REPR_IDENTIFIER_BEGIN_EURO_NUM);
            mValidator->addError(err);
        } else {
            // Basic Latin alphanumeric characters and underscores.
            if (name.find_first_not_of("abcdefghijklmnopqrstuvwxyzABCDEFGHIJKLMNOPQRSTUVWXYZ0123456789_") != std::string::npos) {
                result = false;
                ErrorPtr err = Error::create();
                err->setDescription("CellML identifiers must not contain any characters other than [a-zA-Z0-9_].");
                err->setRule(SpecificationRule::DATA_REPR_IDENTIFIER_LATIN_ALPHANUM);
                mValidator->addError(err);
            }
        }
    } else {
        result = false;
        ErrorPtr err = Error::create();
        err->setDescription("CellML identifiers must contain one or more basic Latin alphabetic characters.");
        err->setRule(SpecificationRule::DATA_REPR_IDENTIFIER_AT_LEAST_ONE_ALPHANUM);
        mValidator->addError(err);
    }
    return result;
}

bool unitsAreEquivalent(const ModelPtr &model,
                        const VariablePtr &v1,
                        const VariablePtr &v2,
                        std::string &hints,
                        double &multiplier)
{
    std::map<std::string, double> unitMap = {};

    for (const auto &baseUnits : baseUnitsList) {
        unitMap[baseUnits] = 0.0;
    }

    std::string ref;
    hints = "";
    multiplier = 0.0;

    if (v1->units() == nullptr || v2->units() == nullptr) {
        return false;
    }

    if (model->hasUnits(v1->units()->name())) {
        UnitsPtr u1 = Units::create();
        u1 = model->units(v1->units()->name());
        updateBaseUnitCount(model, unitMap, multiplier, u1->name(), 1, 0, 1);
    } else if (unitMap.find(v1->units()->name()) != unitMap.end()) {
        ref = v1->units()->name();
        unitMap.at(ref) += 1.0;
    } else if (isStandardUnitName(v1->units()->name())) {
        updateBaseUnitCount(model, unitMap, multiplier, v1->units()->name(), 1, 0, 1);
    }

    if (model->hasUnits(v2->units()->name())) {
        UnitsPtr u2 = Units::create();
        u2 = model->units(v2->units()->name());
        updateBaseUnitCount(model, unitMap, multiplier, u2->name(), 1, 0, -1);
    } else if (unitMap.find(v2->units()->name()) != unitMap.end()) {
        ref = v2->units()->name();
        unitMap.at(v2->units()->name()) -= 1.0;
    } else if (isStandardUnitName(v2->units()->name())) {
        updateBaseUnitCount(model, unitMap, multiplier, v2->units()->name(), 1, 0, -1);
    }

    // Remove "dimensionless" from base unit testing.
    unitMap.erase("dimensionless");

    bool status = true;
    for (const auto &basePair : unitMap) {
        if (basePair.second != 0.0) {
            std::string num = std::to_string(basePair.second);
            num.erase(num.find_last_not_of('0') + 1, num.length());
            if (num.back() == '.') {
                num.pop_back();
            }
            hints += basePair.first + "^" + num + ", ";
            status = false;
        }
    }

    if (multiplier != 0.0) {
        // NB: multiplication errors are only reported when there is a base error mismatch too, does not trigger it alone.
        // The multiplication mismatch will be returned through the multiplier argument in all cases.
        std::string num = std::to_string(multiplier);
        num.erase(num.find_last_not_of('0') + 1, num.length());
        if (num.back() == '.') {
            num.pop_back();
        }
        hints += "multiplication factor of 10^" + num + ", ";
    }

    // Remove the final trailing comma from the hints string.
    if (hints.length() > 2) {
        hints.pop_back();
        hints.back() = '.';
    }

    return status;
}

void updateBaseUnitCount(const ModelPtr &model,
                         std::map<std::string, double> &unitMap,
                         double &multiplier,
                         const std::string &uName,
                         double uExp, double logMult,
                         int direction)
{
    if (model->hasUnits(uName)) {
        UnitsPtr u = model->units(uName);
        if (!u->isBaseUnit()) {
            std::string ref;
            std::string pre;
            std::string id;
            double exp;
            double mult;
            double expMult;
            for (size_t i = 0; i < u->unitCount(); ++i) {
                u->unitAttributes(i, ref, pre, exp, expMult, id);
                mult = std::log10(expMult);
                if (!isStandardUnitName(ref)) {
                    updateBaseUnitCount(model, unitMap, multiplier, ref, exp * uExp, logMult + mult * uExp + standardPrefixList.at(pre) * uExp, direction);
                } else {
                    for (const auto &iter : standardUnitsList.at(ref)) {
                        unitMap.at(iter.first) += direction * (iter.second * exp * uExp);
                    }
                    multiplier += direction * (logMult + (standardMultiplierList.at(ref) + mult + standardPrefixList.at(pre)) * exp);
                }
            }
        } else if (unitMap.find(uName) == unitMap.end()) {
            unitMap.emplace(std::pair<std::string, double>(uName, direction * uExp));
            multiplier += direction * logMult;
        }
    } else if (isStandardUnitName(uName)) {
        for (const auto &iter : standardUnitsList.at(uName)) {
            unitMap.at(iter.first) += direction * (iter.second * uExp);
        }
        multiplier += direction * logMult;
    }
}

void Validator::ValidatorImpl::validateNoUnitsAreCyclic(const ModelPtr &model)
{
    std::vector<std::string> history;
    std::vector<std::vector<std::string>> errorList;

    for (size_t i = 0; i < model->unitsCount(); ++i) {
        // Test each units' dependencies for presence of self in tree.
        UnitsPtr u = model->units(i);
        history.push_back(u->name());
        checkUnitForCycles(model, u, history, errorList);
        // Have to delete this each time to prevent reinitialisation with previous base variables.
        std::vector<std::string>().swap(history);
    }

    if (!errorList.empty()) {
        std::vector<std::map<std::string, bool>> reportedErrorList;
        for (auto &errors : errorList) {
            std::map<std::string, bool> hash;

            for (auto &e : errors) {
                hash.insert(std::pair<std::string, bool>(e, true));
            }

            // Only return as error if this combo has not been reported already.
            if (std::find(reportedErrorList.begin(), reportedErrorList.end(), hash) == reportedErrorList.end()) {
                ErrorPtr err = Error::create();
                std::string des = "'";
                for (size_t j = 0; j < errors.size() - 1; ++j) {
                    des += errors[j] + "' -> '";
                }
                des += errors[errors.size() - 1] + "'";
                err->setDescription("Cyclic units exist: " + des);
                err->setModel(model);
                err->setKind(Error::Kind::UNITS);
                mValidator->addError(err);
                reportedErrorList.push_back(hash);
            }
            std::map<std::string, bool>().swap(hash);
        }
    }
}

void Validator::ValidatorImpl::checkUnitForCycles(const ModelPtr &model, const UnitsPtr &parent,
                                                  std::vector<std::string> &history,
                                                  std::vector<std::vector<std::string>> &errorList)
{
    if (parent->isBaseUnit()) {
        return;
    }

    // Recursive function to check for self-referencing in unit definitions.
    std::string id;
    std::string ref;
    std::string prefix;
    double exp;
    double mult;

    // Take history, and copy it for each new branch.
    for (size_t i = 0; i < parent->unitCount(); ++i) {
        parent->unitAttributes(i, ref, prefix, exp, mult, id);
        if (std::find(history.begin(), history.end(), ref) != history.end()) {
            history.push_back(ref);
            // Print to error output *only* when the first and last units are the same
            // otherwise we get lasso shapes reported.
            if (history.front() == history.back()) {
                errorList.push_back(history);
            }
        } else {
            // Step into dependencies if they are not built-in units.
            if (model->hasUnits(ref)) {
                UnitsPtr child = model->units(ref);
                history.push_back(ref);
                // Making a copy of the history vector to this point.
                std::vector<std::string> child_history(history);
                checkUnitForCycles(model, child, child_history, errorList);
                std::vector<std::string>().swap(child_history);
            }
        }
    }
}

} // namespace libcellml<|MERGE_RESOLUTION|>--- conflicted
+++ resolved
@@ -1051,75 +1051,19 @@
     }
 }
 
-<<<<<<< HEAD
-    // Check the components in this model.
-    if (model->componentCount() > 0) {
-        for (size_t i = 0; i < model->componentCount(); ++i) {
-            ComponentPtr component = model->component(i);
-            // Check the variables in this component.
-            for (size_t j = 0; j < component->variableCount(); ++j) {
-                VariablePtr variable = component->variable(j);
-                // Check the equivalent variables in this variable.
-                if (variable->equivalentVariableCount() > 0) {
-                    for (size_t k = 0; k < variable->equivalentVariableCount(); ++k) {
-                        VariablePtr equivalentVariable = variable->equivalentVariable(k);
-
-                        // Skip if this pairing has been checked before.
-                        auto checkPairing = std::make_pair(variable, equivalentVariable);
-
-                        if (std::find(checkedPairs.begin(), checkedPairs.end(), checkPairing) == checkedPairs.end()) {
-                            // Swap the order for storage in the pair.
-                            checkPairing = std::make_pair(equivalentVariable, variable);
-                            checkedPairs.push_back(checkPairing);
-
-                            // TODO: validate variable interfaces according to 17.10.8.
-                            // TODO: add check for cyclical connections (17.10.5).
-                            double multiplier = 0.0;
-                            if (!unitsAreEquivalent(model, variable, equivalentVariable, hints, multiplier)) {
-                                auto unitsName = variable->units() == nullptr ? "" : variable->units()->name();
-                                auto equivalentUnitsName = equivalentVariable->units() == nullptr ? "" : equivalentVariable->units()->name();
-                                ErrorPtr err = Error::create();
-                                err->setDescription("Variable '" + variable->name() + "' has units of '" + unitsName + "' and an equivalent variable '" + equivalentVariable->name() + "' with non-matching units of '" + equivalentUnitsName + "'. The mismatch is: " + hints);
-                                err->setModel(model);
-                                err->setKind(Error::Kind::UNITS);
-                                mValidator->addError(err);
-                            }
-
-                            if (equivalentVariable->hasEquivalentVariable(variable)) {
-                                // Check that the equivalent variable has a valid parent component.
-                                auto component2 = std::dynamic_pointer_cast<Component>(equivalentVariable->parent());
-                                if (component2 == nullptr || !component2->hasVariable(equivalentVariable)) {
-                                    ErrorPtr err = Error::create();
-                                    err->setDescription("Variable '" + equivalentVariable->name() + "' is an equivalent variable to '" + variable->name() + "' but '" + equivalentVariable->name() + "' has no parent component.");
-                                    err->setModel(model);
-                                    err->setKind(Error::Kind::CONNECTION);
-                                    mValidator->addError(err);
-                                }
-                            }
-                        }
-                    }
-                }
-=======
 void Validator::ValidatorImpl::validateEquivalenceStructure(const VariablePtr &variable)
 {
     for (size_t index = 0; index < variable->equivalentVariableCount(); ++index) {
         auto equivalentVariable = variable->equivalentVariable(index);
-        if (equivalentVariable->hasDirectEquivalentVariable(variable)) {
+        if (equivalentVariable->hasEquivalentVariable(variable)) {
             auto component = std::dynamic_pointer_cast<Component>(equivalentVariable->parent());
             if (component == nullptr) {
                 ErrorPtr err = Error::create();
-                err->setDescription("Variable '" + equivalentVariable->name() + "' is an equivalent variable to '" + variable->name() + "' but has no parent component.");
+                err->setDescription("Variable '" + equivalentVariable->name() + "' is an equivalent variable to '" + variable->name() + "' but '" + equivalentVariable->name() + "' has no parent component.");
                 err->setVariable(equivalentVariable);
                 err->setKind(Error::Kind::CONNECTION);
                 mValidator->addError(err);
->>>>>>> 868848e8
-            }
-        } else {
-            ErrorPtr err = Error::create();
-            err->setDescription("Variable '" + variable->name() + "' has an equivalent variable '" + equivalentVariable->name() + "' which does not reciprocally have '" + variable->name() + "' set as an equivalent variable.");
-            err->setVariable(variable);
-            err->setKind(Error::Kind::CONNECTION);
-            mValidator->addError(err);
+            }
         }
     }
 }
