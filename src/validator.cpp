/*
Copyright libCellML Contributors

Licensed under the Apache License, Version 2.0 (the "License");
you may not use this file except in compliance with the License.
You may obtain a copy of the License at

    http://www.apache.org/licenses/LICENSE-2.0

Unless required by applicable law or agreed to in writing, software
distributed under the License is distributed on an "AS IS" BASIS,
WITHOUT WARRANTIES OR CONDITIONS OF ANY KIND, either express or implied.
See the License for the specific language governing permissions and
limitations under the License.
*/

#include "namespaces.h"
#include "utilities.h"
#include "xmldoc.h"

#include "libcellml/component.h"
#include "libcellml/importsource.h"
#include "libcellml/reset.h"
#include "libcellml/validator.h"
#include "libcellml/variable.h"
#include "libcellml/when.h"

<<<<<<< HEAD
#include <deque>
#include <iostream>
=======
#include <algorithm>
#include <cmath>
#include <deque>
>>>>>>> b929b0a0
#include <map>
#include <regex>
#include <sstream>
#include <string>
#include <vector>

#include <libxml/uri.h>

namespace libcellml {

/**
 * @brief The Validator::ValidatorImpl struct.
 *
 * The private implementation for the Validator class.
 */
struct Validator::ValidatorImpl
{
    Validator *mValidator = nullptr;

    /**
     * @brief Validate the @p component using the CellML 2.0 Specification.
     *
     * Validate the given @p component and its encapsulated entities using
     * the CellML 2.0 Specification. Any errors will be logged in the @c Validator.
     *
     * @param component The component to validate.
     */
    void validateComponent(const ComponentPtr &component);

    /**
     * @brief Validate the @p units using the CellML 2.0 Specification.
     *
     * Validate the given @p units and its encapsulated entities using
     * the CellML 2.0 Specification. Any errors will be logged in the @c Validator.
     *
     * @param units The units to validate.
     * @param unitsNames A vector list of the name attributes of the @p units and its siblings.
     */
    void validateUnits(const UnitsPtr &units, const std::vector<std::string> &unitsNames);

    /**
     * @brief Validate the variable connections in the @p model using the CellML 2.0 Specification.
     *
     * Validate the variable connections in the given @p model using
     * the CellML 2.0 Specification. Any errors will be logged in the @c Validator.
     *
     * @param model The model which may contain variable connections to validate.
     */
    void validateConnections(const ModelPtr &model);

    /**
     * @brief Check if the provided @p name is a valid CellML identifier.
     *
     * Checks if the provided @p name is a valid CellML identifier according
     * to the CellML 2.0 specification. This requires a non-zero length Unicode
     * character sequence containing basic Latin alphanumeric characters or
     * underscores that does not begin with a number.
     *
     * @param name The @c std::string name to check the validity of.
     *
     * @return @c true if @name is a valid CellML identifier and @c false otherwise.
     */
    bool isCellmlIdentifier(const std::string &name);

    /**
     * @brief Validate the @c unit at index @c index from @p units using the CellML 2.0 Specification.
     *
     * Validate the @c unit at index @c index from @p units using
     * the CellML 2.0 Specification. Any errors will be logged in the @c Validator.
     *
     * @param index The index of the @c unit to validate from @p units.
     * @param units The units to validate.
     * @param unitsNames A vector list of the name attributes of the @p units and its siblings.
     */
    void validateUnitsUnit(size_t index, const UnitsPtr &units, const std::vector<std::string> &unitsNames);

    /**
     * @brief Validate the @p variable using the CellML 2.0 Specification.
     *
     * Validate the given @p variable using the CellML 2.0 Specification.
     * Any errors will be logged in the @c Validator.
     *
     * @param variable The variable to validate.
     * @param variableNames A vector list of the name attributes of the @p variable and its siblings.
     */
    void validateVariable(const VariablePtr &variable, const std::vector<std::string> &variableNames);

    /**
     * @brief Validate the @p reset using the CellML 2.0 Specification.
     *
     * Examine the @p reset for conformance to the CellML 2.0 specification.  Any
     * errors will be logged in the @c Validator.
     *
     * @param reset The reset to validate.
     * @param component The component the reset belongs to.
     */
    void validateReset(const ResetPtr &reset, const ComponentPtr &component);

    /**
     * @brief Validate the @p when using the CellML 2.0 specification.
     *
     * Examine the @p when for conformance to the CellML 2.0 specification.  Any
     * errors will be logged in the @c Validator.
     *
     * @param when The when to validate.
     * @param reset The reset the when belongs to.
     * @param component The component the reset belongs to.
     */
    void validateWhen(const WhenPtr &when, const ResetPtr &reset, const ComponentPtr &component);

    /**
     * @brief Validate the math @p input @c std::string.
     *
     * Validate the math @p input @c std::string using the CellML 2.0 Specification and
     * the W3C MathML DTD. Any errors will be logged in the @c Validator.
     *
     * @param input The math @c std::string to validate.
     * @param component The component containing the math @c std::string to be validated.
     */
    void validateMath(const std::string &input, const ComponentPtr &component);

    /**
     * @brief Populate @p bvarNames with new variables declared in MathML @c bvar elements.
     *
     * Populate @p bvarNames with new variables declared in MathML @c bvar elements found within
     * the XmlNode @p node.
     *
     * @param node The @c XmlNode to search for @c bvar element names.
     * @param bvarNames The @c std::string @c vector to populate with MathML @c bvar element names.
     */
    void gatherMathBvarVariableNames(XmlNodePtr &node, std::vector<std::string> &bvarNames);

    /**
     * @brief Traverse the node tree for invalid MathML elements.
     *
     * Traverse the Xml node tree checking that all MathML elements are listed in the
     * supported MathML elements table from the CellML specification 2.0 document.
     *
     * @param node The node to check children and sibling nodes.
     * @param component The component the MathML belongs to.
     */
    void validateMathMLElements(const XmlNodePtr &node, const ComponentPtr &component);

    /**
     * @brief Validate CellML variables and units in MathML @c ci and @c cn variables. Removes CellML units from the @p node.
     *
     * Validates CellML variables found in MathML @c ci elements and new variables from @c bvar elements. Validates @c cellml:units
     * attributes found on @c ci and @c cn elements and removes them from the @c XmlNode @p node to leave MathML that may then
     * be validated using the MathML DTD.
     *
     * @param node The @c XmlNode to validate CellML entities on and remove @c cellml:units from.
     * @param component The component that the math @c XmlNode @p node is contained within.
     * @param variableNames A @c vector list of the names of variables found within the @p component.
     * @param bvarNames A @c vector list of the names of new MathML @c bvar variables in this @c XmlNode @p node.
     */
    void validateAndCleanMathCiCnNodes(XmlNodePtr &node, const ComponentPtr &component, const std::vector<std::string> &variableNames, const std::vector<std::string> &bvarNames);

    /**
     * @brief Remove the @c std::string @p pattern from the @c std::string @p input.
     *
     * Remove all occurrences of the @c std::string @p pattern from the @c std::string @p input.
     *
     * @param input The @c std::string to remove all occurrences of the @p pattern from.
     * @param pattern The @c std::string to remove from the @c std::string @p input.
     */
    void removeSubstring(std::string &input, const std::string &pattern);

    /**
     * @brief Check if the provided @p name is a standard unit.
     *
     * Checks if the provided @p name is one of the standard units in the
     * @c Units::StandardUnit @c enum. Returns @c true if @name is a standard unit
     * and @c false otherwise.
     *
     * @param name The @c std::string name to check against the list of standard units.
     *
     * @return @c true if @name is a standard unit and @c false otherwise.
     */
    bool isStandardUnitName(const std::string &name);

    /**
     * @brief Check if the provided @p name is a standard prefix.
     *
     * Checks if the provided @p name is one of the standard prefixes in the
     * @c Prefix @c enum. Returns @c true if @name is a standard prefix
     * and @c false otherwise.
     *
     * @param name The @c std::string name to check against the list of standard prefixes.
     *
     * @return @c true if @name is a standard prefix and @c false otherwise.
     */
    bool isStandardPrefixName(const std::string &name);

    /**
     * @brief Check if the provided @p node is a supported MathML element.
     *
     * Checks if the provided @p node is one of the supported MathML elements defined in the table
     * of supported MathML elements from the CellML specification version 2.0 document.
     *
     * @param node The @c XmlNode node to check against the list of supported MathML elements.
     * @return @c true if @node is a supported MathML element and @c false otherwise.
     */
    bool isSupportedMathMLElement(const XmlNodePtr &node);

    /**
<<<<<<< HEAD
    * @brief Utility function called recursively from the @c isModelVariableCycleFree function
    *
    * @param parent Previous variable
    * @param child Connected variable to start checking from
    * @param checkList The helper string returned containing the list(s) of cyclic variables
    */
    bool cycleVariableFound(VariablePtr &parent, VariablePtr &child,
                            std::deque<libcellml::VariablePtr> &checkList,
                            std::vector<libcellml::VariablePtr> &allVariableList);

    /**
    * @brief Validate that there are no cycles in the equivalance network in the @p model
    * using the CellML 2.0 Specification.  Called from the @c validateConnections function.
    * Any errors will be logged in the @c Validator.
    *
    * @param model The model which may contain variable connections to validate.
    * @param hintList The helper string returned containing the list(s) of cyclic variables
    */
    bool isModelVariableCycleFree(const ModelPtr &model, std::vector<std::string> &hintList);

    /**
     * @brief Validate that within a connected variable set, any associated reset has an unique order value.
     * @param variable The variable to check
     * @param resetMap Returns a map of resets indexed by the order connected through the equivalent variable network
     * @param localDoneList Returns a list of previously checked varaibles to save time
=======
    * @brief Validate that equivalent variable pairs in the @p model
    * have equivalent units.
    * Any errors will be logged in the @c Validator.
    *
    * @param model The model containing the variables
    * @param v1 The variable which may contain units.
    * @param v2 The equivalent variable which may contain units.
    * @param hints String containing error messages to be passed back to the calling function for logging.
    */
    bool unitsAreEquivalent(const ModelPtr &model, const VariablePtr &v1, const VariablePtr &v2, std::string &hints);

    /**
    * @brief Utility function used by unitsAreEquivalent to compare base units of two variables.
    *
    * @param model The model containing the variables.
    * @param unitMap A list of the exponents of base variables.
    * @param uName String name of the current variable being investigated.
    * @param standardList Nested map of the conversion between built-in units and the base units they contain
    * @param uExp Exponent of the current unit in its parent.
    * @param direction Specify whether we want to increment (1) or decrement (-1).
    */
    void updateBaseUnitCount(const ModelPtr &model,
                             std::map<std::string, double> &unitMap,
                             const std::string &uName,
                             double uExp, double logMult, int direction);

    /**
    * @brief Checks dependency hierarchies of units in the model.
    *
    * @param model The model containing the units to be tested.
    */
    void validateNoUnitsAreCyclic(const ModelPtr &model);

    /**
    * @brief Utility function called recursively by validateNoUnitsAreCyclic.
    *
    * @param model The model containing the units to be tested.
    * @param parent The current @c Units pointer to test.
    * @param history A vector of the chained dependencies. Cyclic variables exist where the first and last units are equal.
    * @param errorList An array of loops, returned so that the reported errors are not too repetitive.
    */
    void checkUnitForCycles(const ModelPtr &model, const UnitsPtr &parent,
                            std::vector<std::string> &history,
                            std::vector<std::vector<std::string>> &errorList);

    /**
     * @brief Validate that within a connected variable set, any associated reset has an unique order value.
     *
     * @param variable The variable to check.
     * @param resetMap Returns a map of resets indexed by the order connected through the equivalent variable network.
     * @param localDoneList Returns a list of previously checked varaibles to save time.
>>>>>>> b929b0a0
     */
    void fetchConnectedResets(const VariablePtr &variable, std::map<std::string, std::vector<libcellml::ResetPtr>> &resetMap, std::vector<libcellml::VariablePtr> &localDoneList);
};

Validator::Validator()
    : mPimpl(new ValidatorImpl())
{
    mPimpl->mValidator = this;
}

Validator::~Validator()
{
    delete mPimpl;
}

Validator::Validator(const Validator &rhs)
    : Logger(rhs)
    , mPimpl(new ValidatorImpl())
{
    mPimpl->mValidator = rhs.mPimpl->mValidator;
}

Validator::Validator(Validator &&rhs) noexcept
    : Logger(std::move(rhs))
    , mPimpl(rhs.mPimpl)
{
    rhs.mPimpl = nullptr;
}

Validator &Validator::operator=(Validator rhs)
{
    Logger::operator=(rhs);
    rhs.swap(*this);
    return *this;
}

void Validator::swap(Validator &rhs)
{
    std::swap(mPimpl, rhs.mPimpl);
}

void Validator::validateModel(const ModelPtr &model)
{
    // Clear any pre-existing errors in ths validator instance.
    clearErrors();
    // Check for a valid name attribute.
    if (!mPimpl->isCellmlIdentifier(model->name())) {
        ErrorPtr err = std::make_shared<Error>();
        err->setDescription("Model does not have a valid name attribute.");
        err->setModel(model);
        err->setRule(SpecificationRule::MODEL_NAME);
        addError(err);
    }
    // Check for components in this model.
    if (model->componentCount() > 0) {
        std::vector<std::string> componentNames;
        std::vector<std::string> componentRefs;
        std::vector<std::string> componentImportSources;
        for (size_t i = 0; i < model->componentCount(); ++i) {
            ComponentPtr component = model->component(i);
            // Check for duplicate component names in this model.
            std::string componentName = component->name();
            if (!componentName.empty()) {
                if (component->isImport()) {
                    // Check for a component_ref; assumes imported if the import source is not null.
                    std::string componentRef = component->importReference();
                    std::string importSource = component->importSource()->url();

                    if (!mPimpl->isCellmlIdentifier(componentRef)) {
                        ErrorPtr err = std::make_shared<Error>();
                        err->setDescription("Imported component '" + componentName + "' does not have a valid component_ref attribute.");
                        err->setComponent(component);
                        err->setRule(SpecificationRule::IMPORT_COMPONENT_REF);
                        addError(err);
                    }
                    if (importSource.empty()) {
                        ErrorPtr err = std::make_shared<Error>();
                        err->setDescription("Import of component '" + componentName + "' does not have a valid locator xlink:href attribute.");
                        err->setImportSource(component->importSource());
                        err->setRule(SpecificationRule::IMPORT_HREF);
                        addError(err);
                    } else {
                        xmlURIPtr uri = xmlParseURI(importSource.c_str());
                        if (uri == nullptr) {
                            ErrorPtr err = std::make_shared<Error>();
                            err->setDescription("Import of component '" + componentName + "' has an invalid URI in the href attribute.");
                            err->setImportSource(component->importSource());
                            err->setRule(SpecificationRule::IMPORT_HREF);
                            addError(err);

                        } else {
                            xmlFreeURI(uri);
                        }
                    }
                    // Push back the unique sources and refs.
                    componentImportSources.push_back(importSource);
                    componentRefs.push_back(componentRef);
                }
                if (std::find(componentNames.begin(), componentNames.end(), componentName) != componentNames.end()) {
                    ErrorPtr err = std::make_shared<Error>();
                    err->setDescription("Model '" + model->name() + "' contains multiple components with the name '" + componentName + "'. Valid component names must be unique to their model.");
                    err->setModel(model);
                    addError(err);
                }
                componentNames.push_back(componentName);
            }
            // Validate component.
            mPimpl->validateComponent(component);
        }
    }
    // Check for units in this model.
    if (model->unitsCount() > 0) {
        std::vector<std::string> unitsNames;
        std::vector<std::string> unitsRefs;
        std::vector<std::string> unitsImportSources;
        for (size_t i = 0; i < model->unitsCount(); ++i) {
            UnitsPtr units = model->units(i);
            std::string unitsName = units->name();
            if (!unitsName.empty()) {
                if (units->isImport()) {
                    // Check for a units_ref.
                    std::string unitsRef = units->importReference();
                    std::string importSource = units->importSource()->url();
                    bool foundImportError = false;
                    if (!mPimpl->isCellmlIdentifier(unitsRef)) {
                        ErrorPtr err = std::make_shared<Error>();
                        err->setDescription("Imported units '" + unitsName + "' does not have a valid units_ref attribute.");
                        err->setUnits(units);
                        err->setRule(SpecificationRule::IMPORT_UNITS_REF);
                        addError(err);
                        foundImportError = true;
                    }
                    // Check for a xlink:href.
                    // TODO: check this id against the XLink spec (see CellML Spec 5.1.1).
                    if (importSource.empty()) {
                        ErrorPtr err = std::make_shared<Error>();
                        err->setDescription("Import of units '" + unitsName + "' does not have a valid locator xlink:href attribute.");
                        err->setImportSource(units->importSource());
                        err->setRule(SpecificationRule::IMPORT_HREF);
                        addError(err);
                        foundImportError = true;
                    }
                    // Check if we already have another import from the same source with the same units_ref.
                    // (This looks for matching enties at the same position in the source and ref vectors).
                    if (!unitsImportSources.empty() && (!foundImportError)) {
                        if ((std::find(unitsImportSources.begin(), unitsImportSources.end(), importSource) - unitsImportSources.begin())
                            == (std::find(unitsRefs.begin(), unitsRefs.end(), unitsRef) - unitsRefs.begin())) {
                            ErrorPtr err = std::make_shared<Error>();
                            err->setDescription("Model '" + model->name() + "' contains multiple imported units from '" + importSource + "' with the same units_ref attribute '" + unitsRef + "'.");
                            err->setModel(model);
                            err->setRule(SpecificationRule::IMPORT_UNITS_REF);
                            addError(err);
                        }
                    }
                    // Push back the unique sources and refs.
                    unitsImportSources.push_back(importSource);
                    unitsRefs.push_back(unitsRef);
                }
                // Check for duplicate units names in this model.
                if (std::find(unitsNames.begin(), unitsNames.end(), unitsName) != unitsNames.end()) {
                    ErrorPtr err = std::make_shared<Error>();
                    err->setDescription("Model '" + model->name() + "' contains multiple units with the name '" + unitsName + "'. Valid units names must be unique to their model.");
                    err->setModel(model);
                    err->setRule(SpecificationRule::UNITS_NAME_UNIQUE);
                    addError(err);
                }
                unitsNames.push_back(unitsName);
            }
        }
        for (size_t i = 0; i < model->unitsCount(); ++i) {
            // Validate units.
            UnitsPtr units = model->units(i);
            mPimpl->validateUnits(units, unitsNames);
        }
    }

    // Check that unit relationships are not cyclical.
    if (model->unitsCount() > 0) {
        mPimpl->validateNoUnitsAreCyclic(model);
    }

    // Validate any connections / variable equivalence networks in the model.
    mPimpl->validateConnections(model);
}

void Validator::ValidatorImpl::validateComponent(const ComponentPtr &component)
{
    // Check for a valid name attribute.
    if (!isCellmlIdentifier(component->name())) {
        ErrorPtr err = std::make_shared<Error>();
        err->setComponent(component);
        if (component->isImport()) {
            err->setDescription("Imported component does not have a valid name attribute.");
            err->setRule(SpecificationRule::IMPORT_COMPONENT_NAME);
        } else {
            err->setDescription("Component does not have a valid name attribute.");
            err->setRule(SpecificationRule::COMPONENT_NAME);
        }
        mValidator->addError(err);
    }
    // Check for variables in this component.
    std::vector<std::string> variableNames;
    if (component->variableCount() > 0) {
        // Check for duplicate variable names and construct vector of valid names in case
        // we have a variable initial_value set by reference.
        for (size_t i = 0; i < component->variableCount(); ++i) {
            std::string variableName = component->variable(i)->name();
            if (!variableName.empty()) {
                if (std::find(variableNames.begin(), variableNames.end(), variableName) != variableNames.end()) {
                    ErrorPtr err = std::make_shared<Error>();
                    err->setDescription("Component '" + component->name() + "' contains multiple variables with the name '" + variableName + "'. Valid variable names must be unique to their component.");
                    err->setComponent(component);
                    err->setRule(SpecificationRule::VARIABLE_NAME);
                    mValidator->addError(err);
                }
                variableNames.push_back(variableName);
            }
        }
        // Validate variable(s).
        for (size_t i = 0; i < component->variableCount(); ++i) {
            VariablePtr variable = component->variable(i);
            validateVariable(variable, variableNames);
        }
    }
    // Check for resets in this component
    if (component->resetCount() > 0) {
<<<<<<< HEAD
        for (size_t i = 0; i < component->resetCount(); ++i) {
            ResetPtr reset = component->reset(i);
            validateReset(reset, component);
=======
        std::map<std::string, std::vector<libcellml::ResetPtr>> resetMap;
        for (size_t i = 0; i < component->resetCount(); ++i) {
            ResetPtr reset = component->reset(i);
            validateReset(reset, component);
            if (reset->isOrderSet()) {
                resetMap[std::to_string(reset->order())].push_back(reset);
            }
        }
        for (auto const &entry : resetMap) {
            if (entry.second.size() > 1) {
                std::map<std::string, bool> nameMap;
                for (auto const &reset : entry.second) {
                    auto variableName = reset->variable()->name();
                    if (nameMap.count(variableName)) {
                        ErrorPtr err = std::make_shared<Error>();
                        err->setDescription("Non-unique reset order of '" + entry.first + "' found within the reset set of the variable '" + variableName + "' in component '" + component->name() + "'.");
                        err->setComponent(component);
                        err->setRule(SpecificationRule::VARIABLE_NAME);
                        mValidator->addError(err);
                    } else {
                        nameMap[variableName] = true;
                    }
                }
            }
>>>>>>> b929b0a0
        }
    }
    // Validate math through the private implementation (for XML handling).
    if (!component->math().empty()) {
        validateMath(component->math(), component);
    }
}

void Validator::ValidatorImpl::validateUnits(const UnitsPtr &units, const std::vector<std::string> &unitsNames)
{
    // Check for a valid name attribute.
    if (!isCellmlIdentifier(units->name())) {
        ErrorPtr err = std::make_shared<Error>();
        err->setUnits(units);
        if (units->isImport()) {
            err->setDescription("Imported units does not have a valid name attribute.");
            err->setRule(SpecificationRule::IMPORT_UNITS_NAME);
        } else {
            err->setDescription("Units does not have a valid name attribute.");
            err->setRule(SpecificationRule::UNITS_NAME);
        }
        mValidator->addError(err);
    } else {
        // Check for a matching standard units.
        if (isStandardUnitName(units->name())) {
            ErrorPtr err = std::make_shared<Error>();
            err->setDescription("Units is named '" + units->name() + "' which is a protected standard unit name.");
            err->setUnits(units);
            err->setRule(SpecificationRule::UNITS_STANDARD);
            mValidator->addError(err);
        }
    }
    if (units->unitCount() > 0) {
        for (size_t i = 0; i < units->unitCount(); ++i) {
            validateUnitsUnit(i, units, unitsNames);
        }
    }
}

void Validator::ValidatorImpl::validateUnitsUnit(size_t index, const UnitsPtr &units, const std::vector<std::string> &unitsNames)
{
    // Validate the unit at the given index.
    std::string reference;
    std::string prefix;
    std::string id;
    double exponent;
    double multiplier;

    units->unitAttributes(index, reference, prefix, exponent, multiplier, id);
    if (isCellmlIdentifier(reference)) {
        if ((std::find(unitsNames.begin(), unitsNames.end(), reference) == unitsNames.end()) && (!isStandardUnitName(reference))) {
            ErrorPtr err = std::make_shared<Error>();
            err->setDescription("Units reference '" + reference + "' in units '" + units->name() + "' is not a valid reference to a local units or a standard unit type.");
            err->setUnits(units);
            err->setRule(SpecificationRule::UNIT_UNITS_REF);
            mValidator->addError(err);
        }
    } else {
        ErrorPtr err = std::make_shared<Error>();
        err->setDescription("Unit in units '" + units->name() + "' does not have a valid units reference.");
        err->setUnits(units);
        err->setRule(SpecificationRule::UNIT_UNITS_REF);
        mValidator->addError(err);
    }
    if (!prefix.empty()) {
        if (!isStandardPrefixName(prefix)) {
            if (!isCellMLInteger(prefix)) {
                ErrorPtr err = std::make_shared<Error>();
                err->setDescription("Prefix '" + prefix + "' of a unit referencing '" + reference + "' in units '" + units->name() + "' is not a valid integer or an SI prefix.");
                err->setUnits(units);
                err->setRule(SpecificationRule::UNIT_PREFIX);
                mValidator->addError(err);
            } else {
                try {
                    int test = std::stoi(prefix);
                    (void)test;
                } catch (std::out_of_range &) {
                    ErrorPtr err = std::make_shared<Error>();
                    err->setDescription("Prefix '" + prefix + "' of a unit referencing '" + reference + "' in units '" + units->name() + "' is too big to be represented as an integer.");
                    err->setUnits(units);
                    err->setRule(SpecificationRule::UNIT_PREFIX);
                    mValidator->addError(err);
                }
            }
        }
    }
}

void Validator::ValidatorImpl::validateVariable(const VariablePtr &variable, const std::vector<std::string> &variableNames)
{
    // Check for a valid name attribute.
    if (!isCellmlIdentifier(variable->name())) {
        ErrorPtr err = std::make_shared<Error>();
        err->setDescription("Variable does not have a valid name attribute.");
        err->setVariable(variable);
        err->setRule(SpecificationRule::VARIABLE_NAME);
        mValidator->addError(err);
    }
    // Check for a valid units attribute.
    if (!isCellmlIdentifier(variable->units())) {
        ErrorPtr err = std::make_shared<Error>();
        err->setDescription("Variable '" + variable->name() + "' does not have a valid units attribute.");
        err->setVariable(variable);
        err->setRule(SpecificationRule::VARIABLE_UNITS);
        mValidator->addError(err);
    } else if (!isStandardUnitName(variable->units())) {
        ComponentPtr component = variable->parentComponent();
        ModelPtr model = component->parentModel();
        if ((model != nullptr) && !model->hasUnits(variable->units())) {
            ErrorPtr err = std::make_shared<Error>();
            err->setDescription("Variable '" + variable->name() + "' has an invalid units reference '" + variable->units() + "' that does not correspond with a standard unit or units in the variable's parent component or model.");
            err->setVariable(variable);
            err->setRule(SpecificationRule::VARIABLE_UNITS);
            mValidator->addError(err);
        }
    }
    // Check for a valid interface attribute.
    if (!variable->interfaceType().empty()) {
        std::string interfaceType = variable->interfaceType();
        if ((interfaceType != "public") && (interfaceType != "private") && (interfaceType != "none") && (interfaceType != "public_and_private")) {
            ErrorPtr err = std::make_shared<Error>();
            err->setDescription("Variable '" + variable->name() + "' has an invalid interface attribute value '" + interfaceType + "'.");
            err->setVariable(variable);
            err->setRule(SpecificationRule::VARIABLE_INTERFACE);
            mValidator->addError(err);
        }
    }
    // Check for a valid initial value attribute.
    if (!variable->initialValue().empty()) {
        std::string initialValue = variable->initialValue();
        // Check if initial value is a variable reference
        if (!(std::find(variableNames.begin(), variableNames.end(), initialValue) != variableNames.end())) {
            // Otherwise, check that the initial value can be converted to a double
            if (!isCellMLReal(initialValue)) {
                ErrorPtr err = std::make_shared<Error>();
                err->setDescription("Variable '" + variable->name() + "' has an invalid initial value '" + initialValue + "'. Initial values must be a real number string or a variable reference.");
                err->setVariable(variable);
                err->setRule(SpecificationRule::VARIABLE_INITIAL_VALUE);
                mValidator->addError(err);
            }
        }
    }
}

void Validator::ValidatorImpl::validateReset(const ResetPtr &reset, const ComponentPtr &component)
{
    std::string orderString;
    if (reset->isOrderSet()) {
        orderString = "with order '" + convertIntToString(reset->order()) + "'";
    } else {
        orderString = "does not have an order set,";
    }

    std::string variableString;
    std::string variableContinuation;
    if (reset->variable() == nullptr) {
        variableString = "does not reference a variable";
        variableContinuation = ",";
        ErrorPtr err = std::make_shared<Error>();
        err->setDescription("Reset in component '" + component->name() + "' " + orderString + " " + variableString + ".");
        err->setReset(reset);
        err->setRule(SpecificationRule::RESET_VARIABLE_REFERENCE);
        mValidator->addError(err);
    } else {
        variableString = "referencing variable '" + reset->variable()->name() + "'";
    }

    if (!reset->isOrderSet()) {
        ErrorPtr err = std::make_shared<Error>();
        err->setDescription("Reset in component '" + component->name() + "' " + orderString + " " + variableString + ".");
        err->setComponent(component);
        err->setRule(SpecificationRule::RESET_ORDER);
        mValidator->addError(err);
    }

    if (reset->whenCount() > 0) {
        // Check for duplicate when order values.
        std::vector<int> whenOrders;
        for (size_t i = 0; i < reset->whenCount(); ++i) {
            WhenPtr when = reset->when(i);
            if (when->isOrderSet()) {
                int whenOrder = when->order();
                if (std::find(whenOrders.begin(), whenOrders.end(), whenOrder) != whenOrders.end()) {
                    ErrorPtr err = std::make_shared<Error>();
                    err->setDescription("Reset in component '" + component->name() + "' " + orderString + " " + variableString + variableContinuation + " has multiple whens with order '" + convertIntToString(whenOrder) + "'.");
                    err->setComponent(component);
                    err->setRule(SpecificationRule::RESET_ORDER);
                    mValidator->addError(err);
                } else {
                    whenOrders.push_back(whenOrder);
                }
            }
        }
        for (size_t i = 0; i < reset->whenCount(); ++i) {
            WhenPtr when = reset->when(i);
            validateWhen(when, reset, component);
        }
    } else {
        ErrorPtr err = std::make_shared<Error>();
        err->setDescription("Reset in component '" + component->name() + "' " + orderString + " " + variableString + variableContinuation + " does not have at least one child When.");
        err->setReset(reset);
        err->setRule(SpecificationRule::RESET_CHILD);
        mValidator->addError(err);
    }
}

void Validator::ValidatorImpl::validateWhen(const WhenPtr &when, const ResetPtr &reset, const ComponentPtr &component)
{
    std::string orderString;
    std::string resetOrderString;
    std::string resetVariableString;
    std::string resetVariableContinuation;
    if (when->isOrderSet()) {
        orderString = "with order '" + convertIntToString(when->order()) + "'";
    } else {
        orderString = "does not have an order set,";
    }

    if (reset->isOrderSet()) {
        resetOrderString = "with order '" + convertIntToString(reset->order()) + "'";
    } else {
        resetOrderString = "which does not have an order set,";
    }

    if (reset->variable() == nullptr) {
        resetVariableString = "which does not reference a variable";
        resetVariableContinuation = ",";
    } else {
        resetVariableContinuation = "";
        resetVariableString = "referencing variable '" + reset->variable()->name() + "'";
    }

    if (!when->isOrderSet()) {
        ErrorPtr err = std::make_shared<Error>();
        err->setDescription("When in reset " + resetOrderString + " " + resetVariableString + resetVariableContinuation + " does not have an order set.");
        err->setWhen(when);
        err->setRule(SpecificationRule::WHEN_ORDER);
        mValidator->addError(err);
    }

    if (!when->condition().empty()) {
        validateMath(when->condition(), component);
    } else {
        ErrorPtr err = std::make_shared<Error>();
        err->setDescription("When in reset " + resetOrderString + " " + resetVariableString + resetVariableContinuation + " " + orderString + " does not have a MathML condition set.");
        err->setWhen(when);
        err->setRule(SpecificationRule::WHEN_CHILD);
        mValidator->addError(err);
    }

    if (!when->value().empty()) {
        validateMath(when->value(), component);
    } else {
        ErrorPtr err = std::make_shared<Error>();
        err->setDescription("When in reset " + resetOrderString + " " + resetVariableString + resetVariableContinuation + " " + orderString + " does not have a MathML value set.");
        err->setWhen(when);
        err->setRule(SpecificationRule::WHEN_CHILD);
        mValidator->addError(err);
    }
}

void Validator::ValidatorImpl::validateMath(const std::string &input, const ComponentPtr &component)
{
    XmlDocPtr doc = std::make_shared<XmlDoc>();
    // Parse as XML first.
    doc->parse(input);
    // Copy any XML parsing errors into the common validator error handler.
    if (doc->xmlErrorCount() > 0) {
        for (size_t i = 0; i < doc->xmlErrorCount(); ++i) {
            ErrorPtr err = std::make_shared<Error>();
            err->setDescription(doc->xmlError(i));
            err->setKind(Error::Kind::XML);
            mValidator->addError(err);
        }
    }
    XmlNodePtr node = doc->rootNode();
    if (node == nullptr) {
        ErrorPtr err = std::make_shared<Error>();
        err->setDescription("Could not get a valid XML root node from the math on component '" + component->name() + "'.");
        err->setKind(Error::Kind::XML);
        err->setComponent(component);
        mValidator->addError(err);
        return;
    }
    if (!node->isMathmlElement("math")) {
        ErrorPtr err = std::make_shared<Error>();
        err->setDescription("Math root node is of invalid type '" + node->name() + "' on component '" + component->name() + "'. A valid math root node should be of type 'math'.");
        err->setComponent(component);
        err->setKind(Error::Kind::XML);
        mValidator->addError(err);
        return;
    }
    XmlNodePtr nodeCopy = node;
    std::vector<std::string> bvarNames;
    std::vector<std::string> variableNames;
    for (size_t i = 0; i < component->variableCount(); ++i) {
        std::string variableName = component->variable(i)->name();
        if (std::find(variableNames.begin(), variableNames.end(), variableName) == variableNames.end()) {
            variableNames.push_back(variableName);
        }
    }

    validateMathMLElements(nodeCopy, component);
    // Get the bvar names in this math element.
    // TODO: may want to do this with XPath instead...
    gatherMathBvarVariableNames(nodeCopy, bvarNames);
    // Check that no variable names match new bvar names.
    for (const std::string &variableName : variableNames) {
        if (std::find(bvarNames.begin(), bvarNames.end(), variableName) != bvarNames.end()) {
            ErrorPtr err = std::make_shared<Error>();
            err->setDescription("Math in component '" + component->name() + "' contains '" + variableName + "' as a bvar ci element but it is already a variable name.");
            err->setComponent(component);
            err->setKind(Error::Kind::MATHML);
            mValidator->addError(err);
        }
    }
    // Iterate through ci/cn elements and remove cellml units attributes.
    XmlNodePtr mathNode = node;
    validateAndCleanMathCiCnNodes(node, component, variableNames, bvarNames);
    // Get the MathML string (with cellml:units attributes already removed) and remove the CellML namespace.
    // While the removeSubstring() approach for removing the cellml namespace before validating with the MathML DTD
    // is not ideal, libxml does not appear to have a better way to remove a namespace declaration from the tree.
    std::string cellml2NamespaceString = std::string(" xmlns:cellml=\"http://www.cellml.org/cellml/2.0#\"");
    std::string cleanMathml = mathNode->convertToString();
    removeSubstring(cleanMathml, cellml2NamespaceString);

    // Parse/validate the clean math string with the W3C MathML DTD.
    XmlDocPtr mathmlDoc = std::make_shared<XmlDoc>();
    mathmlDoc->parseMathML(cleanMathml);
    // Copy any MathML validation errors into the common validator error handler.
    if (mathmlDoc->xmlErrorCount() > 0) {
        for (size_t i = 0; i < mathmlDoc->xmlErrorCount(); ++i) {
            ErrorPtr err = std::make_shared<Error>();
            err->setDescription(mathmlDoc->xmlError(i));
            err->setComponent(component);
            err->setKind(Error::Kind::MATHML);
            mValidator->addError(err);
        }
    }
}

void Validator::ValidatorImpl::validateAndCleanMathCiCnNodes(XmlNodePtr &node, const ComponentPtr &component, const std::vector<std::string> &variableNames,
                                                             const std::vector<std::string> &bvarNames)
{
    XmlNodePtr childNode = node->firstChild();
    std::string textNode;
    bool ciType = node->isMathmlElement("ci");
    bool cnType = node->isMathmlElement("cn");
    if (ciType || cnType) {
        if (childNode != nullptr) {
            if (childNode->isText()) {
                textNode = childNode->convertToStrippedString();
                if (!textNode.empty()) {
                    if (ciType) {
                        // Check whether we can find this text as a variable name in this component.
                        if ((std::find(variableNames.begin(), variableNames.end(), textNode) == variableNames.end()) && (std::find(bvarNames.begin(), bvarNames.end(), textNode) == bvarNames.end())) {
                            ErrorPtr err = std::make_shared<Error>();
                            err->setDescription("MathML ci element has the child text '" + textNode + "' which does not correspond with any variable names present in component '" + component->name() + "' and is not a variable defined within a bvar element.");
                            err->setComponent(component);
                            err->setKind(Error::Kind::MATHML);
                            mValidator->addError(err);
                        }
                    }
                } else {
                    ErrorPtr err = std::make_shared<Error>();
                    err->setDescription("MathML " + node->name() + " element has an empty child element.");
                    err->setComponent(component);
                    err->setKind(Error::Kind::MATHML);
                    mValidator->addError(err);
                }
            }
        } else {
            ErrorPtr err = std::make_shared<Error>();
            err->setDescription("MathML " + node->name() + " element has no child.");
            err->setComponent(component);
            err->setKind(Error::Kind::MATHML);
            mValidator->addError(err);
        }
        // Get cellml:units attribute.
        XmlAttributePtr attribute = node->firstAttribute();
        std::string unitsName;
        XmlAttributePtr unitsAttribute = nullptr;
        while (attribute) {
            if (!attribute->value().empty()) {
                if (attribute->isCellmlType("units")) {
                    unitsName = attribute->value();
                    unitsAttribute = attribute;
                } else {
                    ErrorPtr err = std::make_shared<Error>();
                    err->setDescription("Math " + node->name() + " element has an invalid attribute type '" + attribute->name() + "' in the cellml namespace.");
                    err->setComponent(component);
                    err->setKind(Error::Kind::MATHML);
                    mValidator->addError(err);
                }
            }
            attribute = attribute->next();
        }

        bool checkUnitsIsInComponent = false;
        // Check that cellml:units has been set.
        if (ciType) {
            if (unitsAttribute != nullptr) {
                ErrorPtr err = std::make_shared<Error>();
                err->setDescription("Math ci element with value '" + textNode + "' has a cellml:units attribute with name '" + unitsAttribute->value() + "'.");
            }
        } else if (cnType) {
            if (isCellmlIdentifier(unitsName)) {
                checkUnitsIsInComponent = true;
            } else {
                ErrorPtr err = std::make_shared<Error>();
                err->setDescription("Math cn element with the value '" + textNode + "' does not have a valid cellml:units attribute.");
                err->setComponent(component);
                err->setKind(Error::Kind::MATHML);
                mValidator->addError(err);
            }
        }

        // Check that a specified units is valid.
        if (checkUnitsIsInComponent) {
            // Check for a matching units in this component.
            ModelPtr model = component->parentModel();
            if (!model->hasUnits(unitsName)) {
                // Check for a matching standard units.
                if (!isStandardUnitName(unitsName)) {
                    ErrorPtr err = std::make_shared<Error>();
                    err->setDescription("Math has a " + node->name() + " element with a cellml:units attribute '" + unitsName + "' that is not a valid reference to units in component '" + component->name() + "' or a standard unit.");
                    err->setComponent(component);
                    err->setKind(Error::Kind::MATHML);
                    mValidator->addError(err);
                }
            }
        }
        // Now that we've validated this XML node's cellml:units attribute, remove it from the node.
        // This is done so we can validate a "clean" MathML string using the MathML DTD. The math
        // string stored on the component will not be affected.
        if (unitsAttribute) {
            unitsAttribute->removeAttribute();
        }
    } else {
        // Check children for ci/cn elements.
        if (childNode != nullptr) {
            validateAndCleanMathCiCnNodes(childNode, component, variableNames, bvarNames);
        }
    }
    // Check siblings for ci/cn.
    node = node->next();
    if (node != nullptr) {
        validateAndCleanMathCiCnNodes(node, component, variableNames, bvarNames);
    }
}

void Validator::ValidatorImpl::validateMathMLElements(const XmlNodePtr &node, const ComponentPtr &component)
{
    XmlNodePtr childNode = node->firstChild();
    if (childNode != nullptr) {
        if (!childNode->isComment() && !childNode->isText() && !isSupportedMathMLElement(childNode)) {
            ErrorPtr err = std::make_shared<Error>();
            err->setDescription("Math has a '" + childNode->name() + "' element" + " that is not a supported MathML element.");
            err->setComponent(component);
            err->setKind(Error::Kind::MATHML);
            mValidator->addError(err);
        }
        validateMathMLElements(childNode, component);
    }

    XmlNodePtr nextNode = node->next();
    if (nextNode != nullptr) {
        if (!nextNode->isComment() && !nextNode->isText() && !isSupportedMathMLElement(nextNode)) {
            ErrorPtr err = std::make_shared<Error>();
            err->setDescription("Math has a '" + nextNode->name() + "' element" + " that is not a supported MathML element.");
            err->setComponent(component);
            err->setKind(Error::Kind::MATHML);
            mValidator->addError(err);
        }
        validateMathMLElements(nextNode, component);
    }
}

void Validator::ValidatorImpl::gatherMathBvarVariableNames(XmlNodePtr &node, std::vector<std::string> &bvarNames)
{
    XmlNodePtr childNode = node->firstChild();
    if (node->isMathmlElement("bvar")) {
        while (childNode != nullptr) {
            if (childNode->isMathmlElement("ci")) {
                XmlNodePtr grandchildNode = childNode->firstChild();
                bool hasBvarName = false;
                while (grandchildNode != nullptr) {
                    if (grandchildNode->isText()) {
                        std::string textNode = grandchildNode->convertToStrippedString();
                        if (!textNode.empty()) {
                            bvarNames.push_back(textNode);
                            hasBvarName = true;
                            break;
                        }
                    }
                    grandchildNode = grandchildNode->next();
                }
                if (hasBvarName) {
                    break;
                }
            }
            childNode = childNode->next();
        }
    } else {
        // Check children for bvars.
        if (childNode != nullptr) {
            gatherMathBvarVariableNames(childNode, bvarNames);
        }
    }
    // Check siblings for bvars.
    node = node->next();
    if (node != nullptr) {
        gatherMathBvarVariableNames(node, bvarNames);
    }
}

void Validator::ValidatorImpl::validateConnections(const ModelPtr &model)
{
<<<<<<< HEAD
    // Check the components in this model.
    std::string hints;
    std::vector<std::string> hintList;
=======
    // Check the connections in this model.
    std::string hints;
>>>>>>> b929b0a0

    if (model->componentCount() > 0) {
        for (size_t i = 0; i < model->componentCount(); ++i) {
            ComponentPtr component = model->component(i);
            // Check the variables in this component.
            for (size_t j = 0; j < component->variableCount(); ++j) {
                VariablePtr variable = component->variable(j);
                // Check the equivalent variables in this variable.
                if (variable->equivalentVariableCount() > 0) {
                    for (size_t k = 0; k < variable->equivalentVariableCount(); ++k) {
                        VariablePtr equivalentVariable = variable->equivalentVariable(k);
                        // TODO: validate variable interfaces according to 17.10.8
<<<<<<< HEAD
                        if (equivalentVariable->hasEquivalentVariable(variable)) {
                            auto component2 = static_cast<Component *>(equivalentVariable->parent());
=======
                        // TODO: add check for cyclical connections (17.10.5)
                        if (!unitsAreEquivalent(model, variable, equivalentVariable, hints)) {
                            ErrorPtr err = std::make_shared<Error>();
                            err->setDescription("Variable '" + variable->name() + "' has units of '" + variable->units() + "' and an equivalent variable '" + equivalentVariable->name() + "' has units of '" + equivalentVariable->units() + "' which do not match. The mismatch is: " + hints);
                            err->setModel(model);
                            err->setKind(Error::Kind::UNITS);
                            mValidator->addError(err);
                        }
                        if (equivalentVariable->hasEquivalentVariable(variable)) {
                            auto component2 = equivalentVariable->parentComponent();
>>>>>>> b929b0a0
                            // Check that the components of the two equivalent variables are not the same
                            std::string c1name = component->name();
                            std::string c2name = component2->name();
                            if (c1name == c2name) {
                                ErrorPtr err = std::make_shared<Error>();
                                err->setDescription("Variable '" + equivalentVariable->name() + "' is an equivalent variable to '"
                                                    + variable->name() + "' but they are in the same component, '" + component->name() + "'.");
                                err->setModel(model);
                                err->setKind(Error::Kind::CONNECTION);
                                mValidator->addError(err);
                            }
                            // Check that the equivalent variable has a valid parent component.
                            if (!component2->hasVariable(equivalentVariable)) {
                                ErrorPtr err = std::make_shared<Error>();
                                err->setDescription("Variable '" + variable->name() + "' has an equivalent variable '" + equivalentVariable->name() + "' which does not reciprocally have '" + variable->name() + "' set as an equivalent variable.");
                                err->setModel(model);
                                err->setKind(Error::Kind::CONNECTION);
                                mValidator->addError(err);
                            }
<<<<<<< HEAD
                        }
                    }
                }
            }
        }
        if (!isModelVariableCycleFree(model, hintList)) {
            ErrorPtr err = std::make_shared<Error>();
            std::string des;
            std::string loops;
            loops = hintList.size() > 1 ? " loops" : " loop";
            for (auto &s : hintList) {
                des += s;
            }
            err->setDescription("Cyclic variables exist, " + std::to_string(hintList.size()) + loops + " found (Component, Variable):\n" + des);
            err->setModel(model);
            err->setKind(Error::Kind::VARIABLE);
            mValidator->addError(err);
        } else {
            // Check reset orders among connected variable sets.  NB only safe when model variable network is cycle-free as not checked here
            std::vector<libcellml::VariablePtr> totalVariableDoneList;

            for (size_t c = 0; c < model->componentCount(); ++c) {
                ComponentPtr component = model->component(c);
                for (size_t v = 0; v < component->variableCount(); ++v) {
                    VariablePtr variable = component->variable(v);
                    if (variable->equivalentVariableCount() == 0) {
                        continue; // skip if there are no equivalent variables
                    }
                    if ((std::find(totalVariableDoneList.begin(), totalVariableDoneList.end(), variable) != totalVariableDoneList.end())) {
                        continue; // skip if we've checked this variable before
                    }

                    // Retrieving connected variable order set
                    std::vector<libcellml::VariablePtr> localDoneList;
                    std::map<std::string, std::vector<libcellml::ResetPtr>> resetMap;
                    fetchConnectedResets(variable, resetMap, localDoneList);

                    totalVariableDoneList.insert(totalVariableDoneList.end(), localDoneList.begin(), localDoneList.end());

                    for (auto const &order : resetMap) {
                        if (order.second.size() > 1) {
                            ErrorPtr err = std::make_shared<Error>();
                            std::string des = "Non-unique reset order of '" + order.first + "' found within equivalent variable set:";
                            for (auto const &r : order.second) {
                                auto *parent = static_cast<Component *>(r->variable()->parent());
                                des += "\n  - variable '" + r->variable()->name() + "' in component '" + parent->name() + "' reset with order '" + order.first + "'";
                            }
                            err->setDescription(des);
                            mValidator->addError(err);
=======
>>>>>>> b929b0a0
                        }
                    }
                }
            }
        }
        // Check reset orders across variables and their connected variable sets.
        std::vector<libcellml::VariablePtr> globalVariableDoneList;

        for (size_t componentIndex = 0; componentIndex < model->componentCount(); ++componentIndex) {
            ComponentPtr component = model->component(componentIndex);
            for (size_t resetIndex = 0; resetIndex < component->resetCount(); ++resetIndex) {
                auto const reset = component->reset(resetIndex);

            }
            for (size_t variableIndex = 0; variableIndex < component->variableCount(); ++variableIndex) {
                VariablePtr variable = component->variable(variableIndex);
                if (variable->equivalentVariableCount() == 0) {
                    continue; // skip if there are no equivalent variables
                }
                if ((std::find(globalVariableDoneList.begin(), globalVariableDoneList.end(), variable) != globalVariableDoneList.end())) {
                    continue; // skip if we've checked this variable before
                }

                // Retrieving connected variable order set
                std::vector<libcellml::VariablePtr> localDoneList;
                std::map<std::string, std::vector<libcellml::ResetPtr>> resetMap;
                fetchConnectedResets(variable, resetMap, localDoneList);

                globalVariableDoneList.insert(globalVariableDoneList.end(), localDoneList.begin(), localDoneList.end());

                for (auto const &order : resetMap) {
                    if (order.second.size() > 1) {
                        ErrorPtr err = std::make_shared<Error>();
                        std::string des = "Non-unique reset order of '" + order.first + "' found within equivalent variable set:";
                        for (auto const &r : order.second) {
                            auto parent = r->variable()->parentComponent();
                            des += "\n  - variable '" + r->variable()->name() + "' in component '" + parent->name() + "' reset with order '" + order.first + "'";
                        }
                        des += ".";
                        err->setDescription(des);
                        mValidator->addError(err);
                    }
                }
            }
        }
    }
}

void Validator::ValidatorImpl::fetchConnectedResets(const VariablePtr &variable, std::map<std::string, std::vector<libcellml::ResetPtr>> &resetMap, std::vector<libcellml::VariablePtr> &localDoneList)
{
    // Get all connected variables
    for (size_t e = 0; e < variable->equivalentVariableCount(); ++e) {
        VariablePtr equiv = variable->equivalentVariable(e);
        if ((std::find(localDoneList.begin(), localDoneList.end(), equiv) != localDoneList.end())) {
            continue; // skip if we've checked this variable before
        }
        // Look for resets of the equiv variable and add to resetList
<<<<<<< HEAD
        auto *component = static_cast<Component *>(equiv->parent());
=======
        auto component = equiv->parentComponent();
>>>>>>> b929b0a0
        for (size_t r = 0; r < component->resetCount(); ++r) {
            ResetPtr reset = component->reset(r);
            if (reset->variable()->name() == equiv->name()) {
                resetMap[std::to_string(reset->order())].push_back(reset);
            }
        }
        localDoneList.push_back(equiv);
        fetchConnectedResets(equiv, resetMap, localDoneList);
    }
}
<<<<<<< HEAD

bool Validator::ValidatorImpl::isModelVariableCycleFree(const ModelPtr &model, std::vector<std::string> &hintList)
{
    bool found = false;
    std::deque<libcellml::VariablePtr> checkList = {};
    std::vector<std::deque<libcellml::VariablePtr>> totalList = {};
    std::vector<libcellml::VariablePtr> allVariableList = {};

    if (model->componentCount() > 0) {
        for (size_t i = 0; i < model->componentCount(); ++i) {
            ComponentPtr component = model->component(i);

            for (size_t j = 0; j < component->variableCount(); ++j) {
                VariablePtr variable = component->variable(j);

                if (variable->equivalentVariableCount() < 2) {
                    continue; // one equivalent variable cannot make a loop
                }
                if ((std::find(allVariableList.begin(), allVariableList.end(), variable) != allVariableList.end())) {
                    continue; // skip if we've checked this variable before
                }
                for (size_t k = 0; k < variable->equivalentVariableCount(); ++k) {
                    std::deque<libcellml::VariablePtr>().swap(checkList);
                    checkList.push_back(variable);

                    VariablePtr eq = variable->equivalentVariable(k);

                    if (cycleVariableFound(variable, eq, checkList, allVariableList)) {
                        totalList.push_back(checkList);
                        found = true;
                    }
                }
            }
        }
    }
    if (found) {
        // Only report the loops which start with the lowest alphabetical variable name to reduce duplicate reporting
        for (auto &list : totalList) {
            std::string min = list.front()->name();
            bool useMe = true;
            for (auto &var : list) {
                if (min.compare(var->name()) > 0) {
                    useMe = false;
                    break;
                }
            }
            if (useMe) {
                std::string description;
                std::string reverseDescription;
                std::string separator;

                for (VariablePtr &v : list) {
                    auto *parent = static_cast<Component *>(v->parent());
                    description += separator + "('" + parent->name() + "', '" + v->name() + "')";
                    reverseDescription = "('" + parent->name() + "', '" + v->name() + "')" + separator + reverseDescription;
                    separator = " -> ";
                }
                description += "\n";
                reverseDescription += "\n";

                if ((std::find(hintList.begin(), hintList.end(), description) == hintList.end())
                    && (std::find(hintList.begin(), hintList.end(), reverseDescription) == hintList.end())) {
                    hintList.push_back(description);
                }
            }
        }
    }
    return (!found);
}

bool Validator::ValidatorImpl::cycleVariableFound(VariablePtr &parent, VariablePtr &child,
                                                  std::deque<libcellml::VariablePtr> &checkList,
                                                  std::vector<libcellml::VariablePtr> &allVariableList)
{
    allVariableList.push_back(child);

    if (std::find(checkList.begin(), checkList.end(), child) != checkList.end()) {
        checkList.push_back(child);
        // Removing items from the start of the loop to avoid lasso shapes
        while (checkList.front() != checkList.back()) {
            checkList.pop_front();
        }
        return true;
    }

    checkList.push_back(child);
    for (size_t k = 0; k < child->equivalentVariableCount(); ++k) {
        VariablePtr eq = child->equivalentVariable(k);
        if (eq == parent) {
            continue;
        }
        if (cycleVariableFound(child, eq, checkList, allVariableList)) {
            return true;
        }
    }
    return false;
}
=======
>>>>>>> b929b0a0

void Validator::ValidatorImpl::removeSubstring(std::string &input, const std::string &pattern)
{
    std::string::size_type n = pattern.length();
    for (std::string::size_type i = input.find(pattern);
         i != std::string::npos;
         i = input.find(pattern)) {
        input.erase(i, n);
    }
}

bool Validator::ValidatorImpl::isSupportedMathMLElement(const XmlNodePtr &node)
{
    return (node->namespaceUri() == MATHML_NS)
           && std::find(supportedMathMLElements.begin(), supportedMathMLElements.end(), node->name()) != supportedMathMLElements.end();
}

bool Validator::ValidatorImpl::isStandardUnitName(const std::string &name)
{
    bool result = false;
    if (standardUnitsList.count(name) != 0) {
        result = true;
    }
    return result;
}

bool Validator::ValidatorImpl::isStandardPrefixName(const std::string &name)
{
    bool result = false;
    if (standardPrefixList.count(name) != 0) {
        result = true;
    }
    return result;
}

bool Validator::ValidatorImpl::isCellmlIdentifier(const std::string &name)
{
    bool result = true;
    // One or more alphabetic characters.
    if (!name.empty()) {
        // Does not start with numeric character.
        if (isdigit(name[0]) != 0) {
            result = false;
            ErrorPtr err = std::make_shared<Error>();
            err->setDescription("CellML identifiers must not begin with a European numeric character [0-9].");
            err->setRule(SpecificationRule::DATA_REPR_IDENTIFIER_BEGIN_EURO_NUM);
            mValidator->addError(err);
        } else {
            // Basic Latin alphanumeric characters and underscores.
            if (name.find_first_not_of("abcdefghijklmnopqrstuvwxyzABCDEFGHIJKLMNOPQRSTUVWXYZ0123456789_") != std::string::npos) {
                result = false;
                ErrorPtr err = std::make_shared<Error>();
                err->setDescription("CellML identifiers must not contain any characters other than [a-zA-Z0-9_].");
                err->setRule(SpecificationRule::DATA_REPR_IDENTIFIER_LATIN_ALPHANUM);
                mValidator->addError(err);
            }
        }
    } else {
        result = false;
        ErrorPtr err = std::make_shared<Error>();
        err->setDescription("CellML identifiers must contain one or more basic Latin alphabetic characters.");
        err->setRule(SpecificationRule::DATA_REPR_IDENTIFIER_AT_LEAST_ONE_ALPHANUM);
        mValidator->addError(err);
    }
    return result;
}

bool Validator::ValidatorImpl::unitsAreEquivalent(const ModelPtr &model,
                                                  const VariablePtr &v1,
                                                  const VariablePtr &v2,
                                                  std::string &hints)
{
    std::map<std::string, double> unitMap = {};

    for (const auto &baseUnits : baseUnitsList) {
        unitMap[baseUnits] = 0.0;
    }

    std::string ref;
    hints = "";

    if (model->hasUnits(v1->units())) {
        libcellml::UnitsPtr u1 = std::make_shared<libcellml::Units>();
        u1 = model->units(v1->units());
        updateBaseUnitCount(model, unitMap, u1->name(), 1, 0, 1);
    } else if (unitMap.find(v1->units()) != unitMap.end()) {
        ref = v1->units();
        unitMap.at(ref) += 1.0;
    } else if (isStandardUnitName(v1->units())) {
        updateBaseUnitCount(model, unitMap, v1->units(), 1, 0, 1);
    }

    if (model->hasUnits(v2->units())) {
        libcellml::UnitsPtr u2 = std::make_shared<libcellml::Units>();
        u2 = model->units(v2->units());
        updateBaseUnitCount(model, unitMap, u2->name(), 1, 0, -1);
    } else if (unitMap.find(v2->units()) != unitMap.end()) {
        ref = v2->units();
        unitMap.at(v2->units()) -= 1.0;
    } else if (isStandardUnitName(v2->units())) {
        updateBaseUnitCount(model, unitMap, v2->units(), 1, 0, -1);
    }

    // Remove "dimensionless" from base unit testing.
    unitMap.erase("dimensionless");

    bool status = true;
    for (const auto &basePair : unitMap) {
        if (basePair.second != 0.0) {
            std::string num = std::to_string(basePair.second);
            num.erase(num.find_last_not_of('0') + 1, num.length());
            if (num.back() == '.') {
                num.pop_back();
            }
            hints += basePair.first + "^" + num + ", ";
            status = false;
        }
    }

    // Remove the final trailing comma from the hints string.
    if (hints.length() > 2) {
        hints.pop_back();
        hints.back() = '.';
    }

    return status;
}

void Validator::ValidatorImpl::updateBaseUnitCount(const ModelPtr &model,
                                                   std::map<std::string, double> &unitMap,
                                                   const std::string &uName,
                                                   double uExp, double logMult,
                                                   int direction)
{
    if (model->hasUnits(uName)) {
        libcellml::UnitsPtr u = model->units(uName);
        if (!u->isBaseUnit()) {
            std::string ref;
            std::string pre;
            std::string id;
            double exp;
            double mult;
            double expMult;
            for (size_t i = 0; i < u->unitCount(); ++i) {
                u->unitAttributes(i, ref, pre, exp, expMult, id);
                mult = std::log10(expMult);
                if (!isStandardUnitName(ref)) {
                    updateBaseUnitCount(model, unitMap, ref, exp * uExp, logMult + mult * uExp + standardPrefixList.at(pre) * uExp, direction);
                } else {
                    for (const auto &iter : standardUnitsList.at(ref)) {
                        unitMap.at(iter.first) += direction * (iter.second * exp * uExp);
                    }
                }
            }
        } else if (unitMap.find(uName) == unitMap.end()) {
            unitMap.emplace(std::pair<std::string, double>(uName, direction * uExp));
        }
    } else if (isStandardUnitName(uName)) {
        for (const auto &iter : standardUnitsList.at(uName)) {
            unitMap.at(iter.first) += direction * (iter.second * uExp);
        }
    }
}

void Validator::ValidatorImpl::validateNoUnitsAreCyclic(const ModelPtr &model)
{
    std::vector<std::string> history;
    std::vector<std::vector<std::string>> errorList;

    for (size_t i = 0; i < model->unitsCount(); ++i) {
        // Test each units' dependencies for presence of self in tree.
        UnitsPtr u = model->units(i);
        history.push_back(u->name());
        checkUnitForCycles(model, u, history, errorList);
        // Have to delete this each time to prevent reinitialisation with previous base variables.
        std::vector<std::string>().swap(history);
    }

    if (!errorList.empty()) {
        std::vector<std::map<std::string, bool>> reportedErrorList;
        for (auto &errors : errorList) {
            std::map<std::string, bool> hash;

            for (auto &e : errors) {
                hash.insert(std::pair<std::string, bool>(e, true));
            }

            // Only return as error if this combo has not been reported already.
            if (std::find(reportedErrorList.begin(), reportedErrorList.end(), hash) == reportedErrorList.end()) {
                ErrorPtr err = std::make_shared<Error>();
                std::string des = "'";
                for (size_t j = 0; j < errors.size() - 1; ++j) {
                    des += errors[j] + "' -> '";
                }
                des += errors[errors.size() - 1] + "'";
                err->setDescription("Cyclic units exist: " + des);
                err->setModel(model);
                err->setKind(Error::Kind::UNITS);
                mValidator->addError(err);
                reportedErrorList.push_back(hash);
            }
            std::map<std::string, bool>().swap(hash);
        }
    }
}

void Validator::ValidatorImpl::checkUnitForCycles(const ModelPtr &model, const UnitsPtr &parent,
                                                  std::vector<std::string> &history,
                                                  std::vector<std::vector<std::string>> &errorList)
{
    if (parent->isBaseUnit()) {
        return;
    }

    // Recursive function to check for self-referencing in unit definitions.
    std::string id;
    std::string ref;
    std::string prefix;
    double exp;
    double mult;

    // Take history, and copy it for each new branch.
    for (size_t i = 0; i < parent->unitCount(); ++i) {
        parent->unitAttributes(i, ref, prefix, exp, mult, id);
        if (std::find(history.begin(), history.end(), ref) != history.end()) {
            history.push_back(ref);
            // Print to error output *only* when the first and last units are the same
            // otherwise we get lasso shapes reported.
            if (history.front() == history.back()) {
                errorList.push_back(history);
            }
        } else {
            // Step into dependencies if they are not built-in units.
            if (model->hasUnits(ref)) {
                UnitsPtr child = model->units(ref);
                history.push_back(ref);
                // Making a copy of the history vector to this point.
                std::vector<std::string> child_history(history);
                checkUnitForCycles(model, child, child_history, errorList);
                std::vector<std::string>().swap(child_history);
            }
        }
    }
}

} // namespace libcellml<|MERGE_RESOLUTION|>--- conflicted
+++ resolved
@@ -25,14 +25,9 @@
 #include "libcellml/variable.h"
 #include "libcellml/when.h"
 
-<<<<<<< HEAD
-#include <deque>
-#include <iostream>
-=======
 #include <algorithm>
 #include <cmath>
 #include <deque>
->>>>>>> b929b0a0
 #include <map>
 #include <regex>
 #include <sstream>
@@ -238,33 +233,6 @@
     bool isSupportedMathMLElement(const XmlNodePtr &node);
 
     /**
-<<<<<<< HEAD
-    * @brief Utility function called recursively from the @c isModelVariableCycleFree function
-    *
-    * @param parent Previous variable
-    * @param child Connected variable to start checking from
-    * @param checkList The helper string returned containing the list(s) of cyclic variables
-    */
-    bool cycleVariableFound(VariablePtr &parent, VariablePtr &child,
-                            std::deque<libcellml::VariablePtr> &checkList,
-                            std::vector<libcellml::VariablePtr> &allVariableList);
-
-    /**
-    * @brief Validate that there are no cycles in the equivalance network in the @p model
-    * using the CellML 2.0 Specification.  Called from the @c validateConnections function.
-    * Any errors will be logged in the @c Validator.
-    *
-    * @param model The model which may contain variable connections to validate.
-    * @param hintList The helper string returned containing the list(s) of cyclic variables
-    */
-    bool isModelVariableCycleFree(const ModelPtr &model, std::vector<std::string> &hintList);
-
-    /**
-     * @brief Validate that within a connected variable set, any associated reset has an unique order value.
-     * @param variable The variable to check
-     * @param resetMap Returns a map of resets indexed by the order connected through the equivalent variable network
-     * @param localDoneList Returns a list of previously checked varaibles to save time
-=======
     * @brief Validate that equivalent variable pairs in the @p model
     * have equivalent units.
     * Any errors will be logged in the @c Validator.
@@ -316,7 +284,6 @@
      * @param variable The variable to check.
      * @param resetMap Returns a map of resets indexed by the order connected through the equivalent variable network.
      * @param localDoneList Returns a list of previously checked varaibles to save time.
->>>>>>> b929b0a0
      */
     void fetchConnectedResets(const VariablePtr &variable, std::map<std::string, std::vector<libcellml::ResetPtr>> &resetMap, std::vector<libcellml::VariablePtr> &localDoneList);
 };
@@ -543,11 +510,6 @@
     }
     // Check for resets in this component
     if (component->resetCount() > 0) {
-<<<<<<< HEAD
-        for (size_t i = 0; i < component->resetCount(); ++i) {
-            ResetPtr reset = component->reset(i);
-            validateReset(reset, component);
-=======
         std::map<std::string, std::vector<libcellml::ResetPtr>> resetMap;
         for (size_t i = 0; i < component->resetCount(); ++i) {
             ResetPtr reset = component->reset(i);
@@ -561,18 +523,17 @@
                 std::map<std::string, bool> nameMap;
                 for (auto const &reset : entry.second) {
                     auto variableName = reset->variable()->name();
-                    if (nameMap.count(variableName)) {
+                    if (nameMap.count(variableName) != 0u) {
                         ErrorPtr err = std::make_shared<Error>();
                         err->setDescription("Non-unique reset order of '" + entry.first + "' found within the reset set of the variable '" + variableName + "' in component '" + component->name() + "'.");
-                        err->setComponent(component);
-                        err->setRule(SpecificationRule::VARIABLE_NAME);
+                        err->setReset(reset);
+                        err->setRule(SpecificationRule::RESET_ORDER);
                         mValidator->addError(err);
                     } else {
                         nameMap[variableName] = true;
                     }
                 }
             }
->>>>>>> b929b0a0
         }
     }
     // Validate math through the private implementation (for XML handling).
@@ -1091,14 +1052,8 @@
 
 void Validator::ValidatorImpl::validateConnections(const ModelPtr &model)
 {
-<<<<<<< HEAD
-    // Check the components in this model.
-    std::string hints;
-    std::vector<std::string> hintList;
-=======
     // Check the connections in this model.
     std::string hints;
->>>>>>> b929b0a0
 
     if (model->componentCount() > 0) {
         for (size_t i = 0; i < model->componentCount(); ++i) {
@@ -1111,10 +1066,6 @@
                     for (size_t k = 0; k < variable->equivalentVariableCount(); ++k) {
                         VariablePtr equivalentVariable = variable->equivalentVariable(k);
                         // TODO: validate variable interfaces according to 17.10.8
-<<<<<<< HEAD
-                        if (equivalentVariable->hasEquivalentVariable(variable)) {
-                            auto component2 = static_cast<Component *>(equivalentVariable->parent());
-=======
                         // TODO: add check for cyclical connections (17.10.5)
                         if (!unitsAreEquivalent(model, variable, equivalentVariable, hints)) {
                             ErrorPtr err = std::make_shared<Error>();
@@ -1125,7 +1076,6 @@
                         }
                         if (equivalentVariable->hasEquivalentVariable(variable)) {
                             auto component2 = equivalentVariable->parentComponent();
->>>>>>> b929b0a0
                             // Check that the components of the two equivalent variables are not the same
                             std::string c1name = component->name();
                             std::string c2name = component2->name();
@@ -1145,58 +1095,6 @@
                                 err->setKind(Error::Kind::CONNECTION);
                                 mValidator->addError(err);
                             }
-<<<<<<< HEAD
-                        }
-                    }
-                }
-            }
-        }
-        if (!isModelVariableCycleFree(model, hintList)) {
-            ErrorPtr err = std::make_shared<Error>();
-            std::string des;
-            std::string loops;
-            loops = hintList.size() > 1 ? " loops" : " loop";
-            for (auto &s : hintList) {
-                des += s;
-            }
-            err->setDescription("Cyclic variables exist, " + std::to_string(hintList.size()) + loops + " found (Component, Variable):\n" + des);
-            err->setModel(model);
-            err->setKind(Error::Kind::VARIABLE);
-            mValidator->addError(err);
-        } else {
-            // Check reset orders among connected variable sets.  NB only safe when model variable network is cycle-free as not checked here
-            std::vector<libcellml::VariablePtr> totalVariableDoneList;
-
-            for (size_t c = 0; c < model->componentCount(); ++c) {
-                ComponentPtr component = model->component(c);
-                for (size_t v = 0; v < component->variableCount(); ++v) {
-                    VariablePtr variable = component->variable(v);
-                    if (variable->equivalentVariableCount() == 0) {
-                        continue; // skip if there are no equivalent variables
-                    }
-                    if ((std::find(totalVariableDoneList.begin(), totalVariableDoneList.end(), variable) != totalVariableDoneList.end())) {
-                        continue; // skip if we've checked this variable before
-                    }
-
-                    // Retrieving connected variable order set
-                    std::vector<libcellml::VariablePtr> localDoneList;
-                    std::map<std::string, std::vector<libcellml::ResetPtr>> resetMap;
-                    fetchConnectedResets(variable, resetMap, localDoneList);
-
-                    totalVariableDoneList.insert(totalVariableDoneList.end(), localDoneList.begin(), localDoneList.end());
-
-                    for (auto const &order : resetMap) {
-                        if (order.second.size() > 1) {
-                            ErrorPtr err = std::make_shared<Error>();
-                            std::string des = "Non-unique reset order of '" + order.first + "' found within equivalent variable set:";
-                            for (auto const &r : order.second) {
-                                auto *parent = static_cast<Component *>(r->variable()->parent());
-                                des += "\n  - variable '" + r->variable()->name() + "' in component '" + parent->name() + "' reset with order '" + order.first + "'";
-                            }
-                            err->setDescription(des);
-                            mValidator->addError(err);
-=======
->>>>>>> b929b0a0
                         }
                     }
                 }
@@ -1254,11 +1152,7 @@
             continue; // skip if we've checked this variable before
         }
         // Look for resets of the equiv variable and add to resetList
-<<<<<<< HEAD
-        auto *component = static_cast<Component *>(equiv->parent());
-=======
         auto component = equiv->parentComponent();
->>>>>>> b929b0a0
         for (size_t r = 0; r < component->resetCount(); ++r) {
             ResetPtr reset = component->reset(r);
             if (reset->variable()->name() == equiv->name()) {
@@ -1269,106 +1163,6 @@
         fetchConnectedResets(equiv, resetMap, localDoneList);
     }
 }
-<<<<<<< HEAD
-
-bool Validator::ValidatorImpl::isModelVariableCycleFree(const ModelPtr &model, std::vector<std::string> &hintList)
-{
-    bool found = false;
-    std::deque<libcellml::VariablePtr> checkList = {};
-    std::vector<std::deque<libcellml::VariablePtr>> totalList = {};
-    std::vector<libcellml::VariablePtr> allVariableList = {};
-
-    if (model->componentCount() > 0) {
-        for (size_t i = 0; i < model->componentCount(); ++i) {
-            ComponentPtr component = model->component(i);
-
-            for (size_t j = 0; j < component->variableCount(); ++j) {
-                VariablePtr variable = component->variable(j);
-
-                if (variable->equivalentVariableCount() < 2) {
-                    continue; // one equivalent variable cannot make a loop
-                }
-                if ((std::find(allVariableList.begin(), allVariableList.end(), variable) != allVariableList.end())) {
-                    continue; // skip if we've checked this variable before
-                }
-                for (size_t k = 0; k < variable->equivalentVariableCount(); ++k) {
-                    std::deque<libcellml::VariablePtr>().swap(checkList);
-                    checkList.push_back(variable);
-
-                    VariablePtr eq = variable->equivalentVariable(k);
-
-                    if (cycleVariableFound(variable, eq, checkList, allVariableList)) {
-                        totalList.push_back(checkList);
-                        found = true;
-                    }
-                }
-            }
-        }
-    }
-    if (found) {
-        // Only report the loops which start with the lowest alphabetical variable name to reduce duplicate reporting
-        for (auto &list : totalList) {
-            std::string min = list.front()->name();
-            bool useMe = true;
-            for (auto &var : list) {
-                if (min.compare(var->name()) > 0) {
-                    useMe = false;
-                    break;
-                }
-            }
-            if (useMe) {
-                std::string description;
-                std::string reverseDescription;
-                std::string separator;
-
-                for (VariablePtr &v : list) {
-                    auto *parent = static_cast<Component *>(v->parent());
-                    description += separator + "('" + parent->name() + "', '" + v->name() + "')";
-                    reverseDescription = "('" + parent->name() + "', '" + v->name() + "')" + separator + reverseDescription;
-                    separator = " -> ";
-                }
-                description += "\n";
-                reverseDescription += "\n";
-
-                if ((std::find(hintList.begin(), hintList.end(), description) == hintList.end())
-                    && (std::find(hintList.begin(), hintList.end(), reverseDescription) == hintList.end())) {
-                    hintList.push_back(description);
-                }
-            }
-        }
-    }
-    return (!found);
-}
-
-bool Validator::ValidatorImpl::cycleVariableFound(VariablePtr &parent, VariablePtr &child,
-                                                  std::deque<libcellml::VariablePtr> &checkList,
-                                                  std::vector<libcellml::VariablePtr> &allVariableList)
-{
-    allVariableList.push_back(child);
-
-    if (std::find(checkList.begin(), checkList.end(), child) != checkList.end()) {
-        checkList.push_back(child);
-        // Removing items from the start of the loop to avoid lasso shapes
-        while (checkList.front() != checkList.back()) {
-            checkList.pop_front();
-        }
-        return true;
-    }
-
-    checkList.push_back(child);
-    for (size_t k = 0; k < child->equivalentVariableCount(); ++k) {
-        VariablePtr eq = child->equivalentVariable(k);
-        if (eq == parent) {
-            continue;
-        }
-        if (cycleVariableFound(child, eq, checkList, allVariableList)) {
-            return true;
-        }
-    }
-    return false;
-}
-=======
->>>>>>> b929b0a0
 
 void Validator::ValidatorImpl::removeSubstring(std::string &input, const std::string &pattern)
 {
