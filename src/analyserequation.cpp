--- conflicted
+++ resolved
@@ -51,21 +51,7 @@
 
 void AnalyserEquation::AnalyserEquationImpl::cleanUpDependencies()
 {
-<<<<<<< HEAD
-    mDependencies.erase(std::remove_if(mDependencies.begin(), mDependencies.end(), [=](const auto &dependency) -> bool {
-                            auto res = true;
-                            auto dep = dependency.lock();
-
-                            if (dep != nullptr) {
-                                res = dep->variable() == nullptr;
-                            }
-
-                            return res;
-                        }),
-                        mDependencies.end());
-=======
     mDependencies.erase(std::remove_if(mDependencies.begin(), mDependencies.end(), isEmptyDependency), mDependencies.end());
->>>>>>> 1ef04b01
 }
 
 AnalyserEquation::AnalyserEquation()
@@ -93,17 +79,9 @@
     std::vector<AnalyserEquationPtr> res;
 
     for (const auto &dependency : mPimpl->mDependencies) {
-<<<<<<< HEAD
-        auto dep = dependency.lock();
-
-        if (dep != nullptr) {
-            res.push_back(dep);
-        }
-=======
         // Note: see the llvm-cov section in src/README.rst.
 
         res.push_back(dependency.lock());
->>>>>>> 1ef04b01
     }
 
     return res;
