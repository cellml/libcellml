--- conflicted
+++ resolved
@@ -27,15 +27,11 @@
 {
     mType = type;
     mAst = ast;
-<<<<<<< HEAD
-    mDependencies = dependencies;
-=======
 
     for (const auto &dependency : dependencies) {
         mDependencies.push_back(dependency);
     }
 
->>>>>>> c36b5776
     mVariable = variable;
 }
 
