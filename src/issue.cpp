--- conflicted
+++ resolved
@@ -43,22 +43,14 @@
     Issue::Level mLevel = Issue::Level::ERROR; /**< The Issue::Level enum value for this issue. */
     Issue::ReferenceRule mReferenceRule = Issue::ReferenceRule::UNDEFINED; /**< The Issue::ReferenceRule enum value for this issue. */
     std::any mItem;
-<<<<<<< HEAD
-    CellMLElement mItemType = CellMLElement::UNDEFINED;
-=======
     CellmlElementType mCellmlElementType = CellmlElementType::UNDEFINED;
->>>>>>> 4eec7177
 
     void clearItem();
 };
 
 void Issue::IssueImpl::clearItem()
 {
-<<<<<<< HEAD
-    mItemType = CellMLElement::UNDEFINED;
-=======
     mCellmlElementType = CellmlElementType::UNDEFINED;
->>>>>>> 4eec7177
     mItem = nullptr;
 }
 
@@ -76,78 +68,49 @@
     : mPimpl(new IssueImpl())
 {
     mPimpl->mItem = std::make_any<ModelPtr>(model);
-<<<<<<< HEAD
-    mPimpl->mItemType = CellMLElement::MODEL;
-=======
     mPimpl->mCellmlElementType = CellmlElementType::MODEL;
->>>>>>> 4eec7177
 }
 
 Issue::Issue(const ComponentPtr &component)
     : mPimpl(new IssueImpl())
 {
     mPimpl->mItem = std::make_any<ComponentPtr>(component);
-<<<<<<< HEAD
-    mPimpl->mItemType = CellMLElement::COMPONENT;
-=======
     mPimpl->mCellmlElementType = CellmlElementType::COMPONENT;
->>>>>>> 4eec7177
 }
 
 Issue::Issue(const ImportSourcePtr &importSource)
     : mPimpl(new IssueImpl())
 {
     mPimpl->mItem = std::make_any<ImportSourcePtr>(importSource);
-<<<<<<< HEAD
-    mPimpl->mItemType = CellMLElement::IMPORT;
-=======
     mPimpl->mCellmlElementType = CellmlElementType::IMPORT;
->>>>>>> 4eec7177
 }
 
 Issue::Issue(const UnitsPtr &units)
     : mPimpl(new IssueImpl())
 {
     mPimpl->mItem = std::make_any<UnitsPtr>(units);
-<<<<<<< HEAD
-    mPimpl->mItemType = CellMLElement::UNITS;
-=======
     mPimpl->mCellmlElementType = CellmlElementType::UNITS;
->>>>>>> 4eec7177
 }
 
 Issue::Issue(const VariablePtr &variable)
     : mPimpl(new IssueImpl())
 {
     mPimpl->mItem = std::make_any<VariablePtr>(variable);
-<<<<<<< HEAD
-    mPimpl->mItemType = CellMLElement::VARIABLE;
-=======
     mPimpl->mCellmlElementType = CellmlElementType::VARIABLE;
->>>>>>> 4eec7177
 }
 
 Issue::Issue(const ResetPtr &reset)
     : mPimpl(new IssueImpl())
 {
     mPimpl->mItem = std::make_any<ResetPtr>(reset);
-<<<<<<< HEAD
-    mPimpl->mItemType = CellMLElement::RESET;
-=======
     mPimpl->mCellmlElementType = CellmlElementType::RESET;
->>>>>>> 4eec7177
 }
 
 Issue::Issue(const UnitPtr &unit)
     : mPimpl(new IssueImpl())
 {
-<<<<<<< HEAD
-    mPimpl->mItem = std::make_any<UnitItem>(unit);
-    mPimpl->mItemType = CellMLElement::UNIT;
-=======
     mPimpl->mItem = std::make_any<UnitPtr>(unit);
     mPimpl->mCellmlElementType = CellmlElementType::UNIT;
->>>>>>> 4eec7177
 }
 
 IssuePtr Issue::create() noexcept
@@ -155,18 +118,12 @@
     return std::shared_ptr<Issue> {new Issue {}};
 }
 
-<<<<<<< HEAD
-IssuePtr Issue::create(const ComponentPtr &component, CellMLElement type) noexcept
-{
-    if ((component != nullptr) && ((type == CellMLElement::COMPONENT) || (type == CellMLElement::COMPONENT_REF) || (type == CellMLElement::MATHML))) {
-=======
 IssuePtr Issue::create(const ComponentPtr &component, CellmlElementType cellmlElementType) noexcept
 {
     if ((component != nullptr)
         && ((cellmlElementType == CellmlElementType::COMPONENT)
             || (cellmlElementType == CellmlElementType::COMPONENT_REF)
             || (cellmlElementType == CellmlElementType::MATH))) {
->>>>>>> 4eec7177
         auto issue = std::shared_ptr<Issue> {new Issue {component}};
         issue->mPimpl->mCellmlElementType = cellmlElementType;
         return issue;
@@ -178,29 +135,18 @@
 {
     if (importSource != nullptr) {
         auto issue = std::shared_ptr<Issue> {new Issue {importSource}};
-<<<<<<< HEAD
-        issue->mPimpl->mItemType = CellMLElement::IMPORT;
-=======
         issue->mPimpl->mCellmlElementType = CellmlElementType::IMPORT;
->>>>>>> 4eec7177
-        return issue;
-    }
-    return nullptr;
-}
-
-<<<<<<< HEAD
-IssuePtr Issue::create(const ModelPtr &model, CellMLElement type) noexcept
-{
-    // Acceptable type values are: ENCAPSULATION, MODEL.
-    if ((model != nullptr) && ((type == CellMLElement::MODEL) || (type == CellMLElement::ENCAPSULATION))) {
-=======
+        return issue;
+    }
+    return nullptr;
+}
+
 IssuePtr Issue::create(const ModelPtr &model, CellmlElementType cellmlElementType) noexcept
 {
     // Acceptable type values are: ENCAPSULATION, MODEL.
     if ((model != nullptr)
         && ((cellmlElementType == CellmlElementType::MODEL)
             || (cellmlElementType == CellmlElementType::ENCAPSULATION))) {
->>>>>>> 4eec7177
         auto issue = std::shared_ptr<Issue> {new Issue {model}};
         issue->mPimpl->mCellmlElementType = cellmlElementType;
         return issue;
@@ -208,12 +154,6 @@
     return nullptr;
 }
 
-<<<<<<< HEAD
-IssuePtr Issue::create(const ResetPtr &reset, CellMLElement type) noexcept
-{
-    // Acceptable type values are: RESET, TEST_VALUE, RESET_VALUE.
-    if ((reset != nullptr) && ((type == CellMLElement::RESET) || (type == CellMLElement::RESET_VALUE) || (type == CellMLElement::TEST_VALUE))) {
-=======
 IssuePtr Issue::create(const ResetPtr &reset, CellmlElementType cellmlElementType) noexcept
 {
     // Acceptable type values are: RESET, TEST_VALUE, RESET_VALUE.
@@ -221,7 +161,6 @@
         && ((cellmlElementType == CellmlElementType::RESET)
             || (cellmlElementType == CellmlElementType::RESET_VALUE)
             || (cellmlElementType == CellmlElementType::TEST_VALUE))) {
->>>>>>> 4eec7177
         auto issue = std::shared_ptr<Issue> {new Issue {reset}};
         issue->mPimpl->mCellmlElementType = cellmlElementType;
         return issue;
@@ -233,11 +172,7 @@
 {
     if (units != nullptr) {
         auto issue = std::shared_ptr<Issue> {new Issue {units}};
-<<<<<<< HEAD
-        issue->mPimpl->mItemType = CellMLElement::UNITS;
-=======
         issue->mPimpl->mCellmlElementType = CellmlElementType::UNITS;
->>>>>>> 4eec7177
         return issue;
     }
     return nullptr;
@@ -247,11 +182,7 @@
 {
     if (variable != nullptr) {
         auto issue = std::shared_ptr<Issue> {new Issue {variable}};
-<<<<<<< HEAD
-        issue->mPimpl->mItemType = CellMLElement::VARIABLE;
-=======
         issue->mPimpl->mCellmlElementType = CellmlElementType::VARIABLE;
->>>>>>> 4eec7177
         return issue;
     }
     return nullptr;
@@ -259,31 +190,19 @@
 
 IssuePtr Issue::create(const UnitPtr &unit) noexcept
 {
-<<<<<<< HEAD
-    if (unitItem.first != nullptr) {
-        auto issue = std::shared_ptr<Issue> {new Issue {unitItem}};
-        issue->mPimpl->mItemType = CellMLElement::UNIT;
-=======
     if (unit->isValid()) {
         auto issue = std::shared_ptr<Issue> {new Issue {unit}};
         issue->mPimpl->mCellmlElementType = CellmlElementType::UNIT;
->>>>>>> 4eec7177
-        return issue;
-    }
-    return nullptr;
-}
-
-<<<<<<< HEAD
-IssuePtr Issue::create(const VariablePair &variablePair, CellMLElement type) noexcept
-{
-    if ((variablePair.first != nullptr) && (variablePair.second != nullptr) && ((type == CellMLElement::CONNECTION) || (type == CellMLElement::MAP_VARIABLES))) {
-=======
+        return issue;
+    }
+    return nullptr;
+}
+
 IssuePtr Issue::create(const VariablePairPtr &variablePair, CellmlElementType cellmlElementType) noexcept
 {
     if (variablePair->isValid()
         && ((cellmlElementType == CellmlElementType::CONNECTION)
             || (cellmlElementType == CellmlElementType::MAP_VARIABLES))) {
->>>>>>> 4eec7177
         auto issue = std::shared_ptr<Issue> {new Issue {}};
         issue->mPimpl->mItem = variablePair;
         issue->mPimpl->mCellmlElementType = cellmlElementType;
@@ -302,11 +221,7 @@
     return mPimpl->mDescription;
 }
 
-<<<<<<< HEAD
-CellMLElement Issue::itemType() const
-=======
 CellmlElementType Issue::cellmlElementType() const
->>>>>>> 4eec7177
 {
     return mPimpl->mCellmlElementType;
 }
@@ -331,48 +246,10 @@
     return mPimpl->mReferenceRule;
 }
 
-<<<<<<< HEAD
-void Issue::setItem(CellMLElement type, const std::any &item)
-=======
 void Issue::setItem(CellmlElementType cellmlElementType, const std::any &item)
->>>>>>> 4eec7177
 {
     mPimpl->mCellmlElementType = cellmlElementType;
     try {
-<<<<<<< HEAD
-        switch (type) {
-        case CellMLElement::COMPONENT:
-        case CellMLElement::COMPONENT_REF:
-        case CellMLElement::MATHML:
-            mPimpl->mItem = std::any_cast<ComponentPtr>(item);
-            break;
-        case CellMLElement::CONNECTION:
-        case CellMLElement::MAP_VARIABLES:
-            mPimpl->mItem = std::any_cast<VariablePair>(item);
-            break;
-        case CellMLElement::ENCAPSULATION:
-        case CellMLElement::MODEL:
-            mPimpl->mItem = std::any_cast<ModelPtr>(item);
-            break;
-        case CellMLElement::IMPORT:
-            mPimpl->mItem = std::any_cast<ImportSourcePtr>(item);
-            break;
-        case CellMLElement::RESET:
-        case CellMLElement::RESET_VALUE:
-        case CellMLElement::TEST_VALUE:
-            mPimpl->mItem = std::any_cast<ResetPtr>(item);
-            break;
-        case CellMLElement::UNDEFINED:
-            mPimpl->clearItem();
-            break;
-        case CellMLElement::UNIT:
-            mPimpl->mItem = std::any_cast<UnitItem>(item);
-            break;
-        case CellMLElement::UNITS:
-            mPimpl->mItem = std::any_cast<UnitsPtr>(item);
-            break;
-        case CellMLElement::VARIABLE:
-=======
         switch (cellmlElementType) {
         case CellmlElementType::COMPONENT:
         case CellmlElementType::COMPONENT_REF:
@@ -405,7 +282,6 @@
             mPimpl->mItem = std::any_cast<UnitsPtr>(item);
             break;
         case CellmlElementType::VARIABLE:
->>>>>>> 4eec7177
             mPimpl->mItem = std::any_cast<VariablePtr>(item);
             break;
         }
@@ -421,13 +297,7 @@
 
 void Issue::setComponent(const ComponentPtr &component)
 {
-<<<<<<< HEAD
-    if (component != nullptr) {
-        setItem(CellMLElement::COMPONENT, component);
-    } else if (mPimpl->mItemType == CellMLElement::COMPONENT) {
-=======
     if (component == nullptr) {
->>>>>>> 4eec7177
         mPimpl->clearItem();
     } else {
         setItem(CellmlElementType::COMPONENT, component);
@@ -436,27 +306,14 @@
 
 ComponentPtr Issue::component() const
 {
-<<<<<<< HEAD
-    if (mPimpl->mItemType != CellMLElement::COMPONENT) {
-        return nullptr;
-    }
-    return std::any_cast<ComponentPtr>(mPimpl->mItem);
-=======
     return (mPimpl->mCellmlElementType == CellmlElementType::COMPONENT) ?
                std::any_cast<ComponentPtr>(mPimpl->mItem) :
                nullptr;
->>>>>>> 4eec7177
 }
 
 void Issue::setComponentRef(const ComponentPtr &component)
 {
-<<<<<<< HEAD
-    if (component != nullptr) {
-        setItem(CellMLElement::COMPONENT_REF, component);
-    } else if (mPimpl->mItemType == CellMLElement::COMPONENT_REF) {
-=======
     if (component == nullptr) {
->>>>>>> 4eec7177
         mPimpl->clearItem();
     } else {
         setItem(CellmlElementType::COMPONENT_REF, component);
@@ -465,27 +322,14 @@
 
 ComponentPtr Issue::componentRef() const
 {
-<<<<<<< HEAD
-    if (mPimpl->mItemType != CellMLElement::COMPONENT_REF) {
-        return nullptr;
-    }
-    return std::any_cast<ComponentPtr>(mPimpl->mItem);
-=======
     return (mPimpl->mCellmlElementType == CellmlElementType::COMPONENT_REF) ?
                std::any_cast<ComponentPtr>(mPimpl->mItem) :
                nullptr;
->>>>>>> 4eec7177
 }
 
 void Issue::setMath(const ComponentPtr &component)
 {
-<<<<<<< HEAD
-    if (component != nullptr) {
-        setItem(CellMLElement::MATHML, component);
-    } else if (mPimpl->mItemType == CellMLElement::MATHML) {
-=======
     if (component == nullptr) {
->>>>>>> 4eec7177
         mPimpl->clearItem();
     } else {
         setItem(CellmlElementType::MATH, component);
@@ -494,27 +338,14 @@
 
 ComponentPtr Issue::math() const
 {
-<<<<<<< HEAD
-    if (mPimpl->mItemType != CellMLElement::MATHML) {
-        return nullptr;
-    }
-    return std::any_cast<ComponentPtr>(mPimpl->mItem);
-=======
     return (mPimpl->mCellmlElementType == CellmlElementType::MATH) ?
                std::any_cast<ComponentPtr>(mPimpl->mItem) :
                nullptr;
->>>>>>> 4eec7177
 }
 
 void Issue::setImportSource(const ImportSourcePtr &importSource)
 {
-<<<<<<< HEAD
-    if (importSource != nullptr) {
-        setItem(CellMLElement::IMPORT, importSource);
-    } else if (mPimpl->mItemType == CellMLElement::IMPORT) {
-=======
     if (importSource == nullptr) {
->>>>>>> 4eec7177
         mPimpl->clearItem();
     } else {
         setItem(CellmlElementType::IMPORT, importSource);
@@ -523,27 +354,14 @@
 
 ImportSourcePtr Issue::importSource() const
 {
-<<<<<<< HEAD
-    if (mPimpl->mItemType != CellMLElement::IMPORT) {
-        return nullptr;
-    }
-    return std::any_cast<ImportSourcePtr>(mPimpl->mItem);
-=======
     return (mPimpl->mCellmlElementType == CellmlElementType::IMPORT) ?
                std::any_cast<ImportSourcePtr>(mPimpl->mItem) :
                nullptr;
->>>>>>> 4eec7177
 }
 
 void Issue::setModel(const ModelPtr &model)
 {
-<<<<<<< HEAD
-    if (model != nullptr) {
-        setItem(CellMLElement::MODEL, model);
-    } else if (mPimpl->mItemType == CellMLElement::MODEL) {
-=======
     if (model == nullptr) {
->>>>>>> 4eec7177
         mPimpl->clearItem();
     } else {
         setItem(CellmlElementType::MODEL, model);
@@ -552,27 +370,14 @@
 
 ModelPtr Issue::model() const
 {
-<<<<<<< HEAD
-    if (mPimpl->mItemType != CellMLElement::MODEL) {
-        return nullptr;
-    }
-    return std::any_cast<ModelPtr>(mPimpl->mItem);
-=======
     return (mPimpl->mCellmlElementType == CellmlElementType::MODEL) ?
                std::any_cast<ModelPtr>(mPimpl->mItem) :
                nullptr;
->>>>>>> 4eec7177
 }
 
 void Issue::setEncapsulation(const ModelPtr &model)
 {
-<<<<<<< HEAD
-    if (model != nullptr) {
-        setItem(CellMLElement::ENCAPSULATION, model);
-    } else if (mPimpl->mItemType == CellMLElement::ENCAPSULATION) {
-=======
     if (model == nullptr) {
->>>>>>> 4eec7177
         mPimpl->clearItem();
     } else {
         setItem(CellmlElementType::ENCAPSULATION, model);
@@ -581,27 +386,14 @@
 
 ModelPtr Issue::encapsulation() const
 {
-<<<<<<< HEAD
-    if (mPimpl->mItemType != CellMLElement::ENCAPSULATION) {
-        return nullptr;
-    }
-    return std::any_cast<ModelPtr>(mPimpl->mItem);
-=======
     return (mPimpl->mCellmlElementType == CellmlElementType::ENCAPSULATION) ?
                std::any_cast<ModelPtr>(mPimpl->mItem) :
                nullptr;
->>>>>>> 4eec7177
 }
 
 void Issue::setUnits(const UnitsPtr &units)
 {
-<<<<<<< HEAD
-    if (units != nullptr) {
-        setItem(CellMLElement::UNITS, units);
-    } else if (mPimpl->mItemType == CellMLElement::UNITS) {
-=======
     if (units == nullptr) {
->>>>>>> 4eec7177
         mPimpl->clearItem();
     } else {
         setItem(CellmlElementType::UNITS, units);
@@ -610,81 +402,43 @@
 
 UnitsPtr Issue::units() const
 {
-<<<<<<< HEAD
-    if (mPimpl->mItemType != CellMLElement::UNITS) {
-        return nullptr;
-    }
-    return std::any_cast<UnitsPtr>(mPimpl->mItem);
-=======
     return (mPimpl->mCellmlElementType == CellmlElementType::UNITS) ?
                std::any_cast<UnitsPtr>(mPimpl->mItem) :
                nullptr;
->>>>>>> 4eec7177
 }
 
 void Issue::setUnit(const UnitPtr &unit)
 {
-<<<<<<< HEAD
-    if (unit.first != nullptr) {
-        setItem(CellMLElement::UNIT, unit);
-    } else if (mPimpl->mItemType == CellMLElement::UNIT) {
-=======
     if (unit->isValid()) {
         setItem(CellmlElementType::UNIT, unit);
     } else {
->>>>>>> 4eec7177
         mPimpl->clearItem();
     }
 }
 
 UnitPtr Issue::unit() const
 {
-<<<<<<< HEAD
-    if (mPimpl->mItemType != CellMLElement::UNIT) {
-        return std::make_pair(nullptr, 0);
-    }
-    return std::any_cast<UnitItem>(mPimpl->mItem);
-=======
     return (mPimpl->mCellmlElementType == CellmlElementType::UNIT) ?
                std::any_cast<UnitPtr>(mPimpl->mItem) :
                nullptr;
->>>>>>> 4eec7177
 }
 
 void Issue::setConnection(const VariablePairPtr &pair)
 {
-<<<<<<< HEAD
-    if ((pair.first != nullptr) && (pair.second != nullptr)) {
-        setItem(CellMLElement::CONNECTION, pair);
-    } else if (mPimpl->mItemType == CellMLElement::CONNECTION) {
-=======
     if (pair->isValid()) {
         setItem(CellmlElementType::CONNECTION, pair);
     } else {
->>>>>>> 4eec7177
         mPimpl->clearItem();
     }
 }
 
 void Issue::setConnection(const VariablePtr &variable1, const VariablePtr &variable2)
 {
-<<<<<<< HEAD
-    if (mPimpl->mItemType != CellMLElement::CONNECTION) {
-        return std::make_pair(nullptr, nullptr);
-    }
-    return std::any_cast<VariablePair>(mPimpl->mItem);
-=======
     setConnection(VariablePair::create(variable1, variable2));
->>>>>>> 4eec7177
 }
 
 VariablePairPtr Issue::connection() const
 {
-<<<<<<< HEAD
-    if ((pair.first != nullptr) && (pair.second != nullptr)) {
-        setItem(CellMLElement::MAP_VARIABLES, pair);
-    } else if (mPimpl->mItemType == CellMLElement::MAP_VARIABLES) {
-=======
     return (mPimpl->mCellmlElementType == CellmlElementType::CONNECTION) ?
                std::any_cast<VariablePairPtr>(mPimpl->mItem) :
                nullptr;
@@ -695,19 +449,12 @@
     if (pair->isValid()) {
         setItem(CellmlElementType::MAP_VARIABLES, pair);
     } else {
->>>>>>> 4eec7177
         mPimpl->clearItem();
     }
 }
 
 void Issue::setMapVariables(const VariablePtr &variable1, const VariablePtr &variable2)
 {
-<<<<<<< HEAD
-    if (mPimpl->mItemType != CellMLElement::MAP_VARIABLES) {
-        return std::make_pair(nullptr, nullptr);
-    }
-    return std::any_cast<VariablePair>(mPimpl->mItem);
-=======
     setMapVariables(VariablePair::create(variable1, variable2));
 }
 
@@ -716,18 +463,11 @@
     return (mPimpl->mCellmlElementType == CellmlElementType::MAP_VARIABLES) ?
                std::any_cast<VariablePairPtr>(mPimpl->mItem) :
                nullptr;
->>>>>>> 4eec7177
 }
 
 void Issue::setVariable(const VariablePtr &variable)
 {
-<<<<<<< HEAD
-    if (variable != nullptr) {
-        setItem(CellMLElement::VARIABLE, variable);
-    } else if (mPimpl->mItemType == CellMLElement::VARIABLE) {
-=======
     if (variable == nullptr) {
->>>>>>> 4eec7177
         mPimpl->clearItem();
     } else {
         setItem(CellmlElementType::VARIABLE, variable);
@@ -736,27 +476,14 @@
 
 VariablePtr Issue::variable() const
 {
-<<<<<<< HEAD
-    if (mPimpl->mItemType != CellMLElement::VARIABLE) {
-        return nullptr;
-    }
-    return std::any_cast<VariablePtr>(mPimpl->mItem);
-=======
     return (mPimpl->mCellmlElementType == CellmlElementType::VARIABLE) ?
                std::any_cast<VariablePtr>(mPimpl->mItem) :
                nullptr;
->>>>>>> 4eec7177
 }
 
 void Issue::setReset(const ResetPtr &reset)
 {
-<<<<<<< HEAD
-    if (reset != nullptr) {
-        setItem(CellMLElement::RESET, reset);
-    } else if (mPimpl->mItemType == CellMLElement::RESET) {
-=======
     if (reset == nullptr) {
->>>>>>> 4eec7177
         mPimpl->clearItem();
     } else {
         setItem(CellmlElementType::RESET, reset);
@@ -765,27 +492,14 @@
 
 ResetPtr Issue::reset() const
 {
-<<<<<<< HEAD
-    if (mPimpl->mItemType != CellMLElement::RESET) {
-        return nullptr;
-    }
-    return std::any_cast<ResetPtr>(mPimpl->mItem);
-=======
     return (mPimpl->mCellmlElementType == CellmlElementType::RESET) ?
                std::any_cast<ResetPtr>(mPimpl->mItem) :
                nullptr;
->>>>>>> 4eec7177
 }
 
 void Issue::setResetValue(const ResetPtr &reset)
 {
-<<<<<<< HEAD
-    if (reset != nullptr) {
-        setItem(CellMLElement::RESET_VALUE, reset);
-    } else if (mPimpl->mItemType == CellMLElement::RESET_VALUE) {
-=======
     if (reset == nullptr) {
->>>>>>> 4eec7177
         mPimpl->clearItem();
     } else {
         setItem(CellmlElementType::RESET_VALUE, reset);
@@ -794,27 +508,14 @@
 
 ResetPtr Issue::resetValue() const
 {
-<<<<<<< HEAD
-    if (mPimpl->mItemType != CellMLElement::RESET_VALUE) {
-        return nullptr;
-    }
-    return std::any_cast<ResetPtr>(mPimpl->mItem);
-=======
     return (mPimpl->mCellmlElementType == CellmlElementType::RESET_VALUE) ?
                std::any_cast<ResetPtr>(mPimpl->mItem) :
                nullptr;
->>>>>>> 4eec7177
 }
 
 void Issue::setTestValue(const ResetPtr &reset)
 {
-<<<<<<< HEAD
-    if (reset != nullptr) {
-        setItem(CellMLElement::TEST_VALUE, reset);
-    } else if (mPimpl->mItemType == CellMLElement::TEST_VALUE) {
-=======
     if (reset == nullptr) {
->>>>>>> 4eec7177
         mPimpl->clearItem();
     } else {
         setItem(CellmlElementType::TEST_VALUE, reset);
@@ -823,16 +524,9 @@
 
 ResetPtr Issue::testValue() const
 {
-<<<<<<< HEAD
-    if (mPimpl->mItemType != CellMLElement::TEST_VALUE) {
-        return nullptr;
-    }
-    return std::any_cast<ResetPtr>(mPimpl->mItem);
-=======
     return (mPimpl->mCellmlElementType == CellmlElementType::TEST_VALUE) ?
                std::any_cast<ResetPtr>(mPimpl->mItem) :
                nullptr;
->>>>>>> 4eec7177
 }
 
 void Issue::clear()
