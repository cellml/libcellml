--- conflicted
+++ resolved
@@ -22,8 +22,6 @@
 
 namespace libcellml {
 
-<<<<<<< HEAD
-=======
 IssuePtr Issue::IssueImpl::create()
 {
     return std::shared_ptr<Issue> {new Issue {}};
@@ -61,7 +59,6 @@
     return issue;
 }
 
->>>>>>> ff11fa1b
 void Issue::IssueImpl::setDescription(const std::string &description)
 {
     mDescription = description;
