--- conflicted
+++ resolved
@@ -54,11 +54,7 @@
     rhs.mPimpl = nullptr;
 }
 
-<<<<<<< HEAD
-ImportedEntity& ImportedEntity::operator=(ImportedEntity rhs)
-=======
-ImportedEntity &ImportedEntity::operator=(ImportedEntity e)
->>>>>>> d5d1b516
+ImportedEntity &ImportedEntity::operator=(ImportedEntity rhs)
 {
     rhs.swap(*this);
     return *this;
