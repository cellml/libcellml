--- conflicted
+++ resolved
@@ -34,189 +34,6 @@
     mCode = {};
 }
 
-<<<<<<< HEAD
-=======
-bool Generator::GeneratorImpl::modelHasOdes() const
-{
-    switch (mModel->type()) {
-    case AnalyserModel::Type::ODE:
-    case AnalyserModel::Type::DAE:
-        return true;
-    default:
-        return false;
-    }
-}
-
-bool Generator::GeneratorImpl::modelHasNlas() const
-{
-    switch (mModel->type()) {
-    case AnalyserModel::Type::NLA:
-    case AnalyserModel::Type::DAE:
-        return true;
-    default:
-        return false;
-    }
-}
-
-AnalyserVariablePtr Generator::GeneratorImpl::analyserVariable(const VariablePtr &variable) const
-{
-    // Find and return the analyser variable associated with the given variable.
-
-    AnalyserVariablePtr res;
-    auto modelVoi = mModel->voi();
-    VariablePtr modelVoiVariable = (modelVoi != nullptr) ? modelVoi->variable() : nullptr;
-
-    if ((modelVoiVariable != nullptr)
-        && mModel->areEquivalentVariables(variable, modelVoiVariable)) {
-        res = modelVoi;
-    } else {
-        // Normally, we would have something like:
-        //
-        //     for (const auto &modelVariable : variables(mModel)) {
-        //         if (mModel->areEquivalentVariables(variable, modelVariable->variable())) {
-        //             res = modelVariable;
-        //
-        //             break;
-        //         }
-        //     }
-        //
-        // but we always have variables, so llvm-cov will complain that the false branch of our for loop is never
-        // reached. The below code is a bit more verbose but at least it makes llvm-cov happy.
-
-        auto modelVariables = variables(mModel);
-        auto modelVariable = modelVariables.begin();
-
-        do {
-            if (mModel->areEquivalentVariables(variable, (*modelVariable)->variable())) {
-                res = *modelVariable;
-            } else {
-                ++modelVariable;
-            }
-        } while (res == nullptr);
-    }
-
-    return res;
-}
-
-double Generator::GeneratorImpl::scalingFactor(const VariablePtr &variable) const
-{
-    // Return the scaling factor for the given variable, accounting for the fact that a constant may be initialised by
-    // another variable which initial value may be defined in a different component.
-
-    auto analyserVariable = Generator::GeneratorImpl::analyserVariable(variable);
-
-    if ((analyserVariable->type() == AnalyserVariable::Type::CONSTANT)
-        && !isCellMLReal(variable->initialValue())) {
-        auto initialValueVariable = owningComponent(variable)->variable(variable->initialValue());
-        auto initialValueAnalyserVariable = Generator::GeneratorImpl::analyserVariable(initialValueVariable);
-
-        if (owningComponent(variable) != owningComponent(initialValueAnalyserVariable->variable())) {
-            return Units::scalingFactor(initialValueVariable->units(), variable->units());
-        }
-    }
-
-    return Units::scalingFactor(analyserVariable->variable()->units(), variable->units());
-}
-
-bool Generator::GeneratorImpl::isNegativeNumber(const AnalyserEquationAstPtr &ast) const
-{
-    if (ast->type() == AnalyserEquationAst::Type::CN) {
-        double doubleValue;
-
-        convertToDouble(ast->value(), doubleValue);
-
-        return doubleValue < 0.0;
-    }
-
-    return false;
-}
-
-bool Generator::GeneratorImpl::isRelationalOperator(const AnalyserEquationAstPtr &ast) const
-{
-    switch (ast->type()) {
-    case AnalyserEquationAst::Type::EQ:
-        return mProfile->hasEqOperator();
-    case AnalyserEquationAst::Type::NEQ:
-        return mProfile->hasNeqOperator();
-    case AnalyserEquationAst::Type::LT:
-        return mProfile->hasLtOperator();
-    case AnalyserEquationAst::Type::LEQ:
-        return mProfile->hasLeqOperator();
-    case AnalyserEquationAst::Type::GT:
-        return mProfile->hasGtOperator();
-    case AnalyserEquationAst::Type::GEQ:
-        return mProfile->hasGeqOperator();
-    default:
-        return false;
-    }
-}
-
-bool Generator::GeneratorImpl::isAndOperator(const AnalyserEquationAstPtr &ast) const
-{
-    return (ast->type() == AnalyserEquationAst::Type::AND)
-           && mProfile->hasAndOperator();
-}
-
-bool Generator::GeneratorImpl::isOrOperator(const AnalyserEquationAstPtr &ast) const
-{
-    return (ast->type() == AnalyserEquationAst::Type::OR)
-           && mProfile->hasOrOperator();
-}
-
-bool Generator::GeneratorImpl::isXorOperator(const AnalyserEquationAstPtr &ast) const
-{
-    return (ast->type() == AnalyserEquationAst::Type::XOR)
-           && mProfile->hasXorOperator();
-}
-
-bool Generator::GeneratorImpl::isLogicalOperator(const AnalyserEquationAstPtr &ast) const
-{
-    // Note: AnalyserEquationAst::Type::NOT is a unary logical operator, hence
-    //       we don't include it here since this method is only used to
-    //       determine whether parentheses should be added around some code.
-
-    return isAndOperator(ast) || isOrOperator(ast) || isXorOperator(ast);
-}
-
-bool Generator::GeneratorImpl::isPlusOperator(const AnalyserEquationAstPtr &ast) const
-{
-    return ast->type() == AnalyserEquationAst::Type::PLUS;
-}
-
-bool Generator::GeneratorImpl::isMinusOperator(const AnalyserEquationAstPtr &ast) const
-{
-    return ast->type() == AnalyserEquationAst::Type::MINUS;
-}
-
-bool Generator::GeneratorImpl::isTimesOperator(const AnalyserEquationAstPtr &ast) const
-{
-    return ast->type() == AnalyserEquationAst::Type::TIMES;
-}
-
-bool Generator::GeneratorImpl::isDivideOperator(const AnalyserEquationAstPtr &ast) const
-{
-    return ast->type() == AnalyserEquationAst::Type::DIVIDE;
-}
-
-bool Generator::GeneratorImpl::isPowerOperator(const AnalyserEquationAstPtr &ast) const
-{
-    return (ast->type() == AnalyserEquationAst::Type::POWER)
-           && mProfile->hasPowerOperator();
-}
-
-bool Generator::GeneratorImpl::isRootOperator(const AnalyserEquationAstPtr &ast) const
-{
-    return (ast->type() == AnalyserEquationAst::Type::ROOT)
-           && mProfile->hasPowerOperator();
-}
-
-bool Generator::GeneratorImpl::isPiecewiseStatement(const AnalyserEquationAstPtr &ast) const
-{
-    return (ast->type() == AnalyserEquationAst::Type::PIECEWISE)
-           && mProfile->hasConditionalOperator();
-}
-
->>>>>>> dcbd0381
 void Generator::GeneratorImpl::updateVariableInfoSizes(size_t &componentSize,
                                                        size_t &nameSize,
                                                        size_t &unitsSize,
@@ -255,7 +72,7 @@
                                   "Python";
         profileInformation += " profile of";
 
-        mCode += newLineIfNeeded()
+        mCode += newLineIfNeeded(mCode)
                  + replace(mProfile->commentString(),
                            "[CODE]", replace(replace(mProfile->originCommentString(), "[PROFILE_INFORMATION]", profileInformation), "[LIBCELLML_VERSION]", versionString()));
     }
@@ -264,7 +81,7 @@
 void Generator::GeneratorImpl::addInterfaceHeaderCode()
 {
     if (!mProfile->interfaceHeaderString().empty()) {
-        mCode += newLineIfNotEmpty(mCode)
+        mCode += newLineIfNeeded(mCode)
                  + mProfile->interfaceHeaderString();
     }
 }
@@ -278,7 +95,7 @@
     if (!mProfile->implementationHeaderString().empty()
         && ((hasInterfaceFileName && !mProfile->interfaceFileNameString().empty())
             || !hasInterfaceFileName)) {
-        mCode += newLineIfNotEmpty(mCode)
+        mCode += newLineIfNeeded(mCode)
                  + replace(mProfile->implementationHeaderString(),
                            "[INTERFACE_FILE_NAME]", mProfile->interfaceFileNameString());
     }
@@ -312,7 +129,7 @@
     }
 
     if (!code.empty()) {
-        mCode += newLineIfNeeded()
+        mCode += newLineIfNeeded(mCode)
                  + code;
     }
 }
@@ -354,16 +171,6 @@
                             "[ALGEBRAIC_COUNT]", std::to_string(mModel->algebraicCount()));
     }
 
-<<<<<<< HEAD
-void Generator::GeneratorImpl::addVariableTypeObjectCode()
-{
-    auto variableTypeObjectString = mProfile->variableTypeObjectString(mModelHasOdes,
-                                                                       mModel->hasExternalVariables());
-
-    if (!variableTypeObjectString.empty()) {
-        mCode += newLineIfNotEmpty(mCode)
-                 + variableTypeObjectString;
-=======
     if ((mModel->externalCount() != 0)
         && ((interface && !mProfile->interfaceExternalCountString().empty())
             || (!interface && !mProfile->implementationExternalCountString().empty()))) {
@@ -374,9 +181,8 @@
     }
 
     if (!code.empty()) {
-        mCode += newLineIfNeeded()
+        mCode += newLineIfNeeded(mCode)
                  + code;
->>>>>>> dcbd0381
     }
 }
 
@@ -386,19 +192,7 @@
     size_t nameSize = 0;
     size_t unitsSize = 0;
 
-<<<<<<< HEAD
-    if (mModelHasOdes) {
-        updateVariableInfoSizes(componentSize, nameSize, unitsSize, mModel->voi());
-
-        for (const auto &state : mModel->states()) {
-            updateVariableInfoSizes(componentSize, nameSize, unitsSize, state);
-        }
-    }
-
-    for (const auto &variable : mModel->variables()) {
-=======
     for (const auto &variable : variables(mModel)) {
->>>>>>> dcbd0381
         updateVariableInfoSizes(componentSize, nameSize, unitsSize, variable);
     }
 
@@ -411,7 +205,7 @@
 void Generator::GeneratorImpl::addVariableInfoObjectCode()
 {
     if (!mProfile->variableInfoObjectString().empty()) {
-        mCode += newLineIfNotEmpty(mCode)
+        mCode += newLineIfNeeded(mCode)
                  + generateVariableInfoObjectCode(mProfile->variableInfoObjectString());
     }
 }
@@ -452,32 +246,14 @@
         code += mProfile->interfaceAlgebraicInfoString();
     }
 
-<<<<<<< HEAD
-void Generator::GeneratorImpl::addImplementationVoiInfoCode()
-{
-    if (mModelHasOdes
-        && !mProfile->implementationVoiInfoString().empty()
-        && !mProfile->variableInfoEntryString().empty()
-        && !mProfile->variableOfIntegrationVariableTypeString().empty()) {
-        auto voiVariable = mModel->voi()->variable();
-        auto name = voiVariable->name();
-        auto units = voiVariable->units()->name();
-        auto component = owningComponent(voiVariable)->name();
-        auto type = mProfile->variableOfIntegrationVariableTypeString();
-
-        mCode += newLineIfNotEmpty(mCode)
-                 + replace(mProfile->implementationVoiInfoString(),
-                           "[CODE]", generateVariableInfoEntryCode(name, units, component, type));
-=======
     if (mModel->hasExternalVariables()
         && !mProfile->interfaceExternalInfoString().empty()) {
         code += mProfile->interfaceExternalInfoString();
     }
 
     if (!code.empty()) {
-        mCode += newLineIfNeeded()
+        mCode += newLineIfNeeded(mCode)
                  + code;
->>>>>>> dcbd0381
     }
 }
 
@@ -485,12 +261,7 @@
                                                                    const std::vector<AnalyserVariablePtr> &variables,
                                                                    bool voiVariable)
 {
-<<<<<<< HEAD
-    if (mModelHasOdes
-        && !mProfile->implementationStateInfoString().empty()
-=======
     if (!variableInfoString.empty()
->>>>>>> dcbd0381
         && !mProfile->variableInfoEntryString().empty()
         && !mProfile->arrayElementSeparatorString().empty()) {
         std::string infoElementsCode;
@@ -512,24 +283,18 @@
             infoElementsCode += "\n";
         }
 
-<<<<<<< HEAD
-        mCode += newLineIfNotEmpty(mCode)
-                 + replace(mProfile->implementationStateInfoString(),
-                           "[CODE]", infoElementsCode);
-=======
-        mCode += newLineIfNeeded()
+        mCode += newLineIfNeeded(mCode)
                  + replace(variableInfoString, "[CODE]", infoElementsCode);
->>>>>>> dcbd0381
     }
 }
 
 void Generator::GeneratorImpl::addImplementationVariableInfoCode()
 {
-    if (modelHasOdes()) {
+    if (mModelHasOdes) {
         doAddImplementationVariableInfoCode(mProfile->implementationVoiInfoString(), {mModel->voi()}, true);
     }
 
-    if (modelHasOdes()) {
+    if (mModelHasOdes) {
         doAddImplementationVariableInfoCode(mProfile->implementationStateInfoString(), mModel->states(), false);
     }
 
@@ -537,14 +302,8 @@
     doAddImplementationVariableInfoCode(mProfile->implementationComputedConstantInfoString(), mModel->computedConstants(), false);
     doAddImplementationVariableInfoCode(mProfile->implementationAlgebraicInfoString(), mModel->algebraic(), false);
 
-<<<<<<< HEAD
-        mCode += newLineIfNotEmpty(mCode)
-                 + replace(mProfile->implementationVariableInfoString(),
-                           "[CODE]", infoElementsCode);
-=======
     if (mModel->hasExternalVariables()) {
         doAddImplementationVariableInfoCode(mProfile->implementationExternalInfoString(), mModel->externals(), false);
->>>>>>> dcbd0381
     }
 }
 
@@ -552,73 +311,73 @@
 {
     if (mModel->needEqFunction() && !mProfile->hasEqOperator()
         && !mProfile->eqFunctionString().empty()) {
-        mCode += newLineIfNotEmpty(mCode)
+        mCode += newLineIfNeeded(mCode)
                  + mProfile->eqFunctionString();
     }
 
     if (mModel->needNeqFunction() && !mProfile->hasNeqOperator()
         && !mProfile->neqFunctionString().empty()) {
-        mCode += newLineIfNotEmpty(mCode)
+        mCode += newLineIfNeeded(mCode)
                  + mProfile->neqFunctionString();
     }
 
     if (mModel->needLtFunction() && !mProfile->hasLtOperator()
         && !mProfile->ltFunctionString().empty()) {
-        mCode += newLineIfNotEmpty(mCode)
+        mCode += newLineIfNeeded(mCode)
                  + mProfile->ltFunctionString();
     }
 
     if (mModel->needLeqFunction() && !mProfile->hasLeqOperator()
         && !mProfile->leqFunctionString().empty()) {
-        mCode += newLineIfNotEmpty(mCode)
+        mCode += newLineIfNeeded(mCode)
                  + mProfile->leqFunctionString();
     }
 
     if (mModel->needGtFunction() && !mProfile->hasGtOperator()
         && !mProfile->gtFunctionString().empty()) {
-        mCode += newLineIfNotEmpty(mCode)
+        mCode += newLineIfNeeded(mCode)
                  + mProfile->gtFunctionString();
     }
 
     if (mModel->needGeqFunction() && !mProfile->hasGeqOperator()
         && !mProfile->geqFunctionString().empty()) {
-        mCode += newLineIfNotEmpty(mCode)
+        mCode += newLineIfNeeded(mCode)
                  + mProfile->geqFunctionString();
     }
 
     if (mModel->needAndFunction() && !mProfile->hasAndOperator()
         && !mProfile->andFunctionString().empty()) {
-        mCode += newLineIfNotEmpty(mCode)
+        mCode += newLineIfNeeded(mCode)
                  + mProfile->andFunctionString();
     }
 
     if (mModel->needOrFunction() && !mProfile->hasOrOperator()
         && !mProfile->orFunctionString().empty()) {
-        mCode += newLineIfNotEmpty(mCode)
+        mCode += newLineIfNeeded(mCode)
                  + mProfile->orFunctionString();
     }
 
     if (mModel->needXorFunction() && !mProfile->hasXorOperator()
         && !mProfile->xorFunctionString().empty()) {
-        mCode += newLineIfNotEmpty(mCode)
+        mCode += newLineIfNeeded(mCode)
                  + mProfile->xorFunctionString();
     }
 
     if (mModel->needNotFunction() && !mProfile->hasNotOperator()
         && !mProfile->notFunctionString().empty()) {
-        mCode += newLineIfNotEmpty(mCode)
+        mCode += newLineIfNeeded(mCode)
                  + mProfile->notFunctionString();
     }
 
     if (mModel->needMinFunction()
         && !mProfile->minFunctionString().empty()) {
-        mCode += newLineIfNotEmpty(mCode)
+        mCode += newLineIfNeeded(mCode)
                  + mProfile->minFunctionString();
     }
 
     if (mModel->needMaxFunction()
         && !mProfile->maxFunctionString().empty()) {
-        mCode += newLineIfNotEmpty(mCode)
+        mCode += newLineIfNeeded(mCode)
                  + mProfile->maxFunctionString();
     }
 }
@@ -627,73 +386,73 @@
 {
     if (mModel->needSecFunction()
         && !mProfile->secFunctionString().empty()) {
-        mCode += newLineIfNotEmpty(mCode)
+        mCode += newLineIfNeeded(mCode)
                  + mProfile->secFunctionString();
     }
 
     if (mModel->needCscFunction()
         && !mProfile->cscFunctionString().empty()) {
-        mCode += newLineIfNotEmpty(mCode)
+        mCode += newLineIfNeeded(mCode)
                  + mProfile->cscFunctionString();
     }
 
     if (mModel->needCotFunction()
         && !mProfile->cotFunctionString().empty()) {
-        mCode += newLineIfNotEmpty(mCode)
+        mCode += newLineIfNeeded(mCode)
                  + mProfile->cotFunctionString();
     }
 
     if (mModel->needSechFunction()
         && !mProfile->sechFunctionString().empty()) {
-        mCode += newLineIfNotEmpty(mCode)
+        mCode += newLineIfNeeded(mCode)
                  + mProfile->sechFunctionString();
     }
 
     if (mModel->needCschFunction()
         && !mProfile->cschFunctionString().empty()) {
-        mCode += newLineIfNotEmpty(mCode)
+        mCode += newLineIfNeeded(mCode)
                  + mProfile->cschFunctionString();
     }
 
     if (mModel->needCothFunction()
         && !mProfile->cothFunctionString().empty()) {
-        mCode += newLineIfNotEmpty(mCode)
+        mCode += newLineIfNeeded(mCode)
                  + mProfile->cothFunctionString();
     }
 
     if (mModel->needAsecFunction()
         && !mProfile->asecFunctionString().empty()) {
-        mCode += newLineIfNotEmpty(mCode)
+        mCode += newLineIfNeeded(mCode)
                  + mProfile->asecFunctionString();
     }
 
     if (mModel->needAcscFunction()
         && !mProfile->acscFunctionString().empty()) {
-        mCode += newLineIfNotEmpty(mCode)
+        mCode += newLineIfNeeded(mCode)
                  + mProfile->acscFunctionString();
     }
 
     if (mModel->needAcotFunction()
         && !mProfile->acotFunctionString().empty()) {
-        mCode += newLineIfNotEmpty(mCode)
+        mCode += newLineIfNeeded(mCode)
                  + mProfile->acotFunctionString();
     }
 
     if (mModel->needAsechFunction()
         && !mProfile->asechFunctionString().empty()) {
-        mCode += newLineIfNotEmpty(mCode)
+        mCode += newLineIfNeeded(mCode)
                  + mProfile->asechFunctionString();
     }
 
     if (mModel->needAcschFunction()
         && !mProfile->acschFunctionString().empty()) {
-        mCode += newLineIfNotEmpty(mCode)
+        mCode += newLineIfNeeded(mCode)
                  + mProfile->acschFunctionString();
     }
 
     if (mModel->needAcothFunction()
         && !mProfile->acothFunctionString().empty()) {
-        mCode += newLineIfNotEmpty(mCode)
+        mCode += newLineIfNeeded(mCode)
                  + mProfile->acothFunctionString();
     }
 }
@@ -724,20 +483,13 @@
         code += mProfile->interfaceCreateExternalsArrayMethodString();
     }
 
-<<<<<<< HEAD
-void Generator::GeneratorImpl::addExternalVariableMethodTypeDefinitionCode()
-{
-    if (mModel->hasExternalVariables()) {
-        auto externalVariableMethodTypeDefinitionString = mProfile->externalVariableMethodTypeDefinitionString(mModelHasOdes);
-=======
     if (!mProfile->interfaceDeleteArrayMethodString().empty()) {
         code += "\n"
                 + mProfile->interfaceDeleteArrayMethodString();
     }
->>>>>>> dcbd0381
 
     if (!code.empty()) {
-        mCode += newLineIfNeeded()
+        mCode += newLineIfNeeded(mCode)
                  + code;
     }
 }
@@ -746,41 +498,33 @@
 {
     if (mModelHasOdes
         && !mProfile->implementationCreateStatesArrayMethodString().empty()) {
-        mCode += newLineIfNotEmpty(mCode)
+        mCode += newLineIfNeeded(mCode)
                  + mProfile->implementationCreateStatesArrayMethodString();
     }
 
-<<<<<<< HEAD
-void Generator::GeneratorImpl::addImplementationCreateVariablesArrayMethodCode()
-{
-    if (!mProfile->implementationCreateVariablesArrayMethodString().empty()) {
-        mCode += newLineIfNotEmpty(mCode)
-                 + mProfile->implementationCreateVariablesArrayMethodString();
-=======
     if (!mProfile->implementationCreateConstantsArrayMethodString().empty()) {
-        mCode += newLineIfNeeded()
+        mCode += newLineIfNeeded(mCode)
                  + mProfile->implementationCreateConstantsArrayMethodString();
     }
 
     if (!mProfile->implementationCreateComputedConstantsArrayMethodString().empty()) {
-        mCode += newLineIfNeeded()
+        mCode += newLineIfNeeded(mCode)
                  + mProfile->implementationCreateComputedConstantsArrayMethodString();
     }
 
     if (!mProfile->implementationCreateAlgebraicArrayMethodString().empty()) {
-        mCode += newLineIfNeeded()
+        mCode += newLineIfNeeded(mCode)
                  + mProfile->implementationCreateAlgebraicArrayMethodString();
     }
 
     if (mModel->hasExternalVariables()
         && !mProfile->implementationCreateExternalsArrayMethodString().empty()) {
-        mCode += newLineIfNeeded()
+        mCode += newLineIfNeeded(mCode)
                  + mProfile->implementationCreateExternalsArrayMethodString();
->>>>>>> dcbd0381
     }
 
     if (!mProfile->implementationDeleteArrayMethodString().empty()) {
-        mCode += newLineIfNotEmpty(mCode)
+        mCode += newLineIfNeeded(mCode)
                  + mProfile->implementationDeleteArrayMethodString();
     }
 }
@@ -788,10 +532,10 @@
 void Generator::GeneratorImpl::addExternalVariableMethodTypeDefinitionCode()
 {
     if (mModel->hasExternalVariables()) {
-        auto externalVariableMethodTypeDefinitionString = mProfile->externalVariableMethodTypeDefinitionString(modelHasOdes());
+        auto externalVariableMethodTypeDefinitionString = mProfile->externalVariableMethodTypeDefinitionString(mModelHasOdes);
 
         if (!externalVariableMethodTypeDefinitionString.empty()) {
-            mCode += newLineIfNeeded()
+            mCode += newLineIfNeeded(mCode)
                      + externalVariableMethodTypeDefinitionString;
         }
     }
@@ -799,17 +543,10 @@
 
 void Generator::GeneratorImpl::addRootFindingInfoObjectCode()
 {
-<<<<<<< HEAD
     if (mModelHasNlas
-        && !mProfile->rootFindingInfoObjectString(mModelHasOdes).empty()) {
-        mCode += newLineIfNotEmpty(mCode)
-                 + mProfile->rootFindingInfoObjectString(mModelHasOdes);
-=======
-    if (modelHasNlas()
-        && !mProfile->rootFindingInfoObjectString(modelHasOdes(), mModel->hasExternalVariables()).empty()) {
-        mCode += newLineIfNeeded()
-                 + mProfile->rootFindingInfoObjectString(modelHasOdes(), mModel->hasExternalVariables());
->>>>>>> dcbd0381
+        && !mProfile->rootFindingInfoObjectString(mModelHasOdes, mModel->hasExternalVariables()).empty()) {
+        mCode += newLineIfNeeded(mCode)
+                 + mProfile->rootFindingInfoObjectString(mModelHasOdes, mModel->hasExternalVariables());
     }
 }
 
@@ -817,1048 +554,15 @@
 {
     if (mModelHasNlas
         && !mProfile->externNlaSolveMethodString().empty()) {
-        mCode += newLineIfNotEmpty(mCode)
+        mCode += newLineIfNeeded(mCode)
                  + mProfile->externNlaSolveMethodString();
     }
 }
 
-<<<<<<< HEAD
 void Generator::GeneratorImpl::addInterfaceComputeModelMethodsCode()
 {
-    auto interfaceInitialiseVariablesMethodString = mProfile->interfaceInitialiseVariablesMethodString(mModelHasOdes,
-                                                                                                       mModel->hasExternalVariables());
-    std::string interfaceComputeModelMethodsCode;
-=======
-void Generator::GeneratorImpl::addNlaSystemsCode()
-{
-    if (modelHasNlas()
-        && !mProfile->objectiveFunctionMethodString(modelHasOdes(), mModel->hasExternalVariables()).empty()
-        && !mProfile->findRootMethodString(modelHasOdes(), mModel->hasExternalVariables()).empty()
-        && !mProfile->nlaSolveCallString(modelHasOdes(), mModel->hasExternalVariables()).empty()) {
-        // Note: only states and algebraic variables can be computed through an NLA system. Constants, computed
-        //       constants, and external variables cannot, by definition, be computed through an NLA system.
-
-        std::vector<AnalyserEquationPtr> handledNlaEquations;
-
-        for (const auto &equation : mModel->equations()) {
-            if ((equation->type() == AnalyserEquation::Type::NLA)
-                && (std::find(handledNlaEquations.begin(), handledNlaEquations.end(), equation) == handledNlaEquations.end())) {
-                std::string methodBody;
-                auto i = MAX_SIZE_T;
-                auto variables = libcellml::variables(equation);
-
-                for (const auto &variable : variables) {
-                    auto arrayString = (variable->type() == AnalyserVariable::Type::STATE) ?
-                                           mProfile->ratesArrayString() :
-                                           mProfile->algebraicArrayString();
-
-                    methodBody += mProfile->indentString()
-                                  + arrayString + mProfile->openArrayString() + convertToString(variable->index()) + mProfile->closeArrayString()
-                                  + mProfile->equalityString()
-                                  + mProfile->uArrayString() + mProfile->openArrayString() + convertToString(++i) + mProfile->closeArrayString()
-                                  + mProfile->commandSeparatorString() + "\n";
-                }
-
-                methodBody += newLineIfNeeded();
-
-                i = MAX_SIZE_T;
-
-                methodBody += mProfile->indentString()
-                              + mProfile->fArrayString() + mProfile->openArrayString() + convertToString(++i) + mProfile->closeArrayString()
-                              + mProfile->equalityString()
-                              + generateCode(equation->ast())
-                              + mProfile->commandSeparatorString() + "\n";
-
-                handledNlaEquations.push_back(equation);
-
-                for (const auto &nlaSibling : equation->nlaSiblings()) {
-                    methodBody += mProfile->indentString()
-                                  + mProfile->fArrayString() + mProfile->openArrayString() + convertToString(++i) + mProfile->closeArrayString()
-                                  + mProfile->equalityString()
-                                  + generateCode(nlaSibling->ast())
-                                  + mProfile->commandSeparatorString() + "\n";
-
-                    handledNlaEquations.push_back(nlaSibling);
-                }
-
-                mCode += newLineIfNeeded()
-                         + replace(replace(mProfile->objectiveFunctionMethodString(modelHasOdes(), mModel->hasExternalVariables()),
-                                           "[INDEX]", convertToString(equation->nlaSystemIndex())),
-                                   "[CODE]", generateMethodBodyCode(methodBody));
-
-                methodBody = {};
-
-                i = MAX_SIZE_T;
-
-                for (const auto &variable : variables) {
-                    auto arrayString = (variable->type() == AnalyserVariable::Type::STATE) ?
-                                           mProfile->ratesArrayString() :
-                                           mProfile->algebraicArrayString();
-
-                    methodBody += mProfile->indentString()
-                                  + mProfile->uArrayString() + mProfile->openArrayString() + convertToString(++i) + mProfile->closeArrayString()
-                                  + mProfile->equalityString()
-                                  + arrayString + mProfile->openArrayString() + convertToString(variable->index()) + mProfile->closeArrayString()
-                                  + mProfile->commandSeparatorString() + "\n";
-                }
-
-                auto variablesCount = variables.size();
-
-                methodBody += newLineIfNeeded()
-                              + mProfile->indentString()
-                              + replace(replace(mProfile->nlaSolveCallString(modelHasOdes(), mModel->hasExternalVariables()),
-                                                "[INDEX]", convertToString(equation->nlaSystemIndex())),
-                                        "[SIZE]", convertToString(variablesCount));
-
-                methodBody += newLineIfNeeded();
-
-                i = MAX_SIZE_T;
-
-                for (const auto &variable : variables) {
-                    auto arrayString = (variable->type() == AnalyserVariable::Type::STATE) ?
-                                           mProfile->ratesArrayString() :
-                                           mProfile->algebraicArrayString();
-
-                    methodBody += mProfile->indentString()
-                                  + arrayString + mProfile->openArrayString() + convertToString(variable->index()) + mProfile->closeArrayString()
-                                  + mProfile->equalityString()
-                                  + mProfile->uArrayString() + mProfile->openArrayString() + convertToString(++i) + mProfile->closeArrayString()
-                                  + mProfile->commandSeparatorString() + "\n";
-                }
-
-                mCode += newLineIfNeeded()
-                         + replace(replace(replace(mProfile->findRootMethodString(modelHasOdes(), mModel->hasExternalVariables()),
-                                                   "[INDEX]", convertToString(equation->nlaSystemIndex())),
-                                           "[SIZE]", convertToString(variablesCount)),
-                                   "[CODE]", generateMethodBodyCode(methodBody));
-            }
-        }
-    }
-}
-
-std::string Generator::GeneratorImpl::generateMethodBodyCode(const std::string &methodBody) const
-{
-    return methodBody.empty() ?
-               mProfile->emptyMethodString().empty() ?
-               "" :
-               mProfile->indentString() + mProfile->emptyMethodString() :
-               methodBody;
-}
-
-std::string generateDoubleCode(const std::string &value)
-{
-    if (value.find('.') != std::string::npos) {
-        return value;
-    }
-
-    auto ePos = value.find('e');
-
-    if (ePos == std::string::npos) {
-        return value + ".0";
-    }
-
-    return value.substr(0, ePos) + ".0" + value.substr(ePos);
-}
-
-std::string Generator::GeneratorImpl::generateDoubleOrConstantVariableNameCode(const VariablePtr &variable) const
-{
-    if (isCellMLReal(variable->initialValue())) {
-        return generateDoubleCode(variable->initialValue());
-    }
-
-    auto initialValueVariable = owningComponent(variable)->variable(variable->initialValue());
-    auto analyserInitialValueVariable = analyserVariable(initialValueVariable);
-
-    return mProfile->constantsArrayString() + mProfile->openArrayString() + convertToString(analyserInitialValueVariable->index()) + mProfile->closeArrayString();
-}
-
-std::string Generator::GeneratorImpl::generateVariableNameCode(const VariablePtr &variable,
-                                                               bool state) const
-{
-    // Generate some code for a variable name, but only if we have a model. If
-    // we don't have a model, it means that we are using the generator from the
-    // analyser, in which case we just want to return the original name of the
-    // variable.
-
-    if (mModel == nullptr) {
-        return variable->name();
-    }
-
-    auto analyserVariable = Generator::GeneratorImpl::analyserVariable(variable);
-
-    if (analyserVariable->type() == AnalyserVariable::Type::VARIABLE_OF_INTEGRATION) {
-        return mProfile->voiString();
-    }
-
-    std::string arrayName;
-
-    if (analyserVariable->type() == AnalyserVariable::Type::STATE) {
-        arrayName = state ?
-                        mProfile->statesArrayString() :
-                        mProfile->ratesArrayString();
-    } else if (analyserVariable->type() == AnalyserVariable::Type::CONSTANT) {
-        arrayName = mProfile->constantsArrayString();
-    } else if (analyserVariable->type() == AnalyserVariable::Type::COMPUTED_CONSTANT) {
-        arrayName = mProfile->computedConstantsArrayString();
-    } else if (analyserVariable->type() == AnalyserVariable::Type::ALGEBRAIC) {
-        arrayName = mProfile->algebraicArrayString();
-    } else {
-        arrayName = mProfile->externalArrayString();
-    }
-
-    return arrayName + mProfile->openArrayString() + convertToString(analyserVariable->index()) + mProfile->closeArrayString();
-}
-
-std::string Generator::GeneratorImpl::generateOperatorCode(const std::string &op,
-                                                           const AnalyserEquationAstPtr &ast) const
-{
-    // Generate the code for the left and right branches of the given AST.
-
-    std::string res;
-    auto astLeftChild = ast->leftChild();
-    auto astRightChild = ast->rightChild();
-    auto astLeftChildCode = generateCode(astLeftChild);
-    auto astRightChildCode = generateCode(astRightChild);
-
-    // Determine whether parentheses should be added around the left and/or
-    // right piece of code, and this based on the precedence of the operators
-    // used in CellML, which are listed below from higher to lower precedence:
-    //  1. Parentheses                                           [Left to right]
-    //  2. POWER (as an operator, not as a function, i.e.        [Left to right]
-    //            as in Matlab and not in C, for example)
-    //  3. Unary PLUS, Unary MINUS, NOT                          [Right to left]
-    //  4. TIMES, DIVIDE                                         [Left to right]
-    //  5. PLUS, MINUS                                           [Left to right]
-    //  6. LT, LEQ, GT, GEQ                                      [Left to right]
-    //  7. EQ, NEQ                                               [Left to right]
-    //  8. XOR (bitwise)                                         [Left to right]
-    //  9. AND (logical)                                         [Left to right]
-    // 10. OR (logical)                                          [Left to right]
-    // 11. PIECEWISE (as an operator)                            [Right to left]
-
-    if (isPlusOperator(ast)) {
-        if (isRelationalOperator(astLeftChild)
-            || isLogicalOperator(astLeftChild)
-            || isPiecewiseStatement(astLeftChild)) {
-            astLeftChildCode = "(" + astLeftChildCode + ")";
-        }
-
-        if (isRelationalOperator(astRightChild)
-            || isLogicalOperator(astRightChild)
-            || isPiecewiseStatement(astRightChild)) {
-            astRightChildCode = "(" + astRightChildCode + ")";
-        }
-    } else if (isMinusOperator(ast)) {
-        if (isRelationalOperator(astLeftChild)
-            || isLogicalOperator(astLeftChild)
-            || isPiecewiseStatement(astLeftChild)) {
-            astLeftChildCode = "(" + astLeftChildCode + ")";
-        }
-
-        if (isNegativeNumber(astRightChild)
-            || isRelationalOperator(astRightChild)
-            || isLogicalOperator(astRightChild)
-            || isMinusOperator(astRightChild)
-            || isPiecewiseStatement(astRightChild)
-            || (astRightChildCode.rfind(mProfile->minusString(), 0) == 0)) {
-            astRightChildCode = "(" + astRightChildCode + ")";
-        } else if (isPlusOperator(astRightChild)) {
-            if (astRightChild->rightChild() != nullptr) {
-                astRightChildCode = "(" + astRightChildCode + ")";
-            }
-        }
-    } else if (isTimesOperator(ast)) {
-        if (isRelationalOperator(astLeftChild)
-            || isLogicalOperator(astLeftChild)
-            || isPiecewiseStatement(astLeftChild)) {
-            astLeftChildCode = "(" + astLeftChildCode + ")";
-        } else if (isPlusOperator(astLeftChild)
-                   || isMinusOperator(astLeftChild)) {
-            if (astLeftChild->rightChild() != nullptr) {
-                astLeftChildCode = "(" + astLeftChildCode + ")";
-            }
-        }
-
-        if (isRelationalOperator(astRightChild)
-            || isLogicalOperator(astRightChild)
-            || isPiecewiseStatement(astRightChild)) {
-            astRightChildCode = "(" + astRightChildCode + ")";
-        } else if (isPlusOperator(astRightChild)
-                   || isMinusOperator(astRightChild)) {
-            if (astRightChild->rightChild() != nullptr) {
-                astRightChildCode = "(" + astRightChildCode + ")";
-            }
-        }
-    } else if (isDivideOperator(ast)) {
-        if (isRelationalOperator(astLeftChild)
-            || isLogicalOperator(astLeftChild)
-            || isPiecewiseStatement(astLeftChild)) {
-            astLeftChildCode = "(" + astLeftChildCode + ")";
-        } else if (isPlusOperator(astLeftChild)
-                   || isMinusOperator(astLeftChild)) {
-            if (astLeftChild->rightChild() != nullptr) {
-                astLeftChildCode = "(" + astLeftChildCode + ")";
-            }
-        }
-
-        if (isRelationalOperator(astRightChild)
-            || isLogicalOperator(astRightChild)
-            || isTimesOperator(astRightChild)
-            || isDivideOperator(astRightChild)
-            || isPiecewiseStatement(astRightChild)) {
-            astRightChildCode = "(" + astRightChildCode + ")";
-        } else if (isPlusOperator(astRightChild)
-                   || isMinusOperator(astRightChild)) {
-            if (astRightChild->rightChild() != nullptr) {
-                astRightChildCode = "(" + astRightChildCode + ")";
-            }
-        }
-    } else if (isAndOperator(ast)) {
-        // Note: according to the precedence rules above, we only need to
-        //       add parentheses around OR and PIECEWISE. However, it looks
-        //       better/clearer to have some around some other operators
-        //       (agreed, this is somewhat subjective).
-
-        if (isRelationalOperator(astLeftChild)
-            || isOrOperator(astLeftChild)
-            || isXorOperator(astLeftChild)
-            || isPiecewiseStatement(astLeftChild)) {
-            astLeftChildCode = "(" + astLeftChildCode + ")";
-        } else if (isPlusOperator(astLeftChild)
-                   || isMinusOperator(astLeftChild)) {
-            if (astLeftChild->rightChild() != nullptr) {
-                astLeftChildCode = "(" + astLeftChildCode + ")";
-            }
-        } else if (isPowerOperator(astLeftChild)) {
-            astLeftChildCode = "(" + astLeftChildCode + ")";
-        } else if (isRootOperator(astLeftChild)) {
-            astLeftChildCode = "(" + astLeftChildCode + ")";
-        }
-
-        if (isRelationalOperator(astRightChild)
-            || isOrOperator(astRightChild)
-            || isXorOperator(astRightChild)
-            || isPiecewiseStatement(astRightChild)) {
-            astRightChildCode = "(" + astRightChildCode + ")";
-        } else if (isPlusOperator(astRightChild)
-                   || isMinusOperator(astRightChild)) {
-            if (astRightChild->rightChild() != nullptr) {
-                astRightChildCode = "(" + astRightChildCode + ")";
-            }
-        } else if (isPowerOperator(astRightChild)) {
-            astRightChildCode = "(" + astRightChildCode + ")";
-        } else if (isRootOperator(astRightChild)) {
-            astRightChildCode = "(" + astRightChildCode + ")";
-        }
-    } else if (isOrOperator(ast)) {
-        // Note: according to the precedence rules above, we only need to
-        //       add parentheses around PIECEWISE. However, it looks
-        //       better/clearer to have some around some other operators
-        //       (agreed, this is somewhat subjective).
-
-        if (isRelationalOperator(astLeftChild)
-            || isAndOperator(astLeftChild)
-            || isXorOperator(astLeftChild)
-            || isPiecewiseStatement(astLeftChild)) {
-            astLeftChildCode = "(" + astLeftChildCode + ")";
-        } else if (isPlusOperator(astLeftChild)
-                   || isMinusOperator(astLeftChild)) {
-            if (astLeftChild->rightChild() != nullptr) {
-                astLeftChildCode = "(" + astLeftChildCode + ")";
-            }
-        } else if (isPowerOperator(astLeftChild)) {
-            astLeftChildCode = "(" + astLeftChildCode + ")";
-        } else if (isRootOperator(astLeftChild)) {
-            astLeftChildCode = "(" + astLeftChildCode + ")";
-        }
-
-        if (isRelationalOperator(astRightChild)
-            || isAndOperator(astRightChild)
-            || isXorOperator(astRightChild)
-            || isPiecewiseStatement(astRightChild)) {
-            astRightChildCode = "(" + astRightChildCode + ")";
-        } else if (isPlusOperator(astRightChild)
-                   || isMinusOperator(astRightChild)) {
-            if (astRightChild->rightChild() != nullptr) {
-                astRightChildCode = "(" + astRightChildCode + ")";
-            }
-        } else if (isPowerOperator(astRightChild)) {
-            astRightChildCode = "(" + astRightChildCode + ")";
-        } else if (isRootOperator(astRightChild)) {
-            astRightChildCode = "(" + astRightChildCode + ")";
-        }
-    } else if (isXorOperator(ast)) {
-        // Note: according to the precedence rules above, we only need to
-        //       add parentheses around AND, OR and PIECEWISE. However, it
-        //       looks better/clearer to have some around some other
-        //       operators (agreed, this is somewhat subjective).
-
-        if (isRelationalOperator(astLeftChild)
-            || isAndOperator(astLeftChild)
-            || isOrOperator(astLeftChild)
-            || isPiecewiseStatement(astLeftChild)) {
-            astLeftChildCode = "(" + astLeftChildCode + ")";
-        } else if (isPlusOperator(astLeftChild)
-                   || isMinusOperator(astLeftChild)) {
-            if (astLeftChild->rightChild() != nullptr) {
-                astLeftChildCode = "(" + astLeftChildCode + ")";
-            }
-        } else if (isPowerOperator(astLeftChild)) {
-            astLeftChildCode = "(" + astLeftChildCode + ")";
-        } else if (isRootOperator(astLeftChild)) {
-            astLeftChildCode = "(" + astLeftChildCode + ")";
-        }
-
-        if (isRelationalOperator(astRightChild)
-            || isAndOperator(astRightChild)
-            || isOrOperator(astRightChild)
-            || isPiecewiseStatement(astRightChild)) {
-            astRightChildCode = "(" + astRightChildCode + ")";
-        } else if (isPlusOperator(astRightChild)
-                   || isMinusOperator(astRightChild)) {
-            if (astRightChild->rightChild() != nullptr) {
-                astRightChildCode = "(" + astRightChildCode + ")";
-            }
-        } else if (isPowerOperator(astRightChild)) {
-            astRightChildCode = "(" + astRightChildCode + ")";
-        } else if (isRootOperator(astRightChild)) {
-            astRightChildCode = "(" + astRightChildCode + ")";
-        }
-    } else if (isPowerOperator(ast)) {
-        if (isRelationalOperator(astLeftChild)
-            || isLogicalOperator(astLeftChild)
-            || isMinusOperator(astLeftChild)
-            || isTimesOperator(astLeftChild)
-            || isDivideOperator(astLeftChild)
-            || isPiecewiseStatement(astLeftChild)) {
-            astLeftChildCode = "(" + astLeftChildCode + ")";
-        } else if (isPlusOperator(astLeftChild)) {
-            if (astLeftChild->rightChild() != nullptr) {
-                astLeftChildCode = "(" + astLeftChildCode + ")";
-            }
-        }
-
-        if (isRelationalOperator(astRightChild)
-            || isLogicalOperator(astRightChild)
-            || isMinusOperator(astLeftChild)
-            || isTimesOperator(astRightChild)
-            || isDivideOperator(astRightChild)
-            || isPowerOperator(astRightChild)
-            || isRootOperator(astRightChild)
-            || isPiecewiseStatement(astRightChild)) {
-            astRightChildCode = "(" + astRightChildCode + ")";
-        } else if (isPlusOperator(astRightChild)) {
-            if (astRightChild->rightChild() != nullptr) {
-                astRightChildCode = "(" + astRightChildCode + ")";
-            }
-        }
-    } else if (isRootOperator(ast)) {
-        if (isRelationalOperator(astRightChild)
-            || isLogicalOperator(astRightChild)
-            || isMinusOperator(astRightChild)
-            || isTimesOperator(astRightChild)
-            || isDivideOperator(astRightChild)
-            || isPiecewiseStatement(astRightChild)) {
-            astRightChildCode = "(" + astRightChildCode + ")";
-        } else if (isPlusOperator(astRightChild)) {
-            if (astRightChild->rightChild() != nullptr) {
-                astRightChildCode = "(" + astRightChildCode + ")";
-            }
-        }
-
-        auto astLeftChildLeftChild = astLeftChild->leftChild();
-
-        if (isRelationalOperator(astLeftChildLeftChild)
-            || isLogicalOperator(astLeftChildLeftChild)
-            || isMinusOperator(astLeftChildLeftChild)
-            || isTimesOperator(astLeftChildLeftChild)
-            || isDivideOperator(astLeftChildLeftChild)
-            || isPowerOperator(astLeftChildLeftChild)
-            || isRootOperator(astLeftChildLeftChild)
-            || isPiecewiseStatement(astLeftChildLeftChild)) {
-            astLeftChildCode = "(" + astLeftChildCode + ")";
-        } else if (isPlusOperator(astLeftChildLeftChild)) {
-            if (astLeftChildLeftChild->rightChild() != nullptr) {
-                astLeftChildCode = "(" + astLeftChildCode + ")";
-            }
-        }
-
-        return astRightChildCode + op + "(1.0/" + astLeftChildCode + ")";
-    }
-
-    return astLeftChildCode + op + astRightChildCode;
-}
-
-std::string Generator::GeneratorImpl::generateMinusUnaryCode(const AnalyserEquationAstPtr &ast) const
-{
-    // Generate the code for the left branch of the given AST.
-
-    auto astLeftChild = ast->leftChild();
-    auto code = generateCode(astLeftChild);
-
-    // Determine whether parentheses should be added around the left code.
-
-    if (isRelationalOperator(astLeftChild)
-        || isLogicalOperator(astLeftChild)
-        || isPlusOperator(astLeftChild)
-        || isMinusOperator(astLeftChild)
-        || isPiecewiseStatement(astLeftChild)) {
-        code = "(" + code + ")";
-    }
-
-    return mProfile->minusString() + code;
-}
-
-std::string Generator::GeneratorImpl::generateOneParameterFunctionCode(const std::string &function,
-                                                                       const AnalyserEquationAstPtr &ast) const
-{
-    return function + "(" + generateCode(ast->leftChild()) + ")";
-}
-
-std::string Generator::GeneratorImpl::generateTwoParameterFunctionCode(const std::string &function,
-                                                                       const AnalyserEquationAstPtr &ast) const
-{
-    return function + "(" + generateCode(ast->leftChild()) + ", " + generateCode(ast->rightChild()) + ")";
-}
-
-std::string Generator::GeneratorImpl::generatePiecewiseIfCode(const std::string &condition,
-                                                              const std::string &value) const
-{
-    return replace(replace(mProfile->hasConditionalOperator() ?
-                               mProfile->conditionalOperatorIfString() :
-                               mProfile->piecewiseIfString(),
-                           "[CONDITION]", condition),
-                   "[IF_STATEMENT]", value);
-}
-
-std::string Generator::GeneratorImpl::generatePiecewiseElseCode(const std::string &value) const
-{
-    return replace(mProfile->hasConditionalOperator() ?
-                       mProfile->conditionalOperatorElseString() :
-                       mProfile->piecewiseElseString(),
-                   "[ELSE_STATEMENT]", value);
-}
-
-std::string Generator::GeneratorImpl::generateCode(const AnalyserEquationAstPtr &ast) const
-{
-    // Generate the code for the given AST.
-    // Note: AnalyserEquationAst::Type::BVAR is only relevant when there is no
-    //       model (in which case we want to generate something like dx/dt, as
-    //       is in the case of the analyser when we want to mention an equation)
-    //       since otherwise we don't need to generate any code for it (since we
-    //       will, instead, want to generate something like rates[0]).
-
+    auto interfaceInitialiseVariablesMethodString = mProfile->interfaceInitialiseVariablesMethodString(mModelHasOdes);
     std::string code;
-
-    switch (ast->type()) {
-    case AnalyserEquationAst::Type::EQUALITY:
-        code = generateOperatorCode(mProfile->equalityString(), ast);
-
-        break;
-    case AnalyserEquationAst::Type::EQ:
-        if (mProfile->hasEqOperator()) {
-            code = generateOperatorCode(mProfile->eqString(), ast);
-        } else {
-            code = generateTwoParameterFunctionCode(mProfile->eqString(), ast);
-        }
-
-        break;
-    case AnalyserEquationAst::Type::NEQ:
-        if (mProfile->hasNeqOperator()) {
-            code = generateOperatorCode(mProfile->neqString(), ast);
-        } else {
-            code = generateTwoParameterFunctionCode(mProfile->neqString(), ast);
-        }
-
-        break;
-    case AnalyserEquationAst::Type::LT:
-        if (mProfile->hasLtOperator()) {
-            code = generateOperatorCode(mProfile->ltString(), ast);
-        } else {
-            code = generateTwoParameterFunctionCode(mProfile->ltString(), ast);
-        }
-
-        break;
-    case AnalyserEquationAst::Type::LEQ:
-        if (mProfile->hasLeqOperator()) {
-            code = generateOperatorCode(mProfile->leqString(), ast);
-        } else {
-            code = generateTwoParameterFunctionCode(mProfile->leqString(), ast);
-        }
-
-        break;
-    case AnalyserEquationAst::Type::GT:
-        if (mProfile->hasGtOperator()) {
-            code = generateOperatorCode(mProfile->gtString(), ast);
-        } else {
-            code = generateTwoParameterFunctionCode(mProfile->gtString(), ast);
-        }
-
-        break;
-    case AnalyserEquationAst::Type::GEQ:
-        if (mProfile->hasGeqOperator()) {
-            code = generateOperatorCode(mProfile->geqString(), ast);
-        } else {
-            code = generateTwoParameterFunctionCode(mProfile->geqString(), ast);
-        }
-
-        break;
-    case AnalyserEquationAst::Type::AND:
-        if (mProfile->hasAndOperator()) {
-            code = generateOperatorCode(mProfile->andString(), ast);
-        } else {
-            code = generateTwoParameterFunctionCode(mProfile->andString(), ast);
-        }
-
-        break;
-    case AnalyserEquationAst::Type::OR:
-        if (mProfile->hasOrOperator()) {
-            code = generateOperatorCode(mProfile->orString(), ast);
-        } else {
-            code = generateTwoParameterFunctionCode(mProfile->orString(), ast);
-        }
-
-        break;
-    case AnalyserEquationAst::Type::XOR:
-        if (mProfile->hasXorOperator()) {
-            code = generateOperatorCode(mProfile->xorString(), ast);
-        } else {
-            code = generateTwoParameterFunctionCode(mProfile->xorString(), ast);
-        }
-
-        break;
-    case AnalyserEquationAst::Type::NOT:
-        if (mProfile->hasNotOperator()) {
-            code = mProfile->notString() + generateCode(ast->leftChild());
-        } else {
-            code = generateOneParameterFunctionCode(mProfile->notString(), ast);
-        }
-
-        break;
-    case AnalyserEquationAst::Type::PLUS:
-        if (ast->rightChild() != nullptr) {
-            code = generateOperatorCode(mProfile->plusString(), ast);
-        } else {
-            code = generateCode(ast->leftChild());
-        }
-
-        break;
-    case AnalyserEquationAst::Type::MINUS:
-        if (ast->rightChild() != nullptr) {
-            code = generateOperatorCode(mProfile->minusString(), ast);
-        } else {
-            code = generateMinusUnaryCode(ast);
-        }
-
-        break;
-    case AnalyserEquationAst::Type::TIMES:
-        code = generateOperatorCode(mProfile->timesString(), ast);
-
-        break;
-    case AnalyserEquationAst::Type::DIVIDE:
-        code = generateOperatorCode(mProfile->divideString(), ast);
-
-        break;
-    case AnalyserEquationAst::Type::POWER: {
-        auto stringValue = generateCode(ast->rightChild());
-        double doubleValue;
-        auto validConversion = convertToDouble(stringValue, doubleValue);
-
-        if (validConversion && areEqual(doubleValue, 0.5)) {
-            code = generateOneParameterFunctionCode(mProfile->squareRootString(), ast);
-        } else if (validConversion && areEqual(doubleValue, 2.0)
-                   && !mProfile->squareString().empty()) {
-            code = generateOneParameterFunctionCode(mProfile->squareString(), ast);
-        } else {
-            code = mProfile->hasPowerOperator() ?
-                       generateOperatorCode(mProfile->powerString(), ast) :
-                       mProfile->powerString() + "(" + generateCode(ast->leftChild()) + ", " + stringValue + ")";
-        }
-    } break;
-    case AnalyserEquationAst::Type::ROOT: {
-        auto astRightChild = ast->rightChild();
-
-        if (astRightChild != nullptr) {
-            auto astLeftChild = ast->leftChild();
-            double doubleValue;
-
-            if (convertToDouble(generateCode(astLeftChild), doubleValue)
-                && areEqual(doubleValue, 2.0)) {
-                code = mProfile->squareRootString() + "(" + generateCode(astRightChild) + ")";
-            } else {
-                if (mProfile->hasPowerOperator()) {
-                    code = generateOperatorCode(mProfile->powerString(), ast);
-                } else {
-                    auto rootValueAst = AnalyserEquationAst::create();
-
-                    rootValueAst->setType(AnalyserEquationAst::Type::DIVIDE);
-                    rootValueAst->setParent(ast);
-
-                    auto leftChild = AnalyserEquationAst::create();
-
-                    leftChild->setType(AnalyserEquationAst::Type::CN);
-                    leftChild->setValue("1.0");
-                    leftChild->setParent(rootValueAst);
-
-                    rootValueAst->setLeftChild(leftChild);
-                    rootValueAst->setRightChild(astLeftChild->leftChild());
-
-                    code = mProfile->powerString() + "(" + generateCode(astRightChild) + ", " + generateOperatorCode(mProfile->divideString(), rootValueAst) + ")";
-                }
-            }
-        } else {
-            code = generateOneParameterFunctionCode(mProfile->squareRootString(), ast);
-        }
-    } break;
-    case AnalyserEquationAst::Type::ABS:
-        code = generateOneParameterFunctionCode(mProfile->absoluteValueString(), ast);
-
-        break;
-    case AnalyserEquationAst::Type::EXP:
-        code = generateOneParameterFunctionCode(mProfile->exponentialString(), ast);
-
-        break;
-    case AnalyserEquationAst::Type::LN:
-        code = generateOneParameterFunctionCode(mProfile->naturalLogarithmString(), ast);
-
-        break;
-    case AnalyserEquationAst::Type::LOG: {
-        auto astRightChild = ast->rightChild();
-
-        if (astRightChild != nullptr) {
-            auto stringValue = generateCode(ast->leftChild());
-            double doubleValue;
-
-            if (convertToDouble(stringValue, doubleValue)
-                && areEqual(doubleValue, 10.0)) {
-                code = mProfile->commonLogarithmString() + "(" + generateCode(astRightChild) + ")";
-            } else {
-                code = mProfile->naturalLogarithmString() + "(" + generateCode(astRightChild) + ")/" + mProfile->naturalLogarithmString() + "(" + stringValue + ")";
-            }
-        } else {
-            code = generateOneParameterFunctionCode(mProfile->commonLogarithmString(), ast);
-        }
-    } break;
-    case AnalyserEquationAst::Type::CEILING:
-        code = generateOneParameterFunctionCode(mProfile->ceilingString(), ast);
-
-        break;
-    case AnalyserEquationAst::Type::FLOOR:
-        code = generateOneParameterFunctionCode(mProfile->floorString(), ast);
-
-        break;
-    case AnalyserEquationAst::Type::MIN:
-        code = generateTwoParameterFunctionCode(mProfile->minString(), ast);
-
-        break;
-    case AnalyserEquationAst::Type::MAX:
-        code = generateTwoParameterFunctionCode(mProfile->maxString(), ast);
-
-        break;
-    case AnalyserEquationAst::Type::REM:
-        code = generateTwoParameterFunctionCode(mProfile->remString(), ast);
-
-        break;
-    case AnalyserEquationAst::Type::DIFF:
-        if (mModel != nullptr) {
-            code = generateCode(ast->rightChild());
-        } else {
-            code = "d" + generateCode(ast->rightChild()) + "/d" + generateCode(ast->leftChild());
-        }
-
-        break;
-    case AnalyserEquationAst::Type::SIN:
-        code = generateOneParameterFunctionCode(mProfile->sinString(), ast);
-
-        break;
-    case AnalyserEquationAst::Type::COS:
-        code = generateOneParameterFunctionCode(mProfile->cosString(), ast);
-
-        break;
-    case AnalyserEquationAst::Type::TAN:
-        code = generateOneParameterFunctionCode(mProfile->tanString(), ast);
-
-        break;
-    case AnalyserEquationAst::Type::SEC:
-        code = generateOneParameterFunctionCode(mProfile->secString(), ast);
-
-        break;
-    case AnalyserEquationAst::Type::CSC:
-        code = generateOneParameterFunctionCode(mProfile->cscString(), ast);
-
-        break;
-    case AnalyserEquationAst::Type::COT:
-        code = generateOneParameterFunctionCode(mProfile->cotString(), ast);
-
-        break;
-    case AnalyserEquationAst::Type::SINH:
-        code = generateOneParameterFunctionCode(mProfile->sinhString(), ast);
-
-        break;
-    case AnalyserEquationAst::Type::COSH:
-        code = generateOneParameterFunctionCode(mProfile->coshString(), ast);
-
-        break;
-    case AnalyserEquationAst::Type::TANH:
-        code = generateOneParameterFunctionCode(mProfile->tanhString(), ast);
-
-        break;
-    case AnalyserEquationAst::Type::SECH:
-        code = generateOneParameterFunctionCode(mProfile->sechString(), ast);
-
-        break;
-    case AnalyserEquationAst::Type::CSCH:
-        code = generateOneParameterFunctionCode(mProfile->cschString(), ast);
-
-        break;
-    case AnalyserEquationAst::Type::COTH:
-        code = generateOneParameterFunctionCode(mProfile->cothString(), ast);
-
-        break;
-    case AnalyserEquationAst::Type::ASIN:
-        code = generateOneParameterFunctionCode(mProfile->asinString(), ast);
-
-        break;
-    case AnalyserEquationAst::Type::ACOS:
-        code = generateOneParameterFunctionCode(mProfile->acosString(), ast);
-
-        break;
-    case AnalyserEquationAst::Type::ATAN:
-        code = generateOneParameterFunctionCode(mProfile->atanString(), ast);
-
-        break;
-    case AnalyserEquationAst::Type::ASEC:
-        code = generateOneParameterFunctionCode(mProfile->asecString(), ast);
-
-        break;
-    case AnalyserEquationAst::Type::ACSC:
-        code = generateOneParameterFunctionCode(mProfile->acscString(), ast);
-
-        break;
-    case AnalyserEquationAst::Type::ACOT:
-        code = generateOneParameterFunctionCode(mProfile->acotString(), ast);
-
-        break;
-    case AnalyserEquationAst::Type::ASINH:
-        code = generateOneParameterFunctionCode(mProfile->asinhString(), ast);
-
-        break;
-    case AnalyserEquationAst::Type::ACOSH:
-        code = generateOneParameterFunctionCode(mProfile->acoshString(), ast);
-
-        break;
-    case AnalyserEquationAst::Type::ATANH:
-        code = generateOneParameterFunctionCode(mProfile->atanhString(), ast);
-
-        break;
-    case AnalyserEquationAst::Type::ASECH:
-        code = generateOneParameterFunctionCode(mProfile->asechString(), ast);
-
-        break;
-    case AnalyserEquationAst::Type::ACSCH:
-        code = generateOneParameterFunctionCode(mProfile->acschString(), ast);
-
-        break;
-    case AnalyserEquationAst::Type::ACOTH:
-        code = generateOneParameterFunctionCode(mProfile->acothString(), ast);
-
-        break;
-    case AnalyserEquationAst::Type::PIECEWISE: {
-        auto astRightChild = ast->rightChild();
-
-        if (astRightChild != nullptr) {
-            if (astRightChild->type() == AnalyserEquationAst::Type::PIECE) {
-                code = generateCode(ast->leftChild()) + generatePiecewiseElseCode(generateCode(astRightChild) + generatePiecewiseElseCode(mProfile->nanString()));
-            } else {
-                code = generateCode(ast->leftChild()) + generatePiecewiseElseCode(generateCode(astRightChild));
-            }
-        } else {
-            code = generateCode(ast->leftChild()) + generatePiecewiseElseCode(mProfile->nanString());
-        }
-    } break;
-    case AnalyserEquationAst::Type::PIECE:
-        code = generatePiecewiseIfCode(generateCode(ast->rightChild()), generateCode(ast->leftChild()));
-
-        break;
-    case AnalyserEquationAst::Type::OTHERWISE:
-        code = generateCode(ast->leftChild());
-
-        break;
-    case AnalyserEquationAst::Type::CI:
-        code = generateVariableNameCode(ast->variable(), ast->parent()->type() != AnalyserEquationAst::Type::DIFF);
-
-        break;
-    case AnalyserEquationAst::Type::CN:
-        code = generateDoubleCode(ast->value());
-
-        break;
-    case AnalyserEquationAst::Type::DEGREE:
-    case AnalyserEquationAst::Type::LOGBASE:
-        code = generateCode(ast->leftChild());
-
-        break;
-    case AnalyserEquationAst::Type::BVAR:
-        code = generateCode(ast->leftChild());
-
-        break;
-    case AnalyserEquationAst::Type::TRUE:
-        code = mProfile->trueString();
-
-        break;
-    case AnalyserEquationAst::Type::FALSE:
-        code = mProfile->falseString();
-
-        break;
-    case AnalyserEquationAst::Type::E:
-        code = mProfile->eString();
-
-        break;
-    case AnalyserEquationAst::Type::PI:
-        code = mProfile->piString();
-
-        break;
-    case AnalyserEquationAst::Type::INF:
-        code = mProfile->infString();
-
-        break;
-    default: // AnalyserEquationAst::Type::NAN.
-        code = mProfile->nanString();
-
-        break;
-    }
-
-    return code;
-}
-
-bool Generator::GeneratorImpl::isToBeComputedAgain(const AnalyserEquationPtr &equation) const
-{
-    // NLA and algebraic equations that are state/rate-based and external
-    // equations are to be computed again (in the computeVariables() method).
-
-    switch (equation->type()) {
-    case AnalyserEquation::Type::NLA:
-    case AnalyserEquation::Type::ALGEBRAIC:
-        return equation->isStateRateBased();
-    case AnalyserEquation::Type::EXTERNAL:
-        return true;
-    default:
-        return false;
-    }
-}
-
-bool Generator::GeneratorImpl::isSomeConstant(const AnalyserEquationPtr &equation,
-                                              bool includeComputedConstants) const
-{
-    auto type = equation->type();
-
-    return (type == AnalyserEquation::Type::TRUE_CONSTANT)
-           || (!includeComputedConstants && (type == AnalyserEquation::Type::VARIABLE_BASED_CONSTANT));
-}
-
-std::string Generator::GeneratorImpl::generateZeroInitialisationCode(const AnalyserVariablePtr &variable) const
-{
-    return mProfile->indentString()
-           + generateVariableNameCode(variable->variable(), false)
-           + mProfile->equalityString()
-           + "0.0"
-           + mProfile->commandSeparatorString() + "\n";
-}
-
-std::string Generator::GeneratorImpl::generateInitialisationCode(const AnalyserVariablePtr &variable) const
-{
-    auto initialisingVariable = variable->initialisingVariable();
-    auto scalingFactor = Generator::GeneratorImpl::scalingFactor(initialisingVariable);
-    std::string scalingFactorCode;
-
-    if (!areNearlyEqual(scalingFactor, 1.0)) {
-        scalingFactorCode = generateDoubleCode(convertToString(scalingFactor)) + mProfile->timesString();
-    }
-
-    return mProfile->indentString()
-           + generateVariableNameCode(variable->variable())
-           + mProfile->equalityString()
-           + scalingFactorCode + generateDoubleOrConstantVariableNameCode(initialisingVariable)
-           + mProfile->commandSeparatorString() + "\n";
-}
-
-std::string Generator::GeneratorImpl::generateEquationCode(const AnalyserEquationPtr &equation,
-                                                           std::vector<AnalyserEquationPtr> &remainingEquations,
-                                                           std::vector<AnalyserEquationPtr> &equationsForDependencies,
-                                                           bool includeComputedConstants)
-{
-    std::string res;
-
-    if (std::find(remainingEquations.begin(), remainingEquations.end(), equation) != remainingEquations.end()) {
-        // Stop tracking the equation and its NLA siblings, if any.
-        // Note: we need to do this as soon as possible to avoid recursive
-        //       calls, something that would happen if we were to do this at the
-        //       end of this if statement.
-
-        remainingEquations.erase(std::find(remainingEquations.begin(), remainingEquations.end(), equation));
-
-        for (const auto &nlaSibling : equation->nlaSiblings()) {
-            remainingEquations.erase(std::find(remainingEquations.begin(), remainingEquations.end(), nlaSibling));
-        }
-
-        // Generate any dependency that this equation may have.
-
-        if (!isSomeConstant(equation, includeComputedConstants)) {
-            for (const auto &dependency : equation->dependencies()) {
-                if ((dependency->type() != AnalyserEquation::Type::ODE)
-                    && !isSomeConstant(dependency, includeComputedConstants)
-                    && (equationsForDependencies.empty()
-                        || isToBeComputedAgain(dependency)
-                        || (std::find(equationsForDependencies.begin(), equationsForDependencies.end(), dependency) != equationsForDependencies.end()))) {
-                    res += generateEquationCode(dependency, remainingEquations, equationsForDependencies, includeComputedConstants);
-                }
-            }
-        }
-
-        // Generate the equation code itself, based on the equation type.
-
-        switch (equation->type()) {
-        case AnalyserEquation::Type::EXTERNAL:
-            for (const auto &variable : variables(equation)) {
-                res += mProfile->indentString()
-                       + generateVariableNameCode(variable->variable())
-                       + mProfile->equalityString()
-                       + replace(mProfile->externalVariableMethodCallString(modelHasOdes()),
-                                 "[INDEX]", convertToString(variable->index()))
-                       + mProfile->commandSeparatorString() + "\n";
-            }
-
-            break;
-        case AnalyserEquation::Type::NLA:
-            if (!mProfile->findRootCallString(modelHasOdes(), mModel->hasExternalVariables()).empty()) {
-                res += mProfile->indentString()
-                       + replace(mProfile->findRootCallString(modelHasOdes(), mModel->hasExternalVariables()),
-                                 "[INDEX]", convertToString(equation->nlaSystemIndex()));
-            }
-
-            break;
-        default:
-            res += mProfile->indentString() + generateCode(equation->ast()) + mProfile->commandSeparatorString() + "\n";
-
-            break;
-        }
-    }
-
-    return res;
-}
-
-std::string Generator::GeneratorImpl::generateEquationCode(const AnalyserEquationPtr &equation,
-                                                           std::vector<AnalyserEquationPtr> &remainingEquations)
-{
-    std::vector<AnalyserEquationPtr> dummyEquationsForComputeVariables;
-
-    return generateEquationCode(equation, remainingEquations, dummyEquationsForComputeVariables, true);
-}
-
-void Generator::GeneratorImpl::addInterfaceComputeModelMethodsCode()
-{
-    auto interfaceInitialiseVariablesMethodString = mProfile->interfaceInitialiseVariablesMethodString(modelHasOdes());
-    std::string code;
->>>>>>> dcbd0381
 
     if (!interfaceInitialiseVariablesMethodString.empty()) {
         code += interfaceInitialiseVariablesMethodString;
@@ -1883,185 +587,16 @@
     }
 
     if (!code.empty()) {
-        mCode += newLineIfNeeded()
+        mCode += newLineIfNeeded(mCode)
                  + code;
     }
 }
 
-std::string Generator::GeneratorImpl::generateConstantInitialisationCode(const std::vector<AnalyserVariablePtr>::iterator constant,
-                                                                         std::vector<AnalyserVariablePtr> &remainingConstants)
-{
-    auto initialisingVariable = (*constant)->initialisingVariable();
-    auto initialValue = initialisingVariable->initialValue();
-
-    if (!isCellMLReal(initialValue)) {
-        auto initialisingComponent = owningComponent(initialisingVariable);
-        auto crtConstant = std::find_if(remainingConstants.begin(), remainingConstants.end(),
-                                        [=](const AnalyserVariablePtr &av) -> bool {
-                                            return initialisingComponent->variable(initialValue) == av->variable();
-                                        });
-
-        if (crtConstant != remainingConstants.end()) {
-            return generateConstantInitialisationCode(crtConstant, remainingConstants);
-        }
-    }
-
-    auto code = generateInitialisationCode(*constant);
-
-    remainingConstants.erase(constant);
-
-    return code;
-}
-
 void Generator::GeneratorImpl::addImplementationComputeModelMethodsCode()
 {
-<<<<<<< HEAD
     auto generatorInterpreter = GeneratorInterpreter::create(mModel, mProfile, mCode);
 
     mCode = generatorInterpreter->code();
-=======
-    auto implementationInitialiseVariablesMethodString = mProfile->implementationInitialiseVariablesMethodString(modelHasOdes());
-
-    if (!implementationInitialiseVariablesMethodString.empty()) {
-        // Initialise our states (after, if needed, initialising the constant on which it depends).
-
-        std::string methodBody;
-        auto constants = mModel->constants();
-
-        for (const auto &state : mModel->states()) {
-            auto initialisingVariable = state->initialisingVariable();
-            auto initialValue = initialisingVariable->initialValue();
-
-            if (!isCellMLReal(initialValue)) {
-                // The initial value references a constant.
-
-                auto initialisingComponent = owningComponent(initialisingVariable);
-                auto constant = std::find_if(constants.begin(), constants.end(),
-                                             [=](const AnalyserVariablePtr &av) -> bool {
-                                                 return initialisingComponent->variable(initialValue)->hasEquivalentVariable(av->variable());
-                                             });
-
-                methodBody += generateConstantInitialisationCode(constant, constants);
-            }
-
-            methodBody += generateInitialisationCode(state);
-        }
-
-        // Use an initial guess of zero for rates computed using an NLA system
-        // (see the note below).
-
-        for (const auto &state : mModel->states()) {
-            if (state->equation(0)->type() == AnalyserEquation::Type::NLA) {
-                methodBody += generateZeroInitialisationCode(state);
-            }
-        }
-
-        // Initialise our (remaining) constants.
-
-        while (!constants.empty()) {
-            methodBody += generateConstantInitialisationCode(constants.begin(), constants);
-        }
-
-        // Initialise our computed constants that are initialised using an equation (e.g., x = 3 rather than x with an
-        // initial value of 3).
-
-        auto equations = mModel->equations();
-
-        for (const auto &equation : equations) {
-            if (equation->type() == AnalyserEquation::Type::TRUE_CONSTANT) {
-                methodBody += generateEquationCode(equation, remainingEquations);
-            }
-        }
-
-        // Initialise our algebraic variables that have an initial value. Also use an initial guess of zero for
-        // algebraic variables computed using an NLA system.
-        // Note: a variable which is the only unknown in an equation, but which is not on its own on either the LHS or
-        //       RHS of that equation (e.g., x = y+z with x and y known and z unknown) is (currently) to be computed
-        //       using an NLA system for which we need an initial guess. We use an initial guess of zero, which is fine
-        //       since such an NLA system has only one solution.
-
-        for (const auto &algebraic : mModel->algebraic()) {
-            if (algebraic->initialisingVariable() != nullptr) {
-                methodBody += generateInitialisationCode(algebraic);
-            } else if (algebraic->equation(0)->type() == AnalyserEquation::Type::NLA) {
-                methodBody += generateZeroInitialisationCode(algebraic);
-            }
-        }
-
-        mCode += newLineIfNeeded()
-                 + replace(implementationInitialiseVariablesMethodString,
-                           "[CODE]", generateMethodBodyCode(methodBody));
-    }
-}
-
-void Generator::GeneratorImpl::addImplementationComputeComputedConstantsMethodCode(std::vector<AnalyserEquationPtr> &remainingEquations)
-{
-    if (!mProfile->implementationComputeComputedConstantsMethodString().empty()) {
-        std::string methodBody;
-
-        for (const auto &equation : mModel->equations()) {
-            if (equation->type() == AnalyserEquation::Type::VARIABLE_BASED_CONSTANT) {
-                methodBody += generateEquationCode(equation, remainingEquations);
-            }
-        }
-
-        mCode += newLineIfNeeded()
-                 + replace(mProfile->implementationComputeComputedConstantsMethodString(),
-                           "[CODE]", generateMethodBodyCode(methodBody));
-    }
-}
-
-void Generator::GeneratorImpl::addImplementationComputeRatesMethodCode(std::vector<AnalyserEquationPtr> &remainingEquations)
-{
-    auto implementationComputeRatesMethodString = mProfile->implementationComputeRatesMethodString(mModel->hasExternalVariables());
-
-    if (modelHasOdes()
-        && !implementationComputeRatesMethodString.empty()) {
-        std::string methodBody;
-
-        for (const auto &equation : mModel->equations()) {
-            // A rate is computed either through an ODE equation or through an
-            // NLA equation in case the rate is not on its own on either the LHS
-            // or RHS of the equation.
-
-            auto variables = libcellml::variables(equation);
-
-            if ((equation->type() == AnalyserEquation::Type::ODE)
-                || ((equation->type() == AnalyserEquation::Type::NLA)
-                    && (variables.size() == 1)
-                    && (variables[0]->type() == AnalyserVariable::Type::STATE))) {
-                methodBody += generateEquationCode(equation, remainingEquations);
-            }
-        }
-
-        mCode += newLineIfNeeded()
-                 + replace(implementationComputeRatesMethodString,
-                           "[CODE]", generateMethodBodyCode(methodBody));
-    }
-}
-
-void Generator::GeneratorImpl::addImplementationComputeVariablesMethodCode(std::vector<AnalyserEquationPtr> &remainingEquations)
-{
-    auto implementationComputeVariablesMethodString = mProfile->implementationComputeVariablesMethodString(modelHasOdes(),
-                                                                                                           mModel->hasExternalVariables());
-
-    if (!implementationComputeVariablesMethodString.empty()) {
-        std::string methodBody;
-        auto equations = mModel->equations();
-        std::vector<AnalyserEquationPtr> newRemainingEquations {std::begin(equations), std::end(equations)};
-
-        for (const auto &equation : equations) {
-            if ((std::find(remainingEquations.begin(), remainingEquations.end(), equation) != remainingEquations.end())
-                || isToBeComputedAgain(equation)) {
-                methodBody += generateEquationCode(equation, newRemainingEquations, remainingEquations, false);
-            }
-        }
-
-        mCode += newLineIfNeeded()
-                 + replace(implementationComputeVariablesMethodString,
-                           "[CODE]", generateMethodBodyCode(methodBody));
-    }
->>>>>>> dcbd0381
 }
 
 Generator::Generator()
