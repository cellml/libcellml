/*
Copyright libCellML Contributors

Licensed under the Apache License, Version 2.0 (the "License");
you may not use this file except in compliance with the License.
You may obtain a copy of the License at

    http://www.apache.org/licenses/LICENSE-2.0

Unless required by applicable law or agreed to in writing, software
distributed under the License is distributed on an "AS IS" BASIS,
WITHOUT WARRANTIES OR CONDITIONS OF ANY KIND, either express or implied.
See the License for the specific language governing permissions and
limitations under the License.
*/

#include "libcellml/generator.h"

#include <regex>
#include <sstream>

#include "libcellml/analyserequation.h"
#include "libcellml/analyserequationast.h"
#include "libcellml/analysermodel.h"
#include "libcellml/analyservariable.h"
#include "libcellml/component.h"
#include "libcellml/units.h"
#include "libcellml/version.h"

#include "analyserequation_p.h"
#include "analysermodel_p.h"
#include "commonutils.h"
#include "generator_p.h"
#include "generatorprofilesha1values.h"
#include "generatorprofiletools.h"
#include "utilities.h"

#include "libcellml/undefines.h"

namespace libcellml {

void Generator::GeneratorImpl::reset()
{
    mCode = {};
}

std::string Generator::GeneratorImpl::analyserVariableIndexString(const AnalyserModelPtr &analyserModel,
                                                                  const AnalyserVariablePtr &analyserVariable)
{
    // Determine the actual index of the analyser variable in the list of analyser variables by accounting for the fact
    // that some analyser variables may be untracked.

    auto analyserVariables = libcellml::analyserVariables(analyserVariable);

    if (analyserVariables.empty()) {
        return convertToString(analyserVariable->index());
    }

    size_t i = MAX_SIZE_T;
    size_t res = MAX_SIZE_T;

    for (;;) {
        auto analyserVar = analyserVariables[++i];

        if (isTrackedVariable(analyserModel, analyserVar, true)) {
            ++res;
        }

        if (analyserVariable == analyserVar) {
            break;
        }
    }

    return convertToString(res);
}

bool Generator::GeneratorImpl::isTrackedEquation(const AnalyserEquationPtr &analyserEquation, bool tracked)
{
    AnalyserVariablePtr analyserVariable;

    switch (analyserEquation->type()) {
    case AnalyserEquation::Type::COMPUTED_CONSTANT:
        analyserVariable = analyserEquation->computedConstants().front();

        return isTrackedVariable(analyserVariable->analyserModel(), analyserVariable, true) == tracked;
    case AnalyserEquation::Type::ALGEBRAIC:
        analyserVariable = analyserEquation->algebraicVariables().front();

        return isTrackedVariable(analyserVariable->analyserModel(), analyserVariable, true) == tracked;
    default:
        return true;
    }
}

bool Generator::GeneratorImpl::isTrackedVariable(const AnalyserModelPtr &analyserModel, const AnalyserVariablePtr &analyserVariable,
                                                 bool tracked)
{
    // By default an analyser variable is always tracked.

    if (mTrackedVariables[analyserModel].find(analyserVariable) == mTrackedVariables[analyserModel].end()) {
        mTrackedVariables[analyserModel][analyserVariable] = true;
    }

    return mTrackedVariables[analyserModel][analyserVariable] == tracked;
}

bool Generator::GeneratorImpl::isTrackedVariable(const AnalyserVariablePtr &analyserVariable, bool tracked)
{
    if (analyserVariable == nullptr) {
        return false;
    }

    return isTrackedVariable(analyserVariable->analyserModel(), analyserVariable, tracked);
}

void Generator::GeneratorImpl::addTrackingIssue(const AnalyserVariablePtr &analyserVariable, bool tracked,
                                                const std::string &variableInfo, const std::string &trackedInfo,
                                                const std::string &untrackedInfo,
                                                Issue::ReferenceRule trackedReferenceRule,
                                                Issue::ReferenceRule untrackedReferenceRule)
{
    auto issue = Issue::IssueImpl::create();

    issue->mPimpl->setDescription("Variable '" + analyserVariable->variable()->name()
                                  + "' in component '" + owningComponent(analyserVariable->variable())->name()
                                  + "' is " + variableInfo + " and "
                                  + (tracked ? trackedInfo : untrackedInfo) + ".");
    issue->mPimpl->setReferenceRule(tracked ? trackedReferenceRule : untrackedReferenceRule);

    if (tracked) {
        issue->mPimpl->setLevel(Issue::Level::MESSAGE);
    }

    addIssue(issue);
}

void Generator::GeneratorImpl::addNeededToComputeExternalVariableIssue(const AnalyserVariablePtr &analyserVariable, bool tracked)
{
    addTrackingIssue(analyserVariable, tracked, "needed to compute an external variable",
                     "is therefore always tracked", "cannot therefore be untracked",
                     Issue::ReferenceRule::GENERATOR_EXTERNALLY_NEEDED_VARIABLE_ALWAYS_TRACKED,
                     Issue::ReferenceRule::GENERATOR_EXTERNALLY_NEEDED_VARIABLE_NOT_UNTRACKABLE);
}

bool Generator::GeneratorImpl::trackableVariable(const AnalyserVariablePtr &analyserVariable, bool tracked, bool canAddIssue)
{
    // A trackable analyser variable is an analyser variable that is not a variable of integration, a state, or an
    // external variable, which is already the case when we reach this point. However, a trackable analyser variable is
    // also an analyser variable that is not computed using an NLA system.

    for (const auto &analyserEquation : analyserVariable->analyserEquations()) {
        if (analyserEquation->type() == AnalyserEquation::Type::NLA) {
            if (canAddIssue) {
                addTrackingIssue(analyserVariable, tracked, "computed using an NLA system",
                                 "is therefore always tracked", "cannot therefore be untracked",
                                 Issue::ReferenceRule::GENERATOR_NLA_BASED_VARIABLE_ALWAYS_TRACKED,
                                 Issue::ReferenceRule::GENERATOR_NLA_BASED_VARIABLE_NOT_UNTRACKABLE);
            }

            return false;
        }
    }

    // A trackable analyser variable is also not an analyser variable that is needed to compute an external variable.

    for (const auto &externalVariable : analyserVariable->analyserModel()->externalVariables()) {
        auto externalEquationPimpl = externalVariable->analyserEquations().front()->mPimpl;

        // Check whether the analyser variable is a constant dependency.

        for (const auto &constantDependency : externalEquationPimpl->mConstantDependencies) {
            if (analyserVariable == constantDependency) {
                if (canAddIssue) {
                    addNeededToComputeExternalVariableIssue(analyserVariable, tracked);
                }

                return false;
            }
        }

        // Check whether the analyser variable is a computed constant dependency or an algebraic dependency.

        for (const auto &dependency : externalEquationPimpl->mDependencies) {
            auto dependencyPimpl = dependency.lock()->mPimpl;

            for (const auto &computedConstant : dependencyPimpl->mComputedConstants) {
                if (analyserVariable == computedConstant) {
                    if (canAddIssue) {
                        addNeededToComputeExternalVariableIssue(analyserVariable, tracked);
                    }

                    return false;
                }
            }

            for (const auto &algebraicVariable : dependencyPimpl->mAlgebraicVariables) {
                if (analyserVariable == algebraicVariable) {
                    if (canAddIssue) {
                        addNeededToComputeExternalVariableIssue(analyserVariable, tracked);
                    }

                    return false;
                }
            }
        }
    }

    return true;
}

bool Generator::GeneratorImpl::specialVariable(const AnalyserVariablePtr &analyserVariable,
                                               const AnalyserVariablePtr &specialAnalyserVariable, bool tracked,
                                               Issue::ReferenceRule trackedReferenceRule,
                                               Issue::ReferenceRule untrackedReferenceRule)
{
    if (analyserVariable == specialAnalyserVariable) {
        auto variableInfo = (specialAnalyserVariable->type() == AnalyserVariable::Type::VARIABLE_OF_INTEGRATION) ?
                                "the variable of integration" :
                                ((specialAnalyserVariable->type() == AnalyserVariable::Type::STATE) ?
                                     "a state variable" :
                                     "an external variable");

        addTrackingIssue(analyserVariable, tracked, variableInfo,
                         "is therefore always tracked", "cannot therefore be untracked",
                         trackedReferenceRule, untrackedReferenceRule);

        return true;
    }

    return false;
}

void Generator::GeneratorImpl::trackVariable(const AnalyserVariablePtr &analyserVariable, bool tracked,
                                             bool needRemoveAllIssues)
{
    // Make sure that we have a variable.

    if (needRemoveAllIssues) {
        removeAllIssues();
    }

    if (analyserVariable == nullptr) {
        auto issue = Issue::IssueImpl::create();

        issue->mPimpl->setDescription("The variable is null.");
        issue->mPimpl->setReferenceRule(Issue::ReferenceRule::GENERATOR_NULL_VARIABLE);

        addIssue(issue);

        return;
    }

    // Check whether we want to track/untrack a constant, a computed constant, or an algebraic variable though we can
    // only track/untrack a variable if it is actually trackable.

    auto analyserModel = analyserVariable->analyserModel();

    for (const auto &analyserModelVariable : analyserVariables(analyserVariable)) {
        if (analyserVariable == analyserModelVariable) {
            if (trackableVariable(analyserVariable, tracked)) {
                mTrackedVariables[analyserModelVariable->analyserModel()][analyserModelVariable] = tracked;
            }

            return;
        }
    }

    // Check whether we tried to track/untrack a state variable.

    for (const auto &state : analyserModel->states()) {
        if (specialVariable(analyserVariable, state, tracked,
                            Issue::ReferenceRule::GENERATOR_STATE_VARIABLE_ALWAYS_TRACKED,
                            Issue::ReferenceRule::GENERATOR_STATE_VARIABLE_NOT_UNTRACKABLE)) {
            return;
        }
    }

    // Check whether we tried to track/untrack an external variable.

    for (const auto &externalVariable : analyserModel->externalVariables()) {
        if (specialVariable(analyserVariable, externalVariable, tracked,
                            Issue::ReferenceRule::GENERATOR_EXTERNAL_VARIABLE_ALWAYS_TRACKED,
                            Issue::ReferenceRule::GENERATOR_EXTERNAL_VARIABLE_NOT_UNTRACKABLE)) {
            return;
        }
    }

    // In the end, we tried to track/untrack the variable of integration.

    specialVariable(analyserVariable, analyserModel->voi(), tracked,
                    Issue::ReferenceRule::GENERATOR_VOI_VARIABLE_ALWAYS_TRACKED,
                    Issue::ReferenceRule::GENERATOR_VOI_VARIABLE_NOT_UNTRACKABLE);
}

void Generator::GeneratorImpl::trackVariables(const std::vector<AnalyserVariablePtr> &analyserVariables, bool tracked)
{
    removeAllIssues();

    for (const auto &analyserVariable : analyserVariables) {
        trackVariable(analyserVariable, tracked, false);
    }
}

bool Generator::GeneratorImpl::validAnalyserModel(const AnalyserModelPtr &analyserModel)
{
    removeAllIssues();

    if (analyserModel == nullptr) {
        auto issue = Issue::IssueImpl::create();

        issue->mPimpl->setDescription("The model is null.");
        issue->mPimpl->setReferenceRule(Issue::ReferenceRule::GENERATOR_NULL_MODEL);

        addIssue(issue);

        return false;
    }

    return true;
}

void Generator::GeneratorImpl::trackAllConstants(const AnalyserModelPtr &analyserModel, bool tracked)
{
    if (validAnalyserModel(analyserModel)) {
        trackVariables(analyserModel->constants(), tracked);
    }
}

void Generator::GeneratorImpl::trackAllComputedConstants(const AnalyserModelPtr &analyserModel, bool tracked)
{
    if (validAnalyserModel(analyserModel)) {
        trackVariables(analyserModel->computedConstants(), tracked);
    }
}

void Generator::GeneratorImpl::trackAllAlgebraicVariables(const AnalyserModelPtr &analyserModel, bool tracked)
{
    if (validAnalyserModel(analyserModel)) {
        trackVariables(analyserModel->algebraicVariables(), tracked);
    }
}

std::vector<AnalyserVariablePtr> Generator::GeneratorImpl::trackableVariables(const AnalyserModelPtr &analyserModel) const
{
    auto res = analyserModel->constants();
    auto computedConstants = analyserModel->computedConstants();
    auto algebraic = analyserModel->algebraicVariables();

    res.insert(res.end(), computedConstants.begin(), computedConstants.end());
    res.insert(res.end(), algebraic.begin(), algebraic.end());

    return res;
}

void Generator::GeneratorImpl::trackAllVariables(const AnalyserModelPtr &analyserModel, bool tracked)
{
    if (validAnalyserModel(analyserModel)) {
        trackVariables(trackableVariables(analyserModel), tracked);
    }
}

size_t Generator::GeneratorImpl::trackedVariableCount(const AnalyserModelPtr &analyserModel,
                                                      const std::vector<AnalyserVariablePtr> &analyserVariables, bool tracked)
{
    size_t res = 0;

    for (const auto &analyserVariable : analyserVariables) {
        if (trackableVariable(analyserVariable, tracked, false)) {
            if (isTrackedVariable(analyserModel, analyserVariable, tracked)) {
                ++res;
            }
        } else {
            // The analyser variable is not trackable per se, which means that it is always tracked.

            ++res;
        }
    }

    return res;
}

size_t Generator::GeneratorImpl::trackedConstantCount(const AnalyserModelPtr &analyserModel, bool tracked)
{
    if (analyserModel == nullptr) {
        return 0;
    }

    return trackedVariableCount(analyserModel, analyserModel->constants(), tracked);
}

size_t Generator::GeneratorImpl::trackedComputedConstantCount(const AnalyserModelPtr &analyserModel, bool tracked)
{
    if (analyserModel == nullptr) {
        return 0;
    }

    return trackedVariableCount(analyserModel, analyserModel->computedConstants(), tracked);
}

size_t Generator::GeneratorImpl::trackedAlgebraicCount(const AnalyserModelPtr &analyserModel, bool tracked)
{
    if (analyserModel == nullptr) {
        return 0;
    }

    return trackedVariableCount(analyserModel, analyserModel->algebraicVariables(), tracked);
}

size_t Generator::GeneratorImpl::trackedVariableCount(const AnalyserModelPtr &analyserModel, bool tracked)
{
    if (analyserModel == nullptr) {
        return 0;
    }

    return trackedVariableCount(analyserModel, trackableVariables(analyserModel), tracked);
}

bool Generator::GeneratorImpl::modelHasOdes(const AnalyserModelPtr &analyserModel) const
{
    switch (analyserModel->type()) {
    case AnalyserModel::Type::ODE:
    case AnalyserModel::Type::DAE:
        return true;
    default:
        return false;
    }
}

double Generator::GeneratorImpl::scalingFactor(const AnalyserModelPtr &analyserModel, const VariablePtr &variable) const
{
    // Return the scaling factor for the given variable, accounting for the fact that a constant may be initialised by
    // another variable which initial value may be defined in a different component.

    auto analyserVariable = analyserModel->analyserVariable(variable);

    if ((analyserVariable->type() == AnalyserVariable::Type::CONSTANT)
        && !isCellMLReal(variable->initialValue())) {
        auto variableComponent = owningComponent(variable);
        auto initialValueVariable = variableComponent->variable(variable->initialValue());
        auto initialValueAnalyserVariable = analyserModel->analyserVariable(initialValueVariable);

        if (variableComponent != owningComponent(initialValueAnalyserVariable->variable())) {
            return Units::scalingFactor(initialValueVariable->units(), variable->units());
        }
    }

    return Units::scalingFactor(analyserVariable->variable()->units(), variable->units());
}

bool Generator::GeneratorImpl::isNegativeNumber(const AnalyserEquationAstPtr &ast) const
{
    if (ast->type() == AnalyserEquationAst::Type::CN) {
        double doubleValue;

        convertToDouble(ast->value(), doubleValue);

        return doubleValue < 0.0;
    }

    return false;
}

bool Generator::GeneratorImpl::isRelationalOperator(const AnalyserEquationAstPtr &ast) const
{
    switch (ast->type()) {
    case AnalyserEquationAst::Type::EQ:
        return mProfile->hasEqOperator();
    case AnalyserEquationAst::Type::NEQ:
        return mProfile->hasNeqOperator();
    case AnalyserEquationAst::Type::LT:
        return mProfile->hasLtOperator();
    case AnalyserEquationAst::Type::LEQ:
        return mProfile->hasLeqOperator();
    case AnalyserEquationAst::Type::GT:
        return mProfile->hasGtOperator();
    case AnalyserEquationAst::Type::GEQ:
        return mProfile->hasGeqOperator();
    default:
        return false;
    }
}

bool Generator::GeneratorImpl::isAndOperator(const AnalyserEquationAstPtr &ast) const
{
    return (ast->type() == AnalyserEquationAst::Type::AND)
           && mProfile->hasAndOperator();
}

bool Generator::GeneratorImpl::isOrOperator(const AnalyserEquationAstPtr &ast) const
{
    return (ast->type() == AnalyserEquationAst::Type::OR)
           && mProfile->hasOrOperator();
}

bool Generator::GeneratorImpl::isXorOperator(const AnalyserEquationAstPtr &ast) const
{
    return (ast->type() == AnalyserEquationAst::Type::XOR)
           && mProfile->hasXorOperator();
}

bool Generator::GeneratorImpl::isLogicalOperator(const AnalyserEquationAstPtr &ast) const
{
    // Note: AnalyserEquationAst::Type::NOT is a unary logical operator, hence
    //       we don't include it here since this method is only used to
    //       determine whether parentheses should be added around some code.

    return isAndOperator(ast) || isOrOperator(ast) || isXorOperator(ast);
}

bool Generator::GeneratorImpl::isPlusOperator(const AnalyserEquationAstPtr &ast) const
{
    return ast->type() == AnalyserEquationAst::Type::PLUS;
}

bool Generator::GeneratorImpl::isMinusOperator(const AnalyserEquationAstPtr &ast) const
{
    return ast->type() == AnalyserEquationAst::Type::MINUS;
}

bool Generator::GeneratorImpl::isTimesOperator(const AnalyserEquationAstPtr &ast) const
{
    return ast->type() == AnalyserEquationAst::Type::TIMES;
}

bool Generator::GeneratorImpl::isDivideOperator(const AnalyserEquationAstPtr &ast) const
{
    return ast->type() == AnalyserEquationAst::Type::DIVIDE;
}

bool Generator::GeneratorImpl::isPowerOperator(const AnalyserEquationAstPtr &ast) const
{
    return (ast->type() == AnalyserEquationAst::Type::POWER)
           && mProfile->hasPowerOperator();
}

bool Generator::GeneratorImpl::isRootOperator(const AnalyserEquationAstPtr &ast) const
{
    return (ast->type() == AnalyserEquationAst::Type::ROOT)
           && mProfile->hasPowerOperator();
}

bool Generator::GeneratorImpl::isPiecewiseStatement(const AnalyserEquationAstPtr &ast) const
{
    return (ast->type() == AnalyserEquationAst::Type::PIECEWISE)
           && mProfile->hasConditionalOperator();
}

void Generator::GeneratorImpl::updateVariableInfoSizes(size_t &componentSize,
                                                       size_t &nameSize,
                                                       size_t &unitsSize,
                                                       const AnalyserVariablePtr &analyserVariable) const
{
    auto analyserVariableVariable = analyserVariable->variable();
    auto variableComponentSize = owningComponent(analyserVariableVariable)->name().length() + 1;
    auto variableNameSize = analyserVariableVariable->name().length() + 1;
    auto variableUnitsSize = analyserVariableVariable->units()->name().length() + 1;
    // Note: +1 to account for the end of string termination.

    componentSize = (componentSize > variableComponentSize) ? componentSize : variableComponentSize;
    nameSize = (nameSize > variableNameSize) ? nameSize : variableNameSize;
    unitsSize = (unitsSize > variableUnitsSize) ? unitsSize : variableUnitsSize;
}

bool Generator::GeneratorImpl::modifiedProfile() const
{
    std::string profileContents = generatorProfileAsString(mProfile);

    return (mProfile->profile() == GeneratorProfile::Profile::C) ?
               sha1(profileContents) != C_GENERATOR_PROFILE_SHA1 :
               sha1(profileContents) != PYTHON_GENERATOR_PROFILE_SHA1;
}

std::string Generator::GeneratorImpl::newLineIfNeeded()
{
    return mCode.empty() ? "" : "\n";
}

void Generator::GeneratorImpl::addOriginCommentCode()
{
    if (!mProfile->commentString().empty()
        && !mProfile->originCommentString().empty()) {
        std::string profileInformation = modifiedProfile() ?
                                             "a modified " :
                                             "the ";

        profileInformation += (mProfile->profile() == GeneratorProfile::Profile::C) ?
                                  "C" :
                                  "Python";
        profileInformation += " profile of";

        mCode += newLineIfNeeded()
                 + replace(mProfile->commentString(),
                           "[CODE]", replace(replace(mProfile->originCommentString(), "[PROFILE_INFORMATION]", profileInformation), "[LIBCELLML_VERSION]", versionString()));
    }
}

void Generator::GeneratorImpl::addInterfaceHeaderCode()
{
    if (!mProfile->interfaceHeaderString().empty()) {
        mCode += newLineIfNeeded()
                 + mProfile->interfaceHeaderString();
    }
}

void Generator::GeneratorImpl::addImplementationHeaderCode()
{
    auto hasInterfaceFileName = mProfile->implementationHeaderString().empty() ?
                                    false :
                                    (mProfile->implementationHeaderString().find("[INTERFACE_FILE_NAME]") != std::string::npos);

    if (!mProfile->implementationHeaderString().empty()
        && ((hasInterfaceFileName && !mProfile->interfaceFileNameString().empty())
            || !hasInterfaceFileName)) {
        mCode += newLineIfNeeded()
                 + replace(mProfile->implementationHeaderString(),
                           "[INTERFACE_FILE_NAME]", mProfile->interfaceFileNameString());
    }
}

void Generator::GeneratorImpl::addVersionAndLibcellmlVersionCode(bool interface)
{
    std::string code;

    if ((interface && !mProfile->interfaceVersionString().empty())
        || (!interface && !mProfile->implementationVersionString().empty())) {
        if (interface) {
            code += mProfile->interfaceVersionString();
        } else {
            if (modifiedProfile()) {
                static const std::regex regEx("([0-9]+\\.[0-9]+\\.[0-9]+)");

                code += std::regex_replace(mProfile->implementationVersionString(), regEx, "$1.post0");
            } else {
                code += mProfile->implementationVersionString();
            }
        }
    }

    if ((interface && !mProfile->interfaceLibcellmlVersionString().empty())
        || (!interface && !mProfile->implementationLibcellmlVersionString().empty())) {
        code += interface ?
                    mProfile->interfaceLibcellmlVersionString() :
                    replace(mProfile->implementationLibcellmlVersionString(),
                            "[LIBCELLML_VERSION]", versionString());
    }

    if (!code.empty()) {
        mCode += newLineIfNeeded()
                 + code;
    }
}

void Generator::GeneratorImpl::addStateAndVariableCountCode(const AnalyserModelPtr &analyserModel, bool interface)
{
    std::string code;

    if (modelHasOdes(analyserModel)
        && ((interface && !mProfile->interfaceStateCountString().empty())
            || (!interface && !mProfile->implementationStateCountString().empty()))) {
        code += interface ?
                    mProfile->interfaceStateCountString() :
                    replace(mProfile->implementationStateCountString(),
                            "[STATE_COUNT]", std::to_string(analyserModel->stateCount()));
    }

    if ((interface && !mProfile->interfaceConstantCountString().empty())
        || (!interface && !mProfile->implementationConstantCountString().empty())) {
        code += interface ?
                    mProfile->interfaceConstantCountString() :
                    replace(mProfile->implementationConstantCountString(),
                            "[CONSTANT_COUNT]", std::to_string(trackedVariableCount(analyserModel, analyserModel->constants(), true)));
    }

    if ((interface && !mProfile->interfaceComputedConstantCountString().empty())
        || (!interface && !mProfile->implementationComputedConstantCountString().empty())) {
        code += interface ?
                    mProfile->interfaceComputedConstantCountString() :
                    replace(mProfile->implementationComputedConstantCountString(),
                            "[COMPUTED_CONSTANT_COUNT]", std::to_string(trackedVariableCount(analyserModel, analyserModel->computedConstants(), true)));
    }

    if ((interface && !mProfile->interfaceAlgebraicVariableCountString().empty())
        || (!interface && !mProfile->implementationAlgebraicVariableCountString().empty())) {
        code += interface ?
                    mProfile->interfaceAlgebraicVariableCountString() :
                    replace(mProfile->implementationAlgebraicVariableCountString(),
                            "[ALGEBRAIC_VARIABLE_COUNT]", std::to_string(trackedVariableCount(analyserModel, analyserModel->algebraicVariables(), true)));
    }

    if ((analyserModel->externalVariableCount() != 0)
        && ((interface && !mProfile->interfaceExternalVariableCountString().empty())
            || (!interface && !mProfile->implementationExternalVariableCountString().empty()))) {
        code += interface ?
                    mProfile->interfaceExternalVariableCountString() :
                    replace(mProfile->implementationExternalVariableCountString(),
                            "[EXTERNAL_VARIABLE_COUNT]", std::to_string(analyserModel->externalVariableCount()));
    }

    if (!code.empty()) {
        mCode += newLineIfNeeded()
                 + code;
    }
}

std::string Generator::GeneratorImpl::generateVariableInfoObjectCode(const AnalyserModelPtr &analyserModel,
                                                                     const std::string &objectString)
{
    size_t componentSize = 0;
    size_t nameSize = 0;
    size_t unitsSize = 0;

    for (const auto &analyserVariable : analyserVariables(analyserModel)) {
        if (isTrackedVariable(analyserModel, analyserVariable, true)) {
            updateVariableInfoSizes(componentSize, nameSize, unitsSize, analyserVariable);
        }
    }

    return replace(replace(replace(objectString,
                                   "[COMPONENT_SIZE]", std::to_string(componentSize)),
                           "[NAME_SIZE]", std::to_string(nameSize)),
                   "[UNITS_SIZE]", std::to_string(unitsSize));
}

void Generator::GeneratorImpl::addVariableInfoObjectCode(const AnalyserModelPtr &analyserModel)
{
    if (!mProfile->variableInfoObjectString().empty()) {
        mCode += newLineIfNeeded()
                 + generateVariableInfoObjectCode(analyserModel, mProfile->variableInfoObjectString());
    }
}

std::string Generator::GeneratorImpl::generateVariableInfoEntryCode(const std::string &name,
                                                                    const std::string &units,
                                                                    const std::string &component) const
{
    return replace(replace(replace(mProfile->variableInfoEntryString(),
                                   "[NAME]", name),
                           "[UNITS]", units),
                   "[COMPONENT]", component);
}

void Generator::GeneratorImpl::addInterfaceVariableInfoCode(const AnalyserModelPtr &analyserModel)
{
    std::string code;

    if (modelHasOdes(analyserModel)
        && !mProfile->interfaceVoiInfoString().empty()) {
        code += mProfile->interfaceVoiInfoString();
    }

    if (modelHasOdes(analyserModel)
        && !mProfile->interfaceStateInfoString().empty()) {
        code += mProfile->interfaceStateInfoString();
    }

    if (!mProfile->interfaceConstantInfoString().empty()) {
        code += mProfile->interfaceConstantInfoString();
    }

    if (!mProfile->interfaceComputedConstantInfoString().empty()) {
        code += mProfile->interfaceComputedConstantInfoString();
    }

    if (!mProfile->interfaceAlgebraicVariableInfoString().empty()) {
        code += mProfile->interfaceAlgebraicVariableInfoString();
    }

    if (analyserModel->hasExternalVariables()
        && !mProfile->interfaceExternalVariableInfoString().empty()) {
        code += mProfile->interfaceExternalVariableInfoString();
    }

    if (!code.empty()) {
        mCode += newLineIfNeeded()
                 + code;
    }
}

void Generator::GeneratorImpl::addImplementationVariableInfoCode(const std::string &variableInfoString,
                                                                 const std::vector<AnalyserVariablePtr> &analyserVariables,
                                                                 bool voiVariable)
{
    if (!variableInfoString.empty()
        && !mProfile->variableInfoEntryString().empty()
        && !mProfile->arrayElementSeparatorString().empty()) {
        auto analyserModel = analyserVariables.empty() ? nullptr : analyserVariables.front()->analyserModel();
        std::string infoElementsCode;

        for (const auto &analyserVariable : analyserVariables) {
            if (isTrackedVariable(analyserModel, analyserVariable, true)) {
                if (!infoElementsCode.empty()) {
                    infoElementsCode += mProfile->arrayElementSeparatorString() + "\n";
                }

                auto analyserVariableVariable = analyserVariable->variable();

                infoElementsCode += (voiVariable ? "" : mProfile->indentString())
                                    + generateVariableInfoEntryCode(analyserVariableVariable->name(),
                                                                    analyserVariableVariable->units()->name(),
                                                                    owningComponent(analyserVariableVariable)->name());
            }
        }

        if (!voiVariable && !infoElementsCode.empty()) {
            infoElementsCode += "\n";
        }

        mCode += newLineIfNeeded()
                 + replace(variableInfoString, "[CODE]", infoElementsCode);
    }
}

void Generator::GeneratorImpl::addImplementationVariableInfoCode(const AnalyserModelPtr &analyserModel)
{
    if (modelHasOdes(analyserModel)) {
        addImplementationVariableInfoCode(mProfile->implementationVoiInfoString(), {analyserModel->voi()}, true);
        addImplementationVariableInfoCode(mProfile->implementationStateInfoString(), analyserModel->states(), false);
    }

    addImplementationVariableInfoCode(mProfile->implementationConstantInfoString(), analyserModel->constants(), false);
    addImplementationVariableInfoCode(mProfile->implementationComputedConstantInfoString(), analyserModel->computedConstants(), false);
    addImplementationVariableInfoCode(mProfile->implementationAlgebraicVariableInfoString(), analyserModel->algebraicVariables(), false);

    if (analyserModel->hasExternalVariables()) {
        addImplementationVariableInfoCode(mProfile->implementationExternalVariableInfoString(), analyserModel->externalVariables(), false);
    }
}

void Generator::GeneratorImpl::addArithmeticFunctionsCode(const AnalyserModelPtr &analyserModel)
{
    if (analyserModel->needEqFunction() && !mProfile->hasEqOperator()
        && !mProfile->eqFunctionString().empty()) {
        mCode += newLineIfNeeded()
                 + mProfile->eqFunctionString();
    }

    if (analyserModel->needNeqFunction() && !mProfile->hasNeqOperator()
        && !mProfile->neqFunctionString().empty()) {
        mCode += newLineIfNeeded()
                 + mProfile->neqFunctionString();
    }

    if (analyserModel->needLtFunction() && !mProfile->hasLtOperator()
        && !mProfile->ltFunctionString().empty()) {
        mCode += newLineIfNeeded()
                 + mProfile->ltFunctionString();
    }

    if (analyserModel->needLeqFunction() && !mProfile->hasLeqOperator()
        && !mProfile->leqFunctionString().empty()) {
        mCode += newLineIfNeeded()
                 + mProfile->leqFunctionString();
    }

    if (analyserModel->needGtFunction() && !mProfile->hasGtOperator()
        && !mProfile->gtFunctionString().empty()) {
        mCode += newLineIfNeeded()
                 + mProfile->gtFunctionString();
    }

    if (analyserModel->needGeqFunction() && !mProfile->hasGeqOperator()
        && !mProfile->geqFunctionString().empty()) {
        mCode += newLineIfNeeded()
                 + mProfile->geqFunctionString();
    }

    if (analyserModel->needAndFunction() && !mProfile->hasAndOperator()
        && !mProfile->andFunctionString().empty()) {
        mCode += newLineIfNeeded()
                 + mProfile->andFunctionString();
    }

    if (analyserModel->needOrFunction() && !mProfile->hasOrOperator()
        && !mProfile->orFunctionString().empty()) {
        mCode += newLineIfNeeded()
                 + mProfile->orFunctionString();
    }

    if (analyserModel->needXorFunction() && !mProfile->hasXorOperator()
        && !mProfile->xorFunctionString().empty()) {
        mCode += newLineIfNeeded()
                 + mProfile->xorFunctionString();
    }

    if (analyserModel->needNotFunction() && !mProfile->hasNotOperator()
        && !mProfile->notFunctionString().empty()) {
        mCode += newLineIfNeeded()
                 + mProfile->notFunctionString();
    }

    if (analyserModel->needMinFunction()
        && !mProfile->minFunctionString().empty()) {
        mCode += newLineIfNeeded()
                 + mProfile->minFunctionString();
    }

    if (analyserModel->needMaxFunction()
        && !mProfile->maxFunctionString().empty()) {
        mCode += newLineIfNeeded()
                 + mProfile->maxFunctionString();
    }
}

void Generator::GeneratorImpl::addTrigonometricFunctionsCode(const AnalyserModelPtr &analyserModel)
{
    if (analyserModel->needSecFunction()
        && !mProfile->secFunctionString().empty()) {
        mCode += newLineIfNeeded()
                 + mProfile->secFunctionString();
    }

    if (analyserModel->needCscFunction()
        && !mProfile->cscFunctionString().empty()) {
        mCode += newLineIfNeeded()
                 + mProfile->cscFunctionString();
    }

    if (analyserModel->needCotFunction()
        && !mProfile->cotFunctionString().empty()) {
        mCode += newLineIfNeeded()
                 + mProfile->cotFunctionString();
    }

    if (analyserModel->needSechFunction()
        && !mProfile->sechFunctionString().empty()) {
        mCode += newLineIfNeeded()
                 + mProfile->sechFunctionString();
    }

    if (analyserModel->needCschFunction()
        && !mProfile->cschFunctionString().empty()) {
        mCode += newLineIfNeeded()
                 + mProfile->cschFunctionString();
    }

    if (analyserModel->needCothFunction()
        && !mProfile->cothFunctionString().empty()) {
        mCode += newLineIfNeeded()
                 + mProfile->cothFunctionString();
    }

    if (analyserModel->needAsecFunction()
        && !mProfile->asecFunctionString().empty()) {
        mCode += newLineIfNeeded()
                 + mProfile->asecFunctionString();
    }

    if (analyserModel->needAcscFunction()
        && !mProfile->acscFunctionString().empty()) {
        mCode += newLineIfNeeded()
                 + mProfile->acscFunctionString();
    }

    if (analyserModel->needAcotFunction()
        && !mProfile->acotFunctionString().empty()) {
        mCode += newLineIfNeeded()
                 + mProfile->acotFunctionString();
    }

    if (analyserModel->needAsechFunction()
        && !mProfile->asechFunctionString().empty()) {
        mCode += newLineIfNeeded()
                 + mProfile->asechFunctionString();
    }

    if (analyserModel->needAcschFunction()
        && !mProfile->acschFunctionString().empty()) {
        mCode += newLineIfNeeded()
                 + mProfile->acschFunctionString();
    }

    if (analyserModel->needAcothFunction()
        && !mProfile->acothFunctionString().empty()) {
        mCode += newLineIfNeeded()
                 + mProfile->acothFunctionString();
    }
}

void Generator::GeneratorImpl::addInterfaceCreateDeleteArrayMethodsCode(const AnalyserModelPtr &analyserModel)
{
    std::string code;

    if (modelHasOdes(analyserModel)
        && !mProfile->interfaceCreateStatesArrayMethodString().empty()) {
        code += mProfile->interfaceCreateStatesArrayMethodString();
    }

    if (!mProfile->interfaceCreateConstantsArrayMethodString().empty()) {
        code += mProfile->interfaceCreateConstantsArrayMethodString();
    }

    if (!mProfile->interfaceCreateComputedConstantsArrayMethodString().empty()) {
        code += mProfile->interfaceCreateComputedConstantsArrayMethodString();
    }

    if (!mProfile->interfaceCreateAlgebraicVariablesArrayMethodString().empty()) {
        code += mProfile->interfaceCreateAlgebraicVariablesArrayMethodString();
    }

    if (analyserModel->hasExternalVariables()
        && !mProfile->interfaceCreateExternalVariablesArrayMethodString().empty()) {
        code += mProfile->interfaceCreateExternalVariablesArrayMethodString();
    }

    if (!mProfile->interfaceDeleteArrayMethodString().empty()) {
        code += "\n"
                + mProfile->interfaceDeleteArrayMethodString();
    }

    if (!code.empty()) {
        mCode += newLineIfNeeded()
                 + code;
    }
}

void Generator::GeneratorImpl::addImplementationCreateDeleteArrayMethodsCode(const AnalyserModelPtr &analyserModel)
{
    if (modelHasOdes(analyserModel)
        && !mProfile->implementationCreateStatesArrayMethodString().empty()) {
        mCode += newLineIfNeeded()
                 + mProfile->implementationCreateStatesArrayMethodString();
    }

    if (!mProfile->implementationCreateConstantsArrayMethodString().empty()) {
        mCode += newLineIfNeeded()
                 + mProfile->implementationCreateConstantsArrayMethodString();
    }

    if (!mProfile->implementationCreateComputedConstantsArrayMethodString().empty()) {
        mCode += newLineIfNeeded()
                 + mProfile->implementationCreateComputedConstantsArrayMethodString();
    }

    if (!mProfile->implementationCreateAlgebraicVariablesArrayMethodString().empty()) {
        mCode += newLineIfNeeded()
                 + mProfile->implementationCreateAlgebraicVariablesArrayMethodString();
    }

    if (analyserModel->hasExternalVariables()
        && !mProfile->implementationCreateExternalVariablesArrayMethodString().empty()) {
        mCode += newLineIfNeeded()
                 + mProfile->implementationCreateExternalVariablesArrayMethodString();
    }

    if (!mProfile->implementationDeleteArrayMethodString().empty()) {
        mCode += newLineIfNeeded()
                 + mProfile->implementationDeleteArrayMethodString();
    }
}

void Generator::GeneratorImpl::addExternalVariableMethodTypeDefinitionCode(const AnalyserModelPtr &analyserModel)
{
    if (analyserModel->hasExternalVariables()) {
        auto externalVariableMethodTypeDefinitionString = mProfile->externalVariableMethodTypeDefinitionString(modelHasOdes(analyserModel));

        if (!externalVariableMethodTypeDefinitionString.empty()) {
            mCode += newLineIfNeeded()
                     + externalVariableMethodTypeDefinitionString;
        }
    }
}

void Generator::GeneratorImpl::addRootFindingInfoObjectCode(const AnalyserModelPtr &analyserModel)
{
    if (!mProfile->rootFindingInfoObjectString(modelHasOdes(analyserModel), analyserModel->hasExternalVariables()).empty()) {
        mCode += newLineIfNeeded()
                 + mProfile->rootFindingInfoObjectString(modelHasOdes(analyserModel), analyserModel->hasExternalVariables());
    }
}

void Generator::GeneratorImpl::addExternNlaSolveMethodCode()
{
    if (!mProfile->externNlaSolveMethodString().empty()) {
        mCode += newLineIfNeeded()
                 + mProfile->externNlaSolveMethodString();
    }
}

void Generator::GeneratorImpl::addNlaSystemsCode(const AnalyserModelPtr &analyserModel)
{
    if (!mProfile->objectiveFunctionMethodString(modelHasOdes(analyserModel), analyserModel->hasExternalVariables()).empty()
        && !mProfile->findRootMethodString(modelHasOdes(analyserModel), analyserModel->hasExternalVariables()).empty()
        && !mProfile->nlaSolveCallString(modelHasOdes(analyserModel), analyserModel->hasExternalVariables()).empty()) {
        // Note: only states and algebraic variables can be computed through an NLA system. Constants, computed
        //       constants, and external variables cannot, by definition, be computed through an NLA system.

        std::vector<AnalyserEquationPtr> handledNlaAnalyserEquations;

        for (const auto &analyserEquation : analyserModel->analyserEquations()) {
            if ((analyserEquation->type() == AnalyserEquation::Type::NLA)
                && (std::find(handledNlaAnalyserEquations.begin(), handledNlaAnalyserEquations.end(), analyserEquation) == handledNlaAnalyserEquations.end())) {
                // 1) Generate some code for the objectiveFunction[INDEX]() method.
                //     a) Retrieve the values from our NLA solver's u array.

                std::string methodBody;
                auto i = MAX_SIZE_T;
                auto analyserVariables = libcellml::analyserVariables(analyserEquation);

                for (const auto &analyserVariable : analyserVariables) {
                    auto arrayString = (analyserVariable->type() == AnalyserVariable::Type::STATE) ?
                                           mProfile->ratesArrayString() :
                                           mProfile->algebraicVariablesArrayString();

                    methodBody += mProfile->indentString()
                                  + arrayString + mProfile->openArrayString() + analyserVariableIndexString(analyserModel, analyserVariable) + mProfile->closeArrayString()
                                  + mProfile->equalityString()
                                  + mProfile->uArrayString() + mProfile->openArrayString() + convertToString(++i) + mProfile->closeArrayString()
                                  + mProfile->commandSeparatorString() + "\n";
                }

                //     b) Initialise any untracked constant, computed constant, or algebraic variable that is needed by
                //        our NLA system.

                methodBody += "\n";

                auto methodBodySize = methodBody.size();

                for (const auto &constantDependency : analyserEquation->mPimpl->mConstantDependencies) {
                    if (isTrackedVariable(analyserModel, constantDependency, false)) {
                        methodBody += generateInitialisationCode(analyserModel, constantDependency, true);
                    }
                }

                std::vector<AnalyserEquationPtr> dummyRemainingAnalyserEquations = analyserModel->analyserEquations();
                std::vector<AnalyserEquationPtr> dummyAnalyserEquationsForDependencies;
                std::vector<AnalyserVariablePtr> dummyGeneratedConstantDependencies;

                for (const auto &dependency : analyserEquation->dependencies()) {
                    if (((dependency->type() == AnalyserEquation::Type::COMPUTED_CONSTANT)
                         || (dependency->type() == AnalyserEquation::Type::ALGEBRAIC))
                        && isTrackedEquation(dependency, false)) {
                        methodBody += generateEquationCode(analyserModel, dependency, dummyRemainingAnalyserEquations,
                                                           dummyAnalyserEquationsForDependencies,
                                                           dummyGeneratedConstantDependencies, false,
                                                           GenerateEquationCodeTarget::OBJECTIVE_FUNCTION);
                    }
                }

                //     c) Generate our NLA system's objective functions.

                methodBody += (methodBody.size() == methodBodySize) ? "" : "\n";

                i = MAX_SIZE_T;

                methodBody += mProfile->indentString()
                              + mProfile->fArrayString() + mProfile->openArrayString() + convertToString(++i) + mProfile->closeArrayString()
                              + mProfile->equalityString()
                              + generateCode(analyserModel, analyserEquation->ast())
                              + mProfile->commandSeparatorString() + "\n";

                handledNlaAnalyserEquations.push_back(analyserEquation);

                for (const auto &nlaSibling : analyserEquation->nlaSiblings()) {
                    methodBody += mProfile->indentString()
                                  + mProfile->fArrayString() + mProfile->openArrayString() + convertToString(++i) + mProfile->closeArrayString()
                                  + mProfile->equalityString()
                                  + generateCode(analyserModel, nlaSibling->ast())
                                  + mProfile->commandSeparatorString() + "\n";

                    handledNlaAnalyserEquations.push_back(nlaSibling);
                }

                mCode += newLineIfNeeded()
                         + replace(replace(mProfile->objectiveFunctionMethodString(modelHasOdes(analyserModel), analyserModel->hasExternalVariables()),
                                           "[INDEX]", convertToString(analyserEquation->nlaSystemIndex())),
                                   "[CODE]", generateMethodBodyCode(methodBody));

                // 2) Generate some code for the findRoot[INDEX]() method.
                //     a) Assign the values to our NLA solver's u array.

                methodBody = {};

                i = MAX_SIZE_T;

                for (const auto &analyserVariable : analyserVariables) {
                    auto arrayString = (analyserVariable->type() == AnalyserVariable::Type::STATE) ?
                                           mProfile->ratesArrayString() :
                                           mProfile->algebraicVariablesArrayString();

                    methodBody += mProfile->indentString()
                                  + mProfile->uArrayString() + mProfile->openArrayString() + convertToString(++i) + mProfile->closeArrayString()
                                  + mProfile->equalityString()
                                  + arrayString + mProfile->openArrayString() + analyserVariableIndexString(analyserModel, analyserVariable) + mProfile->closeArrayString()
                                  + mProfile->commandSeparatorString() + "\n";
                }

                //     b) Call our NLA solver.

                auto analyserVariablesCount = analyserVariables.size();

                methodBody += "\n"
                              + mProfile->indentString()
                              + replace(replace(mProfile->nlaSolveCallString(modelHasOdes(analyserModel), analyserModel->hasExternalVariables()),
                                                "[INDEX]", convertToString(analyserEquation->nlaSystemIndex())),
                                        "[SIZE]", convertToString(analyserVariablesCount));

                //     c) Retrieve the values from our NLA solver's u array.

                i = MAX_SIZE_T;

                methodBody += "\n";

                for (const auto &analyserVariable : analyserVariables) {
                    auto arrayString = (analyserVariable->type() == AnalyserVariable::Type::STATE) ?
                                           mProfile->ratesArrayString() :
                                           mProfile->algebraicVariablesArrayString();

                    methodBody += mProfile->indentString()
                                  + arrayString + mProfile->openArrayString() + analyserVariableIndexString(analyserModel, analyserVariable) + mProfile->closeArrayString()
                                  + mProfile->equalityString()
                                  + mProfile->uArrayString() + mProfile->openArrayString() + convertToString(++i) + mProfile->closeArrayString()
                                  + mProfile->commandSeparatorString() + "\n";
                }

                mCode += newLineIfNeeded()
                         + replace(replace(replace(mProfile->findRootMethodString(modelHasOdes(analyserModel), analyserModel->hasExternalVariables()),
                                                   "[INDEX]", convertToString(analyserEquation->nlaSystemIndex())),
                                           "[SIZE]", convertToString(analyserVariablesCount)),
                                   "[CODE]", generateMethodBodyCode(methodBody));
            }
        }
    }
}

std::string Generator::GeneratorImpl::generateMethodBodyCode(const std::string &methodBody) const
{
    return methodBody.empty() ?
               mProfile->emptyMethodString().empty() ?
               "" :
               mProfile->indentString() + mProfile->emptyMethodString() :
               methodBody;
}

std::string generateDoubleCode(const std::string &value)
{
    if (value.find('.') != std::string::npos) {
        return value;
    }

    auto ePos = value.find_first_of("eE");

    if (ePos == std::string::npos) {
        return value + ".0";
    }

    return value.substr(0, ePos) + ".0" + value.substr(ePos);
}

std::string Generator::GeneratorImpl::generateDoubleOrVariableNameCode(const AnalyserModelPtr &analyserModel, const VariablePtr &variable)
{
    if (isCellMLReal(variable->initialValue())) {
        return generateDoubleCode(variable->initialValue());
    }

    auto initialValueVariable = owningComponent(variable)->variable(variable->initialValue());
    auto initialValueAnalyserVariable = analyserModel->analyserVariable(initialValueVariable);
    std::string arrayName;

    switch (initialValueAnalyserVariable->type()) {
    case AnalyserVariable::Type::STATE:
        arrayName = mProfile->statesArrayString();

        break;
    case AnalyserVariable::Type::CONSTANT:
        arrayName = mProfile->constantsArrayString();

        break;
    case AnalyserVariable::Type::COMPUTED_CONSTANT:
        arrayName = mProfile->computedConstantsArrayString();

        break;
    default: // If it is not one of the above types then it has to be an algebraic variable.
        arrayName = mProfile->algebraicVariablesArrayString();

        break;
    }

    return arrayName + mProfile->openArrayString() + analyserVariableIndexString(analyserModel, initialValueAnalyserVariable) + mProfile->closeArrayString();
}

std::string Generator::GeneratorImpl::generateVariableNameCode(const AnalyserModelPtr &analyserModel,
                                                               const VariablePtr &variable,
                                                               bool state)
{
    // Generate some code for a variable name, but only if we have an analyser model. If we don't have an analyser
    // model, it means that we are using the generator from the analyser, in which case we just want to return the
    // original name of the variable.

    if (analyserModel == nullptr) {
        return variable->name();
    }

    auto analyserVariable = analyserModel->analyserVariable(variable);

    if (analyserVariable->type() == AnalyserVariable::Type::VARIABLE_OF_INTEGRATION) {
        return mProfile->voiString();
    }

    if (isTrackedVariable(analyserModel, analyserVariable, false)) {
        return owningComponent(analyserVariable->variable())->name() + "_" + analyserVariable->variable()->name();
    }

    std::string arrayName;

    if (analyserVariable->type() == AnalyserVariable::Type::STATE) {
        arrayName = state ?
                        mProfile->statesArrayString() :
                        mProfile->ratesArrayString();
    } else if (analyserVariable->type() == AnalyserVariable::Type::CONSTANT) {
        arrayName = mProfile->constantsArrayString();
    } else if (analyserVariable->type() == AnalyserVariable::Type::COMPUTED_CONSTANT) {
        arrayName = mProfile->computedConstantsArrayString();
    } else if (analyserVariable->type() == AnalyserVariable::Type::ALGEBRAIC_VARIABLE) {
        arrayName = mProfile->algebraicVariablesArrayString();
    } else {
        arrayName = mProfile->externalVariablesArrayString();
    }

    return arrayName + mProfile->openArrayString() + analyserVariableIndexString(analyserModel, analyserVariable) + mProfile->closeArrayString();
}

std::string Generator::GeneratorImpl::generateOperatorCode(const AnalyserModelPtr &analyserModel, const std::string &op,
                                                           const AnalyserEquationAstPtr &ast)
{
    // Generate the code for the left and right branches of the given AST.

    std::string res;
    auto astLeftChild = ast->leftChild();
    auto astRightChild = ast->rightChild();
    auto astLeftChildCode = generateCode(analyserModel, astLeftChild);
    auto astRightChildCode = generateCode(analyserModel, astRightChild);

    // Determine whether parentheses should be added around the left and/or
    // right piece of code, and this based on the precedence of the operators
    // used in CellML, which are listed below from higher to lower precedence:
    //  1. Parentheses                                           [Left to right]
    //  2. POWER (as an operator, not as a function, i.e.        [Left to right]
    //            as in Matlab and not in C, for example)
    //  3. Unary PLUS, Unary MINUS, NOT                          [Right to left]
    //  4. TIMES, DIVIDE                                         [Left to right]
    //  5. PLUS, MINUS                                           [Left to right]
    //  6. LT, LEQ, GT, GEQ                                      [Left to right]
    //  7. EQ, NEQ                                               [Left to right]
    //  8. XOR (bitwise)                                         [Left to right]
    //  9. AND (logical)                                         [Left to right]
    // 10. OR (logical)                                          [Left to right]
    // 11. PIECEWISE (as an operator)                            [Right to left]

    if (isPlusOperator(ast)) {
        if (isRelationalOperator(astLeftChild)
            || isLogicalOperator(astLeftChild)
            || isPiecewiseStatement(astLeftChild)) {
            astLeftChildCode = "(" + astLeftChildCode + ")";
        }

        if (isRelationalOperator(astRightChild)
            || isLogicalOperator(astRightChild)
            || isPiecewiseStatement(astRightChild)) {
            astRightChildCode = "(" + astRightChildCode + ")";
        }
    } else if (isMinusOperator(ast)) {
        if (isRelationalOperator(astLeftChild)
            || isLogicalOperator(astLeftChild)
            || isPiecewiseStatement(astLeftChild)) {
            astLeftChildCode = "(" + astLeftChildCode + ")";
        }

        if (isNegativeNumber(astRightChild)
            || isRelationalOperator(astRightChild)
            || isLogicalOperator(astRightChild)
            || isMinusOperator(astRightChild)
            || isPiecewiseStatement(astRightChild)
            || (astRightChildCode.rfind(mProfile->minusString(), 0) == 0)) {
            astRightChildCode = "(" + astRightChildCode + ")";
        } else if (isPlusOperator(astRightChild)) {
            if (astRightChild->rightChild() != nullptr) {
                astRightChildCode = "(" + astRightChildCode + ")";
            }
        }
    } else if (isTimesOperator(ast)) {
        if (isRelationalOperator(astLeftChild)
            || isLogicalOperator(astLeftChild)
            || isPiecewiseStatement(astLeftChild)) {
            astLeftChildCode = "(" + astLeftChildCode + ")";
        } else if (isPlusOperator(astLeftChild)
                   || isMinusOperator(astLeftChild)) {
            if (astLeftChild->rightChild() != nullptr) {
                astLeftChildCode = "(" + astLeftChildCode + ")";
            }
        }

        if (isRelationalOperator(astRightChild)
            || isLogicalOperator(astRightChild)
            || isPiecewiseStatement(astRightChild)) {
            astRightChildCode = "(" + astRightChildCode + ")";
        } else if (isPlusOperator(astRightChild)
                   || isMinusOperator(astRightChild)) {
            if (astRightChild->rightChild() != nullptr) {
                astRightChildCode = "(" + astRightChildCode + ")";
            }
        }
    } else if (isDivideOperator(ast)) {
        if (isRelationalOperator(astLeftChild)
            || isLogicalOperator(astLeftChild)
            || isPiecewiseStatement(astLeftChild)) {
            astLeftChildCode = "(" + astLeftChildCode + ")";
        } else if (isPlusOperator(astLeftChild)
                   || isMinusOperator(astLeftChild)) {
            if (astLeftChild->rightChild() != nullptr) {
                astLeftChildCode = "(" + astLeftChildCode + ")";
            }
        }

        if (isRelationalOperator(astRightChild)
            || isLogicalOperator(astRightChild)
            || isTimesOperator(astRightChild)
            || isDivideOperator(astRightChild)
            || isPiecewiseStatement(astRightChild)) {
            astRightChildCode = "(" + astRightChildCode + ")";
        } else if (isPlusOperator(astRightChild)
                   || isMinusOperator(astRightChild)) {
            if (astRightChild->rightChild() != nullptr) {
                astRightChildCode = "(" + astRightChildCode + ")";
            }
        }
    } else if (isAndOperator(ast)) {
        // Note: according to the precedence rules above, we only need to
        //       add parentheses around OR and PIECEWISE. However, it looks
        //       better/clearer to have some around some other operators
        //       (agreed, this is somewhat subjective).

        if (isRelationalOperator(astLeftChild)
            || isOrOperator(astLeftChild)
            || isXorOperator(astLeftChild)
            || isPiecewiseStatement(astLeftChild)) {
            astLeftChildCode = "(" + astLeftChildCode + ")";
        } else if (isPlusOperator(astLeftChild)
                   || isMinusOperator(astLeftChild)) {
            if (astLeftChild->rightChild() != nullptr) {
                astLeftChildCode = "(" + astLeftChildCode + ")";
            }
        } else if (isPowerOperator(astLeftChild)) {
            astLeftChildCode = "(" + astLeftChildCode + ")";
        } else if (isRootOperator(astLeftChild)) {
            astLeftChildCode = "(" + astLeftChildCode + ")";
        }

        if (isRelationalOperator(astRightChild)
            || isOrOperator(astRightChild)
            || isXorOperator(astRightChild)
            || isPiecewiseStatement(astRightChild)) {
            astRightChildCode = "(" + astRightChildCode + ")";
        } else if (isPlusOperator(astRightChild)
                   || isMinusOperator(astRightChild)) {
            if (astRightChild->rightChild() != nullptr) {
                astRightChildCode = "(" + astRightChildCode + ")";
            }
        } else if (isPowerOperator(astRightChild)) {
            astRightChildCode = "(" + astRightChildCode + ")";
        } else if (isRootOperator(astRightChild)) {
            astRightChildCode = "(" + astRightChildCode + ")";
        }
    } else if (isOrOperator(ast)) {
        // Note: according to the precedence rules above, we only need to
        //       add parentheses around PIECEWISE. However, it looks
        //       better/clearer to have some around some other operators
        //       (agreed, this is somewhat subjective).

        if (isRelationalOperator(astLeftChild)
            || isAndOperator(astLeftChild)
            || isXorOperator(astLeftChild)
            || isPiecewiseStatement(astLeftChild)) {
            astLeftChildCode = "(" + astLeftChildCode + ")";
        } else if (isPlusOperator(astLeftChild)
                   || isMinusOperator(astLeftChild)) {
            if (astLeftChild->rightChild() != nullptr) {
                astLeftChildCode = "(" + astLeftChildCode + ")";
            }
        } else if (isPowerOperator(astLeftChild)) {
            astLeftChildCode = "(" + astLeftChildCode + ")";
        } else if (isRootOperator(astLeftChild)) {
            astLeftChildCode = "(" + astLeftChildCode + ")";
        }

        if (isRelationalOperator(astRightChild)
            || isAndOperator(astRightChild)
            || isXorOperator(astRightChild)
            || isPiecewiseStatement(astRightChild)) {
            astRightChildCode = "(" + astRightChildCode + ")";
        } else if (isPlusOperator(astRightChild)
                   || isMinusOperator(astRightChild)) {
            if (astRightChild->rightChild() != nullptr) {
                astRightChildCode = "(" + astRightChildCode + ")";
            }
        } else if (isPowerOperator(astRightChild)) {
            astRightChildCode = "(" + astRightChildCode + ")";
        } else if (isRootOperator(astRightChild)) {
            astRightChildCode = "(" + astRightChildCode + ")";
        }
    } else if (isXorOperator(ast)) {
        // Note: according to the precedence rules above, we only need to
        //       add parentheses around AND, OR and PIECEWISE. However, it
        //       looks better/clearer to have some around some other
        //       operators (agreed, this is somewhat subjective).

        if (isRelationalOperator(astLeftChild)
            || isAndOperator(astLeftChild)
            || isOrOperator(astLeftChild)
            || isPiecewiseStatement(astLeftChild)) {
            astLeftChildCode = "(" + astLeftChildCode + ")";
        } else if (isPlusOperator(astLeftChild)
                   || isMinusOperator(astLeftChild)) {
            if (astLeftChild->rightChild() != nullptr) {
                astLeftChildCode = "(" + astLeftChildCode + ")";
            }
        } else if (isPowerOperator(astLeftChild)) {
            astLeftChildCode = "(" + astLeftChildCode + ")";
        } else if (isRootOperator(astLeftChild)) {
            astLeftChildCode = "(" + astLeftChildCode + ")";
        }

        if (isRelationalOperator(astRightChild)
            || isAndOperator(astRightChild)
            || isOrOperator(astRightChild)
            || isPiecewiseStatement(astRightChild)) {
            astRightChildCode = "(" + astRightChildCode + ")";
        } else if (isPlusOperator(astRightChild)
                   || isMinusOperator(astRightChild)) {
            if (astRightChild->rightChild() != nullptr) {
                astRightChildCode = "(" + astRightChildCode + ")";
            }
        } else if (isPowerOperator(astRightChild)) {
            astRightChildCode = "(" + astRightChildCode + ")";
        } else if (isRootOperator(astRightChild)) {
            astRightChildCode = "(" + astRightChildCode + ")";
        }
    } else if (isPowerOperator(ast)) {
        if (isRelationalOperator(astLeftChild)
            || isLogicalOperator(astLeftChild)
            || isMinusOperator(astLeftChild)
            || isTimesOperator(astLeftChild)
            || isDivideOperator(astLeftChild)
            || isPiecewiseStatement(astLeftChild)) {
            astLeftChildCode = "(" + astLeftChildCode + ")";
        } else if (isPlusOperator(astLeftChild)) {
            if (astLeftChild->rightChild() != nullptr) {
                astLeftChildCode = "(" + astLeftChildCode + ")";
            }
        }

        if (isRelationalOperator(astRightChild)
            || isLogicalOperator(astRightChild)
            || isMinusOperator(astLeftChild)
            || isTimesOperator(astRightChild)
            || isDivideOperator(astRightChild)
            || isPowerOperator(astRightChild)
            || isRootOperator(astRightChild)
            || isPiecewiseStatement(astRightChild)) {
            astRightChildCode = "(" + astRightChildCode + ")";
        } else if (isPlusOperator(astRightChild)) {
            if (astRightChild->rightChild() != nullptr) {
                astRightChildCode = "(" + astRightChildCode + ")";
            }
        }
    } else if (isRootOperator(ast)) {
        if (isRelationalOperator(astRightChild)
            || isLogicalOperator(astRightChild)
            || isMinusOperator(astRightChild)
            || isTimesOperator(astRightChild)
            || isDivideOperator(astRightChild)
            || isPiecewiseStatement(astRightChild)) {
            astRightChildCode = "(" + astRightChildCode + ")";
        } else if (isPlusOperator(astRightChild)) {
            if (astRightChild->rightChild() != nullptr) {
                astRightChildCode = "(" + astRightChildCode + ")";
            }
        }

        auto astLeftChildLeftChild = astLeftChild->leftChild();

        if (isRelationalOperator(astLeftChildLeftChild)
            || isLogicalOperator(astLeftChildLeftChild)
            || isMinusOperator(astLeftChildLeftChild)
            || isTimesOperator(astLeftChildLeftChild)
            || isDivideOperator(astLeftChildLeftChild)
            || isPowerOperator(astLeftChildLeftChild)
            || isRootOperator(astLeftChildLeftChild)
            || isPiecewiseStatement(astLeftChildLeftChild)) {
            astLeftChildCode = "(" + astLeftChildCode + ")";
        } else if (isPlusOperator(astLeftChildLeftChild)) {
            if (astLeftChildLeftChild->rightChild() != nullptr) {
                astLeftChildCode = "(" + astLeftChildCode + ")";
            }
        }

        return astRightChildCode + op + "(1.0/" + astLeftChildCode + ")";
    }

    return astLeftChildCode + op + astRightChildCode;
}

std::string Generator::GeneratorImpl::generateMinusUnaryCode(const AnalyserModelPtr &analyserModel,
                                                             const AnalyserEquationAstPtr &ast)
{
    // Generate the code for the left branch of the given AST.

    auto astLeftChild = ast->leftChild();
    auto code = generateCode(analyserModel, astLeftChild);

    // Determine whether parentheses should be added around the left code.

    if (isRelationalOperator(astLeftChild)
        || isLogicalOperator(astLeftChild)
        || isPlusOperator(astLeftChild)
        || isMinusOperator(astLeftChild)
        || isPiecewiseStatement(astLeftChild)) {
        code = "(" + code + ")";
    }

    return mProfile->minusString() + code;
}

std::string Generator::GeneratorImpl::generateOneParameterFunctionCode(const AnalyserModelPtr &analyserModel,
                                                                       const std::string &function,
                                                                       const AnalyserEquationAstPtr &ast)
{
    return function + "(" + generateCode(analyserModel, ast->leftChild()) + ")";
}

std::string Generator::GeneratorImpl::generateTwoParameterFunctionCode(const AnalyserModelPtr &analyserModel,
                                                                       const std::string &function,
                                                                       const AnalyserEquationAstPtr &ast)
{
    return function + "(" + generateCode(analyserModel, ast->leftChild()) + ", " + generateCode(analyserModel, ast->rightChild()) + ")";
}

std::string Generator::GeneratorImpl::generatePiecewiseIfCode(const std::string &condition,
                                                              const std::string &value) const
{
    return replace(replace(mProfile->hasConditionalOperator() ?
                               mProfile->conditionalOperatorIfString() :
                               mProfile->piecewiseIfString(),
                           "[CONDITION]", condition),
                   "[IF_STATEMENT]", value);
}

std::string Generator::GeneratorImpl::generatePiecewiseElseCode(const std::string &value) const
{
    return replace(mProfile->hasConditionalOperator() ?
                       mProfile->conditionalOperatorElseString() :
                       mProfile->piecewiseElseString(),
                   "[ELSE_STATEMENT]", value);
}

std::string Generator::GeneratorImpl::generateCode(const AnalyserModelPtr &analyserModel,
                                                   const AnalyserEquationAstPtr &ast)
{
    // Generate the code for the given AST.
    // Note: AnalyserEquationAst::Type::BVAR is only relevant when there is no analyser model (in which case we want to
    //       generate something like dx/dt, as is in the case of the analyser when we want to mention an equation) since
    //       otherwise we don't need to generate any code for it (since we will, instead, want to generate something
    //       like rates[0]).

    std::string code;

    switch (ast->type()) {
    case AnalyserEquationAst::Type::EQUALITY:
        code = generateOperatorCode(analyserModel, mProfile->equalityString(), ast);

        break;
    case AnalyserEquationAst::Type::EQ:
        if (mProfile->hasEqOperator()) {
            code = generateOperatorCode(analyserModel, mProfile->eqString(), ast);
        } else {
            code = generateTwoParameterFunctionCode(analyserModel, mProfile->eqString(), ast);
        }

        break;
    case AnalyserEquationAst::Type::NEQ:
        if (mProfile->hasNeqOperator()) {
            code = generateOperatorCode(analyserModel, mProfile->neqString(), ast);
        } else {
            code = generateTwoParameterFunctionCode(analyserModel, mProfile->neqString(), ast);
        }

        break;
    case AnalyserEquationAst::Type::LT:
        if (mProfile->hasLtOperator()) {
            code = generateOperatorCode(analyserModel, mProfile->ltString(), ast);
        } else {
            code = generateTwoParameterFunctionCode(analyserModel, mProfile->ltString(), ast);
        }

        break;
    case AnalyserEquationAst::Type::LEQ:
        if (mProfile->hasLeqOperator()) {
            code = generateOperatorCode(analyserModel, mProfile->leqString(), ast);
        } else {
            code = generateTwoParameterFunctionCode(analyserModel, mProfile->leqString(), ast);
        }

        break;
    case AnalyserEquationAst::Type::GT:
        if (mProfile->hasGtOperator()) {
            code = generateOperatorCode(analyserModel, mProfile->gtString(), ast);
        } else {
            code = generateTwoParameterFunctionCode(analyserModel, mProfile->gtString(), ast);
        }

        break;
    case AnalyserEquationAst::Type::GEQ:
        if (mProfile->hasGeqOperator()) {
            code = generateOperatorCode(analyserModel, mProfile->geqString(), ast);
        } else {
            code = generateTwoParameterFunctionCode(analyserModel, mProfile->geqString(), ast);
        }

        break;
    case AnalyserEquationAst::Type::AND:
        if (mProfile->hasAndOperator()) {
            code = generateOperatorCode(analyserModel, mProfile->andString(), ast);
        } else {
            code = generateTwoParameterFunctionCode(analyserModel, mProfile->andString(), ast);
        }

        break;
    case AnalyserEquationAst::Type::OR:
        if (mProfile->hasOrOperator()) {
            code = generateOperatorCode(analyserModel, mProfile->orString(), ast);
        } else {
            code = generateTwoParameterFunctionCode(analyserModel, mProfile->orString(), ast);
        }

        break;
    case AnalyserEquationAst::Type::XOR:
        if (mProfile->hasXorOperator()) {
            code = generateOperatorCode(analyserModel, mProfile->xorString(), ast);
        } else {
            code = generateTwoParameterFunctionCode(analyserModel, mProfile->xorString(), ast);
        }

        break;
    case AnalyserEquationAst::Type::NOT:
        if (mProfile->hasNotOperator()) {
            code = mProfile->notString() + generateCode(analyserModel, ast->leftChild());
        } else {
            code = generateOneParameterFunctionCode(analyserModel, mProfile->notString(), ast);
        }

        break;
    case AnalyserEquationAst::Type::PLUS:
        if (ast->rightChild() != nullptr) {
            code = generateOperatorCode(analyserModel, mProfile->plusString(), ast);
        } else {
            code = generateCode(analyserModel, ast->leftChild());
        }

        break;
    case AnalyserEquationAst::Type::MINUS:
        if (ast->rightChild() != nullptr) {
            code = generateOperatorCode(analyserModel, mProfile->minusString(), ast);
        } else {
            code = generateMinusUnaryCode(analyserModel, ast);
        }

        break;
    case AnalyserEquationAst::Type::TIMES:
        code = generateOperatorCode(analyserModel, mProfile->timesString(), ast);

        break;
    case AnalyserEquationAst::Type::DIVIDE:
        code = generateOperatorCode(analyserModel, mProfile->divideString(), ast);

        break;
    case AnalyserEquationAst::Type::POWER: {
        auto stringValue = generateCode(analyserModel, ast->rightChild());
        double doubleValue;
        auto validConversion = convertToDouble(stringValue, doubleValue);

        if (validConversion && areEqual(doubleValue, 0.5)) {
            code = generateOneParameterFunctionCode(analyserModel, mProfile->squareRootString(), ast);
        } else if (validConversion && areEqual(doubleValue, 2.0)
                   && !mProfile->squareString().empty()) {
            code = generateOneParameterFunctionCode(analyserModel, mProfile->squareString(), ast);
        } else {
            code = mProfile->hasPowerOperator() ?
                       generateOperatorCode(analyserModel, mProfile->powerString(), ast) :
                       mProfile->powerString() + "(" + generateCode(analyserModel, ast->leftChild()) + ", " + stringValue + ")";
        }
    } break;
    case AnalyserEquationAst::Type::ROOT: {
        auto astRightChild = ast->rightChild();

        if (astRightChild != nullptr) {
            auto astLeftChild = ast->leftChild();
            double doubleValue;

            if (convertToDouble(generateCode(analyserModel, astLeftChild), doubleValue)
                && areEqual(doubleValue, 2.0)) {
                code = mProfile->squareRootString() + "(" + generateCode(analyserModel, astRightChild) + ")";
            } else {
                if (mProfile->hasPowerOperator()) {
                    code = generateOperatorCode(analyserModel, mProfile->powerString(), ast);
                } else {
                    auto rootValueAst = AnalyserEquationAst::create();

                    rootValueAst->setType(AnalyserEquationAst::Type::DIVIDE);
                    rootValueAst->setParent(ast);

                    auto leftChild = AnalyserEquationAst::create();

                    leftChild->setType(AnalyserEquationAst::Type::CN);
                    leftChild->setValue("1.0");
                    leftChild->setParent(rootValueAst);

                    rootValueAst->setLeftChild(leftChild);
                    rootValueAst->setRightChild(astLeftChild->leftChild());

                    code = mProfile->powerString() + "(" + generateCode(analyserModel, astRightChild) + ", " + generateOperatorCode(analyserModel, mProfile->divideString(), rootValueAst) + ")";
                }
            }
        } else {
            code = generateOneParameterFunctionCode(analyserModel, mProfile->squareRootString(), ast);
        }
    } break;
    case AnalyserEquationAst::Type::ABS:
        code = generateOneParameterFunctionCode(analyserModel, mProfile->absoluteValueString(), ast);

        break;
    case AnalyserEquationAst::Type::EXP:
        code = generateOneParameterFunctionCode(analyserModel, mProfile->exponentialString(), ast);

        break;
    case AnalyserEquationAst::Type::LN:
        code = generateOneParameterFunctionCode(analyserModel, mProfile->naturalLogarithmString(), ast);

        break;
    case AnalyserEquationAst::Type::LOG: {
        auto astRightChild = ast->rightChild();

        if (astRightChild != nullptr) {
            auto stringValue = generateCode(analyserModel, ast->leftChild());
            double doubleValue;

            if (convertToDouble(stringValue, doubleValue)
                && areEqual(doubleValue, 10.0)) {
                code = mProfile->commonLogarithmString() + "(" + generateCode(analyserModel, astRightChild) + ")";
            } else {
                code = mProfile->naturalLogarithmString() + "(" + generateCode(analyserModel, astRightChild) + ")/" + mProfile->naturalLogarithmString() + "(" + stringValue + ")";
            }
        } else {
            code = generateOneParameterFunctionCode(analyserModel, mProfile->commonLogarithmString(), ast);
        }
    } break;
    case AnalyserEquationAst::Type::CEILING:
        code = generateOneParameterFunctionCode(analyserModel, mProfile->ceilingString(), ast);

        break;
    case AnalyserEquationAst::Type::FLOOR:
        code = generateOneParameterFunctionCode(analyserModel, mProfile->floorString(), ast);

        break;
    case AnalyserEquationAst::Type::MIN:
        code = generateTwoParameterFunctionCode(analyserModel, mProfile->minString(), ast);

        break;
    case AnalyserEquationAst::Type::MAX:
        code = generateTwoParameterFunctionCode(analyserModel, mProfile->maxString(), ast);

        break;
    case AnalyserEquationAst::Type::REM:
        code = generateTwoParameterFunctionCode(analyserModel, mProfile->remString(), ast);

        break;
    case AnalyserEquationAst::Type::DIFF:
        if (analyserModel != nullptr) {
            code = generateCode(analyserModel, ast->rightChild());
        } else {
            code = "d" + generateCode(analyserModel, ast->rightChild()) + "/d" + generateCode(analyserModel, ast->leftChild());
        }

        break;
    case AnalyserEquationAst::Type::SIN:
        code = generateOneParameterFunctionCode(analyserModel, mProfile->sinString(), ast);

        break;
    case AnalyserEquationAst::Type::COS:
        code = generateOneParameterFunctionCode(analyserModel, mProfile->cosString(), ast);

        break;
    case AnalyserEquationAst::Type::TAN:
        code = generateOneParameterFunctionCode(analyserModel, mProfile->tanString(), ast);

        break;
    case AnalyserEquationAst::Type::SEC:
        code = generateOneParameterFunctionCode(analyserModel, mProfile->secString(), ast);

        break;
    case AnalyserEquationAst::Type::CSC:
        code = generateOneParameterFunctionCode(analyserModel, mProfile->cscString(), ast);

        break;
    case AnalyserEquationAst::Type::COT:
        code = generateOneParameterFunctionCode(analyserModel, mProfile->cotString(), ast);

        break;
    case AnalyserEquationAst::Type::SINH:
        code = generateOneParameterFunctionCode(analyserModel, mProfile->sinhString(), ast);

        break;
    case AnalyserEquationAst::Type::COSH:
        code = generateOneParameterFunctionCode(analyserModel, mProfile->coshString(), ast);

        break;
    case AnalyserEquationAst::Type::TANH:
        code = generateOneParameterFunctionCode(analyserModel, mProfile->tanhString(), ast);

        break;
    case AnalyserEquationAst::Type::SECH:
        code = generateOneParameterFunctionCode(analyserModel, mProfile->sechString(), ast);

        break;
    case AnalyserEquationAst::Type::CSCH:
        code = generateOneParameterFunctionCode(analyserModel, mProfile->cschString(), ast);

        break;
    case AnalyserEquationAst::Type::COTH:
        code = generateOneParameterFunctionCode(analyserModel, mProfile->cothString(), ast);

        break;
    case AnalyserEquationAst::Type::ASIN:
        code = generateOneParameterFunctionCode(analyserModel, mProfile->asinString(), ast);

        break;
    case AnalyserEquationAst::Type::ACOS:
        code = generateOneParameterFunctionCode(analyserModel, mProfile->acosString(), ast);

        break;
    case AnalyserEquationAst::Type::ATAN:
        code = generateOneParameterFunctionCode(analyserModel, mProfile->atanString(), ast);

        break;
    case AnalyserEquationAst::Type::ASEC:
        code = generateOneParameterFunctionCode(analyserModel, mProfile->asecString(), ast);

        break;
    case AnalyserEquationAst::Type::ACSC:
        code = generateOneParameterFunctionCode(analyserModel, mProfile->acscString(), ast);

        break;
    case AnalyserEquationAst::Type::ACOT:
        code = generateOneParameterFunctionCode(analyserModel, mProfile->acotString(), ast);

        break;
    case AnalyserEquationAst::Type::ASINH:
        code = generateOneParameterFunctionCode(analyserModel, mProfile->asinhString(), ast);

        break;
    case AnalyserEquationAst::Type::ACOSH:
        code = generateOneParameterFunctionCode(analyserModel, mProfile->acoshString(), ast);

        break;
    case AnalyserEquationAst::Type::ATANH:
        code = generateOneParameterFunctionCode(analyserModel, mProfile->atanhString(), ast);

        break;
    case AnalyserEquationAst::Type::ASECH:
        code = generateOneParameterFunctionCode(analyserModel, mProfile->asechString(), ast);

        break;
    case AnalyserEquationAst::Type::ACSCH:
        code = generateOneParameterFunctionCode(analyserModel, mProfile->acschString(), ast);

        break;
    case AnalyserEquationAst::Type::ACOTH:
        code = generateOneParameterFunctionCode(analyserModel, mProfile->acothString(), ast);

        break;
    case AnalyserEquationAst::Type::PIECEWISE: {
        auto astRightChild = ast->rightChild();

        if (astRightChild != nullptr) {
            if (astRightChild->type() == AnalyserEquationAst::Type::PIECE) {
                code = generateCode(analyserModel, ast->leftChild()) + generatePiecewiseElseCode(generateCode(analyserModel, astRightChild) + generatePiecewiseElseCode(mProfile->nanString()));
            } else {
                code = generateCode(analyserModel, ast->leftChild()) + generatePiecewiseElseCode(generateCode(analyserModel, astRightChild));
            }
        } else {
            code = generateCode(analyserModel, ast->leftChild()) + generatePiecewiseElseCode(mProfile->nanString());
        }
    } break;
    case AnalyserEquationAst::Type::PIECE:
        code = generatePiecewiseIfCode(generateCode(analyserModel, ast->rightChild()), generateCode(analyserModel, ast->leftChild()));

        break;
    case AnalyserEquationAst::Type::OTHERWISE:
        code = generateCode(analyserModel, ast->leftChild());

        break;
    case AnalyserEquationAst::Type::CI: {
        code = generateVariableNameCode(analyserModel, ast->variable(), ast->parent()->type() != AnalyserEquationAst::Type::DIFF);

        auto astParent = ast->parent();

        if ((analyserModel != nullptr)
            && (astParent->type() == AnalyserEquationAst::Type::EQUALITY)
            && (astParent->leftChild() == ast)
            && isTrackedVariable(analyserModel, analyserModel->analyserVariable(ast->variable()), false)) {
            // Note: we want this AST to be its parent's left child since a declaration is always of the form x = RHS,
            //       not LHS = x.

            code = replace(mProfile->variableDeclarationString(), "[CODE]", code);
        }
    }

    break;
    case AnalyserEquationAst::Type::CN:
        code = generateDoubleCode(ast->value());

        break;
    case AnalyserEquationAst::Type::DEGREE:
    case AnalyserEquationAst::Type::LOGBASE:
        code = generateCode(analyserModel, ast->leftChild());

        break;
    case AnalyserEquationAst::Type::BVAR:
        code = generateCode(analyserModel, ast->leftChild());

        break;
    case AnalyserEquationAst::Type::TRUE:
        code = mProfile->trueString();

        break;
    case AnalyserEquationAst::Type::FALSE:
        code = mProfile->falseString();

        break;
    case AnalyserEquationAst::Type::E:
        code = mProfile->eString();

        break;
    case AnalyserEquationAst::Type::PI:
        code = mProfile->piString();

        break;
    case AnalyserEquationAst::Type::INF:
        code = mProfile->infString();

        break;
    default: // AnalyserEquationAst::Type::NAN.
        code = mProfile->nanString();

        break;
    }

    return code;
}

bool Generator::GeneratorImpl::isToBeComputedAgain(const AnalyserEquationPtr &analyserEquation)
{
    // NLA and algebraic equations that are state/rate-based and external equations are to be computed again (in the
    // computeVariables() method) unless the variables they compute are not tracked.

    switch (analyserEquation->type()) {
    case AnalyserEquation::Type::NLA:
    case AnalyserEquation::Type::ALGEBRAIC:
        if (analyserEquation->isStateRateBased()) {
            for (const auto &analyserVariable : analyserVariables(analyserEquation)) {
                if (isTrackedVariable(analyserVariable->analyserModel(), analyserVariable, true)) {
                    return true;
                }
            }

            return false;
        }

        return false;
    case AnalyserEquation::Type::EXTERNAL:
        return isTrackedEquation(analyserEquation, true);
    default:
        return false;
    }
}

bool Generator::GeneratorImpl::isSomeConstant(const AnalyserEquationPtr &analyserEquation,
                                              bool includeComputedConstants) const
{
    return (analyserEquation->type() == AnalyserEquation::Type::CONSTANT)
           || (!includeComputedConstants && (analyserEquation->type() == AnalyserEquation::Type::COMPUTED_CONSTANT));
}

std::string Generator::GeneratorImpl::generateZeroInitialisationCode(const AnalyserModelPtr &analyserModel,
                                                                     const AnalyserVariablePtr &analyserVariable)
{
    return mProfile->indentString()
           + generateVariableNameCode(analyserModel, analyserVariable->variable(), false)
           + mProfile->equalityString()
           + "0.0"
           + mProfile->commandSeparatorString() + "\n";
}

std::string Generator::GeneratorImpl::generateInitialisationCode(const AnalyserModelPtr &analyserModel,
                                                                 const AnalyserVariablePtr &analyserVariable, bool force)
{
    if (!force && isTrackedVariable(analyserModel, analyserVariable, false)) {
        return {};
    }

    auto initialisingVariable = analyserVariable->initialisingVariable();
    auto scalingFactor = Generator::GeneratorImpl::scalingFactor(analyserModel, initialisingVariable);
    std::string scalingFactorCode;

    if (!areNearlyEqual(scalingFactor, 1.0)) {
        scalingFactorCode = generateDoubleCode(convertToString(scalingFactor)) + mProfile->timesString();
    }

    auto code = generateVariableNameCode(analyserModel, analyserVariable->variable())
                + mProfile->equalityString()
                + scalingFactorCode + generateDoubleOrVariableNameCode(analyserModel, initialisingVariable)
                + mProfile->commandSeparatorString() + "\n";

    if (isTrackedVariable(analyserModel, analyserVariable, false)) {
        code = replace(mProfile->variableDeclarationString(), "[CODE]", code);
    }

    return mProfile->indentString()
           + code;
}

std::string Generator::GeneratorImpl::generateEquationCode(const AnalyserModelPtr &analyserModel,
                                                           const AnalyserEquationPtr &analyserEquation,
                                                           std::vector<AnalyserEquationPtr> &remainingAnalyserEquations,
                                                           std::vector<AnalyserEquationPtr> &analyserEquationsForDependencies,
                                                           std::vector<AnalyserVariablePtr> &generatedConstantDependencies,
                                                           bool includeComputedConstants,
                                                           GenerateEquationCodeTarget target)
{
    std::string res;

    if (std::find(remainingAnalyserEquations.begin(), remainingAnalyserEquations.end(), analyserEquation) != remainingAnalyserEquations.end()) {
        // Stop tracking the analyser equation and its NLA siblings, if any.
        // Note: we need to do this as soon as possible to avoid recursive
        //       calls, something that would happen if we were to do this at the
        //       end of this if statement.

        remainingAnalyserEquations.erase(std::find(remainingAnalyserEquations.begin(), remainingAnalyserEquations.end(), analyserEquation));

        for (const auto &nlaSibling : analyserEquation->nlaSiblings()) {
            remainingAnalyserEquations.erase(std::find(remainingAnalyserEquations.begin(), remainingAnalyserEquations.end(), nlaSibling));
        }

        // Generate any dependency that this analyser equation may have.

        for (const auto &constantDependency : analyserEquation->mPimpl->mConstantDependencies) {
            if ((analyserEquation->type() != AnalyserEquation::Type::NLA)
                && isTrackedVariable(analyserModel, constantDependency, false)
                && (std::find(generatedConstantDependencies.begin(), generatedConstantDependencies.end(), constantDependency) == generatedConstantDependencies.end())) {
                res += generateInitialisationCode(analyserModel, constantDependency, true);

                generatedConstantDependencies.push_back(constantDependency);
            }
        }

        if (!isSomeConstant(analyserEquation, includeComputedConstants)) {
            for (const auto &dependency : analyserEquation->dependencies()) {
                if (((analyserEquation->type() != AnalyserEquation::Type::NLA)
                     && (dependency->type() == AnalyserEquation::Type::COMPUTED_CONSTANT)
                     && isTrackedEquation(dependency, false))
                    || (((target == GenerateEquationCodeTarget::NORMAL)
                         || ((target == GenerateEquationCodeTarget::COMPUTE_VARIABLES)
                             && ((dependency->type() != AnalyserEquation::Type::NLA)
                                 || isToBeComputedAgain(dependency)
                                 || (std::find(analyserEquationsForDependencies.begin(), analyserEquationsForDependencies.end(), dependency) != analyserEquationsForDependencies.end()))))
                        && (dependency->type() != AnalyserEquation::Type::ODE)
                        && (isTrackedEquation(dependency, true)
                            || (analyserEquation->type() != AnalyserEquation::Type::NLA))
                        && !isSomeConstant(dependency, includeComputedConstants)
                        && (analyserEquationsForDependencies.empty()
                            || isToBeComputedAgain(dependency)
                            || (std::find(analyserEquationsForDependencies.begin(), analyserEquationsForDependencies.end(), dependency) != analyserEquationsForDependencies.end())))) {
                    res += generateEquationCode(analyserModel, dependency, remainingAnalyserEquations, analyserEquationsForDependencies,
                                                generatedConstantDependencies, includeComputedConstants, target);
                }
            }
        }

        // Generate the analyser equation code itself, based on the analyser equation type.

        switch (analyserEquation->type()) {
        case AnalyserEquation::Type::EXTERNAL:
            for (const auto &analyserVariable : analyserVariables(analyserEquation)) {
                res += mProfile->indentString()
                       + generateVariableNameCode(analyserModel, analyserVariable->variable())
                       + mProfile->equalityString()
                       + replace(mProfile->externalVariableMethodCallString(modelHasOdes(analyserModel)),
                                 "[INDEX]", analyserVariableIndexString(analyserModel, analyserVariable))
                       + mProfile->commandSeparatorString() + "\n";
            }

            break;
        case AnalyserEquation::Type::NLA: {
            auto modelHasOdes = this->modelHasOdes(analyserModel);

            if (!mProfile->findRootCallString(modelHasOdes, analyserModel->hasExternalVariables()).empty()) {
                res += mProfile->indentString()
                       + replace(mProfile->findRootCallString(modelHasOdes, analyserModel->hasExternalVariables()),
                                 "[INDEX]", convertToString(analyserEquation->nlaSystemIndex()));
            }
        } break;
        default:
            res += mProfile->indentString() + generateCode(analyserModel, analyserEquation->ast()) + mProfile->commandSeparatorString() + "\n";

            break;
        }
    }

    return res;
}

std::string Generator::GeneratorImpl::generateEquationCode(const AnalyserModelPtr &analyserModel,
                                                           const AnalyserEquationPtr &analyserEquation,
                                                           std::vector<AnalyserEquationPtr> &remainingAnalyserEquations,
                                                           std::vector<AnalyserVariablePtr> &generatedConstantDependencies)
{
    std::vector<AnalyserEquationPtr> dummyAnalyserEquationsForComputeVariables;

    return generateEquationCode(analyserModel, analyserEquation, remainingAnalyserEquations, dummyAnalyserEquationsForComputeVariables,
                                generatedConstantDependencies, true);
}

bool Generator::GeneratorImpl::hasComputedConstantDependency(const AnalyserModelPtr &analyserModel,
                                                             const AnalyserVariablePtr &analyserVariable)
{
    // Check if the analyser variable has a direct or indirect dependency on a computed constant.

    if (analyserVariable->type() == AnalyserVariable::Type::COMPUTED_CONSTANT) {
        return true;
    }

    auto initialisingVariable = analyserVariable->initialisingVariable();
    auto initialValueVariable = owningComponent(initialisingVariable)->variable(initialisingVariable->initialValue());

    if (initialValueVariable == nullptr) {
        return false;
    }

    return hasComputedConstantDependency(analyserModel, analyserModel->analyserVariable(initialValueVariable));
}

std::string Generator::GeneratorImpl::generateInitialiseVariableCode(const AnalyserModelPtr &analyserModel,
                                                                     const AnalyserVariablePtr &analyserVariable,
                                                                     std::vector<AnalyserEquationPtr> &remainingAnalyserEquations,
                                                                     std::vector<AnalyserVariablePtr> &remainingStates,
                                                                     std::vector<AnalyserVariablePtr> &remainingConstants,
                                                                     std::vector<AnalyserVariablePtr> &remainingComputedConstants,
                                                                     std::vector<AnalyserVariablePtr> &remainingAlgebraic,
                                                                     std::vector<AnalyserVariablePtr> *generatedConstantDependencies)
{
    std::string res;

    // Check if the analyser variable is initialised using a constant value or an initialising variable.

    auto initialisingVariable = analyserVariable->initialisingVariable();
    auto initialValueVariable = (initialisingVariable != nullptr) ? owningComponent(initialisingVariable)->variable(initialisingVariable->initialValue()) : nullptr;
    auto initialiseAnalyserVariable = true;

    if (initialValueVariable != nullptr) {
        // The initial value references a state, a constant, a computed constant, or an algebraic variable, so generate
        // initialisation code for that variable first, if conditions are met.

        auto initialValueAnalyserVariable = analyserModel->analyserVariable(initialValueVariable);
        auto &remainingVariables = (initialValueAnalyserVariable->type() == AnalyserVariable::Type::STATE) ?
                                       remainingStates :
                                   (initialValueAnalyserVariable->type() == AnalyserVariable::Type::CONSTANT) ?
                                       remainingConstants :
                                   (initialValueAnalyserVariable->type() == AnalyserVariable::Type::COMPUTED_CONSTANT) ?
                                       remainingComputedConstants :
                                       remainingAlgebraic;

        if (((generatedConstantDependencies == nullptr) && !hasComputedConstantDependency(analyserModel, initialValueAnalyserVariable))
            || (generatedConstantDependencies != nullptr)) {
            auto initialisingAnalyserVariable = std::find_if(remainingVariables.begin(), remainingVariables.end(),
                                                             [&](const AnalyserVariablePtr &av) {
                                                                 return areEquivalentVariables(initialValueVariable, av->variable());
                                                             });

            if (initialisingAnalyserVariable != remainingVariables.end()) {
                res += generateInitialiseVariableCode(analyserModel, AnalyserVariablePtr(*initialisingAnalyserVariable),
                                                      remainingAnalyserEquations, remainingStates, remainingConstants,
                                                      remainingComputedConstants, remainingAlgebraic,
                                                      generatedConstantDependencies);
            }
        } else {
            initialiseAnalyserVariable = false;
        }
    }

    // Now initialise the analyser variable itself, if we can.

    if (initialiseAnalyserVariable) {
        auto &remainingVariables = (analyserVariable->type() == AnalyserVariable::Type::STATE) ?
                                       remainingStates :
                                   (analyserVariable->type() == AnalyserVariable::Type::CONSTANT) ?
                                       remainingConstants :
                                   (analyserVariable->type() == AnalyserVariable::Type::COMPUTED_CONSTANT) ?
                                       remainingComputedConstants :
                                       remainingAlgebraic;
        auto remainingVariable = std::find(remainingVariables.begin(), remainingVariables.end(), analyserVariable);

        if (remainingVariable != remainingVariables.end()) {
            if (remainingVariables != remainingComputedConstants) {
                res += generateInitialisationCode(analyserModel, AnalyserVariablePtr(*remainingVariable));
            } else {
                res += generateEquationCode(analyserModel, analyserVariable->analyserEquation(0), remainingAnalyserEquations, *generatedConstantDependencies);
            }

            remainingVariables.erase(remainingVariable);
        }
    }

    return res;
}

void Generator::GeneratorImpl::addInterfaceComputeModelMethodsCode(const AnalyserModelPtr &analyserModel)
{
    auto interfaceInitialiseArraysMethodString = mProfile->interfaceInitialiseArraysMethodString(modelHasOdes(analyserModel));
    std::string code;

    if (!interfaceInitialiseArraysMethodString.empty()) {
        code += interfaceInitialiseArraysMethodString;
    }

    if (!mProfile->interfaceComputeComputedConstantsMethodString(modelHasOdes(analyserModel)).empty()) {
        code += mProfile->interfaceComputeComputedConstantsMethodString(modelHasOdes(analyserModel));
    }

    auto interfaceComputeRatesMethodString = mProfile->interfaceComputeRatesMethodString(analyserModel->hasExternalVariables());

    if (modelHasOdes(analyserModel)
        && !interfaceComputeRatesMethodString.empty()) {
        code += interfaceComputeRatesMethodString;
    }

    auto interfaceComputeVariablesMethodString = mProfile->interfaceComputeVariablesMethodString(modelHasOdes(analyserModel),
                                                                                                 analyserModel->hasExternalVariables());

    if (!interfaceComputeVariablesMethodString.empty()) {
        code += interfaceComputeVariablesMethodString;
    }

    if (!code.empty()) {
        mCode += newLineIfNeeded()
                 + code;
    }
}

void Generator::GeneratorImpl::addImplementationInitialiseArraysMethodCode(const AnalyserModelPtr &analyserModel,
                                                                           std::vector<AnalyserEquationPtr> &remainingAnalyserEquations,
                                                                           std::vector<AnalyserVariablePtr> &remainingStates,
                                                                           std::vector<AnalyserVariablePtr> &remainingConstants,
                                                                           std::vector<AnalyserVariablePtr> &remainingComputedConstants,
                                                                           std::vector<AnalyserVariablePtr> &remainingAlgebraic)
{
    // Note: we must always generate the method body (even if we don't end up generating the method itself) because
    //       addImplementationComputeComputedConstantsMethodCode() expects our "remaining" parameters to be updated
    //       correctly.

    // Initialise our states.

    std::string methodBody;

    for (const auto &state : analyserModel->states()) {
        methodBody += generateInitialiseVariableCode(analyserModel, state,
                                                     remainingAnalyserEquations, remainingStates, remainingConstants,
                                                     remainingComputedConstants, remainingAlgebraic);
    }

    // Use an initial guess of zero for rates computed using an NLA system (see the note below).

    for (const auto &state : analyserModel->states()) {
        if (state->analyserEquation(0)->type() == AnalyserEquation::Type::NLA) {
            methodBody += generateZeroInitialisationCode(analyserModel, state);
        }
    }

    // Initialise our remaining constants.

    while (!remainingConstants.empty()) {
        methodBody += generateInitialiseVariableCode(analyserModel, AnalyserVariablePtr(*remainingConstants.begin()),
                                                     remainingAnalyserEquations, remainingStates, remainingConstants,
                                                     remainingComputedConstants, remainingAlgebraic);
    }

    // Initialise our computed constants that are initialised using an equation (e.g., x = 3 rather than x with an
    // initial value of 3).

    std::vector<AnalyserVariablePtr> generatedConstantDependencies;

    for (const auto &equation : analyserModel->analyserEquations()) {
        if (equation->type() == AnalyserEquation::Type::CONSTANT) {
            methodBody += generateEquationCode(analyserModel, equation, remainingAnalyserEquations, generatedConstantDependencies);
        }
    }

    // Initialise our algebraic variables that have an initial value. Also use an initial guess of zero for algebraic
    // variables computed using an NLA system.
    // Note: a variable which is the only unknown in an equation, but which is not on its own on either the LHS or RHS
    //       of that equation (e.g., x = y+z with x and y known and z unknown) is (currently) to be computed using an
    //       NLA system for which we need an initial guess. We use an initial guess of zero, which is fine since such an
    //       NLA system has only one solution.

    for (const auto &algebraicVariable : analyserModel->algebraicVariables()) {
        if (algebraicVariable->initialisingVariable() != nullptr) {
            methodBody += generateInitialiseVariableCode(analyserModel, algebraicVariable,
                                                         remainingAnalyserEquations, remainingStates, remainingConstants,
                                                         remainingComputedConstants, remainingAlgebraic);
        } else if (algebraicVariable->analyserEquation(0)->type() == AnalyserEquation::Type::NLA) {
            methodBody += generateZeroInitialisationCode(analyserModel, algebraicVariable);
        }
    }

    // Generate the method itself, if needed.

    auto implementationInitialiseArraysMethodString = mProfile->implementationInitialiseArraysMethodString(modelHasOdes(analyserModel));

    if (!implementationInitialiseArraysMethodString.empty()) {
        mCode += newLineIfNeeded()
                 + replace(implementationInitialiseArraysMethodString,
                           "[CODE]", generateMethodBodyCode(methodBody));
    }
}

void Generator::GeneratorImpl::addImplementationComputeComputedConstantsMethodCode(const AnalyserModelPtr &analyserModel,
                                                                                   std::vector<AnalyserEquationPtr> &remainingAnalyserEquations,
                                                                                   std::vector<AnalyserVariablePtr> &remainingStates,
                                                                                   std::vector<AnalyserVariablePtr> &remainingConstants,
                                                                                   std::vector<AnalyserVariablePtr> &remainingComputedConstants,
                                                                                   std::vector<AnalyserVariablePtr> &remainingAlgebraic)
{
    if (!mProfile->implementationComputeComputedConstantsMethodString(modelHasOdes(analyserModel)).empty()) {
        // Initialise our remaining states (which are initialised using a computed constant).

        std::string methodBody;
        std::vector<AnalyserVariablePtr> generatedConstantDependencies;

        for (const auto &state : analyserModel->states()) {
            methodBody += generateInitialiseVariableCode(analyserModel, state,
                                                         remainingAnalyserEquations, remainingStates, remainingConstants,
                                                         remainingComputedConstants, remainingAlgebraic,
                                                         &generatedConstantDependencies);
        }

        // Initialise our remaining computed constants.

        for (const auto &analyserEquation : analyserModel->analyserEquations()) {
            if ((analyserEquation->type() == AnalyserEquation::Type::COMPUTED_CONSTANT)
<<<<<<< HEAD
                && isTrackedEquation(analyserEquation)) {
                methodBody += generateInitialiseVariableCode(analyserModel, analyserEquation->computedConstant(0),
                                                             remainingAnalyserEquations, remainingStates, remainingConstants,
                                                             remainingComputedConstants, remainingAlgebraic,
                                                             &generatedConstantDependencies);
            }
        }

        // Initialise our algebraic variables that are initialised using a computed constant.

        for (const auto &algebraicVariable : analyserModel->algebraicVariables()) {
            if (algebraicVariable->initialisingVariable() != nullptr) {
                methodBody += generateInitialiseVariableCode(analyserModel, algebraicVariable,
                                                             remainingAnalyserEquations, remainingStates, remainingConstants,
                                                             remainingComputedConstants, remainingAlgebraic,
                                                             &generatedConstantDependencies);
=======
                && isTrackedEquation(analyserEquation, true)) {
                methodBody += generateEquationCode(analyserModel, analyserEquation, remainingAnalyserEquations, generatedConstantDependencies);
>>>>>>> 6600a960
            }
        }

        mCode += newLineIfNeeded()
                 + replace(mProfile->implementationComputeComputedConstantsMethodString(modelHasOdes(analyserModel)),
                           "[CODE]", generateMethodBodyCode(methodBody));
    }
}

void Generator::GeneratorImpl::addImplementationComputeRatesMethodCode(const AnalyserModelPtr &analyserModel,
                                                                       std::vector<AnalyserEquationPtr> &remainingAnalyserEquations)
{
    auto implementationComputeRatesMethodString = mProfile->implementationComputeRatesMethodString(analyserModel->hasExternalVariables());

    if (modelHasOdes(analyserModel)
        && !implementationComputeRatesMethodString.empty()) {
        std::string methodBody;
        std::vector<AnalyserVariablePtr> generatedConstantDependencies;

        for (const auto &analyserEquation : analyserModel->analyserEquations()) {
            // A rate is computed either through an ODE equation or through an
            // NLA equation in case the rate is not on its own on either the LHS
            // or RHS of the equation.

            auto analyserVariables = libcellml::analyserVariables(analyserEquation);

            if ((analyserEquation->type() == AnalyserEquation::Type::ODE)
                || ((analyserEquation->type() == AnalyserEquation::Type::NLA)
                    && (analyserVariables.size() == 1)
                    && (analyserVariables[0]->type() == AnalyserVariable::Type::STATE))) {
                methodBody += generateEquationCode(analyserModel, analyserEquation, remainingAnalyserEquations, generatedConstantDependencies);
            }
        }

        mCode += newLineIfNeeded()
                 + replace(implementationComputeRatesMethodString,
                           "[CODE]", generateMethodBodyCode(methodBody));
    }
}

void Generator::GeneratorImpl::addImplementationComputeVariablesMethodCode(const AnalyserModelPtr &analyserModel,
                                                                           std::vector<AnalyserEquationPtr> &remainingAnalyserEquations)
{
    auto implementationComputeVariablesMethodString = mProfile->implementationComputeVariablesMethodString(modelHasOdes(analyserModel),
                                                                                                           analyserModel->hasExternalVariables());

    if (!implementationComputeVariablesMethodString.empty()) {
        std::string methodBody;
        auto analyserEquations = analyserModel->analyserEquations();
        auto newRemainingAnalyserEquations = analyserEquations;
        std::vector<AnalyserVariablePtr> generatedConstantDependencies;

        for (const auto &analyserEquation : analyserEquations) {
            if (((std::find(remainingAnalyserEquations.begin(), remainingAnalyserEquations.end(), analyserEquation) != remainingAnalyserEquations.end())
                 || isToBeComputedAgain(analyserEquation))
                && isTrackedEquation(analyserEquation, true)) {
                methodBody += generateEquationCode(analyserModel, analyserEquation, newRemainingAnalyserEquations, remainingAnalyserEquations,
                                                   generatedConstantDependencies, false,
                                                   GenerateEquationCodeTarget::COMPUTE_VARIABLES);
            }
        }

        mCode += newLineIfNeeded()
                 + replace(implementationComputeVariablesMethodString,
                           "[CODE]", generateMethodBodyCode(methodBody));
    }
}

Generator::GeneratorImpl *Generator::pFunc()
{
    return reinterpret_cast<Generator::GeneratorImpl *>(Logger::pFunc());
}

/*TODO
const Generator::GeneratorImpl *Generator::pFunc() const
{
    return reinterpret_cast<Generator::GeneratorImpl const *>(Logger::pFunc());
}
*/

Generator::Generator()
    : Logger(new GeneratorImpl())
{
}

Generator::~Generator()
{
    delete pFunc();
}

GeneratorPtr Generator::create() noexcept
{
    return std::shared_ptr<Generator> {new Generator {}};
}

GeneratorProfilePtr Generator::profile()
{
    return pFunc()->mProfile;
}

void Generator::setProfile(const GeneratorProfilePtr &profile)
{
    pFunc()->mProfile = profile;
}

bool Generator::isTrackedVariable(const AnalyserVariablePtr &analyserVariable)
{
    return pFunc()->isTrackedVariable(analyserVariable, true);
}

bool Generator::isUntrackedVariable(const AnalyserVariablePtr &analyserVariable)
{
    return pFunc()->isTrackedVariable(analyserVariable, false);
}

void Generator::trackVariable(const AnalyserVariablePtr &analyserVariable)
{
    pFunc()->trackVariable(analyserVariable, true);
}

void Generator::untrackVariable(const AnalyserVariablePtr &analyserVariable)
{
    pFunc()->trackVariable(analyserVariable, false);
}

void Generator::trackAllConstants(const AnalyserModelPtr &analyserModel)
{
    pFunc()->trackAllConstants(analyserModel, true);
}

void Generator::untrackAllConstants(const AnalyserModelPtr &analyserModel)
{
    pFunc()->trackAllConstants(analyserModel, false);
}

void Generator::trackAllComputedConstants(const AnalyserModelPtr &analyserModel)
{
    pFunc()->trackAllComputedConstants(analyserModel, true);
}

void Generator::untrackAllComputedConstants(const AnalyserModelPtr &analyserModel)
{
    pFunc()->trackAllComputedConstants(analyserModel, false);
}

void Generator::trackAllAlgebraicVariables(const AnalyserModelPtr &analyserModel)
{
    pFunc()->trackAllAlgebraicVariables(analyserModel, true);
}

void Generator::untrackAllAlgebraicVariables(const AnalyserModelPtr &analyserModel)
{
    pFunc()->trackAllAlgebraicVariables(analyserModel, false);
}

void Generator::trackAllVariables(const AnalyserModelPtr &analyserModel)
{
    pFunc()->trackAllVariables(analyserModel, true);
}

void Generator::untrackAllVariables(const AnalyserModelPtr &analyserModel)
{
    pFunc()->trackAllVariables(analyserModel, false);
}

size_t Generator::trackedConstantCount(const AnalyserModelPtr &analyserModel)
{
    return pFunc()->trackedConstantCount(analyserModel, true);
}

size_t Generator::untrackedConstantCount(const AnalyserModelPtr &analyserModel)
{
    return pFunc()->trackedConstantCount(analyserModel, false);
}

size_t Generator::trackedComputedConstantCount(const AnalyserModelPtr &analyserModel)
{
    return pFunc()->trackedComputedConstantCount(analyserModel, true);
}

size_t Generator::untrackedComputedConstantCount(const AnalyserModelPtr &analyserModel)
{
    return pFunc()->trackedComputedConstantCount(analyserModel, false);
}

size_t Generator::trackedAlgebraicCount(const AnalyserModelPtr &analyserModel)
{
    return pFunc()->trackedAlgebraicCount(analyserModel, true);
}

size_t Generator::untrackedAlgebraicCount(const AnalyserModelPtr &analyserModel)
{
    return pFunc()->trackedAlgebraicCount(analyserModel, false);
}

size_t Generator::trackedVariableCount(const AnalyserModelPtr &analyserModel)
{
    return pFunc()->trackedVariableCount(analyserModel, true);
}

size_t Generator::untrackedVariableCount(const AnalyserModelPtr &analyserModel)
{
    return pFunc()->trackedVariableCount(analyserModel, false);
}

std::string Generator::interfaceCode(const AnalyserModelPtr &analyserModel)
{
    if ((analyserModel == nullptr)
        || (pFunc()->mProfile == nullptr)
        || !analyserModel->isValid()
        || !pFunc()->mProfile->hasInterface()) {
        return {};
    }

    // Get ourselves ready.

    pFunc()->reset();

    // Add code for the origin comment.

    pFunc()->addOriginCommentCode();

    // Add code for the header.

    pFunc()->addInterfaceHeaderCode();

    // Add code for the interface of the version of the profile and libCellML.

    pFunc()->addVersionAndLibcellmlVersionCode(true);

    // Add code for the interface of the number of states and variables.

    pFunc()->addStateAndVariableCountCode(analyserModel, true);

    // Add code for the variable information related objects.

    pFunc()->addVariableInfoObjectCode(analyserModel);

    // Add code for the interface of the information about the variable of integration, states, constants, computed
    // constants, algebraic variables, and external variables.

    pFunc()->addInterfaceVariableInfoCode(analyserModel);

    // Add code for the interface to create and delete arrays.

    pFunc()->addInterfaceCreateDeleteArrayMethodsCode(analyserModel);

    // Add code for the external variable method type definition.

    pFunc()->addExternalVariableMethodTypeDefinitionCode(analyserModel);

    // Add code for the interface to compute the model.

    pFunc()->addInterfaceComputeModelMethodsCode(analyserModel);

    return pFunc()->mCode;
}

std::string Generator::implementationCode(const AnalyserModelPtr &analyserModel)
{
    if ((analyserModel == nullptr)
        || (pFunc()->mProfile == nullptr)
        || !analyserModel->isValid()) {
        return {};
    }

    // Get ourselves ready.

    pFunc()->reset();

    // Add code for the origin comment.

    pFunc()->addOriginCommentCode();

    // Add code for the header.

    pFunc()->addImplementationHeaderCode();

    // Add code for the implementation of the version of the profile and
    // libCellML.

    pFunc()->addVersionAndLibcellmlVersionCode();

    // Add code for the implementation of the number of states and variables.

    pFunc()->addStateAndVariableCountCode(analyserModel);

    // Add code for the variable information related objects.

    if (!pFunc()->mProfile->hasInterface()) {
        pFunc()->addVariableInfoObjectCode(analyserModel);
    }

    // Add code for the implementation of the information about the variable of integration, states, constants, computed
    // constants, algebraic variables, and external variables.

    pFunc()->addImplementationVariableInfoCode(analyserModel);

    // Add code for the arithmetic and trigonometric functions.

    pFunc()->addArithmeticFunctionsCode(analyserModel);
    pFunc()->addTrigonometricFunctionsCode(analyserModel);

    // Add code for the implementation to create and delete arrays.

    pFunc()->addImplementationCreateDeleteArrayMethodsCode(analyserModel);

    // Add code for the NLA solver.

    auto needNlaSolving = false;

    for (const auto &analyserEquation : analyserModel->analyserEquations()) {
        if (analyserEquation->type() == AnalyserEquation::Type::NLA) {
            needNlaSolving = true;

            break;
        }
    }

    if (needNlaSolving) {
        pFunc()->addRootFindingInfoObjectCode(analyserModel);
        pFunc()->addExternNlaSolveMethodCode();
        pFunc()->addNlaSystemsCode(analyserModel);
    }

    // Add code for the implementation to initialise our arrays.

    auto remainingAnalyserEquations = analyserModel->analyserEquations();
    auto remainingStates = analyserModel->states();
    auto remainingConstants = analyserModel->constants();
    auto remainingComputedConstants = analyserModel->computedConstants();
    auto remainingAlgebraic = analyserModel->algebraicVariables();

    pFunc()->addImplementationInitialiseArraysMethodCode(analyserModel, remainingAnalyserEquations, remainingStates,
                                                         remainingConstants, remainingComputedConstants,
                                                         remainingAlgebraic);

    // Add code for the implementation to compute our computed constants.

    pFunc()->addImplementationComputeComputedConstantsMethodCode(analyserModel, remainingAnalyserEquations, remainingStates,
                                                                 remainingConstants, remainingComputedConstants,
                                                                 remainingAlgebraic);

    // Add code for the implementation to compute our rates (and any variables
    // on which they depend).

    pFunc()->addImplementationComputeRatesMethodCode(analyserModel, remainingAnalyserEquations);

    // Add code for the implementation to compute our variables.
    // Note: this method computes the remaining variables, i.e. the ones not
    //       needed to compute our rates, but also the variables that depend on
    //       the value of some states/rates and all the external variables.
    //       This method is typically called after having integrated a model,
    //       thus ensuring that variables that rely on the value of some
    //       states/rates are up to date.

    pFunc()->addImplementationComputeVariablesMethodCode(analyserModel, remainingAnalyserEquations);

    return pFunc()->mCode;
}

std::string Generator::equationCode(const AnalyserEquationAstPtr &ast,
                                    const GeneratorProfilePtr &generatorProfile)
{
    GeneratorPtr generator = Generator::create();

    if (generatorProfile != nullptr) {
        generator->setProfile(generatorProfile);
    }

    return generator->pFunc()->generateCode(nullptr, ast);
}

std::string Generator::equationCode(const AnalyserEquationAstPtr &ast)
{
    return Generator::equationCode(ast, nullptr);
}

} // namespace libcellml<|MERGE_RESOLUTION|>--- conflicted
+++ resolved
@@ -2454,8 +2454,7 @@
 
         for (const auto &analyserEquation : analyserModel->analyserEquations()) {
             if ((analyserEquation->type() == AnalyserEquation::Type::COMPUTED_CONSTANT)
-<<<<<<< HEAD
-                && isTrackedEquation(analyserEquation)) {
+                && isTrackedEquation(analyserEquation, true)) {
                 methodBody += generateInitialiseVariableCode(analyserModel, analyserEquation->computedConstant(0),
                                                              remainingAnalyserEquations, remainingStates, remainingConstants,
                                                              remainingComputedConstants, remainingAlgebraic,
@@ -2471,10 +2470,6 @@
                                                              remainingAnalyserEquations, remainingStates, remainingConstants,
                                                              remainingComputedConstants, remainingAlgebraic,
                                                              &generatedConstantDependencies);
-=======
-                && isTrackedEquation(analyserEquation, true)) {
-                methodBody += generateEquationCode(analyserModel, analyserEquation, remainingAnalyserEquations, generatedConstantDependencies);
->>>>>>> 6600a960
             }
         }
 
