--- conflicted
+++ resolved
@@ -77,46 +77,10 @@
         && model->areEquivalentVariables(variable, modelVoiVariable)) {
         res = modelVoi;
     } else {
-<<<<<<< HEAD
-        for (const auto &modelState : model->states()) {
-            if (model->areEquivalentVariables(variable, modelState->variable())) {
-                res = modelState;
-
-                break;
-            }
-        }
-
-        if (res == nullptr) {
-            // Normally, we would have:
-            //
-            //     for (const auto &modelVariable : model->variables()) {
-            //         if (model->areEquivalentVariables(variable, modelVariable->variable())) {
-            //             res = modelVariable;
-            //
-            //             break;
-            //         }
-            //     }
-            //
-            // but we always have variables, so llvm-cov will complain that the
-            // false branch of our for loop is never reached. The below code is
-            // a bit more verbose but at least it makes llvm-cov happy.
-
-            auto modelVariables = model->variables();
-            auto modelVariable = modelVariables.begin();
-
-            do {
-                if (model->areEquivalentVariables(variable, (*modelVariable)->variable())) {
-                    res = *modelVariable;
-                } else {
-                    ++modelVariable;
-                }
-            } while (res == nullptr);
-        }
-=======
         // Normally, we would have something like:
         //
-        //     for (const auto &modelVariable : variables(mModel)) {
-        //         if (mModel->areEquivalentVariables(variable, modelVariable->variable())) {
+        //     for (const auto &modelVariable : variables(model)) {
+        //         if (model->areEquivalentVariables(variable, modelVariable->variable())) {
         //             res = modelVariable;
         //
         //             break;
@@ -126,17 +90,16 @@
         // but we always have variables, so llvm-cov will complain that the false branch of our for loop is never
         // reached. The below code is a bit more verbose but at least it makes llvm-cov happy.
 
-        auto modelVariables = variables(mModel);
+        auto modelVariables = variables(model);
         auto modelVariable = modelVariables.begin();
 
         do {
-            if (mModel->areEquivalentVariables(variable, (*modelVariable)->variable())) {
+            if (model->areEquivalentVariables(variable, (*modelVariable)->variable())) {
                 res = *modelVariable;
             } else {
                 ++modelVariable;
             }
         } while (res == nullptr);
->>>>>>> e3ce0d11
     }
 
     return res;
@@ -147,15 +110,12 @@
     // Return the scaling factor for the given variable, accounting for the fact that a constant may be initialised by
     // another variable which initial value may be defined in a different component.
 
-    auto analyserVariable = Generator::GeneratorImpl::analyserVariable(variable);
-
-<<<<<<< HEAD
-    return Units::scalingFactor(variable->units(), analyserVariable(model, variable)->variable()->units());
-=======
+    auto analyserVariable = Generator::GeneratorImpl::analyserVariable(model, variable);
+
     if ((analyserVariable->type() == AnalyserVariable::Type::CONSTANT)
         && !isCellMLReal(variable->initialValue())) {
         auto initialValueVariable = owningComponent(variable)->variable(variable->initialValue());
-        auto initialValueAnalyserVariable = Generator::GeneratorImpl::analyserVariable(initialValueVariable);
+        auto initialValueAnalyserVariable = Generator::GeneratorImpl::analyserVariable(model, initialValueVariable);
 
         if (owningComponent(variable) != owningComponent(initialValueAnalyserVariable->variable())) {
             return Units::scalingFactor(initialValueVariable->units(), variable->units());
@@ -163,7 +123,6 @@
     }
 
     return Units::scalingFactor(analyserVariable->variable()->units(), variable->units());
->>>>>>> e3ce0d11
 }
 
 bool Generator::GeneratorImpl::isNegativeNumber(const AnalyserEquationAstPtr &ast) const
@@ -376,24 +335,10 @@
     if (modelHasOdes(model)
         && ((interface && !mProfile->interfaceStateCountString().empty())
             || (!interface && !mProfile->implementationStateCountString().empty()))) {
-<<<<<<< HEAD
-        stateAndVariableCountCode += interface ?
-                                         mProfile->interfaceStateCountString() :
-                                         replace(mProfile->implementationStateCountString(),
-                                                 "[STATE_COUNT]", std::to_string(model->stateCount()));
-    }
-
-    if ((interface && !mProfile->interfaceVariableCountString().empty())
-        || (!interface && !mProfile->implementationVariableCountString().empty())) {
-        stateAndVariableCountCode += interface ?
-                                         mProfile->interfaceVariableCountString() :
-                                         replace(mProfile->implementationVariableCountString(),
-                                                 "[VARIABLE_COUNT]", std::to_string(model->variableCount()));
-=======
         code += interface ?
                     mProfile->interfaceStateCountString() :
                     replace(mProfile->implementationStateCountString(),
-                            "[STATE_COUNT]", std::to_string(mModel->stateCount()));
+                            "[STATE_COUNT]", std::to_string(model->stateCount()));
     }
 
     if ((interface && !mProfile->interfaceConstantCountString().empty())
@@ -401,8 +346,7 @@
         code += interface ?
                     mProfile->interfaceConstantCountString() :
                     replace(mProfile->implementationConstantCountString(),
-                            "[CONSTANT_COUNT]", std::to_string(mModel->constantCount()));
->>>>>>> e3ce0d11
+                            "[CONSTANT_COUNT]", std::to_string(model->constantCount()));
     }
 
     if ((interface && !mProfile->interfaceComputedConstantCountString().empty())
@@ -410,7 +354,7 @@
         code += interface ?
                     mProfile->interfaceComputedConstantCountString() :
                     replace(mProfile->implementationComputedConstantCountString(),
-                            "[COMPUTED_CONSTANT_COUNT]", std::to_string(mModel->computedConstantCount()));
+                            "[COMPUTED_CONSTANT_COUNT]", std::to_string(model->computedConstantCount()));
     }
 
     if ((interface && !mProfile->interfaceAlgebraicCountString().empty())
@@ -418,24 +362,17 @@
         code += interface ?
                     mProfile->interfaceAlgebraicCountString() :
                     replace(mProfile->implementationAlgebraicCountString(),
-                            "[ALGEBRAIC_COUNT]", std::to_string(mModel->algebraicCount()));
-    }
-
-<<<<<<< HEAD
-void Generator::GeneratorImpl::addVariableTypeObjectCode(const AnalyserModelPtr &model)
-{
-    auto variableTypeObjectString = mProfile->variableTypeObjectString(modelHasOdes(model),
-                                                                       model->hasExternalVariables());
-=======
-    if ((mModel->externalCount() != 0)
+                            "[ALGEBRAIC_COUNT]", std::to_string(model->algebraicCount()));
+    }
+
+    if ((model->externalCount() != 0)
         && ((interface && !mProfile->interfaceExternalCountString().empty())
             || (!interface && !mProfile->implementationExternalCountString().empty()))) {
         code += interface ?
                     mProfile->interfaceExternalCountString() :
                     replace(mProfile->implementationExternalCountString(),
-                            "[EXTERNAL_COUNT]", std::to_string(mModel->externalCount()));
-    }
->>>>>>> e3ce0d11
+                            "[EXTERNAL_COUNT]", std::to_string(model->externalCount()));
+    }
 
     if (!code.empty()) {
         mCode += newLineIfNeeded()
@@ -450,19 +387,7 @@
     size_t nameSize = 0;
     size_t unitsSize = 0;
 
-<<<<<<< HEAD
-    if (modelHasOdes(model)) {
-        updateVariableInfoSizes(componentSize, nameSize, unitsSize, model->voi());
-
-        for (const auto &state : model->states()) {
-            updateVariableInfoSizes(componentSize, nameSize, unitsSize, state);
-        }
-    }
-
-    for (const auto &variable : model->variables()) {
-=======
-    for (const auto &variable : variables(mModel)) {
->>>>>>> e3ce0d11
+    for (const auto &variable : variables(model)) {
         updateVariableInfoSizes(componentSize, nameSize, unitsSize, variable);
     }
 
@@ -490,11 +415,7 @@
                    "[COMPONENT]", component);
 }
 
-<<<<<<< HEAD
-void Generator::GeneratorImpl::addInterfaceVoiStateAndVariableInfoCode(const AnalyserModelPtr &model)
-=======
-void Generator::GeneratorImpl::addInterfaceVariableInfoCode()
->>>>>>> e3ce0d11
+void Generator::GeneratorImpl::addInterfaceVariableInfoCode(const AnalyserModelPtr &model)
 {
     std::string code;
 
@@ -520,24 +441,10 @@
         code += mProfile->interfaceAlgebraicInfoString();
     }
 
-<<<<<<< HEAD
-void Generator::GeneratorImpl::addImplementationVoiInfoCode(const AnalyserModelPtr &model)
-{
-    if (modelHasOdes(model)
-        && !mProfile->implementationVoiInfoString().empty()
-        && !mProfile->variableInfoEntryString().empty()
-        && !mProfile->variableOfIntegrationVariableTypeString().empty()) {
-        auto voiVariable = model->voi()->variable();
-        auto name = voiVariable->name();
-        auto units = voiVariable->units()->name();
-        auto component = owningComponent(voiVariable)->name();
-        auto type = mProfile->variableOfIntegrationVariableTypeString();
-=======
-    if (mModel->hasExternalVariables()
+    if (model->hasExternalVariables()
         && !mProfile->interfaceExternalInfoString().empty()) {
         code += mProfile->interfaceExternalInfoString();
     }
->>>>>>> e3ce0d11
 
     if (!code.empty()) {
         mCode += newLineIfNeeded()
@@ -545,27 +452,16 @@
     }
 }
 
-<<<<<<< HEAD
-void Generator::GeneratorImpl::addImplementationStateInfoCode(const AnalyserModelPtr &model)
-{
-    if (modelHasOdes(model)
-        && !mProfile->implementationStateInfoString().empty()
-=======
 void Generator::GeneratorImpl::doAddImplementationVariableInfoCode(const std::string &variableInfoString,
                                                                    const std::vector<AnalyserVariablePtr> &variables,
                                                                    bool voiVariable)
 {
     if (!variableInfoString.empty()
->>>>>>> e3ce0d11
         && !mProfile->variableInfoEntryString().empty()
         && !mProfile->arrayElementSeparatorString().empty()) {
         std::string infoElementsCode;
 
-<<<<<<< HEAD
-        for (const auto &state : model->states()) {
-=======
         for (const auto &variable : variables) {
->>>>>>> e3ce0d11
             if (!infoElementsCode.empty()) {
                 infoElementsCode += mProfile->arrayElementSeparatorString() + "\n";
             }
@@ -589,61 +485,20 @@
 
 void Generator::GeneratorImpl::addImplementationVariableInfoCode(const AnalyserModelPtr &model)
 {
-<<<<<<< HEAD
-    if (!mProfile->implementationVariableInfoString().empty()
-        && !mProfile->variableInfoEntryString().empty()
-        && !mProfile->arrayElementSeparatorString().empty()
-        && !mProfile->variableOfIntegrationVariableTypeString().empty()
-        && !mProfile->stateVariableTypeString().empty()
-        && !mProfile->constantVariableTypeString().empty()
-        && !mProfile->computedConstantVariableTypeString().empty()
-        && !mProfile->algebraicVariableTypeString().empty()
-        && !mProfile->externalVariableTypeString().empty()) {
-        std::string infoElementsCode;
-
-        for (const auto &variable : model->variables()) {
-            if (!infoElementsCode.empty()) {
-                infoElementsCode += mProfile->arrayElementSeparatorString() + "\n";
-            }
-
-            std::string variableType;
-
-            switch (variable->type()) {
-            case AnalyserVariable::Type::CONSTANT:
-                variableType = mProfile->constantVariableTypeString();
-
-                break;
-            case AnalyserVariable::Type::COMPUTED_CONSTANT:
-                variableType = mProfile->computedConstantVariableTypeString();
-
-                break;
-            case AnalyserVariable::Type::ALGEBRAIC:
-                variableType = mProfile->algebraicVariableTypeString();
-
-                break;
-            default: // AnalyserVariable::Type::EXTERNAL.
-                variableType = mProfile->externalVariableTypeString();
-
-                break;
-            }
-
-            auto variableVariable = variable->variable();
-=======
-    if (modelHasOdes()) {
-        doAddImplementationVariableInfoCode(mProfile->implementationVoiInfoString(), {mModel->voi()}, true);
-    }
->>>>>>> e3ce0d11
-
-    if (modelHasOdes()) {
-        doAddImplementationVariableInfoCode(mProfile->implementationStateInfoString(), mModel->states(), false);
-    }
-
-    doAddImplementationVariableInfoCode(mProfile->implementationConstantInfoString(), mModel->constants(), false);
-    doAddImplementationVariableInfoCode(mProfile->implementationComputedConstantInfoString(), mModel->computedConstants(), false);
-    doAddImplementationVariableInfoCode(mProfile->implementationAlgebraicInfoString(), mModel->algebraic(), false);
-
-    if (mModel->hasExternalVariables()) {
-        doAddImplementationVariableInfoCode(mProfile->implementationExternalInfoString(), mModel->externals(), false);
+    if (modelHasOdes(model)) {
+        doAddImplementationVariableInfoCode(mProfile->implementationVoiInfoString(), {model->voi()}, true);
+    }
+
+    if (modelHasOdes(model)) {
+        doAddImplementationVariableInfoCode(mProfile->implementationStateInfoString(), model->states(), false);
+    }
+
+    doAddImplementationVariableInfoCode(mProfile->implementationConstantInfoString(), model->constants(), false);
+    doAddImplementationVariableInfoCode(mProfile->implementationComputedConstantInfoString(), model->computedConstants(), false);
+    doAddImplementationVariableInfoCode(mProfile->implementationAlgebraicInfoString(), model->algebraic(), false);
+
+    if (model->hasExternalVariables()) {
+        doAddImplementationVariableInfoCode(mProfile->implementationExternalInfoString(), model->externals(), false);
     }
 }
 
@@ -818,22 +673,15 @@
         code += mProfile->interfaceCreateAlgebraicArrayMethodString();
     }
 
-    if (mModel->hasExternalVariables()
+    if (model->hasExternalVariables()
         && !mProfile->interfaceCreateExternalsArrayMethodString().empty()) {
         code += mProfile->interfaceCreateExternalsArrayMethodString();
     }
 
-<<<<<<< HEAD
-void Generator::GeneratorImpl::addExternalVariableMethodTypeDefinitionCode(const AnalyserModelPtr &model)
-{
-    if (model->hasExternalVariables()) {
-        auto externalVariableMethodTypeDefinitionString = mProfile->externalVariableMethodTypeDefinitionString(modelHasOdes(model));
-=======
     if (!mProfile->interfaceDeleteArrayMethodString().empty()) {
         code += "\n"
                 + mProfile->interfaceDeleteArrayMethodString();
     }
->>>>>>> e3ce0d11
 
     if (!code.empty()) {
         mCode += newLineIfNeeded()
@@ -841,11 +689,7 @@
     }
 }
 
-<<<<<<< HEAD
-void Generator::GeneratorImpl::addImplementationCreateStatesArrayMethodCode(const AnalyserModelPtr &model)
-=======
-void Generator::GeneratorImpl::addImplementationCreateDeleteArrayMethodsCode()
->>>>>>> e3ce0d11
+void Generator::GeneratorImpl::addImplementationCreateDeleteArrayMethodsCode(const AnalyserModelPtr &model)
 {
     if (modelHasOdes(model)
         && !mProfile->implementationCreateStatesArrayMethodString().empty()) {
@@ -868,7 +712,7 @@
                  + mProfile->implementationCreateAlgebraicArrayMethodString();
     }
 
-    if (mModel->hasExternalVariables()
+    if (model->hasExternalVariables()
         && !mProfile->implementationCreateExternalsArrayMethodString().empty()) {
         mCode += newLineIfNeeded()
                  + mProfile->implementationCreateExternalsArrayMethodString();
@@ -880,18 +724,10 @@
     }
 }
 
-<<<<<<< HEAD
-void Generator::GeneratorImpl::addRootFindingInfoObjectCode(const AnalyserModelPtr &model)
-{
-    if (modelHasNlas(model)
-        && !mProfile->rootFindingInfoObjectString(modelHasOdes(model)).empty()) {
-        mCode += newLineIfNeeded()
-                 + mProfile->rootFindingInfoObjectString(modelHasOdes(model));
-=======
-void Generator::GeneratorImpl::addExternalVariableMethodTypeDefinitionCode()
-{
-    if (mModel->hasExternalVariables()) {
-        auto externalVariableMethodTypeDefinitionString = mProfile->externalVariableMethodTypeDefinitionString(modelHasOdes());
+void Generator::GeneratorImpl::addExternalVariableMethodTypeDefinitionCode(const AnalyserModelPtr &model)
+{
+    if (model->hasExternalVariables()) {
+        auto externalVariableMethodTypeDefinitionString = mProfile->externalVariableMethodTypeDefinitionString(modelHasOdes(model));
 
         if (!externalVariableMethodTypeDefinitionString.empty()) {
             mCode += newLineIfNeeded()
@@ -900,13 +736,12 @@
     }
 }
 
-void Generator::GeneratorImpl::addRootFindingInfoObjectCode()
-{
-    if (modelHasNlas()
-        && !mProfile->rootFindingInfoObjectString(modelHasOdes(), mModel->hasExternalVariables()).empty()) {
-        mCode += newLineIfNeeded()
-                 + mProfile->rootFindingInfoObjectString(modelHasOdes(), mModel->hasExternalVariables());
->>>>>>> e3ce0d11
+void Generator::GeneratorImpl::addRootFindingInfoObjectCode(const AnalyserModelPtr &model)
+{
+    if (modelHasNlas(model)
+        && !mProfile->rootFindingInfoObjectString(modelHasOdes(model), model->hasExternalVariables()).empty()) {
+        mCode += newLineIfNeeded()
+                 + mProfile->rootFindingInfoObjectString(modelHasOdes(model), model->hasExternalVariables());
     }
 }
 
@@ -921,20 +756,13 @@
 
 void Generator::GeneratorImpl::addNlaSystemsCode(const AnalyserModelPtr &model)
 {
-<<<<<<< HEAD
     if (modelHasNlas(model)
-        && !mProfile->objectiveFunctionMethodString(modelHasOdes(model)).empty()
-        && !mProfile->findRootMethodString(modelHasOdes(model)).empty()
-        && !mProfile->nlaSolveCallString(modelHasOdes(model)).empty()) {
-=======
-    if (modelHasNlas()
-        && !mProfile->objectiveFunctionMethodString(modelHasOdes(), mModel->hasExternalVariables()).empty()
-        && !mProfile->findRootMethodString(modelHasOdes(), mModel->hasExternalVariables()).empty()
-        && !mProfile->nlaSolveCallString(modelHasOdes(), mModel->hasExternalVariables()).empty()) {
+        && !mProfile->objectiveFunctionMethodString(modelHasOdes(model), model->hasExternalVariables()).empty()
+        && !mProfile->findRootMethodString(modelHasOdes(model), model->hasExternalVariables()).empty()
+        && !mProfile->nlaSolveCallString(modelHasOdes(model), model->hasExternalVariables()).empty()) {
         // Note: only states and algebraic variables can be computed through an NLA system. Constants, computed
         //       constants, and external variables cannot, by definition, be computed through an NLA system.
 
->>>>>>> e3ce0d11
         std::vector<AnalyserEquationPtr> handledNlaEquations;
 
         for (const auto &equation : model->equations()) {
@@ -979,11 +807,7 @@
                 }
 
                 mCode += newLineIfNeeded()
-<<<<<<< HEAD
-                         + replace(replace(mProfile->objectiveFunctionMethodString(modelHasOdes(model)),
-=======
-                         + replace(replace(mProfile->objectiveFunctionMethodString(modelHasOdes(), mModel->hasExternalVariables()),
->>>>>>> e3ce0d11
+                         + replace(replace(mProfile->objectiveFunctionMethodString(modelHasOdes(model), model->hasExternalVariables()),
                                            "[INDEX]", convertToString(equation->nlaSystemIndex())),
                                    "[CODE]", generateMethodBodyCode(methodBody));
 
@@ -1007,11 +831,7 @@
 
                 methodBody += newLineIfNeeded()
                               + mProfile->indentString()
-<<<<<<< HEAD
-                              + replace(replace(mProfile->nlaSolveCallString(modelHasOdes(model)),
-=======
-                              + replace(replace(mProfile->nlaSolveCallString(modelHasOdes(), mModel->hasExternalVariables()),
->>>>>>> e3ce0d11
+                              + replace(replace(mProfile->nlaSolveCallString(modelHasOdes(model), model->hasExternalVariables()),
                                                 "[INDEX]", convertToString(equation->nlaSystemIndex())),
                                         "[SIZE]", convertToString(variablesCount));
 
@@ -1032,11 +852,7 @@
                 }
 
                 mCode += newLineIfNeeded()
-<<<<<<< HEAD
-                         + replace(replace(replace(mProfile->findRootMethodString(modelHasOdes(model)),
-=======
-                         + replace(replace(replace(mProfile->findRootMethodString(modelHasOdes(), mModel->hasExternalVariables()),
->>>>>>> e3ce0d11
+                         + replace(replace(replace(mProfile->findRootMethodString(modelHasOdes(model), model->hasExternalVariables()),
                                                    "[INDEX]", convertToString(equation->nlaSystemIndex())),
                                            "[SIZE]", convertToString(variablesCount)),
                                    "[CODE]", generateMethodBodyCode(methodBody));
@@ -1076,13 +892,8 @@
         return generateDoubleCode(variable->initialValue());
     }
 
-<<<<<<< HEAD
-    auto initValueVariable = owningComponent(variable)->variable(variable->initialValue());
-    auto analyserInitialValueVariable = analyserVariable(model, initValueVariable);
-=======
     auto initialValueVariable = owningComponent(variable)->variable(variable->initialValue());
-    auto analyserInitialValueVariable = analyserVariable(initialValueVariable);
->>>>>>> e3ce0d11
+    auto analyserInitialValueVariable = analyserVariable(model, initialValueVariable);
 
     return mProfile->constantsArrayString() + mProfile->openArrayString() + convertToString(analyserInitialValueVariable->index()) + mProfile->closeArrayString();
 }
@@ -1952,15 +1763,9 @@
 
             break;
         case AnalyserEquation::Type::NLA:
-<<<<<<< HEAD
-            if (!mProfile->findRootCallString(modelHasOdes(model)).empty()) {
+            if (!mProfile->findRootCallString(modelHasOdes(model), model->hasExternalVariables()).empty()) {
                 res += mProfile->indentString()
-                       + replace(mProfile->findRootCallString(modelHasOdes(model)),
-=======
-            if (!mProfile->findRootCallString(modelHasOdes(), mModel->hasExternalVariables()).empty()) {
-                res += mProfile->indentString()
-                       + replace(mProfile->findRootCallString(modelHasOdes(), mModel->hasExternalVariables()),
->>>>>>> e3ce0d11
+                       + replace(mProfile->findRootCallString(modelHasOdes(model), model->hasExternalVariables()),
                                  "[INDEX]", convertToString(equation->nlaSystemIndex()));
             }
 
@@ -1986,14 +1791,8 @@
 
 void Generator::GeneratorImpl::addInterfaceComputeModelMethodsCode(const AnalyserModelPtr &model)
 {
-<<<<<<< HEAD
-    auto interfaceInitialiseVariablesMethodString = mProfile->interfaceInitialiseVariablesMethodString(modelHasOdes(model),
-                                                                                                       model->hasExternalVariables());
-    std::string interfaceComputeModelMethodsCode;
-=======
-    auto interfaceInitialiseVariablesMethodString = mProfile->interfaceInitialiseVariablesMethodString(modelHasOdes());
+    auto interfaceInitialiseVariablesMethodString = mProfile->interfaceInitialiseVariablesMethodString(modelHasOdes(model));
     std::string code;
->>>>>>> e3ce0d11
 
     if (!interfaceInitialiseVariablesMethodString.empty()) {
         code += interfaceInitialiseVariablesMethodString;
@@ -2023,7 +1822,8 @@
     }
 }
 
-std::string Generator::GeneratorImpl::generateConstantInitialisationCode(const std::vector<AnalyserVariablePtr>::iterator constant,
+std::string Generator::GeneratorImpl::generateConstantInitialisationCode(const AnalyserModelPtr &model,
+                                                                         const std::vector<AnalyserVariablePtr>::iterator constant,
                                                                          std::vector<AnalyserVariablePtr> &remainingConstants)
 {
     auto initialisingVariable = (*constant)->initialisingVariable();
@@ -2037,11 +1837,11 @@
                                         });
 
         if (crtConstant != remainingConstants.end()) {
-            return generateConstantInitialisationCode(crtConstant, remainingConstants);
-        }
-    }
-
-    auto code = generateInitialisationCode(*constant);
+            return generateConstantInitialisationCode(model, crtConstant, remainingConstants);
+        }
+    }
+
+    auto code = generateInitialisationCode(model, *constant);
 
     remainingConstants.erase(constant);
 
@@ -2051,38 +1851,17 @@
 void Generator::GeneratorImpl::addImplementationInitialiseVariablesMethodCode(const AnalyserModelPtr &model,
                                                                               std::vector<AnalyserEquationPtr> &remainingEquations)
 {
-<<<<<<< HEAD
-    auto implementationInitialiseVariablesMethodString = mProfile->implementationInitialiseVariablesMethodString(modelHasOdes(model),
-                                                                                                                 model->hasExternalVariables());
-=======
-    auto implementationInitialiseVariablesMethodString = mProfile->implementationInitialiseVariablesMethodString(modelHasOdes());
->>>>>>> e3ce0d11
+    auto implementationInitialiseVariablesMethodString = mProfile->implementationInitialiseVariablesMethodString(modelHasOdes(model));
 
     if (!implementationInitialiseVariablesMethodString.empty()) {
         // Initialise our states (after, if needed, initialising the constant on which it depends).
 
         std::string methodBody;
-        auto constants = mModel->constants();
-
-<<<<<<< HEAD
-        for (const auto &variable : model->variables()) {
-            switch (variable->type()) {
-            case AnalyserVariable::Type::CONSTANT:
-                methodBody += generateInitialisationCode(model, variable);
-
-                break;
-            case AnalyserVariable::Type::COMPUTED_CONSTANT:
-            case AnalyserVariable::Type::ALGEBRAIC:
-                if (variable->initialisingVariable() != nullptr) {
-                    methodBody += generateInitialisationCode(model, variable);
-                } else if (variable->equation(0)->type() == AnalyserEquation::Type::NLA) {
-                    methodBody += generateZeroInitialisationCode(model, variable);
-                }
-=======
-        for (const auto &state : mModel->states()) {
+        auto constants = model->constants();
+
+        for (const auto &state : model->states()) {
             auto initialisingVariable = state->initialisingVariable();
             auto initialValue = initialisingVariable->initialValue();
->>>>>>> e3ce0d11
 
             if (!isCellMLReal(initialValue)) {
                 // The initial value references a constant.
@@ -2093,21 +1872,10 @@
                                                  return initialisingComponent->variable(initialValue)->hasEquivalentVariable(av->variable());
                                              });
 
-<<<<<<< HEAD
-        for (const auto &equation : model->equations()) {
-            if (equation->type() == AnalyserEquation::Type::TRUE_CONSTANT) {
-                methodBody += generateEquationCode(model, equation, remainingEquations);
-=======
-                methodBody += generateConstantInitialisationCode(constant, constants);
->>>>>>> e3ce0d11
-            }
-
-<<<<<<< HEAD
-        for (const auto &state : model->states()) {
+                methodBody += generateConstantInitialisationCode(model, constant, constants);
+            }
+
             methodBody += generateInitialisationCode(model, state);
-=======
-            methodBody += generateInitialisationCode(state);
->>>>>>> e3ce0d11
         }
 
         // Use an initial guess of zero for rates computed using an NLA system
@@ -2121,30 +1889,18 @@
 
         // Initialise our (remaining) constants.
 
-<<<<<<< HEAD
-        if (model->hasExternalVariables()) {
-            auto equations = model->equations();
-            std::vector<AnalyserEquationPtr> remainingExternalEquations;
-=======
         while (!constants.empty()) {
-            methodBody += generateConstantInitialisationCode(constants.begin(), constants);
-        }
->>>>>>> e3ce0d11
+            methodBody += generateConstantInitialisationCode(model, constants.begin(), constants);
+        }
 
         // Initialise our computed constants that are initialised using an equation (e.g., x = 3 rather than x with an
         // initial value of 3).
 
-<<<<<<< HEAD
-            for (const auto &equation : model->equations()) {
-                if (equation->type() == AnalyserEquation::Type::EXTERNAL) {
-                    methodBody += generateEquationCode(model, equation, remainingExternalEquations);
-                }
-=======
-        auto equations = mModel->equations();
+        auto equations = model->equations();
 
         for (const auto &equation : equations) {
             if (equation->type() == AnalyserEquation::Type::TRUE_CONSTANT) {
-                methodBody += generateEquationCode(equation, remainingEquations);
+                methodBody += generateEquationCode(model, equation, remainingEquations);
             }
         }
 
@@ -2155,12 +1911,11 @@
         //       using an NLA system for which we need an initial guess. We use an initial guess of zero, which is fine
         //       since such an NLA system has only one solution.
 
-        for (const auto &algebraic : mModel->algebraic()) {
+        for (const auto &algebraic : model->algebraic()) {
             if (algebraic->initialisingVariable() != nullptr) {
-                methodBody += generateInitialisationCode(algebraic);
+                methodBody += generateInitialisationCode(model, algebraic);
             } else if (algebraic->equation(0)->type() == AnalyserEquation::Type::NLA) {
-                methodBody += generateZeroInitialisationCode(algebraic);
->>>>>>> e3ce0d11
+                methodBody += generateZeroInitialisationCode(model, algebraic);
             }
         }
 
@@ -2206,15 +1961,9 @@
 
             if ((equation->type() == AnalyserEquation::Type::ODE)
                 || ((equation->type() == AnalyserEquation::Type::NLA)
-<<<<<<< HEAD
-                    && (equation->variableCount() == 1)
-                    && (equation->variable(0)->type() == AnalyserVariable::Type::STATE))) {
-                methodBody += generateEquationCode(model, equation, remainingEquations);
-=======
                     && (variables.size() == 1)
                     && (variables[0]->type() == AnalyserVariable::Type::STATE))) {
-                methodBody += generateEquationCode(equation, remainingEquations);
->>>>>>> e3ce0d11
+                methodBody += generateEquationCode(model, equation, remainingEquations);
             }
         }
 
@@ -2304,21 +2053,12 @@
 
     // Add code for the variable information related objects.
 
-<<<<<<< HEAD
-    mPimpl->addVariableTypeObjectCode(model);
     mPimpl->addVariableInfoObjectCode(model);
-=======
-    mPimpl->addVariableInfoObjectCode();
->>>>>>> e3ce0d11
 
     // Add code for the interface of the information about the variable of integration, states, constants, computed
     // constants, algebraic variables, and external variables.
 
-<<<<<<< HEAD
-    mPimpl->addInterfaceVoiStateAndVariableInfoCode(model);
-=======
-    mPimpl->addInterfaceVariableInfoCode();
->>>>>>> e3ce0d11
+    mPimpl->addInterfaceVariableInfoCode(model);
 
     // Add code for the interface to create and delete arrays.
 
@@ -2367,24 +2107,13 @@
     // Add code for the variable information related objects.
 
     if (!mPimpl->mProfile->hasInterface()) {
-<<<<<<< HEAD
-        mPimpl->addVariableTypeObjectCode(model);
         mPimpl->addVariableInfoObjectCode(model);
-=======
-        mPimpl->addVariableInfoObjectCode();
->>>>>>> e3ce0d11
     }
 
     // Add code for the implementation of the information about the variable of integration, states, constants, computed
     // constants, algebraic variables, and external variables.
 
-<<<<<<< HEAD
-    mPimpl->addImplementationVoiInfoCode(model);
-    mPimpl->addImplementationStateInfoCode(model);
     mPimpl->addImplementationVariableInfoCode(model);
-=======
-    mPimpl->addImplementationVariableInfoCode();
->>>>>>> e3ce0d11
 
     // Add code for the arithmetic and trigonometric functions.
 
@@ -2393,13 +2122,7 @@
 
     // Add code for the implementation to create and delete arrays.
 
-<<<<<<< HEAD
-    mPimpl->addImplementationCreateStatesArrayMethodCode(model);
-    mPimpl->addImplementationCreateVariablesArrayMethodCode();
-    mPimpl->addImplementationDeleteArrayMethodCode();
-=======
-    mPimpl->addImplementationCreateDeleteArrayMethodsCode();
->>>>>>> e3ce0d11
+    mPimpl->addImplementationCreateDeleteArrayMethodsCode(model);
 
     // Add code for the NLA solver.
 
