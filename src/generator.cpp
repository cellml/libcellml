--- conflicted
+++ resolved
@@ -1065,16 +1065,12 @@
                 equation->addVariable(generatorVariable);
             }
         } else {
-<<<<<<< HEAD
-            ModelPtr model = component->parentModel();
-=======
-            std::string modelName = entityName(component->parent());
->>>>>>> 310b3bd9
+            std::string modelName = entityName(owningModel(component));
             ErrorPtr err = std::make_shared<Error>();
 
             err->setDescription("Variable '" + variableName
                                 + "' in component '" + component->name()
-                                + "' of model '" + model->name()
+                                + "' of model '" + modelName
                                 + "' is referenced in an equation, but it is not defined anywhere.");
             err->setKind(Error::Kind::GENERATOR);
 
@@ -1183,9 +1179,9 @@
         } else if ((variable != generatorVariable->mVariable)
                    && !variable->initialValue().empty()
                    && !generatorVariable->mVariable->initialValue().empty()) {
-            ModelPtr model = component->parentModel();
-            ComponentPtr trackedVariableComponent = generatorVariable->mVariable->parentComponent();
-            ModelPtr trackedVariableModel = trackedVariableComponent->parentModel();
+            ModelPtr model = owningModel(component);
+            ComponentPtr trackedVariableComponent = std::dynamic_pointer_cast<Component>(generatorVariable->mVariable->parent());
+            ModelPtr trackedVariableModel = owningModel(trackedVariableComponent);
             ErrorPtr err = std::make_shared<Error>();
 
             err->setDescription("Variable '" + variable->name()
@@ -1234,18 +1230,13 @@
             // that it is not initialised.
 
             if (!variable->initialValue().empty()) {
-<<<<<<< HEAD
-                ComponentPtr component = variable->parentComponent();
-                ModelPtr model = component->parentModel();
-=======
                 ComponentPtr component = std::dynamic_pointer_cast<Component>(variable->parent());
-                std::string modelName = entityName(component->parent());
->>>>>>> 310b3bd9
+                std::string modelName = entityName(owningModel(component));
                 ErrorPtr err = std::make_shared<Error>();
 
                 err->setDescription("Variable '" + variable->name()
                                     + "' in component '" + component->name()
-                                    + "' of model '" + model->name()
+                                    + "' of model '" + modelName
                                     + "' cannot be both a variable of integration and initialised.");
                 err->setKind(Error::Kind::GENERATOR);
 
@@ -1255,18 +1246,10 @@
             }
         } else if ((variable != mVoi)
                    && !variable->hasEquivalentVariable(mVoi)) {
-<<<<<<< HEAD
-            ComponentPtr voiComponent = mVoi->parentComponent();
-            ModelPtr voiModel = voiComponent->parentModel();
-            ComponentPtr component = variable->parentComponent();
-            ModelPtr model = component->parentModel();
-=======
             ComponentPtr voiComponent = std::dynamic_pointer_cast<Component>(mVoi->parent());
-            ModelPtr voiModel = std::dynamic_pointer_cast<Model>(voiComponent->parent());
+            ModelPtr voiModel = owningModel(voiComponent);
             ComponentPtr component = std::dynamic_pointer_cast<Component>(variable->parent());
             ModelPtr model = owningModel(component);
-            ComponentPtr c1 = std::dynamic_pointer_cast<Component>(component->parent());
->>>>>>> 310b3bd9
             ErrorPtr err = std::make_shared<Error>();
 
             err->setDescription("Variable '" + mVoi->name()
@@ -1290,13 +1273,8 @@
         && (astGreatGrandParent != nullptr) && (astGreatGrandParent->mType == GeneratorEquationAst::Type::DIFF)) {
         if (convertToDouble(ast->mValue) != 1.0) {
             VariablePtr variable = astGreatGrandParent->mRight->mVariable;
-<<<<<<< HEAD
-            ComponentPtr component = variable->parentComponent();
-            ModelPtr model = component->parentModel();
-=======
             ComponentPtr component = std::dynamic_pointer_cast<Component>(variable->parent());
             ModelPtr model = owningModel(component);
->>>>>>> 310b3bd9
             ErrorPtr err = std::make_shared<Error>();
 
             err->setDescription("The differential equation for variable '" + variable->name()
@@ -1337,8 +1315,8 @@
     //       account for the name of a model.
     VariablePtr realVariable1 = variable1->mVariable;
     VariablePtr realVariable2 = variable2->mVariable;
-    ComponentPtr realComponent1 = realVariable1->parentComponent();
-    ComponentPtr realComponent2 = realVariable2->parentComponent();
+    ComponentPtr realComponent1 = std::dynamic_pointer_cast<Component>(realVariable1->parent());
+    ComponentPtr realComponent2 = std::dynamic_pointer_cast<Component>(realVariable2->parent());
 
     if (realComponent1->name() == realComponent2->name()) {
         return realVariable1->name() < realVariable2->name();
@@ -1475,8 +1453,8 @@
             if (!errorType.empty()) {
                 ErrorPtr err = std::make_shared<Error>();
                 VariablePtr realVariable = internalVariable->mVariable;
-                ComponentPtr realComponent = realVariable->parentComponent();
-                ModelPtr realModel = realComponent->parentModel();
+                ComponentPtr realComponent = std::dynamic_pointer_cast<Component>(realVariable->parent());
+                ModelPtr realModel = owningModel(realComponent);
 
                 err->setDescription("Variable '" + realVariable->name()
                                     + "' in component '" + realComponent->name()
@@ -1646,11 +1624,7 @@
                                                        size_t &unitsSize,
                                                        const VariablePtr &variable)
 {
-<<<<<<< HEAD
-    auto variableComponentSize = variable->parentComponent()->name().length() + 1;
-=======
     auto variableComponentSize = entityName(variable->parent()).length() + 1;
->>>>>>> 310b3bd9
     auto variableNameSize = variable->name().length() + 1;
     auto variableUnitsSize = variable->units().length() + 1;
     // Note: +1 to account for the end of string termination.
@@ -2141,11 +2115,7 @@
 
         std::string name = (mVoi != nullptr) ? mVoi->name() : "";
         std::string units = (mVoi != nullptr) ? mVoi->units() : "";
-<<<<<<< HEAD
-        std::string component = (mVoi != nullptr) ? mVoi->parentComponent()->name() : "";
-=======
         std::string component = (mVoi != nullptr) ? entityName(mVoi->parent()) : "";
->>>>>>> 310b3bd9
 
         code += replace(mProfile->implementationVoiInfoString(),
                         "<CODE>", generateVariableInfoEntryCode(name, units, component));
@@ -2171,11 +2141,7 @@
             infoElementsCode += mProfile->indentString()
                                 + generateVariableInfoEntryCode(state->name(),
                                                                 state->units(),
-<<<<<<< HEAD
-                                                                state->parentComponent()->name());
-=======
                                                                 entityName(state->parent()));
->>>>>>> 310b3bd9
         }
 
         if (!infoElementsCode.empty()) {
@@ -2227,11 +2193,7 @@
                                 + replace(replace(replace(replace(mProfile->variableInfoWithTypeEntryString(),
                                                                   "<NAME>", variable->variable()->name()),
                                                           "<UNITS>", variable->variable()->units()),
-<<<<<<< HEAD
-                                                  "<COMPONENT>", variable->variable()->parentComponent()->name()),
-=======
                                                   "<COMPONENT>", entityName(variable->variable()->parent())),
->>>>>>> 310b3bd9
                                           "<TYPE>", variableType);
         }
 
