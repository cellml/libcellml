/*
Copyright libCellML Contributors

Licensed under the Apache License, Version 2.0 (the "License");
you may not use this file except in compliance with the License.
You may obtain a copy of the License at

    http://www.apache.org/licenses/LICENSE-2.0

Unless required by applicable law or agreed to in writing, software
distributed under the License is distributed on an "AS IS" BASIS,
WITHOUT WARRANTIES OR CONDITIONS OF ANY KIND, either express or implied.
See the License for the specific language governing permissions and
limitations under the License.
*/

#include "libcellml/generator.h"

#include <regex>
#include <sstream>

#include "libcellml/analyserequation.h"
#include "libcellml/analyserequationast.h"
#include "libcellml/analysermodel.h"
#include "libcellml/analyservariable.h"
#include "libcellml/component.h"
#include "libcellml/units.h"
#include "libcellml/version.h"

#include "commonutils.h"
#include "generator_p.h"
#include "generatorprofilesha1values.h"
#include "generatorprofiletools.h"
#include "utilities.h"

#ifdef TRUE
#    undef TRUE
#endif

#ifdef FALSE
#    undef FALSE
#endif

#ifdef NAN
#    undef NAN
#endif

namespace libcellml {

<<<<<<< HEAD
void Generator::GeneratorImpl::reset()
{
    mCode = {};
    mNlaSystemIndex = MAX_SIZE_T;
}

bool Generator::GeneratorImpl::retrieveLockedModelAndProfile()
{
    mLockedModel = mGenerator->model();
    mLockedProfile = mGenerator->profile();

    return (mLockedModel != nullptr) && (mLockedProfile != nullptr);
}

void Generator::GeneratorImpl::resetLockedModelAndProfile()
{
    mLockedModel = nullptr;
    mLockedProfile = nullptr;
}

bool Generator::GeneratorImpl::modelHasOdes() const
{
    return (mLockedModel->type() == AnalyserModel::Type::ODE)
           || (mLockedModel->type() == AnalyserModel::Type::DAE);
}

bool Generator::GeneratorImpl::modelHasNlas() const
{
    return (mLockedModel->type() == AnalyserModel::Type::NLA)
           || (mLockedModel->type() == AnalyserModel::Type::DAE);
}

=======
>>>>>>> 88f81fdf
AnalyserVariablePtr Generator::GeneratorImpl::analyserVariable(const VariablePtr &variable) const
{
    // Find and return the analyser variable associated with the given variable.

    AnalyserVariablePtr res;
    auto modelVoi = mModel->voi();
    VariablePtr modelVoiVariable = (modelVoi != nullptr) ? modelVoi->variable() : nullptr;

    if ((modelVoiVariable != nullptr)
        && mModel->areEquivalentVariables(variable, modelVoiVariable)) {
        res = modelVoi;
    } else {
        for (const auto &modelState : mModel->states()) {
            if (mModel->areEquivalentVariables(variable, modelState->variable())) {
                res = modelState;

                break;
            }
        }

        if (res == nullptr) {
            // Normally, we would have:
            //
            //     for (const auto &modelVariable : mModel->variables()) {
            //         if (mModel->areEquivalentVariables(variable, modelVariable->variable())) {
            //             res = modelVariable;
            //
            //             break;
            //         }
            //     }
            //
            // but we always have variables, so llvm-cov will complain that the
            // false branch of our for loop is never reached. The below code is
            // a bit more verbose but at least it makes llvm-cov happy.

            auto modelVariables = mModel->variables();
            auto modelVariable = modelVariables.begin();

            do {
                if (mModel->areEquivalentVariables(variable, (*modelVariable)->variable())) {
                    res = *modelVariable;
                } else {
                    ++modelVariable;
                }
            } while (res == nullptr);
        }
    }

    return res;
}

double Generator::GeneratorImpl::scalingFactor(const VariablePtr &variable) const
{
    // Return the scaling factor for the given variable.

    return Units::scalingFactor(variable->units(), analyserVariable(variable)->variable()->units());
}

bool Generator::GeneratorImpl::isRelationalOperator(const AnalyserEquationAstPtr &ast) const
{
    auto astType = ast->type();

    return ((astType == AnalyserEquationAst::Type::EQ) && mProfile->hasEqOperator())
           || ((astType == AnalyserEquationAst::Type::NEQ) && mProfile->hasNeqOperator())
           || ((astType == AnalyserEquationAst::Type::LT) && mProfile->hasLtOperator())
           || ((astType == AnalyserEquationAst::Type::LEQ) && mProfile->hasLeqOperator())
           || ((astType == AnalyserEquationAst::Type::GT) && mProfile->hasGtOperator())
           || ((astType == AnalyserEquationAst::Type::GEQ) && mProfile->hasGeqOperator());
}

bool Generator::GeneratorImpl::isAndOperator(const AnalyserEquationAstPtr &ast) const
{
    return (ast->type() == AnalyserEquationAst::Type::AND)
           && mProfile->hasAndOperator();
}

bool Generator::GeneratorImpl::isOrOperator(const AnalyserEquationAstPtr &ast) const
{
    return (ast->type() == AnalyserEquationAst::Type::OR)
           && mProfile->hasOrOperator();
}

bool Generator::GeneratorImpl::isXorOperator(const AnalyserEquationAstPtr &ast) const
{
    return (ast->type() == AnalyserEquationAst::Type::XOR)
           && mProfile->hasXorOperator();
}

bool Generator::GeneratorImpl::isLogicalOperator(const AnalyserEquationAstPtr &ast) const
{
    // Note: AnalyserEquationAst::Type::NOT is a unary logical operator, hence
    //       we don't include it here since this method is only used to
    //       determine whether parentheses should be added around some code.

    return isAndOperator(ast) || isOrOperator(ast) || isXorOperator(ast);
}

bool Generator::GeneratorImpl::isPlusOperator(const AnalyserEquationAstPtr &ast) const
{
    return ast->type() == AnalyserEquationAst::Type::PLUS;
}

bool Generator::GeneratorImpl::isMinusOperator(const AnalyserEquationAstPtr &ast) const
{
    return ast->type() == AnalyserEquationAst::Type::MINUS;
}

bool Generator::GeneratorImpl::isTimesOperator(const AnalyserEquationAstPtr &ast) const
{
    return ast->type() == AnalyserEquationAst::Type::TIMES;
}

bool Generator::GeneratorImpl::isDivideOperator(const AnalyserEquationAstPtr &ast) const
{
    return ast->type() == AnalyserEquationAst::Type::DIVIDE;
}

bool Generator::GeneratorImpl::isPowerOperator(const AnalyserEquationAstPtr &ast) const
{
    return (ast->type() == AnalyserEquationAst::Type::POWER)
           && mProfile->hasPowerOperator();
}

bool Generator::GeneratorImpl::isRootOperator(const AnalyserEquationAstPtr &ast) const
{
    return (ast->type() == AnalyserEquationAst::Type::ROOT)
           && mProfile->hasPowerOperator();
}

bool Generator::GeneratorImpl::isPiecewiseStatement(const AnalyserEquationAstPtr &ast) const
{
    return (ast->type() == AnalyserEquationAst::Type::PIECEWISE)
           && mProfile->hasConditionalOperator();
}

void Generator::GeneratorImpl::updateVariableInfoSizes(size_t &componentSize,
                                                       size_t &nameSize,
                                                       size_t &unitsSize,
                                                       const AnalyserVariablePtr &variable) const
{
    auto variableVariable = variable->variable();
    auto variableComponentSize = owningComponent(variableVariable)->name().length() + 1;
    auto variableNameSize = variableVariable->name().length() + 1;
    auto variableUnitsSize = variableVariable->units()->name().length() + 1;
    // Note: +1 to account for the end of string termination.

    componentSize = (componentSize > variableComponentSize) ? componentSize : variableComponentSize;
    nameSize = (nameSize > variableNameSize) ? nameSize : variableNameSize;
    unitsSize = (unitsSize > variableUnitsSize) ? unitsSize : variableUnitsSize;
}

bool Generator::GeneratorImpl::modifiedProfile() const
{
    std::string profileContents = generatorProfileAsString(mProfile);

    return (mProfile->profile() == GeneratorProfile::Profile::C) ?
               sha1(profileContents) != C_GENERATOR_PROFILE_SHA1 :
               sha1(profileContents) != PYTHON_GENERATOR_PROFILE_SHA1;
}

std::string Generator::GeneratorImpl::newLineIfNeeded()
{
    return mCode.empty() ? "" : "\n";
}

void Generator::GeneratorImpl::addOriginCommentCode()
{
    if (!mProfile->commentString().empty()
        && !mProfile->originCommentString().empty()) {
        std::string profileInformation = modifiedProfile() ?
                                             "a modified " :
                                             "the ";

        profileInformation += (mProfile->profile() == GeneratorProfile::Profile::C) ?
                                  "C" :
                                  "Python";
        profileInformation += " profile of";

        mCode += replace(mProfile->commentString(),
                         "[CODE]", replace(replace(mProfile->originCommentString(), "[PROFILE_INFORMATION]", profileInformation), "[LIBCELLML_VERSION]", versionString()));
    }
}

void Generator::GeneratorImpl::addInterfaceHeaderCode()
{
    if (!mProfile->interfaceHeaderString().empty()) {
        mCode += newLineIfNeeded()
                 + mProfile->interfaceHeaderString();
    }
}

void Generator::GeneratorImpl::addImplementationHeaderCode()
{
    bool hasInterfaceFileName = mProfile->implementationHeaderString().empty() ?
                                    false :
                                    (mProfile->implementationHeaderString().find("[INTERFACE_FILE_NAME]") != std::string::npos);

    if (!mProfile->implementationHeaderString().empty()
        && ((hasInterfaceFileName && !mProfile->interfaceFileNameString().empty())
            || !hasInterfaceFileName)) {
        mCode += newLineIfNeeded()
                 + replace(mProfile->implementationHeaderString(),
                           "[INTERFACE_FILE_NAME]", mProfile->interfaceFileNameString());
    }
}

void Generator::GeneratorImpl::addVersionAndLibcellmlVersionCode(bool interface)
{
    std::string versionAndLibcellmlCode;

    if ((interface && !mProfile->interfaceVersionString().empty())
        || (!interface && !mProfile->implementationVersionString().empty())) {
        if (interface) {
            versionAndLibcellmlCode += mProfile->interfaceVersionString();
        } else {
            if (modifiedProfile()) {
                static const std::regex regEx("([0-9]+\\.[0-9]+\\.[0-9]+)");

                versionAndLibcellmlCode += std::regex_replace(mProfile->implementationVersionString(), regEx, "$1.post0");
            } else {
                versionAndLibcellmlCode += mProfile->implementationVersionString();
            }
        }
    }

    if ((interface && !mProfile->interfaceLibcellmlVersionString().empty())
        || (!interface && !mProfile->implementationLibcellmlVersionString().empty())) {
        versionAndLibcellmlCode += interface ?
                                       mProfile->interfaceLibcellmlVersionString() :
                                       replace(mProfile->implementationLibcellmlVersionString(),
                                               "[LIBCELLML_VERSION]", versionString());
    }

    if (!versionAndLibcellmlCode.empty()) {
        mCode += "\n";
    }

    mCode += versionAndLibcellmlCode;
}

void Generator::GeneratorImpl::addStateAndVariableCountCode(bool interface)
{
    std::string stateAndVariableCountCode;

<<<<<<< HEAD
    if (modelHasOdes()
        && ((interface && !mLockedProfile->interfaceStateCountString().empty())
            || (!interface && !mLockedProfile->implementationStateCountString().empty()))) {
=======
    if ((mModel->type() == AnalyserModel::Type::ODE)
        && ((interface && !mProfile->interfaceStateCountString().empty())
            || (!interface && !mProfile->implementationStateCountString().empty()))) {
>>>>>>> 88f81fdf
        stateAndVariableCountCode += interface ?
                                         mProfile->interfaceStateCountString() :
                                         replace(mProfile->implementationStateCountString(),
                                                 "[STATE_COUNT]", std::to_string(mModel->stateCount()));
    }

    if ((interface && !mProfile->interfaceVariableCountString().empty())
        || (!interface && !mProfile->implementationVariableCountString().empty())) {
        stateAndVariableCountCode += interface ?
                                         mProfile->interfaceVariableCountString() :
                                         replace(mProfile->implementationVariableCountString(),
                                                 "[VARIABLE_COUNT]", std::to_string(mModel->variableCount()));
    }

    if (!stateAndVariableCountCode.empty()) {
        mCode += "\n";
    }

    mCode += stateAndVariableCountCode;
}

void Generator::GeneratorImpl::addVariableTypeObjectCode()
{
<<<<<<< HEAD
    auto variableTypeObjectString = mLockedProfile->variableTypeObjectString(modelHasOdes(),
                                                                             mLockedModel->hasExternalVariables());
=======
    auto variableTypeObjectString = mProfile->variableTypeObjectString(mModel->type() == AnalyserModel::Type::ODE,
                                                                       mModel->hasExternalVariables());
>>>>>>> 88f81fdf

    if (!variableTypeObjectString.empty()) {
        mCode += newLineIfNeeded()
                 + variableTypeObjectString;
    }
}

std::string Generator::GeneratorImpl::generateVariableInfoObjectCode(const std::string &objectString) const
{
    size_t componentSize = 0;
    size_t nameSize = 0;
    size_t unitsSize = 0;

<<<<<<< HEAD
    if (modelHasOdes()) {
        updateVariableInfoSizes(componentSize, nameSize, unitsSize, mLockedModel->voi());
=======
    if (mModel->type() == AnalyserModel::Type::ODE) {
        updateVariableInfoSizes(componentSize, nameSize, unitsSize, mModel->voi());
>>>>>>> 88f81fdf

        for (const auto &state : mModel->states()) {
            updateVariableInfoSizes(componentSize, nameSize, unitsSize, state);
        }
    }

    for (const auto &variable : mModel->variables()) {
        updateVariableInfoSizes(componentSize, nameSize, unitsSize, variable);
    }

    return replace(replace(replace(objectString,
                                   "[COMPONENT_SIZE]", std::to_string(componentSize)),
                           "[NAME_SIZE]", std::to_string(nameSize)),
                   "[UNITS_SIZE]", std::to_string(unitsSize));
}

void Generator::GeneratorImpl::addVariableInfoObjectCode()
{
    if (!mProfile->variableInfoObjectString().empty()) {
        mCode += newLineIfNeeded()
                 + generateVariableInfoObjectCode(mProfile->variableInfoObjectString());
    }
}

std::string Generator::GeneratorImpl::generateVariableInfoEntryCode(const std::string &name,
                                                                    const std::string &units,
                                                                    const std::string &component,
                                                                    const std::string &type) const
{
    return replace(replace(replace(replace(mProfile->variableInfoEntryString(),
                                           "[NAME]", name),
                                   "[UNITS]", units),
                           "[COMPONENT]", component),
                   "[TYPE]", type);
}

void Generator::GeneratorImpl::addInterfaceVoiStateAndVariableInfoCode()
{
    std::string interfaceVoiStateAndVariableInfoCode;

<<<<<<< HEAD
    if (modelHasOdes()
        && !mLockedProfile->interfaceVoiInfoString().empty()) {
        interfaceVoiStateAndVariableInfoCode += mLockedProfile->interfaceVoiInfoString();
    }

    if (modelHasOdes()
        && !mLockedProfile->interfaceStateInfoString().empty()) {
        interfaceVoiStateAndVariableInfoCode += mLockedProfile->interfaceStateInfoString();
=======
    if ((mModel->type() == AnalyserModel::Type::ODE)
        && !mProfile->interfaceVoiInfoString().empty()) {
        interfaceVoiStateAndVariableInfoCode += mProfile->interfaceVoiInfoString();
    }

    if ((mModel->type() == AnalyserModel::Type::ODE)
        && !mProfile->interfaceStateInfoString().empty()) {
        interfaceVoiStateAndVariableInfoCode += mProfile->interfaceStateInfoString();
>>>>>>> 88f81fdf
    }

    if (!mProfile->interfaceVariableInfoString().empty()) {
        interfaceVoiStateAndVariableInfoCode += mProfile->interfaceVariableInfoString();
    }

    if (!interfaceVoiStateAndVariableInfoCode.empty()) {
        mCode += "\n";
    }

    mCode += interfaceVoiStateAndVariableInfoCode;
}

void Generator::GeneratorImpl::addImplementationVoiInfoCode()
{
<<<<<<< HEAD
    if (modelHasOdes()
        && !mLockedProfile->implementationVoiInfoString().empty()
        && !mLockedProfile->variableInfoEntryString().empty()
        && !mLockedProfile->variableOfIntegrationVariableTypeString().empty()) {
        auto voiVariable = mLockedModel->voi()->variable();
=======
    if ((mModel->type() == AnalyserModel::Type::ODE)
        && !mProfile->implementationVoiInfoString().empty()
        && !mProfile->variableInfoEntryString().empty()
        && !mProfile->variableOfIntegrationVariableTypeString().empty()) {
        auto voiVariable = mModel->voi()->variable();
>>>>>>> 88f81fdf
        auto name = voiVariable->name();
        auto units = voiVariable->units()->name();
        auto component = owningComponent(voiVariable)->name();
        auto type = mProfile->variableOfIntegrationVariableTypeString();

        mCode += newLineIfNeeded()
                 + replace(mProfile->implementationVoiInfoString(),
                           "[CODE]", generateVariableInfoEntryCode(name, units, component, type));
    }
}

void Generator::GeneratorImpl::addImplementationStateInfoCode()
{
<<<<<<< HEAD
    if (modelHasOdes()
        && !mLockedProfile->implementationStateInfoString().empty()
        && !mLockedProfile->variableInfoEntryString().empty()
        && !mLockedProfile->stateVariableTypeString().empty()
        && !mLockedProfile->arrayElementSeparatorString().empty()) {
=======
    if ((mModel->type() == AnalyserModel::Type::ODE)
        && !mProfile->implementationStateInfoString().empty()
        && !mProfile->variableInfoEntryString().empty()
        && !mProfile->stateVariableTypeString().empty()
        && !mProfile->arrayElementSeparatorString().empty()) {
>>>>>>> 88f81fdf
        std::string infoElementsCode;
        auto type = mProfile->stateVariableTypeString();

        for (const auto &state : mModel->states()) {
            if (!infoElementsCode.empty()) {
                infoElementsCode += mProfile->arrayElementSeparatorString() + "\n";
            }

            auto stateVariable = state->variable();

            infoElementsCode += mProfile->indentString()
                                + generateVariableInfoEntryCode(stateVariable->name(),
                                                                stateVariable->units()->name(),
                                                                owningComponent(stateVariable)->name(),
                                                                type);
        }

        infoElementsCode += "\n";

        mCode += newLineIfNeeded()
                 + replace(mProfile->implementationStateInfoString(),
                           "[CODE]", infoElementsCode);
    }
}

void Generator::GeneratorImpl::addImplementationVariableInfoCode()
{
    if (!mProfile->implementationVariableInfoString().empty()
        && !mProfile->variableInfoEntryString().empty()
        && !mProfile->arrayElementSeparatorString().empty()
        && !mProfile->variableOfIntegrationVariableTypeString().empty()
        && !mProfile->stateVariableTypeString().empty()
        && !mProfile->constantVariableTypeString().empty()
        && !mProfile->computedConstantVariableTypeString().empty()
        && !mProfile->algebraicVariableTypeString().empty()
        && !mProfile->externalVariableTypeString().empty()) {
        std::string infoElementsCode;

        for (const auto &variable : mModel->variables()) {
            if (!infoElementsCode.empty()) {
                infoElementsCode += mProfile->arrayElementSeparatorString() + "\n";
            }

            std::string variableType;

            if (variable->type() == AnalyserVariable::Type::CONSTANT) {
                variableType = mProfile->constantVariableTypeString();
            } else if (variable->type() == AnalyserVariable::Type::COMPUTED_CONSTANT) {
                variableType = mProfile->computedConstantVariableTypeString();
            } else if (variable->type() == AnalyserVariable::Type::ALGEBRAIC) {
                variableType = mProfile->algebraicVariableTypeString();
            } else { // AnalyserVariable::Type::EXTERNAL.
                variableType = mProfile->externalVariableTypeString();
            }

            auto variableVariable = variable->variable();

            infoElementsCode += mProfile->indentString()
                                + replace(replace(replace(replace(mProfile->variableInfoEntryString(),
                                                                  "[NAME]", variableVariable->name()),
                                                          "[UNITS]", variableVariable->units()->name()),
                                                  "[COMPONENT]", owningComponent(variableVariable)->name()),
                                          "[TYPE]", variableType);
        }

        if (!infoElementsCode.empty()) {
            infoElementsCode += "\n";
        }

        mCode += newLineIfNeeded()
                 + replace(mProfile->implementationVariableInfoString(),
                           "[CODE]", infoElementsCode);
    }
}

void Generator::GeneratorImpl::addArithmeticFunctionsCode()
{
    if (mModel->needEqFunction() && !mProfile->hasEqOperator()
        && !mProfile->eqFunctionString().empty()) {
        mCode += newLineIfNeeded()
                 + mProfile->eqFunctionString();
    }

    if (mModel->needNeqFunction() && !mProfile->hasNeqOperator()
        && !mProfile->neqFunctionString().empty()) {
        mCode += newLineIfNeeded()
                 + mProfile->neqFunctionString();
    }

    if (mModel->needLtFunction() && !mProfile->hasLtOperator()
        && !mProfile->ltFunctionString().empty()) {
        mCode += newLineIfNeeded()
                 + mProfile->ltFunctionString();
    }

    if (mModel->needLeqFunction() && !mProfile->hasLeqOperator()
        && !mProfile->leqFunctionString().empty()) {
        mCode += newLineIfNeeded()
                 + mProfile->leqFunctionString();
    }

    if (mModel->needGtFunction() && !mProfile->hasGtOperator()
        && !mProfile->gtFunctionString().empty()) {
        mCode += newLineIfNeeded()
                 + mProfile->gtFunctionString();
    }

    if (mModel->needGeqFunction() && !mProfile->hasGeqOperator()
        && !mProfile->geqFunctionString().empty()) {
        mCode += newLineIfNeeded()
                 + mProfile->geqFunctionString();
    }

    if (mModel->needAndFunction() && !mProfile->hasAndOperator()
        && !mProfile->andFunctionString().empty()) {
        mCode += newLineIfNeeded()
                 + mProfile->andFunctionString();
    }

    if (mModel->needOrFunction() && !mProfile->hasOrOperator()
        && !mProfile->orFunctionString().empty()) {
        mCode += newLineIfNeeded()
                 + mProfile->orFunctionString();
    }

    if (mModel->needXorFunction() && !mProfile->hasXorOperator()
        && !mProfile->xorFunctionString().empty()) {
        mCode += newLineIfNeeded()
                 + mProfile->xorFunctionString();
    }

    if (mModel->needNotFunction() && !mProfile->hasNotOperator()
        && !mProfile->notFunctionString().empty()) {
        mCode += newLineIfNeeded()
                 + mProfile->notFunctionString();
    }

    if (mModel->needMinFunction()
        && !mProfile->minFunctionString().empty()) {
        mCode += newLineIfNeeded()
                 + mProfile->minFunctionString();
    }

    if (mModel->needMaxFunction()
        && !mProfile->maxFunctionString().empty()) {
        mCode += newLineIfNeeded()
                 + mProfile->maxFunctionString();
    }
}

void Generator::GeneratorImpl::addTrigonometricFunctionsCode()
{
    if (mModel->needSecFunction()
        && !mProfile->secFunctionString().empty()) {
        mCode += newLineIfNeeded()
                 + mProfile->secFunctionString();
    }

    if (mModel->needCscFunction()
        && !mProfile->cscFunctionString().empty()) {
        mCode += newLineIfNeeded()
                 + mProfile->cscFunctionString();
    }

    if (mModel->needCotFunction()
        && !mProfile->cotFunctionString().empty()) {
        mCode += newLineIfNeeded()
                 + mProfile->cotFunctionString();
    }

    if (mModel->needSechFunction()
        && !mProfile->sechFunctionString().empty()) {
        mCode += newLineIfNeeded()
                 + mProfile->sechFunctionString();
    }

    if (mModel->needCschFunction()
        && !mProfile->cschFunctionString().empty()) {
        mCode += newLineIfNeeded()
                 + mProfile->cschFunctionString();
    }

    if (mModel->needCothFunction()
        && !mProfile->cothFunctionString().empty()) {
        mCode += newLineIfNeeded()
                 + mProfile->cothFunctionString();
    }

    if (mModel->needAsecFunction()
        && !mProfile->asecFunctionString().empty()) {
        mCode += newLineIfNeeded()
                 + mProfile->asecFunctionString();
    }

    if (mModel->needAcscFunction()
        && !mProfile->acscFunctionString().empty()) {
        mCode += newLineIfNeeded()
                 + mProfile->acscFunctionString();
    }

    if (mModel->needAcotFunction()
        && !mProfile->acotFunctionString().empty()) {
        mCode += newLineIfNeeded()
                 + mProfile->acotFunctionString();
    }

    if (mModel->needAsechFunction()
        && !mProfile->asechFunctionString().empty()) {
        mCode += newLineIfNeeded()
                 + mProfile->asechFunctionString();
    }

    if (mModel->needAcschFunction()
        && !mProfile->acschFunctionString().empty()) {
        mCode += newLineIfNeeded()
                 + mProfile->acschFunctionString();
    }

    if (mModel->needAcothFunction()
        && !mProfile->acothFunctionString().empty()) {
        mCode += newLineIfNeeded()
                 + mProfile->acothFunctionString();
    }
}

void Generator::GeneratorImpl::addInterfaceCreateDeleteArrayMethodsCode()
{
    std::string interfaceCreateDeleteArraysCode;

<<<<<<< HEAD
    if (modelHasOdes()
        && !mLockedProfile->interfaceCreateStatesArrayMethodString().empty()) {
        interfaceCreateDeleteArraysCode += mLockedProfile->interfaceCreateStatesArrayMethodString();
=======
    if ((mModel->type() == AnalyserModel::Type::ODE)
        && !mProfile->interfaceCreateStatesArrayMethodString().empty()) {
        interfaceCreateDeleteArraysCode += mProfile->interfaceCreateStatesArrayMethodString();
>>>>>>> 88f81fdf
    }

    if (!mProfile->interfaceCreateVariablesArrayMethodString().empty()) {
        interfaceCreateDeleteArraysCode += mProfile->interfaceCreateVariablesArrayMethodString();
    }

    if (!mProfile->interfaceDeleteArrayMethodString().empty()) {
        interfaceCreateDeleteArraysCode += mProfile->interfaceDeleteArrayMethodString();
    }

    if (!interfaceCreateDeleteArraysCode.empty()) {
        mCode += "\n";
    }

    mCode += interfaceCreateDeleteArraysCode;
}

void Generator::GeneratorImpl::addExternalVariableMethodTypeDefinitionCode()
{
<<<<<<< HEAD
    if (mLockedModel->hasExternalVariables()) {
        auto externalVariableMethodTypeDefinitionString = mLockedProfile->externalVariableMethodTypeDefinitionString(modelHasOdes());
=======
    if (mModel->hasExternalVariables()) {
        auto externalVariableMethodTypeDefinitionString = mProfile->externalVariableMethodTypeDefinitionString(mModel->type() == AnalyserModel::Type::ODE);
>>>>>>> 88f81fdf

        if (!externalVariableMethodTypeDefinitionString.empty()) {
            mCode += "\n"
                     + externalVariableMethodTypeDefinitionString;
        }
    }
}

void Generator::GeneratorImpl::addImplementationCreateStatesArrayMethodCode()
{
<<<<<<< HEAD
    if (modelHasOdes()
        && !mLockedProfile->implementationCreateStatesArrayMethodString().empty()) {
=======
    if ((mModel->type() == AnalyserModel::Type::ODE)
        && !mProfile->implementationCreateStatesArrayMethodString().empty()) {
>>>>>>> 88f81fdf
        mCode += newLineIfNeeded()
                 + mProfile->implementationCreateStatesArrayMethodString();
    }
}

void Generator::GeneratorImpl::addImplementationCreateVariablesArrayMethodCode()
{
    if (!mProfile->implementationCreateVariablesArrayMethodString().empty()) {
        mCode += newLineIfNeeded()
                 + mProfile->implementationCreateVariablesArrayMethodString();
    }
}

void Generator::GeneratorImpl::addImplementationDeleteArrayMethodCode()
{
    if (!mProfile->implementationDeleteArrayMethodString().empty()) {
        mCode += newLineIfNeeded()
                 + mProfile->implementationDeleteArrayMethodString();
    }
}

void Generator::GeneratorImpl::addRootFindingInfoObjectCode()
{
    if (modelHasNlas()
        && !mLockedProfile->rootFindingInfoObjectString().empty()) {
        mCode += newLineIfNeeded()
                 + mLockedProfile->rootFindingInfoObjectString();
    }
}

void Generator::GeneratorImpl::addExternNlaSolveMethodCode()
{
    if (modelHasNlas()
        && !mLockedProfile->externNlaSolveMethodString().empty()) {
        mCode += newLineIfNeeded()
                 + mLockedProfile->externNlaSolveMethodString();
    }
}

void Generator::GeneratorImpl::addNlaSystemsCode()
{
    if (modelHasNlas()
        && !mLockedProfile->objectiveFunctionMethodString().empty()
        && !mLockedProfile->findRootMethodString().empty()
        && !mLockedProfile->nlaSolveCallString().empty()) {
        auto nlaSystemIndex = MAX_SIZE_T;

        for (const auto &equation : mLockedModel->equations()) {
            if (equation->type() == AnalyserEquation::Type::NLA) {
                std::string methodBody;
                auto i = MAX_SIZE_T;
                auto variables = equation->variables();
                auto variablesSize = variables.size();

                for (i = 0; i < variablesSize; ++i) {
                    methodBody += mLockedProfile->indentString()
                                  + mLockedProfile->variablesArrayString() + mLockedProfile->openArrayString() + convertToString(variables[i]->index()) + mLockedProfile->closeArrayString()
                                  + mLockedProfile->assignmentString()
                                  + mLockedProfile->uArrayString() + mLockedProfile->openArrayString() + convertToString(i) + mLockedProfile->closeArrayString()
                                  + mLockedProfile->commandSeparatorString() + "\n";
                }

                methodBody += newLineIfNeeded();

                for (i = 0; i < variablesSize; ++i) {
                    methodBody += mLockedProfile->indentString()
                                  + mLockedProfile->fArrayString() + mLockedProfile->openArrayString() + convertToString(i) + mLockedProfile->closeArrayString()
                                  + mLockedProfile->assignmentString()
                                  + generateCode(equation->ast())
                                  + mLockedProfile->commandSeparatorString() + "\n";
                }

                mCode += newLineIfNeeded()
                         + replace(replace(mLockedProfile->objectiveFunctionMethodString(),
                                           "[INDEX]", convertToString(++nlaSystemIndex)),
                                   "[CODE]", generateMethodBodyCode(methodBody));

                methodBody = {};

                for (i = 0; i < variablesSize; ++i) {
                    methodBody += mLockedProfile->indentString()
                                  + mLockedProfile->uArrayString() + mLockedProfile->openArrayString() + convertToString(i) + mLockedProfile->closeArrayString()
                                  + mLockedProfile->assignmentString()
                                  + mLockedProfile->variablesArrayString() + mLockedProfile->openArrayString() + convertToString(variables[i]->index()) + mLockedProfile->closeArrayString()
                                  + mLockedProfile->commandSeparatorString() + "\n";
                }

                methodBody += newLineIfNeeded()
                              + mLockedProfile->indentString()
                              + replace(replace(mLockedProfile->nlaSolveCallString(),
                                                "[INDEX]", convertToString(nlaSystemIndex)),
                                        "[SIZE]", convertToString(1));

                methodBody += newLineIfNeeded();

                for (i = 0; i < variablesSize; ++i) {
                    methodBody += mLockedProfile->indentString()
                                  + mLockedProfile->variablesArrayString() + mLockedProfile->openArrayString() + convertToString(variables[i]->index()) + mLockedProfile->closeArrayString()
                                  + mLockedProfile->assignmentString()
                                  + mLockedProfile->uArrayString() + mLockedProfile->openArrayString() + convertToString(i) + mLockedProfile->closeArrayString()
                                  + mLockedProfile->commandSeparatorString() + "\n";
                }

                mCode += newLineIfNeeded()
                         + replace(replace(replace(mLockedProfile->findRootMethodString(),
                                                   "[INDEX]", convertToString(nlaSystemIndex)),
                                           "[SIZE]", convertToString(variablesSize)),
                                   "[CODE]", generateMethodBodyCode(methodBody));
            }
        }
    }
}

std::string Generator::GeneratorImpl::generateMethodBodyCode(const std::string &methodBody) const
{
    return methodBody.empty() ?
               mProfile->emptyMethodString().empty() ?
               "" :
               mProfile->indentString() + mProfile->emptyMethodString() :
               methodBody;
}

std::string Generator::GeneratorImpl::generateDoubleCode(const std::string &value) const
{
    if (value.find('.') != std::string::npos) {
        return value;
    }

    auto ePos = value.find('e');

    if (ePos == std::string::npos) {
        return value + ".0";
    }

    return value.substr(0, ePos) + ".0" + value.substr(ePos);
}

std::string Generator::GeneratorImpl::generateDoubleOrConstantVariableNameCode(const VariablePtr &variable) const
{
    if (isCellMLReal(variable->initialValue())) {
        return generateDoubleCode(variable->initialValue());
    }

    auto initValueVariable = owningComponent(variable)->variable(variable->initialValue());
    auto analyserInitialValueVariable = analyserVariable(initValueVariable);

<<<<<<< HEAD
    return mLockedProfile->variablesArrayString() + mLockedProfile->openArrayString() + convertToString(analyserInitialValueVariable->index()) + mLockedProfile->closeArrayString();
=======
    index << analyserInitialValueVariable->index();

    return mProfile->variablesArrayString() + mProfile->openArrayString() + index.str() + mProfile->closeArrayString();
>>>>>>> 88f81fdf
}

std::string Generator::GeneratorImpl::generateVariableNameCode(const VariablePtr &variable,
                                                               const AnalyserEquationAstPtr &ast) const
{
    // Generate some code for a variable name, but only if we have a model. If
    // we don't have a model, it means that we are using the generator from the
    // analyser, in which case we just want to return the original name of the
    // variable.

    if (mModel == nullptr) {
        return variable->name();
    }

    auto analyserVariable = Generator::GeneratorImpl::analyserVariable(variable);

    if (analyserVariable->type() == AnalyserVariable::Type::VARIABLE_OF_INTEGRATION) {
        return mProfile->voiString();
    }

    std::string arrayName;

    if (analyserVariable->type() == AnalyserVariable::Type::STATE) {
        auto astParent = (ast != nullptr) ? ast->parent() : nullptr;

        arrayName = ((astParent != nullptr) && (astParent->type() == AnalyserEquationAst::Type::DIFF)) ?
                        mProfile->ratesArrayString() :
                        mProfile->statesArrayString();
    } else {
        arrayName = mProfile->variablesArrayString();
    }

<<<<<<< HEAD
    return arrayName + mLockedProfile->openArrayString() + convertToString(analyserVariable->index()) + mLockedProfile->closeArrayString();
=======
    std::ostringstream index;

    index << analyserVariable->index();

    return arrayName + mProfile->openArrayString() + index.str() + mProfile->closeArrayString();
>>>>>>> 88f81fdf
}

std::string Generator::GeneratorImpl::generateOperatorCode(const std::string &op,
                                                           const AnalyserEquationAstPtr &ast) const
{
    // Generate the code for the left and right branches of the given AST.

    std::string res;
    auto astLeftChild = ast->leftChild();
    auto astRightChild = ast->rightChild();
    auto astLeftChildCode = generateCode(astLeftChild);
    auto astRightChildCode = generateCode(astRightChild);

    // Determine whether parentheses should be added around the left and/or
    // right piece of code, and this based on the precedence of the operators
    // used in CellML, which are listed below from higher to lower precedence:
    //  1. Parentheses                                           [Left to right]
    //  2. POWER (as an operator, not as a function, i.e.        [Left to right]
    //            as in Matlab and not in C, for example)
    //  3. Unary PLUS, Unary MINUS, NOT                          [Right to left]
    //  4. TIMES, DIVIDE                                         [Left to right]
    //  5. PLUS, MINUS                                           [Left to right]
    //  6. LT, LEQ, GT, GEQ                                      [Left to right]
    //  7. EQ, NEQ                                               [Left to right]
    //  8. XOR (bitwise)                                         [Left to right]
    //  9. AND (logical)                                         [Left to right]
    // 10. OR (logical)                                          [Left to right]
    // 11. PIECEWISE (as an operator)                            [Right to left]

    if (isPlusOperator(ast)) {
        if (isRelationalOperator(astLeftChild)
            || isLogicalOperator(astLeftChild)
            || isPiecewiseStatement(astLeftChild)) {
            astLeftChildCode = "(" + astLeftChildCode + ")";
        }

        if (isRelationalOperator(astRightChild)
            || isLogicalOperator(astRightChild)
            || isPiecewiseStatement(astRightChild)) {
            astRightChildCode = "(" + astRightChildCode + ")";
        }
    } else if (isMinusOperator(ast)) {
        if (isRelationalOperator(astLeftChild)
            || isLogicalOperator(astLeftChild)
            || isPiecewiseStatement(astLeftChild)) {
            astLeftChildCode = "(" + astLeftChildCode + ")";
        }

        if (isRelationalOperator(astRightChild)
            || isLogicalOperator(astRightChild)
            || isMinusOperator(astRightChild)
            || isPiecewiseStatement(astRightChild)) {
            astRightChildCode = "(" + astRightChildCode + ")";
        } else if (isPlusOperator(astRightChild)) {
            if (astRightChild->rightChild() != nullptr) {
                astRightChildCode = "(" + astRightChildCode + ")";
            }
        }
    } else if (isTimesOperator(ast)) {
        if (isRelationalOperator(astLeftChild)
            || isLogicalOperator(astLeftChild)
            || isPiecewiseStatement(astLeftChild)) {
            astLeftChildCode = "(" + astLeftChildCode + ")";
        } else if (isPlusOperator(astLeftChild)
                   || isMinusOperator(astLeftChild)) {
            if (astLeftChild->rightChild() != nullptr) {
                astLeftChildCode = "(" + astLeftChildCode + ")";
            }
        }

        if (isRelationalOperator(astRightChild)
            || isLogicalOperator(astRightChild)
            || isPiecewiseStatement(astRightChild)) {
            astRightChildCode = "(" + astRightChildCode + ")";
        } else if (isPlusOperator(astRightChild)
                   || isMinusOperator(astRightChild)) {
            if (astRightChild->rightChild() != nullptr) {
                astRightChildCode = "(" + astRightChildCode + ")";
            }
        }
    } else if (isDivideOperator(ast)) {
        if (isRelationalOperator(astLeftChild)
            || isLogicalOperator(astLeftChild)
            || isPiecewiseStatement(astLeftChild)) {
            astLeftChildCode = "(" + astLeftChildCode + ")";
        } else if (isPlusOperator(astLeftChild)
                   || isMinusOperator(astLeftChild)) {
            if (astLeftChild->rightChild() != nullptr) {
                astLeftChildCode = "(" + astLeftChildCode + ")";
            }
        }

        if (isRelationalOperator(astRightChild)
            || isLogicalOperator(astRightChild)
            || isTimesOperator(astRightChild)
            || isDivideOperator(astRightChild)
            || isPiecewiseStatement(astRightChild)) {
            astRightChildCode = "(" + astRightChildCode + ")";
        } else if (isPlusOperator(astRightChild)
                   || isMinusOperator(astRightChild)) {
            if (astRightChild->rightChild() != nullptr) {
                astRightChildCode = "(" + astRightChildCode + ")";
            }
        }
    } else if (isAndOperator(ast)) {
        // Note: according to the precedence rules above, we only need to
        //       add parentheses around OR and PIECEWISE. However, it looks
        //       better/clearer to have some around some other operators
        //       (agreed, this is somewhat subjective).

        if (isRelationalOperator(astLeftChild)
            || isOrOperator(astLeftChild)
            || isXorOperator(astLeftChild)
            || isPiecewiseStatement(astLeftChild)) {
            astLeftChildCode = "(" + astLeftChildCode + ")";
        } else if (isPlusOperator(astLeftChild)
                   || isMinusOperator(astLeftChild)) {
            if (astLeftChild->rightChild() != nullptr) {
                astLeftChildCode = "(" + astLeftChildCode + ")";
            }
        } else if (isPowerOperator(astLeftChild)) {
            astLeftChildCode = "(" + astLeftChildCode + ")";
        } else if (isRootOperator(astLeftChild)) {
            astLeftChildCode = "(" + astLeftChildCode + ")";
        }

        if (isRelationalOperator(astRightChild)
            || isOrOperator(astRightChild)
            || isXorOperator(astRightChild)
            || isPiecewiseStatement(astRightChild)) {
            astRightChildCode = "(" + astRightChildCode + ")";
        } else if (isPlusOperator(astRightChild)
                   || isMinusOperator(astRightChild)) {
            if (astRightChild->rightChild() != nullptr) {
                astRightChildCode = "(" + astRightChildCode + ")";
            }
        } else if (isPowerOperator(astRightChild)) {
            astRightChildCode = "(" + astRightChildCode + ")";
        } else if (isRootOperator(astRightChild)) {
            astRightChildCode = "(" + astRightChildCode + ")";
        }
    } else if (isOrOperator(ast)) {
        // Note: according to the precedence rules above, we only need to
        //       add parentheses around PIECEWISE. However, it looks
        //       better/clearer to have some around some other operators
        //       (agreed, this is somewhat subjective).

        if (isRelationalOperator(astLeftChild)
            || isAndOperator(astLeftChild)
            || isXorOperator(astLeftChild)
            || isPiecewiseStatement(astLeftChild)) {
            astLeftChildCode = "(" + astLeftChildCode + ")";
        } else if (isPlusOperator(astLeftChild)
                   || isMinusOperator(astLeftChild)) {
            if (astLeftChild->rightChild() != nullptr) {
                astLeftChildCode = "(" + astLeftChildCode + ")";
            }
        } else if (isPowerOperator(astLeftChild)) {
            astLeftChildCode = "(" + astLeftChildCode + ")";
        } else if (isRootOperator(astLeftChild)) {
            astLeftChildCode = "(" + astLeftChildCode + ")";
        }

        if (isRelationalOperator(astRightChild)
            || isAndOperator(astRightChild)
            || isXorOperator(astRightChild)
            || isPiecewiseStatement(astRightChild)) {
            astRightChildCode = "(" + astRightChildCode + ")";
        } else if (isPlusOperator(astRightChild)
                   || isMinusOperator(astRightChild)) {
            if (astRightChild->rightChild() != nullptr) {
                astRightChildCode = "(" + astRightChildCode + ")";
            }
        } else if (isPowerOperator(astRightChild)) {
            astRightChildCode = "(" + astRightChildCode + ")";
        } else if (isRootOperator(astRightChild)) {
            astRightChildCode = "(" + astRightChildCode + ")";
        }
    } else if (isXorOperator(ast)) {
        // Note: according to the precedence rules above, we only need to
        //       add parentheses around AND, OR and PIECEWISE. However, it
        //       looks better/clearer to have some around some other
        //       operators (agreed, this is somewhat subjective).

        if (isRelationalOperator(astLeftChild)
            || isAndOperator(astLeftChild)
            || isOrOperator(astLeftChild)
            || isPiecewiseStatement(astLeftChild)) {
            astLeftChildCode = "(" + astLeftChildCode + ")";
        } else if (isPlusOperator(astLeftChild)
                   || isMinusOperator(astLeftChild)) {
            if (astLeftChild->rightChild() != nullptr) {
                astLeftChildCode = "(" + astLeftChildCode + ")";
            }
        } else if (isPowerOperator(astLeftChild)) {
            astLeftChildCode = "(" + astLeftChildCode + ")";
        } else if (isRootOperator(astLeftChild)) {
            astLeftChildCode = "(" + astLeftChildCode + ")";
        }

        if (isRelationalOperator(astRightChild)
            || isAndOperator(astRightChild)
            || isOrOperator(astRightChild)
            || isPiecewiseStatement(astRightChild)) {
            astRightChildCode = "(" + astRightChildCode + ")";
        } else if (isPlusOperator(astRightChild)
                   || isMinusOperator(astRightChild)) {
            if (astRightChild->rightChild() != nullptr) {
                astRightChildCode = "(" + astRightChildCode + ")";
            }
        } else if (isPowerOperator(astRightChild)) {
            astRightChildCode = "(" + astRightChildCode + ")";
        } else if (isRootOperator(astRightChild)) {
            astRightChildCode = "(" + astRightChildCode + ")";
        }
    } else if (isPowerOperator(ast)) {
        if (isRelationalOperator(astLeftChild)
            || isLogicalOperator(astLeftChild)
            || isMinusOperator(astLeftChild)
            || isTimesOperator(astLeftChild)
            || isDivideOperator(astLeftChild)
            || isPiecewiseStatement(astLeftChild)) {
            astLeftChildCode = "(" + astLeftChildCode + ")";
        } else if (isPlusOperator(astLeftChild)) {
            if (astLeftChild->rightChild() != nullptr) {
                astLeftChildCode = "(" + astLeftChildCode + ")";
            }
        }

        if (isRelationalOperator(astRightChild)
            || isLogicalOperator(astRightChild)
            || isMinusOperator(astLeftChild)
            || isTimesOperator(astRightChild)
            || isDivideOperator(astRightChild)
            || isPowerOperator(astRightChild)
            || isRootOperator(astRightChild)
            || isPiecewiseStatement(astRightChild)) {
            astRightChildCode = "(" + astRightChildCode + ")";
        } else if (isPlusOperator(astRightChild)) {
            if (astRightChild->rightChild() != nullptr) {
                astRightChildCode = "(" + astRightChildCode + ")";
            }
        }
    } else if (isRootOperator(ast)) {
        if (isRelationalOperator(astRightChild)
            || isLogicalOperator(astRightChild)
            || isMinusOperator(astRightChild)
            || isTimesOperator(astRightChild)
            || isDivideOperator(astRightChild)
            || isPiecewiseStatement(astRightChild)) {
            astRightChildCode = "(" + astRightChildCode + ")";
        } else if (isPlusOperator(astRightChild)) {
            if (astRightChild->rightChild() != nullptr) {
                astRightChildCode = "(" + astRightChildCode + ")";
            }
        }

        auto astLeftChildLeftChild = astLeftChild->leftChild();

        if (isRelationalOperator(astLeftChildLeftChild)
            || isLogicalOperator(astLeftChildLeftChild)
            || isMinusOperator(astLeftChildLeftChild)
            || isTimesOperator(astLeftChildLeftChild)
            || isDivideOperator(astLeftChildLeftChild)
            || isPowerOperator(astLeftChildLeftChild)
            || isRootOperator(astLeftChildLeftChild)
            || isPiecewiseStatement(astLeftChildLeftChild)) {
            astLeftChildCode = "(" + astLeftChildCode + ")";
        } else if (isPlusOperator(astLeftChildLeftChild)) {
            if (astLeftChildLeftChild->rightChild() != nullptr) {
                astLeftChildCode = "(" + astLeftChildCode + ")";
            }
        }

        return astRightChildCode + op + "(1.0/" + astLeftChildCode + ")";
    }

    return astLeftChildCode + op + astRightChildCode;
}

std::string Generator::GeneratorImpl::generateMinusUnaryCode(const AnalyserEquationAstPtr &ast) const
{
    // Generate the code for the left branch of the given AST.

    auto astLeftChild = ast->leftChild();
    auto code = generateCode(astLeftChild);

    // Determine whether parentheses should be added around the left code.

    if (isRelationalOperator(astLeftChild)
        || isLogicalOperator(astLeftChild)
        || isPlusOperator(astLeftChild)
        || isMinusOperator(astLeftChild)
        || isPiecewiseStatement(astLeftChild)) {
        code = "(" + code + ")";
    }

    return mProfile->minusString() + code;
}

std::string Generator::GeneratorImpl::generateOneParameterFunctionCode(const std::string &function,
                                                                       const AnalyserEquationAstPtr &ast) const
{
    return function + "(" + generateCode(ast->leftChild()) + ")";
}

std::string Generator::GeneratorImpl::generateTwoParameterFunctionCode(const std::string &function,
                                                                       const AnalyserEquationAstPtr &ast) const
{
    return function + "(" + generateCode(ast->leftChild()) + ", " + generateCode(ast->rightChild()) + ")";
}

std::string Generator::GeneratorImpl::generatePiecewiseIfCode(const std::string &condition,
                                                              const std::string &value) const
{
    return replace(replace(mProfile->hasConditionalOperator() ?
                               mProfile->conditionalOperatorIfString() :
                               mProfile->piecewiseIfString(),
                           "[CONDITION]", condition),
                   "[IF_STATEMENT]", value);
}

std::string Generator::GeneratorImpl::generatePiecewiseElseCode(const std::string &value) const
{
    return replace(mProfile->hasConditionalOperator() ?
                       mProfile->conditionalOperatorElseString() :
                       mProfile->piecewiseElseString(),
                   "[ELSE_STATEMENT]", value);
}

std::string Generator::GeneratorImpl::generateCode(const AnalyserEquationAstPtr &ast) const
{
    // Generate the code for the given AST.
    // Note: we don't handle the case of AnalyserEquationAst::Type::BVAR since
    //       we don't need to generate any code for it.

    std::string code;
    auto astType = ast->type();

<<<<<<< HEAD
    if (astType == AnalyserEquationAst::Type::EQUALITY) {
        code = generateOperatorCode(mLockedProfile->assignmentString(), ast);
=======
    if (astType == AnalyserEquationAst::Type::ASSIGNMENT) {
        code = generateOperatorCode(mProfile->assignmentString(), ast);
>>>>>>> 88f81fdf
    } else if (astType == AnalyserEquationAst::Type::EQ) {
        if (mProfile->hasEqOperator()) {
            code = generateOperatorCode(mProfile->eqString(), ast);
        } else {
            code = generateTwoParameterFunctionCode(mProfile->eqString(), ast);
        }
    } else if (astType == AnalyserEquationAst::Type::NEQ) {
        if (mProfile->hasNeqOperator()) {
            code = generateOperatorCode(mProfile->neqString(), ast);
        } else {
            code = generateTwoParameterFunctionCode(mProfile->neqString(), ast);
        }
    } else if (astType == AnalyserEquationAst::Type::LT) {
        if (mProfile->hasLtOperator()) {
            code = generateOperatorCode(mProfile->ltString(), ast);
        } else {
            code = generateTwoParameterFunctionCode(mProfile->ltString(), ast);
        }
    } else if (astType == AnalyserEquationAst::Type::LEQ) {
        if (mProfile->hasLeqOperator()) {
            code = generateOperatorCode(mProfile->leqString(), ast);
        } else {
            code = generateTwoParameterFunctionCode(mProfile->leqString(), ast);
        }
    } else if (astType == AnalyserEquationAst::Type::GT) {
        if (mProfile->hasGtOperator()) {
            code = generateOperatorCode(mProfile->gtString(), ast);
        } else {
            code = generateTwoParameterFunctionCode(mProfile->gtString(), ast);
        }
    } else if (astType == AnalyserEquationAst::Type::GEQ) {
        if (mProfile->hasGeqOperator()) {
            code = generateOperatorCode(mProfile->geqString(), ast);
        } else {
            code = generateTwoParameterFunctionCode(mProfile->geqString(), ast);
        }
    } else if (astType == AnalyserEquationAst::Type::AND) {
        if (mProfile->hasAndOperator()) {
            code = generateOperatorCode(mProfile->andString(), ast);
        } else {
            code = generateTwoParameterFunctionCode(mProfile->andString(), ast);
        }
    } else if (astType == AnalyserEquationAst::Type::OR) {
        if (mProfile->hasOrOperator()) {
            code = generateOperatorCode(mProfile->orString(), ast);
        } else {
            code = generateTwoParameterFunctionCode(mProfile->orString(), ast);
        }
    } else if (astType == AnalyserEquationAst::Type::XOR) {
        if (mProfile->hasXorOperator()) {
            code = generateOperatorCode(mProfile->xorString(), ast);
        } else {
            code = generateTwoParameterFunctionCode(mProfile->xorString(), ast);
        }
    } else if (astType == AnalyserEquationAst::Type::NOT) {
        if (mProfile->hasNotOperator()) {
            code = mProfile->notString() + generateCode(ast->leftChild());
        } else {
            code = generateOneParameterFunctionCode(mProfile->notString(), ast);
        }
    } else if (astType == AnalyserEquationAst::Type::PLUS) {
        if (ast->rightChild() != nullptr) {
            code = generateOperatorCode(mProfile->plusString(), ast);
        } else {
            code = generateCode(ast->leftChild());
        }
    } else if (astType == AnalyserEquationAst::Type::MINUS) {
        if (ast->rightChild() != nullptr) {
            code = generateOperatorCode(mProfile->minusString(), ast);
        } else {
            code = generateMinusUnaryCode(ast);
        }
    } else if (astType == AnalyserEquationAst::Type::TIMES) {
        code = generateOperatorCode(mProfile->timesString(), ast);
    } else if (astType == AnalyserEquationAst::Type::DIVIDE) {
        code = generateOperatorCode(mProfile->divideString(), ast);
    } else if (astType == AnalyserEquationAst::Type::POWER) {
        auto stringValue = generateCode(ast->rightChild());
        bool validConversion;
        double doubleValue = convertToDouble(stringValue, &validConversion);

        if (validConversion && areEqual(doubleValue, 0.5)) {
            code = generateOneParameterFunctionCode(mProfile->squareRootString(), ast);
        } else if (validConversion && areEqual(doubleValue, 2.0)
                   && !mProfile->squareString().empty()) {
            code = generateOneParameterFunctionCode(mProfile->squareString(), ast);
        } else {
            code = mProfile->hasPowerOperator() ?
                       generateOperatorCode(mProfile->powerString(), ast) :
                       mProfile->powerString() + "(" + generateCode(ast->leftChild()) + ", " + stringValue + ")";
        }
    } else if (astType == AnalyserEquationAst::Type::ROOT) {
        auto astRightChild = ast->rightChild();

        if (astRightChild != nullptr) {
            auto astLeftChild = ast->leftChild();

            bool validConversion;
            double doubleValue = convertToDouble(generateCode(astLeftChild), &validConversion);

            if (validConversion && areEqual(doubleValue, 2.0)) {
                code = mProfile->squareRootString() + "(" + generateCode(astRightChild) + ")";
            } else {
                if (mProfile->hasPowerOperator()) {
                    code = generateOperatorCode(mProfile->powerString(), ast);
                } else {
                    auto rootValueAst = AnalyserEquationAst::create();

                    rootValueAst->setType(AnalyserEquationAst::Type::DIVIDE);
                    rootValueAst->setParent(ast);

                    auto leftChild = AnalyserEquationAst::create();

                    leftChild->setType(AnalyserEquationAst::Type::CN);
                    leftChild->setValue("1.0");
                    leftChild->setParent(rootValueAst);

                    rootValueAst->setLeftChild(leftChild);
                    rootValueAst->setRightChild(astLeftChild->leftChild());

                    code = mProfile->powerString() + "(" + generateCode(astRightChild) + ", " + generateOperatorCode(mProfile->divideString(), rootValueAst) + ")";
                }
            }
        } else {
            code = generateOneParameterFunctionCode(mProfile->squareRootString(), ast);
        }
    } else if (astType == AnalyserEquationAst::Type::ABS) {
        code = generateOneParameterFunctionCode(mProfile->absoluteValueString(), ast);
    } else if (astType == AnalyserEquationAst::Type::EXP) {
        code = generateOneParameterFunctionCode(mProfile->exponentialString(), ast);
    } else if (astType == AnalyserEquationAst::Type::LN) {
        code = generateOneParameterFunctionCode(mProfile->naturalLogarithmString(), ast);
    } else if (astType == AnalyserEquationAst::Type::LOG) {
        auto astRightChild = ast->rightChild();

        if (astRightChild != nullptr) {
            auto stringValue = generateCode(ast->leftChild());
            bool validConversion;
            double doubleValue = convertToDouble(stringValue, &validConversion);

            if (validConversion && areEqual(doubleValue, 10.0)) {
                code = mProfile->commonLogarithmString() + "(" + generateCode(astRightChild) + ")";
            } else {
                code = mProfile->naturalLogarithmString() + "(" + generateCode(astRightChild) + ")/" + mProfile->naturalLogarithmString() + "(" + stringValue + ")";
            }
        } else {
            code = generateOneParameterFunctionCode(mProfile->commonLogarithmString(), ast);
        }
    } else if (astType == AnalyserEquationAst::Type::CEILING) {
        code = generateOneParameterFunctionCode(mProfile->ceilingString(), ast);
    } else if (astType == AnalyserEquationAst::Type::FLOOR) {
        code = generateOneParameterFunctionCode(mProfile->floorString(), ast);
    } else if (astType == AnalyserEquationAst::Type::MIN) {
        code = generateTwoParameterFunctionCode(mProfile->minString(), ast);
    } else if (astType == AnalyserEquationAst::Type::MAX) {
        code = generateTwoParameterFunctionCode(mProfile->maxString(), ast);
    } else if (astType == AnalyserEquationAst::Type::REM) {
        code = generateTwoParameterFunctionCode(mProfile->remString(), ast);
    } else if (astType == AnalyserEquationAst::Type::DIFF) {
        code = generateCode(ast->rightChild());
    } else if (astType == AnalyserEquationAst::Type::SIN) {
        code = generateOneParameterFunctionCode(mProfile->sinString(), ast);
    } else if (astType == AnalyserEquationAst::Type::COS) {
        code = generateOneParameterFunctionCode(mProfile->cosString(), ast);
    } else if (astType == AnalyserEquationAst::Type::TAN) {
        code = generateOneParameterFunctionCode(mProfile->tanString(), ast);
    } else if (astType == AnalyserEquationAst::Type::SEC) {
        code = generateOneParameterFunctionCode(mProfile->secString(), ast);
    } else if (astType == AnalyserEquationAst::Type::CSC) {
        code = generateOneParameterFunctionCode(mProfile->cscString(), ast);
    } else if (astType == AnalyserEquationAst::Type::COT) {
        code = generateOneParameterFunctionCode(mProfile->cotString(), ast);
    } else if (astType == AnalyserEquationAst::Type::SINH) {
        code = generateOneParameterFunctionCode(mProfile->sinhString(), ast);
    } else if (astType == AnalyserEquationAst::Type::COSH) {
        code = generateOneParameterFunctionCode(mProfile->coshString(), ast);
    } else if (astType == AnalyserEquationAst::Type::TANH) {
        code = generateOneParameterFunctionCode(mProfile->tanhString(), ast);
    } else if (astType == AnalyserEquationAst::Type::SECH) {
        code = generateOneParameterFunctionCode(mProfile->sechString(), ast);
    } else if (astType == AnalyserEquationAst::Type::CSCH) {
        code = generateOneParameterFunctionCode(mProfile->cschString(), ast);
    } else if (astType == AnalyserEquationAst::Type::COTH) {
        code = generateOneParameterFunctionCode(mProfile->cothString(), ast);
    } else if (astType == AnalyserEquationAst::Type::ASIN) {
        code = generateOneParameterFunctionCode(mProfile->asinString(), ast);
    } else if (astType == AnalyserEquationAst::Type::ACOS) {
        code = generateOneParameterFunctionCode(mProfile->acosString(), ast);
    } else if (astType == AnalyserEquationAst::Type::ATAN) {
        code = generateOneParameterFunctionCode(mProfile->atanString(), ast);
    } else if (astType == AnalyserEquationAst::Type::ASEC) {
        code = generateOneParameterFunctionCode(mProfile->asecString(), ast);
    } else if (astType == AnalyserEquationAst::Type::ACSC) {
        code = generateOneParameterFunctionCode(mProfile->acscString(), ast);
    } else if (astType == AnalyserEquationAst::Type::ACOT) {
        code = generateOneParameterFunctionCode(mProfile->acotString(), ast);
    } else if (astType == AnalyserEquationAst::Type::ASINH) {
        code = generateOneParameterFunctionCode(mProfile->asinhString(), ast);
    } else if (astType == AnalyserEquationAst::Type::ACOSH) {
        code = generateOneParameterFunctionCode(mProfile->acoshString(), ast);
    } else if (astType == AnalyserEquationAst::Type::ATANH) {
        code = generateOneParameterFunctionCode(mProfile->atanhString(), ast);
    } else if (astType == AnalyserEquationAst::Type::ASECH) {
        code = generateOneParameterFunctionCode(mProfile->asechString(), ast);
    } else if (astType == AnalyserEquationAst::Type::ACSCH) {
        code = generateOneParameterFunctionCode(mProfile->acschString(), ast);
    } else if (astType == AnalyserEquationAst::Type::ACOTH) {
        code = generateOneParameterFunctionCode(mProfile->acothString(), ast);
    } else if (astType == AnalyserEquationAst::Type::PIECEWISE) {
        auto astRightChild = ast->rightChild();

        if (astRightChild != nullptr) {
            if (astRightChild->type() == AnalyserEquationAst::Type::PIECE) {
                code = generateCode(ast->leftChild()) + generatePiecewiseElseCode(generateCode(astRightChild) + generatePiecewiseElseCode(mProfile->nanString()));
            } else {
                code = generateCode(ast->leftChild()) + generatePiecewiseElseCode(generateCode(astRightChild));
            }
        } else {
            code = generateCode(ast->leftChild()) + generatePiecewiseElseCode(mProfile->nanString());
        }
    } else if (astType == AnalyserEquationAst::Type::PIECE) {
        code = generatePiecewiseIfCode(generateCode(ast->rightChild()), generateCode(ast->leftChild()));
    } else if (astType == AnalyserEquationAst::Type::OTHERWISE) {
        code = generateCode(ast->leftChild());
    } else if (astType == AnalyserEquationAst::Type::CI) {
        code = generateVariableNameCode(ast->variable(), ast);
    } else if (astType == AnalyserEquationAst::Type::CN) {
        code = generateDoubleCode(ast->value());
    } else if ((astType == AnalyserEquationAst::Type::DEGREE)
               || (astType == AnalyserEquationAst::Type::LOGBASE)) {
        code = generateCode(ast->leftChild());
    } else if (astType == AnalyserEquationAst::Type::TRUE) {
        code = mProfile->trueString();
    } else if (astType == AnalyserEquationAst::Type::FALSE) {
        code = mProfile->falseString();
    } else if (astType == AnalyserEquationAst::Type::E) {
        code = mProfile->eString();
    } else if (astType == AnalyserEquationAst::Type::PI) {
        code = mProfile->piString();
    } else if (astType == AnalyserEquationAst::Type::INF) {
        code = mProfile->infString();
    } else { // AnalyserEquationAst::Type::NAN.
        code = mProfile->nanString();
    }

    return code;
}

bool Generator::GeneratorImpl::isStateRateBasedAlgebraicEqnOrExternalEqn(const AnalyserEquationPtr &equation) const
{
    return ((equation->type() == AnalyserEquation::Type::ALGEBRAIC)
            && equation->isStateRateBased())
           || (equation->type() == AnalyserEquation::Type::EXTERNAL);
}

std::string Generator::GeneratorImpl::generateInitialisationCode(const AnalyserVariablePtr &variable) const
{
    auto initialisingVariable = variable->initialisingVariable();
    auto scalingFactor = Generator::GeneratorImpl::scalingFactor(initialisingVariable);
    std::string scalingFactorCode;

    if (!areNearlyEqual(scalingFactor, 1.0)) {
        scalingFactorCode = generateDoubleCode(convertToString(1.0 / scalingFactor)) + mProfile->timesString();
    }

<<<<<<< HEAD
    return mLockedProfile->indentString()
           + generateVariableNameCode(variable->variable())
           + mLockedProfile->assignmentString()
=======
    return mProfile->indentString() + generateVariableNameCode(variable->variable()) + " = "
>>>>>>> 88f81fdf
           + scalingFactorCode + generateDoubleOrConstantVariableNameCode(initialisingVariable)
           + mProfile->commandSeparatorString() + "\n";
}

std::string Generator::GeneratorImpl::generateEquationCode(const AnalyserEquationPtr &equation,
                                                           std::vector<AnalyserEquationPtr> &remainingEquations,
                                                           bool forComputeVariables)
{
    std::string res;

    if (std::find(remainingEquations.begin(), remainingEquations.end(), equation) != remainingEquations.end()) {
        if ((equation->type() != AnalyserEquation::Type::TRUE_CONSTANT)
            && (equation->type() != AnalyserEquation::Type::VARIABLE_BASED_CONSTANT)) {
            for (const auto &dependency : equation->dependencies()) {
                if ((dependency->type() != AnalyserEquation::Type::ODE)
                    && (!forComputeVariables
                        || isStateRateBasedAlgebraicEqnOrExternalEqn(dependency))) {
                    res += generateEquationCode(dependency, remainingEquations, forComputeVariables);
                }
            }
        }

        if (equation->type() == AnalyserEquation::Type::EXTERNAL) {
<<<<<<< HEAD
            for (const auto &variable : equation->variables()) {
                res += mLockedProfile->indentString()
                       + generateVariableNameCode(variable->variable())
                       + mLockedProfile->assignmentString()
                       + replace(mLockedProfile->externalVariableMethodCallString(modelHasOdes()),
                                 "[INDEX]", convertToString(variable->index()))
                       + mLockedProfile->commandSeparatorString() + "\n";
            }
        } else if (equation->type() == AnalyserEquation::Type::NLA) {
            if (!mLockedProfile->findRootCallString().empty()) {
                res += mLockedProfile->indentString()
                       + replace(mLockedProfile->findRootCallString(),
                                 "[INDEX]", convertToString(++mNlaSystemIndex));
            }
=======
            std::ostringstream index;
            auto variable = equation->variable();

            index << variable->index();

            res += mProfile->indentString() + generateVariableNameCode(variable->variable()) + " = "
                   + replace(mProfile->externalVariableMethodCallString(mModel->type() == AnalyserModel::Type::ODE),
                             "[INDEX]", index.str())
                   + mProfile->commandSeparatorString() + "\n";
>>>>>>> 88f81fdf
        } else {
            res += mProfile->indentString() + generateCode(equation->ast()) + mProfile->commandSeparatorString() + "\n";
        }

        remainingEquations.erase(std::find(remainingEquations.begin(), remainingEquations.end(), equation));
    }

    return res;
}

void Generator::GeneratorImpl::addInterfaceComputeModelMethodsCode()
{
<<<<<<< HEAD
    auto interfaceInitialiseVariablesMethodString = mLockedProfile->interfaceInitialiseVariablesMethodString(modelHasOdes(),
                                                                                                             mLockedModel->hasExternalVariables());
=======
    auto interfaceInitialiseVariablesMethodString = mProfile->interfaceInitialiseVariablesMethodString(mModel->type() == AnalyserModel::Type::ODE,
                                                                                                       mModel->hasExternalVariables());
>>>>>>> 88f81fdf
    std::string interfaceComputeModelMethodsCode;

    if (!interfaceInitialiseVariablesMethodString.empty()) {
        interfaceComputeModelMethodsCode += interfaceInitialiseVariablesMethodString;
    }

    if (!mProfile->interfaceComputeComputedConstantsMethodString().empty()) {
        interfaceComputeModelMethodsCode += mProfile->interfaceComputeComputedConstantsMethodString();
    }

    auto interfaceComputeRatesMethodString = mProfile->interfaceComputeRatesMethodString(mModel->hasExternalVariables());

<<<<<<< HEAD
    if (modelHasOdes()
=======
    if ((mModel->type() == AnalyserModel::Type::ODE)
>>>>>>> 88f81fdf
        && !interfaceComputeRatesMethodString.empty()) {
        interfaceComputeModelMethodsCode += interfaceComputeRatesMethodString;
    }

<<<<<<< HEAD
    auto interfaceComputeVariablesMethodString = mLockedProfile->interfaceComputeVariablesMethodString(modelHasOdes(),
                                                                                                       mLockedModel->hasExternalVariables());
=======
    auto interfaceComputeVariablesMethodString = mProfile->interfaceComputeVariablesMethodString(mModel->type() == AnalyserModel::Type::ODE,
                                                                                                 mModel->hasExternalVariables());
>>>>>>> 88f81fdf

    if (!interfaceComputeVariablesMethodString.empty()) {
        interfaceComputeModelMethodsCode += interfaceComputeVariablesMethodString;
    }

    if (!interfaceComputeModelMethodsCode.empty()) {
        mCode += "\n";
    }

    mCode += interfaceComputeModelMethodsCode;
}

void Generator::GeneratorImpl::addImplementationInitialiseVariablesMethodCode(std::vector<AnalyserEquationPtr> &remainingEquations)
{
<<<<<<< HEAD
    auto implementationInitialiseVariablesMethodString = mLockedProfile->implementationInitialiseVariablesMethodString(modelHasOdes(),
                                                                                                                       mLockedModel->hasExternalVariables());
=======
    auto implementationInitialiseVariablesMethodString = mProfile->implementationInitialiseVariablesMethodString(mModel->type() == AnalyserModel::Type::ODE,
                                                                                                                 mModel->hasExternalVariables());
>>>>>>> 88f81fdf

    if (!implementationInitialiseVariablesMethodString.empty()) {
        std::string methodBody;

        for (const auto &variable : mModel->variables()) {
            if (variable->type() == AnalyserVariable::Type::CONSTANT) {
                methodBody += generateInitialisationCode(variable);
            } else if ((variable->type() == AnalyserVariable::Type::ALGEBRAIC)
                       && (variable->initialisingVariable() != nullptr)) {
                methodBody += generateInitialisationCode(variable);
            }
        }

        for (const auto &equation : mModel->equations()) {
            if (equation->type() == AnalyserEquation::Type::TRUE_CONSTANT) {
                methodBody += generateEquationCode(equation, remainingEquations);
            }
        }

        for (const auto &state : mModel->states()) {
            methodBody += generateInitialisationCode(state);
        }

        if (mModel->hasExternalVariables()) {
            auto equations = mModel->equations();
            std::vector<AnalyserEquationPtr> remainingExternalEquations;

            std::copy_if(equations.begin(), equations.end(),
                         std::back_inserter(remainingExternalEquations),
                         [](const AnalyserEquationPtr &equation) { return equation->type() == AnalyserEquation::Type::EXTERNAL; });

            for (const auto &equation : mModel->equations()) {
                if (equation->type() == AnalyserEquation::Type::EXTERNAL) {
                    methodBody += generateEquationCode(equation, remainingExternalEquations);
                }
            }
        }

        mCode += newLineIfNeeded()
                 + replace(implementationInitialiseVariablesMethodString,
                           "[CODE]", generateMethodBodyCode(methodBody));
    }
}

void Generator::GeneratorImpl::addImplementationComputeComputedConstantsMethodCode(std::vector<AnalyserEquationPtr> &remainingEquations)
{
    if (!mProfile->implementationComputeComputedConstantsMethodString().empty()) {
        std::string methodBody;

        for (const auto &equation : mModel->equations()) {
            if (equation->type() == AnalyserEquation::Type::VARIABLE_BASED_CONSTANT) {
                methodBody += generateEquationCode(equation, remainingEquations);
            }
        }

        mCode += newLineIfNeeded()
                 + replace(mProfile->implementationComputeComputedConstantsMethodString(),
                           "[CODE]", generateMethodBodyCode(methodBody));
    }
}

void Generator::GeneratorImpl::addImplementationComputeRatesMethodCode(std::vector<AnalyserEquationPtr> &remainingEquations)
{
    auto implementationComputeRatesMethodString = mProfile->implementationComputeRatesMethodString(mModel->hasExternalVariables());

<<<<<<< HEAD
    if (modelHasOdes()
        && !implementationComputeRatesMethodString.empty()) {
        std::string methodBody;

        for (const auto &equation : mLockedModel->equations()) {
            if (equation->type() == AnalyserEquation::Type::ODE) {
=======
    if ((mModel->type() == AnalyserModel::Type::ODE)
        && !implementationComputeRatesMethodString.empty()) {
        std::string methodBody;

        for (const auto &equation : mModel->equations()) {
            if (equation->type() == AnalyserEquation::Type::RATE) {
>>>>>>> 88f81fdf
                methodBody += generateEquationCode(equation, remainingEquations);
            }
        }

        mCode += newLineIfNeeded()
                 + replace(implementationComputeRatesMethodString,
                           "[CODE]", generateMethodBodyCode(methodBody));
    }
}

void Generator::GeneratorImpl::addImplementationComputeVariablesMethodCode(std::vector<AnalyserEquationPtr> &remainingEquations)
{
<<<<<<< HEAD
    auto implementationComputeVariablesMethodString = mLockedProfile->implementationComputeVariablesMethodString(modelHasOdes(),
                                                                                                                 mLockedModel->hasExternalVariables());
=======
    auto implementationComputeVariablesMethodString = mProfile->implementationComputeVariablesMethodString(mModel->type() == AnalyserModel::Type::ODE,
                                                                                                           mModel->hasExternalVariables());
>>>>>>> 88f81fdf

    if (!implementationComputeVariablesMethodString.empty()) {
        std::string methodBody;
        auto equations = mModel->equations();
        std::vector<AnalyserEquationPtr> newRemainingEquations {std::begin(equations), std::end(equations)};

        for (const auto &equation : equations) {
            if ((std::find(remainingEquations.begin(), remainingEquations.end(), equation) != remainingEquations.end())
                || isStateRateBasedAlgebraicEqnOrExternalEqn(equation)) {
                methodBody += generateEquationCode(equation, newRemainingEquations, true);
            }
        }

        mCode += newLineIfNeeded()
                 + replace(implementationComputeVariablesMethodString,
                           "[CODE]", generateMethodBodyCode(methodBody));
    }
}

Generator::Generator()
    : mPimpl(new GeneratorImpl())
{
    mPimpl->mGenerator = this;
}

Generator::~Generator()
{
    delete mPimpl;
}

GeneratorPtr Generator::create() noexcept
{
    return std::shared_ptr<Generator> {new Generator {}};
}

GeneratorProfilePtr Generator::profile()
{
    return mPimpl->mProfile;
}

void Generator::setProfile(const GeneratorProfilePtr &profile)
{
    mPimpl->mProfile = profile;
}

AnalyserModelPtr Generator::model()
{
    return mPimpl->mModel;
}

void Generator::setModel(const AnalyserModelPtr &model)
{
    mPimpl->mModel = model;
}

std::string Generator::interfaceCode() const
{
    if ((mPimpl->mModel == nullptr)
        || (mPimpl->mProfile == nullptr)
        || !mPimpl->mModel->isValid()
        || !mPimpl->mProfile->hasInterface()) {
        return {};
    }

    // Get ourselves ready.

    mPimpl->reset();

    // Add code for the origin comment.

    mPimpl->addOriginCommentCode();

    // Add code for the header.

    mPimpl->addInterfaceHeaderCode();

    // Add code for the interface of the version of the profile and libCellML.

    mPimpl->addVersionAndLibcellmlVersionCode(true);

    // Add code for the interface of the number of states and variables.

    mPimpl->addStateAndVariableCountCode(true);

    // Add code for the variable information related objects.

    mPimpl->addVariableTypeObjectCode();
    mPimpl->addVariableInfoObjectCode();

    // Add code for the interface of the information about the variable of
    // integration, states and (other) variables.

    mPimpl->addInterfaceVoiStateAndVariableInfoCode();

    // Add code for the interface to create and delete arrays.

    mPimpl->addInterfaceCreateDeleteArrayMethodsCode();

    // Add code for the external variable method type definition.

    mPimpl->addExternalVariableMethodTypeDefinitionCode();

    // Add code for the interface to compute the model.

    mPimpl->addInterfaceComputeModelMethodsCode();

    return mPimpl->mCode;
}

std::string Generator::implementationCode() const
{
    if ((mPimpl->mModel == nullptr)
        || (mPimpl->mProfile == nullptr)
        || !mPimpl->mModel->isValid()) {
        return {};
    }

    // Get ourselves ready.

    mPimpl->reset();

    // Add code for the origin comment.

    mPimpl->addOriginCommentCode();

    // Add code for the header.

    mPimpl->addImplementationHeaderCode();

    // Add code for the implementation of the version of the profile and
    // libCellML.

    mPimpl->addVersionAndLibcellmlVersionCode();

    // Add code for the implementation of the number of states and variables.

    mPimpl->addStateAndVariableCountCode();

    // Add code for the variable information related objects.

    if (!mPimpl->mProfile->hasInterface()) {
        mPimpl->addVariableTypeObjectCode();
        mPimpl->addVariableInfoObjectCode();
    }

    // Add code for the implementation of the information about the variable of
    // integration, states and (other) variables.

    mPimpl->addImplementationVoiInfoCode();
    mPimpl->addImplementationStateInfoCode();
    mPimpl->addImplementationVariableInfoCode();

    // Add code for the arithmetic and trigonometric functions.

    mPimpl->addArithmeticFunctionsCode();
    mPimpl->addTrigonometricFunctionsCode();

    // Add code for the implementation to create and delete arrays.

    mPimpl->addImplementationCreateStatesArrayMethodCode();
    mPimpl->addImplementationCreateVariablesArrayMethodCode();
    mPimpl->addImplementationDeleteArrayMethodCode();

    // Add code for the NLA solver.

<<<<<<< HEAD
    auto equations = mPimpl->mLockedModel->equations();

    mPimpl->addRootFindingInfoObjectCode();
    mPimpl->addExternNlaSolveMethodCode();
    mPimpl->addNlaSystemsCode();

    // Add code for the implementation to initialise our variables.

=======
    auto equations = mPimpl->mModel->equations();
>>>>>>> 88f81fdf
    std::vector<AnalyserEquationPtr> remainingEquations {std::begin(equations), std::end(equations)};

    mPimpl->addImplementationInitialiseVariablesMethodCode(remainingEquations);

    // Add code for the implementation to compute our computed constants.

    mPimpl->addImplementationComputeComputedConstantsMethodCode(remainingEquations);

    // Add code for the implementation to compute our rates (and any variables
    // on which they depend).

    mPimpl->addImplementationComputeRatesMethodCode(remainingEquations);

    // Add code for the implementation to compute our variables.
    // Note: this method computes the remaining variables, i.e. the ones not
    //       needed to compute our rates, but also the variables that depend on
    //       the value of some states/rates and all the external variables.
    //       This method is typically called after having integrated a model,
    //       thus ensuring that variables that rely on the value of some
    //       states/rates are up to date.

    mPimpl->addImplementationComputeVariablesMethodCode(remainingEquations);

    return mPimpl->mCode;
}

} // namespace libcellml<|MERGE_RESOLUTION|>--- conflicted
+++ resolved
@@ -47,41 +47,24 @@
 
 namespace libcellml {
 
-<<<<<<< HEAD
 void Generator::GeneratorImpl::reset()
 {
     mCode = {};
     mNlaSystemIndex = MAX_SIZE_T;
 }
 
-bool Generator::GeneratorImpl::retrieveLockedModelAndProfile()
-{
-    mLockedModel = mGenerator->model();
-    mLockedProfile = mGenerator->profile();
-
-    return (mLockedModel != nullptr) && (mLockedProfile != nullptr);
-}
-
-void Generator::GeneratorImpl::resetLockedModelAndProfile()
-{
-    mLockedModel = nullptr;
-    mLockedProfile = nullptr;
-}
-
 bool Generator::GeneratorImpl::modelHasOdes() const
 {
-    return (mLockedModel->type() == AnalyserModel::Type::ODE)
-           || (mLockedModel->type() == AnalyserModel::Type::DAE);
+    return (mModel->type() == AnalyserModel::Type::ODE)
+           || (mModel->type() == AnalyserModel::Type::DAE);
 }
 
 bool Generator::GeneratorImpl::modelHasNlas() const
 {
-    return (mLockedModel->type() == AnalyserModel::Type::NLA)
-           || (mLockedModel->type() == AnalyserModel::Type::DAE);
-}
-
-=======
->>>>>>> 88f81fdf
+    return (mModel->type() == AnalyserModel::Type::NLA)
+           || (mModel->type() == AnalyserModel::Type::DAE);
+}
+
 AnalyserVariablePtr Generator::GeneratorImpl::analyserVariable(const VariablePtr &variable) const
 {
     // Find and return the analyser variable associated with the given variable.
@@ -326,15 +309,9 @@
 {
     std::string stateAndVariableCountCode;
 
-<<<<<<< HEAD
     if (modelHasOdes()
-        && ((interface && !mLockedProfile->interfaceStateCountString().empty())
-            || (!interface && !mLockedProfile->implementationStateCountString().empty()))) {
-=======
-    if ((mModel->type() == AnalyserModel::Type::ODE)
         && ((interface && !mProfile->interfaceStateCountString().empty())
             || (!interface && !mProfile->implementationStateCountString().empty()))) {
->>>>>>> 88f81fdf
         stateAndVariableCountCode += interface ?
                                          mProfile->interfaceStateCountString() :
                                          replace(mProfile->implementationStateCountString(),
@@ -358,13 +335,8 @@
 
 void Generator::GeneratorImpl::addVariableTypeObjectCode()
 {
-<<<<<<< HEAD
-    auto variableTypeObjectString = mLockedProfile->variableTypeObjectString(modelHasOdes(),
-                                                                             mLockedModel->hasExternalVariables());
-=======
-    auto variableTypeObjectString = mProfile->variableTypeObjectString(mModel->type() == AnalyserModel::Type::ODE,
+    auto variableTypeObjectString = mProfile->variableTypeObjectString(modelHasOdes(),
                                                                        mModel->hasExternalVariables());
->>>>>>> 88f81fdf
 
     if (!variableTypeObjectString.empty()) {
         mCode += newLineIfNeeded()
@@ -378,13 +350,8 @@
     size_t nameSize = 0;
     size_t unitsSize = 0;
 
-<<<<<<< HEAD
     if (modelHasOdes()) {
-        updateVariableInfoSizes(componentSize, nameSize, unitsSize, mLockedModel->voi());
-=======
-    if (mModel->type() == AnalyserModel::Type::ODE) {
         updateVariableInfoSizes(componentSize, nameSize, unitsSize, mModel->voi());
->>>>>>> 88f81fdf
 
         for (const auto &state : mModel->states()) {
             updateVariableInfoSizes(componentSize, nameSize, unitsSize, state);
@@ -425,25 +392,14 @@
 {
     std::string interfaceVoiStateAndVariableInfoCode;
 
-<<<<<<< HEAD
     if (modelHasOdes()
-        && !mLockedProfile->interfaceVoiInfoString().empty()) {
-        interfaceVoiStateAndVariableInfoCode += mLockedProfile->interfaceVoiInfoString();
-    }
-
-    if (modelHasOdes()
-        && !mLockedProfile->interfaceStateInfoString().empty()) {
-        interfaceVoiStateAndVariableInfoCode += mLockedProfile->interfaceStateInfoString();
-=======
-    if ((mModel->type() == AnalyserModel::Type::ODE)
         && !mProfile->interfaceVoiInfoString().empty()) {
         interfaceVoiStateAndVariableInfoCode += mProfile->interfaceVoiInfoString();
     }
 
-    if ((mModel->type() == AnalyserModel::Type::ODE)
+    if (modelHasOdes()
         && !mProfile->interfaceStateInfoString().empty()) {
         interfaceVoiStateAndVariableInfoCode += mProfile->interfaceStateInfoString();
->>>>>>> 88f81fdf
     }
 
     if (!mProfile->interfaceVariableInfoString().empty()) {
@@ -459,19 +415,11 @@
 
 void Generator::GeneratorImpl::addImplementationVoiInfoCode()
 {
-<<<<<<< HEAD
     if (modelHasOdes()
-        && !mLockedProfile->implementationVoiInfoString().empty()
-        && !mLockedProfile->variableInfoEntryString().empty()
-        && !mLockedProfile->variableOfIntegrationVariableTypeString().empty()) {
-        auto voiVariable = mLockedModel->voi()->variable();
-=======
-    if ((mModel->type() == AnalyserModel::Type::ODE)
         && !mProfile->implementationVoiInfoString().empty()
         && !mProfile->variableInfoEntryString().empty()
         && !mProfile->variableOfIntegrationVariableTypeString().empty()) {
         auto voiVariable = mModel->voi()->variable();
->>>>>>> 88f81fdf
         auto name = voiVariable->name();
         auto units = voiVariable->units()->name();
         auto component = owningComponent(voiVariable)->name();
@@ -485,19 +433,11 @@
 
 void Generator::GeneratorImpl::addImplementationStateInfoCode()
 {
-<<<<<<< HEAD
     if (modelHasOdes()
-        && !mLockedProfile->implementationStateInfoString().empty()
-        && !mLockedProfile->variableInfoEntryString().empty()
-        && !mLockedProfile->stateVariableTypeString().empty()
-        && !mLockedProfile->arrayElementSeparatorString().empty()) {
-=======
-    if ((mModel->type() == AnalyserModel::Type::ODE)
         && !mProfile->implementationStateInfoString().empty()
         && !mProfile->variableInfoEntryString().empty()
         && !mProfile->stateVariableTypeString().empty()
         && !mProfile->arrayElementSeparatorString().empty()) {
->>>>>>> 88f81fdf
         std::string infoElementsCode;
         auto type = mProfile->stateVariableTypeString();
 
@@ -727,15 +667,9 @@
 {
     std::string interfaceCreateDeleteArraysCode;
 
-<<<<<<< HEAD
     if (modelHasOdes()
-        && !mLockedProfile->interfaceCreateStatesArrayMethodString().empty()) {
-        interfaceCreateDeleteArraysCode += mLockedProfile->interfaceCreateStatesArrayMethodString();
-=======
-    if ((mModel->type() == AnalyserModel::Type::ODE)
         && !mProfile->interfaceCreateStatesArrayMethodString().empty()) {
         interfaceCreateDeleteArraysCode += mProfile->interfaceCreateStatesArrayMethodString();
->>>>>>> 88f81fdf
     }
 
     if (!mProfile->interfaceCreateVariablesArrayMethodString().empty()) {
@@ -755,13 +689,8 @@
 
 void Generator::GeneratorImpl::addExternalVariableMethodTypeDefinitionCode()
 {
-<<<<<<< HEAD
-    if (mLockedModel->hasExternalVariables()) {
-        auto externalVariableMethodTypeDefinitionString = mLockedProfile->externalVariableMethodTypeDefinitionString(modelHasOdes());
-=======
     if (mModel->hasExternalVariables()) {
-        auto externalVariableMethodTypeDefinitionString = mProfile->externalVariableMethodTypeDefinitionString(mModel->type() == AnalyserModel::Type::ODE);
->>>>>>> 88f81fdf
+        auto externalVariableMethodTypeDefinitionString = mProfile->externalVariableMethodTypeDefinitionString(modelHasOdes());
 
         if (!externalVariableMethodTypeDefinitionString.empty()) {
             mCode += "\n"
@@ -772,13 +701,8 @@
 
 void Generator::GeneratorImpl::addImplementationCreateStatesArrayMethodCode()
 {
-<<<<<<< HEAD
     if (modelHasOdes()
-        && !mLockedProfile->implementationCreateStatesArrayMethodString().empty()) {
-=======
-    if ((mModel->type() == AnalyserModel::Type::ODE)
         && !mProfile->implementationCreateStatesArrayMethodString().empty()) {
->>>>>>> 88f81fdf
         mCode += newLineIfNeeded()
                  + mProfile->implementationCreateStatesArrayMethodString();
     }
@@ -803,30 +727,30 @@
 void Generator::GeneratorImpl::addRootFindingInfoObjectCode()
 {
     if (modelHasNlas()
-        && !mLockedProfile->rootFindingInfoObjectString().empty()) {
-        mCode += newLineIfNeeded()
-                 + mLockedProfile->rootFindingInfoObjectString();
+        && !mProfile->rootFindingInfoObjectString().empty()) {
+        mCode += newLineIfNeeded()
+                 + mProfile->rootFindingInfoObjectString();
     }
 }
 
 void Generator::GeneratorImpl::addExternNlaSolveMethodCode()
 {
     if (modelHasNlas()
-        && !mLockedProfile->externNlaSolveMethodString().empty()) {
-        mCode += newLineIfNeeded()
-                 + mLockedProfile->externNlaSolveMethodString();
+        && !mProfile->externNlaSolveMethodString().empty()) {
+        mCode += newLineIfNeeded()
+                 + mProfile->externNlaSolveMethodString();
     }
 }
 
 void Generator::GeneratorImpl::addNlaSystemsCode()
 {
     if (modelHasNlas()
-        && !mLockedProfile->objectiveFunctionMethodString().empty()
-        && !mLockedProfile->findRootMethodString().empty()
-        && !mLockedProfile->nlaSolveCallString().empty()) {
+        && !mProfile->objectiveFunctionMethodString().empty()
+        && !mProfile->findRootMethodString().empty()
+        && !mProfile->nlaSolveCallString().empty()) {
         auto nlaSystemIndex = MAX_SIZE_T;
 
-        for (const auto &equation : mLockedModel->equations()) {
+        for (const auto &equation : mModel->equations()) {
             if (equation->type() == AnalyserEquation::Type::NLA) {
                 std::string methodBody;
                 auto i = MAX_SIZE_T;
@@ -834,56 +758,56 @@
                 auto variablesSize = variables.size();
 
                 for (i = 0; i < variablesSize; ++i) {
-                    methodBody += mLockedProfile->indentString()
-                                  + mLockedProfile->variablesArrayString() + mLockedProfile->openArrayString() + convertToString(variables[i]->index()) + mLockedProfile->closeArrayString()
-                                  + mLockedProfile->assignmentString()
-                                  + mLockedProfile->uArrayString() + mLockedProfile->openArrayString() + convertToString(i) + mLockedProfile->closeArrayString()
-                                  + mLockedProfile->commandSeparatorString() + "\n";
+                    methodBody += mProfile->indentString()
+                                  + mProfile->variablesArrayString() + mProfile->openArrayString() + convertToString(variables[i]->index()) + mProfile->closeArrayString()
+                                  + mProfile->equalityString()
+                                  + mProfile->uArrayString() + mProfile->openArrayString() + convertToString(i) + mProfile->closeArrayString()
+                                  + mProfile->commandSeparatorString() + "\n";
                 }
 
                 methodBody += newLineIfNeeded();
 
                 for (i = 0; i < variablesSize; ++i) {
-                    methodBody += mLockedProfile->indentString()
-                                  + mLockedProfile->fArrayString() + mLockedProfile->openArrayString() + convertToString(i) + mLockedProfile->closeArrayString()
-                                  + mLockedProfile->assignmentString()
+                    methodBody += mProfile->indentString()
+                                  + mProfile->fArrayString() + mProfile->openArrayString() + convertToString(i) + mProfile->closeArrayString()
+                                  + mProfile->equalityString()
                                   + generateCode(equation->ast())
-                                  + mLockedProfile->commandSeparatorString() + "\n";
+                                  + mProfile->commandSeparatorString() + "\n";
                 }
 
                 mCode += newLineIfNeeded()
-                         + replace(replace(mLockedProfile->objectiveFunctionMethodString(),
+                         + replace(replace(mProfile->objectiveFunctionMethodString(),
                                            "[INDEX]", convertToString(++nlaSystemIndex)),
                                    "[CODE]", generateMethodBodyCode(methodBody));
 
                 methodBody = {};
 
                 for (i = 0; i < variablesSize; ++i) {
-                    methodBody += mLockedProfile->indentString()
-                                  + mLockedProfile->uArrayString() + mLockedProfile->openArrayString() + convertToString(i) + mLockedProfile->closeArrayString()
-                                  + mLockedProfile->assignmentString()
-                                  + mLockedProfile->variablesArrayString() + mLockedProfile->openArrayString() + convertToString(variables[i]->index()) + mLockedProfile->closeArrayString()
-                                  + mLockedProfile->commandSeparatorString() + "\n";
+                    methodBody += mProfile->indentString()
+                                  + mProfile->uArrayString() + mProfile->openArrayString() + convertToString(i) + mProfile->closeArrayString()
+                                  + mProfile->equalityString()
+                                  + mProfile->variablesArrayString() + mProfile->openArrayString() + convertToString(variables[i]->index()) + mProfile->closeArrayString()
+                                  + mProfile->commandSeparatorString() + "\n";
                 }
 
                 methodBody += newLineIfNeeded()
-                              + mLockedProfile->indentString()
-                              + replace(replace(mLockedProfile->nlaSolveCallString(),
+                              + mProfile->indentString()
+                              + replace(replace(mProfile->nlaSolveCallString(),
                                                 "[INDEX]", convertToString(nlaSystemIndex)),
                                         "[SIZE]", convertToString(1));
 
                 methodBody += newLineIfNeeded();
 
                 for (i = 0; i < variablesSize; ++i) {
-                    methodBody += mLockedProfile->indentString()
-                                  + mLockedProfile->variablesArrayString() + mLockedProfile->openArrayString() + convertToString(variables[i]->index()) + mLockedProfile->closeArrayString()
-                                  + mLockedProfile->assignmentString()
-                                  + mLockedProfile->uArrayString() + mLockedProfile->openArrayString() + convertToString(i) + mLockedProfile->closeArrayString()
-                                  + mLockedProfile->commandSeparatorString() + "\n";
+                    methodBody += mProfile->indentString()
+                                  + mProfile->variablesArrayString() + mProfile->openArrayString() + convertToString(variables[i]->index()) + mProfile->closeArrayString()
+                                  + mProfile->equalityString()
+                                  + mProfile->uArrayString() + mProfile->openArrayString() + convertToString(i) + mProfile->closeArrayString()
+                                  + mProfile->commandSeparatorString() + "\n";
                 }
 
                 mCode += newLineIfNeeded()
-                         + replace(replace(replace(mLockedProfile->findRootMethodString(),
+                         + replace(replace(replace(mProfile->findRootMethodString(),
                                                    "[INDEX]", convertToString(nlaSystemIndex)),
                                            "[SIZE]", convertToString(variablesSize)),
                                    "[CODE]", generateMethodBodyCode(methodBody));
@@ -925,13 +849,7 @@
     auto initValueVariable = owningComponent(variable)->variable(variable->initialValue());
     auto analyserInitialValueVariable = analyserVariable(initValueVariable);
 
-<<<<<<< HEAD
-    return mLockedProfile->variablesArrayString() + mLockedProfile->openArrayString() + convertToString(analyserInitialValueVariable->index()) + mLockedProfile->closeArrayString();
-=======
-    index << analyserInitialValueVariable->index();
-
-    return mProfile->variablesArrayString() + mProfile->openArrayString() + index.str() + mProfile->closeArrayString();
->>>>>>> 88f81fdf
+    return mProfile->variablesArrayString() + mProfile->openArrayString() + convertToString(analyserInitialValueVariable->index()) + mProfile->closeArrayString();
 }
 
 std::string Generator::GeneratorImpl::generateVariableNameCode(const VariablePtr &variable,
@@ -964,15 +882,7 @@
         arrayName = mProfile->variablesArrayString();
     }
 
-<<<<<<< HEAD
-    return arrayName + mLockedProfile->openArrayString() + convertToString(analyserVariable->index()) + mLockedProfile->closeArrayString();
-=======
-    std::ostringstream index;
-
-    index << analyserVariable->index();
-
-    return arrayName + mProfile->openArrayString() + index.str() + mProfile->closeArrayString();
->>>>>>> 88f81fdf
+    return arrayName + mProfile->openArrayString() + convertToString(analyserVariable->index()) + mProfile->closeArrayString();
 }
 
 std::string Generator::GeneratorImpl::generateOperatorCode(const std::string &op,
@@ -1312,13 +1222,8 @@
     std::string code;
     auto astType = ast->type();
 
-<<<<<<< HEAD
     if (astType == AnalyserEquationAst::Type::EQUALITY) {
-        code = generateOperatorCode(mLockedProfile->assignmentString(), ast);
-=======
-    if (astType == AnalyserEquationAst::Type::ASSIGNMENT) {
-        code = generateOperatorCode(mProfile->assignmentString(), ast);
->>>>>>> 88f81fdf
+        code = generateOperatorCode(mProfile->equalityString(), ast);
     } else if (astType == AnalyserEquationAst::Type::EQ) {
         if (mProfile->hasEqOperator()) {
             code = generateOperatorCode(mProfile->eqString(), ast);
@@ -1584,13 +1489,9 @@
         scalingFactorCode = generateDoubleCode(convertToString(1.0 / scalingFactor)) + mProfile->timesString();
     }
 
-<<<<<<< HEAD
-    return mLockedProfile->indentString()
+    return mProfile->indentString()
            + generateVariableNameCode(variable->variable())
-           + mLockedProfile->assignmentString()
-=======
-    return mProfile->indentString() + generateVariableNameCode(variable->variable()) + " = "
->>>>>>> 88f81fdf
+           + mProfile->equalityString()
            + scalingFactorCode + generateDoubleOrConstantVariableNameCode(initialisingVariable)
            + mProfile->commandSeparatorString() + "\n";
 }
@@ -1614,32 +1515,20 @@
         }
 
         if (equation->type() == AnalyserEquation::Type::EXTERNAL) {
-<<<<<<< HEAD
             for (const auto &variable : equation->variables()) {
-                res += mLockedProfile->indentString()
+                res += mProfile->indentString()
                        + generateVariableNameCode(variable->variable())
-                       + mLockedProfile->assignmentString()
-                       + replace(mLockedProfile->externalVariableMethodCallString(modelHasOdes()),
+                       + mProfile->equalityString()
+                       + replace(mProfile->externalVariableMethodCallString(modelHasOdes()),
                                  "[INDEX]", convertToString(variable->index()))
-                       + mLockedProfile->commandSeparatorString() + "\n";
+                       + mProfile->commandSeparatorString() + "\n";
             }
         } else if (equation->type() == AnalyserEquation::Type::NLA) {
-            if (!mLockedProfile->findRootCallString().empty()) {
-                res += mLockedProfile->indentString()
-                       + replace(mLockedProfile->findRootCallString(),
+            if (!mProfile->findRootCallString().empty()) {
+                res += mProfile->indentString()
+                       + replace(mProfile->findRootCallString(),
                                  "[INDEX]", convertToString(++mNlaSystemIndex));
             }
-=======
-            std::ostringstream index;
-            auto variable = equation->variable();
-
-            index << variable->index();
-
-            res += mProfile->indentString() + generateVariableNameCode(variable->variable()) + " = "
-                   + replace(mProfile->externalVariableMethodCallString(mModel->type() == AnalyserModel::Type::ODE),
-                             "[INDEX]", index.str())
-                   + mProfile->commandSeparatorString() + "\n";
->>>>>>> 88f81fdf
         } else {
             res += mProfile->indentString() + generateCode(equation->ast()) + mProfile->commandSeparatorString() + "\n";
         }
@@ -1652,13 +1541,8 @@
 
 void Generator::GeneratorImpl::addInterfaceComputeModelMethodsCode()
 {
-<<<<<<< HEAD
-    auto interfaceInitialiseVariablesMethodString = mLockedProfile->interfaceInitialiseVariablesMethodString(modelHasOdes(),
-                                                                                                             mLockedModel->hasExternalVariables());
-=======
-    auto interfaceInitialiseVariablesMethodString = mProfile->interfaceInitialiseVariablesMethodString(mModel->type() == AnalyserModel::Type::ODE,
+    auto interfaceInitialiseVariablesMethodString = mProfile->interfaceInitialiseVariablesMethodString(modelHasOdes(),
                                                                                                        mModel->hasExternalVariables());
->>>>>>> 88f81fdf
     std::string interfaceComputeModelMethodsCode;
 
     if (!interfaceInitialiseVariablesMethodString.empty()) {
@@ -1671,22 +1555,13 @@
 
     auto interfaceComputeRatesMethodString = mProfile->interfaceComputeRatesMethodString(mModel->hasExternalVariables());
 
-<<<<<<< HEAD
     if (modelHasOdes()
-=======
-    if ((mModel->type() == AnalyserModel::Type::ODE)
->>>>>>> 88f81fdf
         && !interfaceComputeRatesMethodString.empty()) {
         interfaceComputeModelMethodsCode += interfaceComputeRatesMethodString;
     }
 
-<<<<<<< HEAD
-    auto interfaceComputeVariablesMethodString = mLockedProfile->interfaceComputeVariablesMethodString(modelHasOdes(),
-                                                                                                       mLockedModel->hasExternalVariables());
-=======
-    auto interfaceComputeVariablesMethodString = mProfile->interfaceComputeVariablesMethodString(mModel->type() == AnalyserModel::Type::ODE,
+    auto interfaceComputeVariablesMethodString = mProfile->interfaceComputeVariablesMethodString(modelHasOdes(),
                                                                                                  mModel->hasExternalVariables());
->>>>>>> 88f81fdf
 
     if (!interfaceComputeVariablesMethodString.empty()) {
         interfaceComputeModelMethodsCode += interfaceComputeVariablesMethodString;
@@ -1701,13 +1576,8 @@
 
 void Generator::GeneratorImpl::addImplementationInitialiseVariablesMethodCode(std::vector<AnalyserEquationPtr> &remainingEquations)
 {
-<<<<<<< HEAD
-    auto implementationInitialiseVariablesMethodString = mLockedProfile->implementationInitialiseVariablesMethodString(modelHasOdes(),
-                                                                                                                       mLockedModel->hasExternalVariables());
-=======
-    auto implementationInitialiseVariablesMethodString = mProfile->implementationInitialiseVariablesMethodString(mModel->type() == AnalyserModel::Type::ODE,
+    auto implementationInitialiseVariablesMethodString = mProfile->implementationInitialiseVariablesMethodString(modelHasOdes(),
                                                                                                                  mModel->hasExternalVariables());
->>>>>>> 88f81fdf
 
     if (!implementationInitialiseVariablesMethodString.empty()) {
         std::string methodBody;
@@ -1773,21 +1643,12 @@
 {
     auto implementationComputeRatesMethodString = mProfile->implementationComputeRatesMethodString(mModel->hasExternalVariables());
 
-<<<<<<< HEAD
     if (modelHasOdes()
         && !implementationComputeRatesMethodString.empty()) {
         std::string methodBody;
 
-        for (const auto &equation : mLockedModel->equations()) {
+        for (const auto &equation : mModel->equations()) {
             if (equation->type() == AnalyserEquation::Type::ODE) {
-=======
-    if ((mModel->type() == AnalyserModel::Type::ODE)
-        && !implementationComputeRatesMethodString.empty()) {
-        std::string methodBody;
-
-        for (const auto &equation : mModel->equations()) {
-            if (equation->type() == AnalyserEquation::Type::RATE) {
->>>>>>> 88f81fdf
                 methodBody += generateEquationCode(equation, remainingEquations);
             }
         }
@@ -1800,13 +1661,8 @@
 
 void Generator::GeneratorImpl::addImplementationComputeVariablesMethodCode(std::vector<AnalyserEquationPtr> &remainingEquations)
 {
-<<<<<<< HEAD
-    auto implementationComputeVariablesMethodString = mLockedProfile->implementationComputeVariablesMethodString(modelHasOdes(),
-                                                                                                                 mLockedModel->hasExternalVariables());
-=======
-    auto implementationComputeVariablesMethodString = mProfile->implementationComputeVariablesMethodString(mModel->type() == AnalyserModel::Type::ODE,
+    auto implementationComputeVariablesMethodString = mProfile->implementationComputeVariablesMethodString(modelHasOdes(),
                                                                                                            mModel->hasExternalVariables());
->>>>>>> 88f81fdf
 
     if (!implementationComputeVariablesMethodString.empty()) {
         std::string methodBody;
@@ -1972,18 +1828,13 @@
 
     // Add code for the NLA solver.
 
-<<<<<<< HEAD
-    auto equations = mPimpl->mLockedModel->equations();
-
     mPimpl->addRootFindingInfoObjectCode();
     mPimpl->addExternNlaSolveMethodCode();
     mPimpl->addNlaSystemsCode();
 
     // Add code for the implementation to initialise our variables.
 
-=======
     auto equations = mPimpl->mModel->equations();
->>>>>>> 88f81fdf
     std::vector<AnalyserEquationPtr> remainingEquations {std::begin(equations), std::end(equations)};
 
     mPimpl->addImplementationInitialiseVariablesMethodCode(remainingEquations);
