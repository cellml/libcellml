/*
Copyright libCellML Contributors

Licensed under the Apache License, Version 2.0 (the "License");
you may not use this file except in compliance with the License.
You may obtain a copy of the License at

    http://www.apache.org/licenses/LICENSE-2.0

Unless required by applicable law or agreed to in writing, software
distributed under the License is distributed on an "AS IS" BASIS,
WITHOUT WARRANTIES OR CONDITIONS OF ANY KIND, either express or implied.
See the License for the specific language governing permissions and
limitations under the License.
*/

#include "libcellml/generator.h"

#include <algorithm>
#include <limits>
#include <list>
#include <regex>
#include <sstream>
#include <vector>

#include "libcellml/component.h"
#include "libcellml/generatorprofile.h"
#include "libcellml/model.h"
#include "libcellml/units.h"
#include "libcellml/validator.h"
#include "libcellml/variable.h"
#include "libcellml/version.h"
#include "utilities.h"
#include "xmldoc.h"

#undef NAN

#ifdef __linux__
#    undef TRUE
#    undef FALSE
#endif

namespace libcellml {

static const size_t MAX_SIZE_T = std::numeric_limits<size_t>::max();

/**
 * @brief The GeneratorVariable::GeneratorVariableImpl struct.
 *
 * The private implementation for the GeneratorVariable class.
 */
struct GeneratorVariable::GeneratorVariableImpl
{
    VariablePtr mVariable;
    ComponentPtr mComponent;
    GeneratorVariable::Type mType = GeneratorVariable::Type::CONSTANT;

    void populate(const VariablePtr &variable, const ComponentPtr &component,
                  GeneratorVariable::Type type);
};

void GeneratorVariable::GeneratorVariableImpl::populate(const VariablePtr &variable,
                                                        const ComponentPtr &component,
                                                        GeneratorVariable::Type type)
{
    mVariable = variable;
    mComponent = component;
    mType = type;
}

GeneratorVariable::GeneratorVariable()
    : mPimpl(new GeneratorVariableImpl())
{
}

GeneratorVariable::~GeneratorVariable()
{
    delete mPimpl;
}

GeneratorVariablePtr GeneratorVariable::create() noexcept
{
    return std::shared_ptr<GeneratorVariable> {new GeneratorVariable {}};
}

VariablePtr GeneratorVariable::variable() const
{
    return mPimpl->mVariable;
}

ComponentPtr GeneratorVariable::component() const
{
    return mPimpl->mComponent;
}

GeneratorVariable::Type GeneratorVariable::type() const
{
    return mPimpl->mType;
}

struct GeneratorEquation;
using GeneratorEquationPtr = std::shared_ptr<GeneratorEquation>;
using GeneratorEquationWeakPtr = std::weak_ptr<GeneratorEquation>;

struct GeneratorInternalVariable
{
    enum struct Type
    {
        UNKNOWN,
        SHOULD_BE_STATE,
        VARIABLE_OF_INTEGRATION,
        STATE,
        CONSTANT,
        COMPUTED_TRUE_CONSTANT,
        COMPUTED_VARIABLE_BASED_CONSTANT,
        ALGEBRAIC,
        OVERCONSTRAINED
    };

    size_t mIndex = MAX_SIZE_T;
    Type mType = Type::UNKNOWN;

    VariablePtr mInitialValueVariable;

    VariablePtr mVariable;
    ComponentPtr mComponent;

    GeneratorEquationWeakPtr mEquation;

    explicit GeneratorInternalVariable(const VariablePtr &variable);

    void setVariable(const VariablePtr &variable,
                     bool checkInitialValue = true);

    void makeVoi();
    void makeState();
};

using GeneratorInternalVariablePtr = std::shared_ptr<GeneratorInternalVariable>;

GeneratorInternalVariable::GeneratorInternalVariable(const VariablePtr &variable)
{
    setVariable(variable);
}

void GeneratorInternalVariable::setVariable(const VariablePtr &variable,
                                            bool checkInitialValue)
{
    if (checkInitialValue && !variable->initialValue().empty()) {
        // The variable has an initial value, so it can either be a constant or
        // a state. By default, we consider it to be a constant and, if we find
        // an ODE for that variable, we will know that it was actually a state.

        mType = Type::CONSTANT;

        mInitialValueVariable = variable;
    }

    mVariable = variable;
    mComponent = std::dynamic_pointer_cast<Component>(variable->parent());
}

void GeneratorInternalVariable::makeVoi()
{
    mType = Type::VARIABLE_OF_INTEGRATION;
}

void GeneratorInternalVariable::makeState()
{
    if (mType == Type::UNKNOWN) {
        mType = Type::SHOULD_BE_STATE;
    } else if (mType == Type::CONSTANT) {
        mType = Type::STATE;
    }
}

struct GeneratorEquationAst;
using GeneratorEquationAstPtr = std::shared_ptr<GeneratorEquationAst>;
using GeneratorEquationAstWeakPtr = std::weak_ptr<GeneratorEquationAst>;

struct GeneratorEquationAst
{
    enum struct Type
    {
        // Assignment.

        ASSIGNMENT,

        // Relational and logical operators.

        EQ,
        NEQ,
        LT,
        LEQ,
        GT,
        GEQ,
        AND,
        OR,
        XOR,
        NOT,

        // Arithmetic operators.

        PLUS,
        MINUS,
        TIMES,
        DIVIDE,
        POWER,
        ROOT,
        ABS,
        EXP,
        LN,
        LOG,
        CEILING,
        FLOOR,
        MIN,
        MAX,
        REM,

        // Calculus elements.

        DIFF,

        // Trigonometric operators.

        SIN,
        COS,
        TAN,
        SEC,
        CSC,
        COT,
        SINH,
        COSH,
        TANH,
        SECH,
        CSCH,
        COTH,
        ASIN,
        ACOS,
        ATAN,
        ASEC,
        ACSC,
        ACOT,
        ASINH,
        ACOSH,
        ATANH,
        ASECH,
        ACSCH,
        ACOTH,

        // Piecewise statement.

        PIECEWISE,
        PIECE,
        OTHERWISE,

        // Token elements.

        CI,
        CN,

        // Qualifier elements.

        DEGREE,
        LOGBASE,
        BVAR,

        // Constants.

        TRUE,
        FALSE,
        E,
        PI,
        INF,
        NAN
    };

    Type mType = Type::ASSIGNMENT;

    std::string mValue;
    VariablePtr mVariable = nullptr;

    GeneratorEquationAstWeakPtr mParent;

    GeneratorEquationAstPtr mLeft = nullptr;
    GeneratorEquationAstPtr mRight = nullptr;

    explicit GeneratorEquationAst();
    explicit GeneratorEquationAst(Type type,
                                  const GeneratorEquationAstPtr &parent);
    explicit GeneratorEquationAst(Type type, const std::string &value,
                                  const GeneratorEquationAstPtr &parent);
    explicit GeneratorEquationAst(Type type, const VariablePtr &variable,
                                  const GeneratorEquationAstPtr &parent);
    explicit GeneratorEquationAst(const GeneratorEquationAstPtr &ast,
                                  const GeneratorEquationAstPtr &parent);
};

GeneratorEquationAst::GeneratorEquationAst() = default;

GeneratorEquationAst::GeneratorEquationAst(Type type,
                                           const GeneratorEquationAstPtr &parent)
    : mType(type)
    , mParent(parent)
{
}

GeneratorEquationAst::GeneratorEquationAst(Type type, const std::string &value,
                                           const GeneratorEquationAstPtr &parent)
    : mType(type)
    , mValue(value)
    , mParent(parent)
{
}

GeneratorEquationAst::GeneratorEquationAst(Type type, const VariablePtr &variable,
                                           const GeneratorEquationAstPtr &parent)
    : mType(type)
    , mVariable(variable)
    , mParent(parent)
{
}

GeneratorEquationAst::GeneratorEquationAst(const GeneratorEquationAstPtr &ast,
                                           const GeneratorEquationAstPtr &parent)
    : mType(ast->mType)
    , mVariable(ast->mVariable)
    , mParent(parent)
    , mLeft(ast->mLeft)
    , mRight(ast->mRight)
{
}

#ifdef SWIG
struct GeneratorEquation
#else
struct GeneratorEquation: public std::enable_shared_from_this<GeneratorEquation>
#endif
{
    enum struct Type
    {
        UNKNOWN,
        TRUE_CONSTANT,
        VARIABLE_BASED_CONSTANT,
        RATE,
        ALGEBRAIC
    };

    size_t mOrder = MAX_SIZE_T;
    Type mType = Type::UNKNOWN;

    std::list<GeneratorEquationPtr> mDependencies;

    GeneratorEquationAstPtr mAst;

    std::list<GeneratorInternalVariablePtr> mVariables;
    std::list<GeneratorInternalVariablePtr> mOdeVariables;

    GeneratorInternalVariablePtr mVariable = nullptr;
    ComponentPtr mComponent = nullptr;

    bool mComputedTrueConstant = true;
    bool mComputedVariableBasedConstant = true;

    bool mIsStateRateBased = false;

    explicit GeneratorEquation(const ComponentPtr &component);

    void addVariable(const GeneratorInternalVariablePtr &variable);
    void addOdeVariable(const GeneratorInternalVariablePtr &odeVariable);

    static bool containsNonUnknownVariables(const std::list<GeneratorInternalVariablePtr> &variables);
    static bool containsNonConstantVariables(const std::list<GeneratorInternalVariablePtr> &variables);

    static bool knownVariable(const GeneratorInternalVariablePtr &variable);
    static bool knownOdeVariable(const GeneratorInternalVariablePtr &odeVariable);

    bool check(size_t & equationOrder, size_t & stateIndex, size_t & variableIndex);
};

GeneratorEquation::GeneratorEquation(const ComponentPtr &component)
    : mAst(std::make_shared<GeneratorEquationAst>())
    , mComponent(component)
{
}

void GeneratorEquation::addVariable(const GeneratorInternalVariablePtr &variable)
{
    if (std::find(mVariables.begin(), mVariables.end(), variable) == mVariables.end()) {
        mVariables.push_back(variable);
    }
}

void GeneratorEquation::addOdeVariable(const GeneratorInternalVariablePtr &odeVariable)
{
    if (std::find(mOdeVariables.begin(), mOdeVariables.end(), odeVariable) == mOdeVariables.end()) {
        mOdeVariables.push_back(odeVariable);
    }
}

bool GeneratorEquation::containsNonUnknownVariables(const std::list<GeneratorInternalVariablePtr> &variables)
{
    return std::find_if(variables.begin(), variables.end(), [](const GeneratorInternalVariablePtr &variable) {
               return (variable->mType != GeneratorInternalVariable::Type::UNKNOWN);
           })
           != std::end(variables);
}

bool GeneratorEquation::containsNonConstantVariables(const std::list<GeneratorInternalVariablePtr> &variables)
{
    return std::find_if(variables.begin(), variables.end(), [](const GeneratorInternalVariablePtr &variable) {
               return (variable->mType != GeneratorInternalVariable::Type::UNKNOWN)
                      && (variable->mType != GeneratorInternalVariable::Type::CONSTANT)
                      && (variable->mType != GeneratorInternalVariable::Type::COMPUTED_TRUE_CONSTANT)
                      && (variable->mType != GeneratorInternalVariable::Type::COMPUTED_VARIABLE_BASED_CONSTANT);
           })
           != std::end(variables);
}

bool GeneratorEquation::knownVariable(const GeneratorInternalVariablePtr &variable)
{
    return (variable->mIndex != MAX_SIZE_T)
           || (variable->mType == GeneratorInternalVariable::Type::VARIABLE_OF_INTEGRATION)
           || (variable->mType == GeneratorInternalVariable::Type::STATE)
           || (variable->mType == GeneratorInternalVariable::Type::CONSTANT)
           || (variable->mType == GeneratorInternalVariable::Type::COMPUTED_TRUE_CONSTANT)
           || (variable->mType == GeneratorInternalVariable::Type::COMPUTED_VARIABLE_BASED_CONSTANT);
}

bool GeneratorEquation::knownOdeVariable(const GeneratorInternalVariablePtr &odeVariable)
{
    return (odeVariable->mIndex != MAX_SIZE_T)
           || (odeVariable->mType == GeneratorInternalVariable::Type::VARIABLE_OF_INTEGRATION);
}

bool sameOrEquivalentVariable(const VariablePtr &variable1,
                              const VariablePtr &variable2)
{
    // Return whether the given variables are the same or are equivalent (be it
    // directly or indirectly).

    return (variable1 == variable2) || variable1->hasEquivalentVariable(variable2, true);
}

bool GeneratorEquation::check(size_t &equationOrder, size_t &stateIndex,
                              size_t &variableIndex)
{
    // Nothing to check if the equation has already been given an order (i.e.
    // everything is fine) or if there is one known (ODE) variable left (i.e.
    // this equation is an overconstraint).

    if (mOrder != MAX_SIZE_T) {
        return false;
    }

    if (mVariables.size() + mOdeVariables.size() == 1) {
        GeneratorInternalVariablePtr variable = (mVariables.size() == 1) ? mVariables.front() : mOdeVariables.front();

        if ((variable->mIndex != MAX_SIZE_T)
            && (variable->mType != GeneratorInternalVariable::Type::UNKNOWN)
            && (variable->mType != GeneratorInternalVariable::Type::SHOULD_BE_STATE)) {
            variable->mType = GeneratorInternalVariable::Type::OVERCONSTRAINED;

            return false;
        }
    }

    // Determine, from the (new) known (ODE) variables, whether the equation is
    // truly a constant or a variable-based constant.

    mComputedTrueConstant = mComputedTrueConstant
                            && !containsNonUnknownVariables(mVariables)
                            && !containsNonUnknownVariables(mOdeVariables);
    mComputedVariableBasedConstant = mComputedVariableBasedConstant
                                     && !containsNonConstantVariables(mVariables)
                                     && !containsNonConstantVariables(mOdeVariables);

    // Determine whether the equation is state/rate based and add, as a
    // dependency, the equations used to compute the (new) known variables.
    // (Note that we don't account for the (new) known ODE variables since their
    // corresponding equation can obviously not be of algebraic type.)

    if (!mIsStateRateBased) {
        mIsStateRateBased = !mOdeVariables.empty();
    }

    for (const auto &variable : mVariables) {
        if (knownVariable(variable)) {
            GeneratorEquationPtr equation = variable->mEquation.lock();

            if (!mIsStateRateBased) {
                mIsStateRateBased = (equation == nullptr) ?
                                        (variable->mType == GeneratorInternalVariable::Type::STATE) :
                                        equation->mIsStateRateBased;
            }

            if (equation != nullptr) {
                mDependencies.push_back(equation);
            }
        }
    }

    // Stop tracking (new) known (ODE) variables.

    mVariables.remove_if(knownVariable);
    mOdeVariables.remove_if(knownOdeVariable);

    // If there is one (ODE) variable left then update its viariable (to be the
    // corresponding one in the component in which the equation is), its type
    // (if it is currently unknown), determine its index and determine the type
    // of our equation and set its order, if the (ODE) variable is a state,
    // computed constant or algebraic variable.

    bool relevantCheck = false;

    if (mVariables.size() + mOdeVariables.size() == 1) {
        GeneratorInternalVariablePtr variable = (mVariables.size() == 1) ? mVariables.front() : mOdeVariables.front();

        for (size_t i = 0; i < mComponent->variableCount(); ++i) {
            VariablePtr localVariable = mComponent->variable(i);

            if (sameOrEquivalentVariable(variable->mVariable, localVariable)) {
                variable->setVariable(localVariable, false);

                break;
            }
        }

        if (variable->mType == GeneratorInternalVariable::Type::UNKNOWN) {
            variable->mType = mComputedTrueConstant ?
                                  GeneratorInternalVariable::Type::COMPUTED_TRUE_CONSTANT :
                                  mComputedVariableBasedConstant ?
                                  GeneratorInternalVariable::Type::COMPUTED_VARIABLE_BASED_CONSTANT :
                                  GeneratorInternalVariable::Type::ALGEBRAIC;
        }

        if ((variable->mType == GeneratorInternalVariable::Type::STATE)
            || (variable->mType == GeneratorInternalVariable::Type::COMPUTED_TRUE_CONSTANT)
            || (variable->mType == GeneratorInternalVariable::Type::COMPUTED_VARIABLE_BASED_CONSTANT)
            || (variable->mType == GeneratorInternalVariable::Type::ALGEBRAIC)) {
            variable->mIndex = (variable->mType == GeneratorInternalVariable::Type::STATE) ?
                                   ++stateIndex :
                                   ++variableIndex;

            variable->mEquation = shared_from_this();

            mOrder = ++equationOrder;
            mType = (variable->mType == GeneratorInternalVariable::Type::STATE) ?
                        Type::RATE :
                        (variable->mType == GeneratorInternalVariable::Type::COMPUTED_TRUE_CONSTANT) ?
                        Type::TRUE_CONSTANT :
                        (variable->mType == GeneratorInternalVariable::Type::COMPUTED_VARIABLE_BASED_CONSTANT) ?
                        Type::VARIABLE_BASED_CONSTANT :
                        Type::ALGEBRAIC;

            mVariable = variable;

            relevantCheck = true;
        }
    }

    return relevantCheck;
}

/**
 * @brief The Generator::GeneratorImpl struct.
 *
 * The private implementation for the Generator class.
 */
struct Generator::GeneratorImpl
{
    Generator *mGenerator = nullptr;

    Generator::ModelType mModelType = Generator::ModelType::UNKNOWN;

    std::list<GeneratorInternalVariablePtr> mInternalVariables;
    std::list<GeneratorEquationPtr> mEquations;

    GeneratorVariablePtr mVoi = nullptr;
    std::vector<GeneratorVariablePtr> mStates;
    std::vector<GeneratorVariablePtr> mVariables;

    GeneratorProfilePtr mProfile = libcellml::GeneratorProfile::create();

    bool mNeedEq = false;
    bool mNeedNeq = false;
    bool mNeedLt = false;
    bool mNeedLeq = false;
    bool mNeedGt = false;
    bool mNeedGeq = false;
    bool mNeedAnd = false;
    bool mNeedOr = false;
    bool mNeedXor = false;
    bool mNeedNot = false;

    bool mNeedMin = false;
    bool mNeedMax = false;

    bool mNeedSec = false;
    bool mNeedCsc = false;
    bool mNeedCot = false;
    bool mNeedSech = false;
    bool mNeedCsch = false;
    bool mNeedCoth = false;
    bool mNeedAsec = false;
    bool mNeedAcsc = false;
    bool mNeedAcot = false;
    bool mNeedAsech = false;
    bool mNeedAcsch = false;
    bool mNeedAcoth = false;

    bool hasValidModel() const;

    size_t mathmlChildCount(const XmlNodePtr &node) const;
    XmlNodePtr mathmlChildNode(const XmlNodePtr &node, size_t index) const;

    GeneratorInternalVariablePtr generatorVariable(const VariablePtr &variable);

    static bool compareVariablesByName(const GeneratorInternalVariablePtr &variable1,
                                       const GeneratorInternalVariablePtr &variable2);

    static bool isStateVariable(const GeneratorInternalVariablePtr &variable);
    static bool isConstantOrAlgebraicVariable(const GeneratorInternalVariablePtr &variable);

    static bool compareVariablesByTypeAndIndex(const GeneratorInternalVariablePtr &variable1,
                                               const GeneratorInternalVariablePtr &variable2);

    static bool compareEquationsByVariable(const GeneratorEquationPtr &equation1,
                                           const GeneratorEquationPtr &equation2);

    GeneratorVariablePtr variableFirstOccurrence(const VariablePtr &variable,
                                                 const ComponentPtr &component);

    void processNode(const XmlNodePtr &node, GeneratorEquationAstPtr &ast,
                     const GeneratorEquationAstPtr &astParent,
                     const ComponentPtr &component,
                     const GeneratorEquationPtr &equation);
    GeneratorEquationPtr processNode(const XmlNodePtr &node,
                                     const ComponentPtr &component);
    void processComponent(const ComponentPtr &component);
    void processEquationAst(const GeneratorEquationAstPtr &ast);
    void processModel(const ModelPtr &model);

    bool isRelationalOperator(const GeneratorEquationAstPtr &ast) const;
    bool isAndOperator(const GeneratorEquationAstPtr &ast) const;
    bool isOrOperator(const GeneratorEquationAstPtr &ast) const;
    bool isXorOperator(const GeneratorEquationAstPtr &ast) const;
    bool isLogicalOperator(const GeneratorEquationAstPtr &ast) const;
    bool isPlusOperator(const GeneratorEquationAstPtr &ast) const;
    bool isMinusOperator(const GeneratorEquationAstPtr &ast) const;
    bool isTimesOperator(const GeneratorEquationAstPtr &ast) const;
    bool isDivideOperator(const GeneratorEquationAstPtr &ast) const;
    bool isPowerOperator(const GeneratorEquationAstPtr &ast) const;
    bool isRootOperator(const GeneratorEquationAstPtr &ast) const;
    bool isPiecewiseStatement(const GeneratorEquationAstPtr &ast) const;

    std::string replace(std::string string, const std::string &from,
                        const std::string &to);

    void updateVariableInfoSizes(size_t &componentSize, size_t &nameSize,
                                 size_t &unitsSize,
                                 const GeneratorVariablePtr &variable);

    bool modifiedProfile() const;

    void addOriginCommentCode(std::string &code);

    void addInterfaceHeaderCode(std::string &code) const;
    void addImplementationHeaderCode(std::string &code);

    void addVersionAndLibcellmlVersionCode(std::string &code,
                                           bool interface = false);

    void addStateAndVariableCountCode(std::string &code,
                                      bool interface = false);

    void addVariableTypeObjectCode(std::string &code) const;

    std::string generateVariableInfoObjectCode(const std::string &objectString);

    void addVariableInfoObjectCode(std::string &code);
    void addVariableInfoWithTypeObjectCode(std::string &code);

    std::string generateVariableInfoEntryCode(const std::string &name,
                                              const std::string &units,
                                              const std::string &component);

    void addInterfaceVoiStateAndVariableInfoCode(std::string &code) const;
    void addImplementationVoiInfoCode(std::string &code);
    void addImplementationStateInfoCode(std::string &code);
    void addImplementationVariableInfoCode(std::string &code);

    void addArithmeticFunctionsCode(std::string &code) const;
    void addTrigonometricFunctionsCode(std::string &code) const;

    void addInterfaceCreateDeleteArrayMethodsCode(std::string &code) const;
    void addImplementationCreateStatesArrayMethodCode(std::string &code) const;
    void addImplementationCreateVariablesArrayMethodCode(std::string &code) const;
    void addImplementationDeleteArrayMethodCode(std::string &code) const;

    std::string generateMethodBodyCode(const std::string &methodBody) const;

    std::string generateDoubleCode(const std::string &value);
    std::string generateVariableNameCode(const VariablePtr &variable,
                                         const GeneratorEquationAstPtr &ast = nullptr);

    std::string generateOperatorCode(const std::string &op,
                                     const GeneratorEquationAstPtr &ast);
    std::string generateMinusUnaryCode(const GeneratorEquationAstPtr &ast);
    std::string generateOneParameterFunctionCode(const std::string &function,
                                                 const GeneratorEquationAstPtr &ast);
    std::string generateTwoParameterFunctionCode(const std::string &function,
                                                 const GeneratorEquationAstPtr &ast);
    std::string generatePiecewiseIfCode(const std::string &condition,
                                        const std::string &value);
    std::string generatePiecewiseElseCode(const std::string &value);
    std::string generateCode(const GeneratorEquationAstPtr &ast);

    std::string generateInitializationCode(const GeneratorInternalVariablePtr &variable);
    std::string generateEquationCode(const GeneratorEquationPtr &equation,
                                     std::vector<GeneratorEquationPtr> &remainingEquations,
                                     bool onlyStateRateBasedEquations = false);

    void addInterfaceComputeModelMethodsCode(std::string &code) const;
    void addImplementationInitializeStatesAndConstantsMethodCode(std::string &code,
                                                                 std::vector<GeneratorEquationPtr> &remainingEquations);
    void addImplementationComputeComputedConstantsMethodCode(std::string &code,
                                                             std::vector<GeneratorEquationPtr> &remainingEquations);
    void addImplementationComputeRatesMethodCode(std::string &code,
                                                 std::vector<GeneratorEquationPtr> &remainingEquations);
    void addImplementationComputeVariablesMethodCode(std::string &code,
                                                     std::vector<GeneratorEquationPtr> &remainingEquations);
};

bool Generator::GeneratorImpl::hasValidModel() const
{
    return (mModelType == Generator::ModelType::ALGEBRAIC)
           || (mModelType == Generator::ModelType::ODE);
}

size_t Generator::GeneratorImpl::mathmlChildCount(const XmlNodePtr &node) const
{
    // Return the number of child elements, in the MathML namespace, for the
    // given node.

    XmlNodePtr childNode = node->firstChild();
    size_t res = childNode->isMathmlElement() ? 1 : 0;

    while (childNode != nullptr) {
        childNode = childNode->next();

        if (childNode && childNode->isMathmlElement()) {
            ++res;
        }
    }

    return res;
}

XmlNodePtr Generator::GeneratorImpl::mathmlChildNode(const XmlNodePtr &node, size_t index) const
{
    // Return the nth child element of the given node, skipping anything that is
    // not int he MathML namespace.

    XmlNodePtr res = node->firstChild();
    size_t childNodeIndex = res->isMathmlElement() ? 0 : MAX_SIZE_T;

    while ((res != nullptr) && (childNodeIndex != index)) {
        res = res->next();

        if (res && res->isMathmlElement()) {
            ++childNodeIndex;
        }
    }

    return res;
}

GeneratorInternalVariablePtr Generator::GeneratorImpl::generatorVariable(const VariablePtr &variable)
{
    // Find and return, if there is one, the generator variable associated with
    // the given variable.

    for (const auto &internalVariable : mInternalVariables) {
        if (sameOrEquivalentVariable(variable, internalVariable->mVariable)) {
            return internalVariable;
        }
    }

    // No generator variable exists for the given variable, so create one, track
    // it and return it.

    GeneratorInternalVariablePtr internalVariable = std::make_shared<GeneratorInternalVariable>(variable);

    mInternalVariables.push_back(internalVariable);

    return internalVariable;
}

GeneratorVariablePtr Generator::GeneratorImpl::variableFirstOccurrence(const VariablePtr &variable,
                                                                       const ComponentPtr &component)
{
    // Recursively look for the first occurrence of the given variable in the
    // given component.

    GeneratorVariablePtr voi = nullptr;

    for (size_t j = 0; j < component->variableCount() && voi == nullptr; ++j) {
        VariablePtr testVariable = component->variable(j);

        if (sameOrEquivalentVariable(variable, testVariable)) {
            voi = GeneratorVariable::create();

            voi->mPimpl->populate(testVariable, component, GeneratorVariable::Type::VARIABLE_OF_INTEGRATION);
        }
    }

    for (size_t i = 0; i < component->componentCount() && voi == nullptr; ++i) {
        voi = variableFirstOccurrence(variable, component->component(i));
    }

    return voi;
}

void Generator::GeneratorImpl::processNode(const XmlNodePtr &node,
                                           GeneratorEquationAstPtr &ast,
                                           const GeneratorEquationAstPtr &astParent,
                                           const ComponentPtr &component,
                                           const GeneratorEquationPtr &equation)
{
    // Basic content elements.

    if (node->isMathmlElement("apply")) {
        // We may have 2, 3 or more child nodes, e.g.
        //
        //                 +--------+
        //                 |   +    |
        //        "+a" ==> |  / \   |
        //                 | a  nil |
        //                 +--------+
        //
        //                 +-------+
        //                 |   +   |
        //       "a+b" ==> |  / \  |
        //                 | a   b |
        //                 +-------+
        //
        //                 +-------------+
        //                 |   +         |
        //                 |  / \        |
        //                 | a   +       |
        //                 |    / \      |
        // "a+b+c+d+e" ==> |   b   +     |
        //                 |      / \    |
        //                 |     c   +   |
        //                 |        / \  |
        //                 |       d   e |
        //                 +-------------+

        size_t childCount = mathmlChildCount(node);

        processNode(mathmlChildNode(node, 0), ast, astParent, component, equation);
        processNode(mathmlChildNode(node, 1), ast->mLeft, ast, component, equation);

        if (childCount >= 3) {
            GeneratorEquationAstPtr astRight;
            GeneratorEquationAstPtr tempAst;

            processNode(mathmlChildNode(node, childCount - 1), astRight, nullptr, component, equation);

            for (size_t i = childCount - 2; i > 1; --i) {
                processNode(mathmlChildNode(node, 0), tempAst, nullptr, component, equation);
                processNode(mathmlChildNode(node, i), tempAst->mLeft, tempAst, component, equation);

                astRight->mParent = tempAst;

                tempAst->mRight = astRight;
                astRight = tempAst;
            }

            if (astRight != nullptr) {
                astRight->mParent = ast;
            }

            ast->mRight = astRight;
        }

        // Assignment, and relational and logical operators.

    } else if (node->isMathmlElement("eq")) {
        // This element is used both to describe "a = b" and "a == b". We can
        // distinguish between the two by checking its grand-parent. If it's a
        // "math" element then it means that it is used to describe "a = b"
        // otherwise it is used to describe "a == b". In the former case, there
        // is nothing more we need to do since `ast` is already of
        // GeneratorEquationAst::Type::ASSIGNMENT type.

        if (!node->parent()->parent()->isMathmlElement("math")) {
            ast = std::make_shared<GeneratorEquationAst>(GeneratorEquationAst::Type::EQ, astParent);

            mNeedEq = true;
        }
    } else if (node->isMathmlElement("neq")) {
        ast = std::make_shared<GeneratorEquationAst>(GeneratorEquationAst::Type::NEQ, astParent);

        mNeedNeq = true;
    } else if (node->isMathmlElement("lt")) {
        ast = std::make_shared<GeneratorEquationAst>(GeneratorEquationAst::Type::LT, astParent);

        mNeedLt = true;
    } else if (node->isMathmlElement("leq")) {
        ast = std::make_shared<GeneratorEquationAst>(GeneratorEquationAst::Type::LEQ, astParent);

        mNeedLeq = true;
    } else if (node->isMathmlElement("gt")) {
        ast = std::make_shared<GeneratorEquationAst>(GeneratorEquationAst::Type::GT, astParent);

        mNeedGt = true;
    } else if (node->isMathmlElement("geq")) {
        ast = std::make_shared<GeneratorEquationAst>(GeneratorEquationAst::Type::GEQ, astParent);

        mNeedGeq = true;
    } else if (node->isMathmlElement("and")) {
        ast = std::make_shared<GeneratorEquationAst>(GeneratorEquationAst::Type::AND, astParent);

        mNeedAnd = true;
    } else if (node->isMathmlElement("or")) {
        ast = std::make_shared<GeneratorEquationAst>(GeneratorEquationAst::Type::OR, astParent);

        mNeedOr = true;
    } else if (node->isMathmlElement("xor")) {
        ast = std::make_shared<GeneratorEquationAst>(GeneratorEquationAst::Type::XOR, astParent);

        mNeedXor = true;
    } else if (node->isMathmlElement("not")) {
        ast = std::make_shared<GeneratorEquationAst>(GeneratorEquationAst::Type::NOT, astParent);

        mNeedNot = true;

        // Arithmetic operators.

    } else if (node->isMathmlElement("plus")) {
        ast = std::make_shared<GeneratorEquationAst>(GeneratorEquationAst::Type::PLUS, astParent);
    } else if (node->isMathmlElement("minus")) {
        ast = std::make_shared<GeneratorEquationAst>(GeneratorEquationAst::Type::MINUS, astParent);
    } else if (node->isMathmlElement("times")) {
        ast = std::make_shared<GeneratorEquationAst>(GeneratorEquationAst::Type::TIMES, astParent);
    } else if (node->isMathmlElement("divide")) {
        ast = std::make_shared<GeneratorEquationAst>(GeneratorEquationAst::Type::DIVIDE, astParent);
    } else if (node->isMathmlElement("power")) {
        ast = std::make_shared<GeneratorEquationAst>(GeneratorEquationAst::Type::POWER, astParent);
    } else if (node->isMathmlElement("root")) {
        ast = std::make_shared<GeneratorEquationAst>(GeneratorEquationAst::Type::ROOT, astParent);
    } else if (node->isMathmlElement("abs")) {
        ast = std::make_shared<GeneratorEquationAst>(GeneratorEquationAst::Type::ABS, astParent);
    } else if (node->isMathmlElement("exp")) {
        ast = std::make_shared<GeneratorEquationAst>(GeneratorEquationAst::Type::EXP, astParent);
    } else if (node->isMathmlElement("ln")) {
        ast = std::make_shared<GeneratorEquationAst>(GeneratorEquationAst::Type::LN, astParent);
    } else if (node->isMathmlElement("log")) {
        ast = std::make_shared<GeneratorEquationAst>(GeneratorEquationAst::Type::LOG, astParent);
    } else if (node->isMathmlElement("ceiling")) {
        ast = std::make_shared<GeneratorEquationAst>(GeneratorEquationAst::Type::CEILING, astParent);
    } else if (node->isMathmlElement("floor")) {
        ast = std::make_shared<GeneratorEquationAst>(GeneratorEquationAst::Type::FLOOR, astParent);
    } else if (node->isMathmlElement("min")) {
        ast = std::make_shared<GeneratorEquationAst>(GeneratorEquationAst::Type::MIN, astParent);

        mNeedMin = true;
    } else if (node->isMathmlElement("max")) {
        ast = std::make_shared<GeneratorEquationAst>(GeneratorEquationAst::Type::MAX, astParent);

        mNeedMax = true;
    } else if (node->isMathmlElement("rem")) {
        ast = std::make_shared<GeneratorEquationAst>(GeneratorEquationAst::Type::REM, astParent);

        // Calculus elements.

    } else if (node->isMathmlElement("diff")) {
        ast = std::make_shared<GeneratorEquationAst>(GeneratorEquationAst::Type::DIFF, astParent);

        // Trigonometric operators.

    } else if (node->isMathmlElement("sin")) {
        ast = std::make_shared<GeneratorEquationAst>(GeneratorEquationAst::Type::SIN, astParent);
    } else if (node->isMathmlElement("cos")) {
        ast = std::make_shared<GeneratorEquationAst>(GeneratorEquationAst::Type::COS, astParent);
    } else if (node->isMathmlElement("tan")) {
        ast = std::make_shared<GeneratorEquationAst>(GeneratorEquationAst::Type::TAN, astParent);
    } else if (node->isMathmlElement("sec")) {
        ast = std::make_shared<GeneratorEquationAst>(GeneratorEquationAst::Type::SEC, astParent);

        mNeedSec = true;
    } else if (node->isMathmlElement("csc")) {
        ast = std::make_shared<GeneratorEquationAst>(GeneratorEquationAst::Type::CSC, astParent);

        mNeedCsc = true;
    } else if (node->isMathmlElement("cot")) {
        ast = std::make_shared<GeneratorEquationAst>(GeneratorEquationAst::Type::COT, astParent);

        mNeedCot = true;
    } else if (node->isMathmlElement("sinh")) {
        ast = std::make_shared<GeneratorEquationAst>(GeneratorEquationAst::Type::SINH, astParent);
    } else if (node->isMathmlElement("cosh")) {
        ast = std::make_shared<GeneratorEquationAst>(GeneratorEquationAst::Type::COSH, astParent);
    } else if (node->isMathmlElement("tanh")) {
        ast = std::make_shared<GeneratorEquationAst>(GeneratorEquationAst::Type::TANH, astParent);
    } else if (node->isMathmlElement("sech")) {
        ast = std::make_shared<GeneratorEquationAst>(GeneratorEquationAst::Type::SECH, astParent);

        mNeedSech = true;
    } else if (node->isMathmlElement("csch")) {
        ast = std::make_shared<GeneratorEquationAst>(GeneratorEquationAst::Type::CSCH, astParent);

        mNeedCsch = true;
    } else if (node->isMathmlElement("coth")) {
        ast = std::make_shared<GeneratorEquationAst>(GeneratorEquationAst::Type::COTH, astParent);

        mNeedCoth = true;
    } else if (node->isMathmlElement("arcsin")) {
        ast = std::make_shared<GeneratorEquationAst>(GeneratorEquationAst::Type::ASIN, astParent);
    } else if (node->isMathmlElement("arccos")) {
        ast = std::make_shared<GeneratorEquationAst>(GeneratorEquationAst::Type::ACOS, astParent);
    } else if (node->isMathmlElement("arctan")) {
        ast = std::make_shared<GeneratorEquationAst>(GeneratorEquationAst::Type::ATAN, astParent);
    } else if (node->isMathmlElement("arcsec")) {
        ast = std::make_shared<GeneratorEquationAst>(GeneratorEquationAst::Type::ASEC, astParent);

        mNeedAsec = true;
    } else if (node->isMathmlElement("arccsc")) {
        ast = std::make_shared<GeneratorEquationAst>(GeneratorEquationAst::Type::ACSC, astParent);

        mNeedAcsc = true;
    } else if (node->isMathmlElement("arccot")) {
        ast = std::make_shared<GeneratorEquationAst>(GeneratorEquationAst::Type::ACOT, astParent);

        mNeedAcot = true;
    } else if (node->isMathmlElement("arcsinh")) {
        ast = std::make_shared<GeneratorEquationAst>(GeneratorEquationAst::Type::ASINH, astParent);
    } else if (node->isMathmlElement("arccosh")) {
        ast = std::make_shared<GeneratorEquationAst>(GeneratorEquationAst::Type::ACOSH, astParent);
    } else if (node->isMathmlElement("arctanh")) {
        ast = std::make_shared<GeneratorEquationAst>(GeneratorEquationAst::Type::ATANH, astParent);
    } else if (node->isMathmlElement("arcsech")) {
        ast = std::make_shared<GeneratorEquationAst>(GeneratorEquationAst::Type::ASECH, astParent);

        mNeedAsech = true;
    } else if (node->isMathmlElement("arccsch")) {
        ast = std::make_shared<GeneratorEquationAst>(GeneratorEquationAst::Type::ACSCH, astParent);

        mNeedAcsch = true;
    } else if (node->isMathmlElement("arccoth")) {
        ast = std::make_shared<GeneratorEquationAst>(GeneratorEquationAst::Type::ACOTH, astParent);

        mNeedAcoth = true;

        // Piecewise statement.

    } else if (node->isMathmlElement("piecewise")) {
        size_t childCount = mathmlChildCount(node);

        ast = std::make_shared<GeneratorEquationAst>(GeneratorEquationAst::Type::PIECEWISE, astParent);

        processNode(mathmlChildNode(node, 0), ast->mLeft, ast, component, equation);

        if (childCount >= 2) {
            GeneratorEquationAstPtr astRight;
            GeneratorEquationAstPtr tempAst;

            processNode(mathmlChildNode(node, childCount - 1), astRight, nullptr, component, equation);

            for (size_t i = childCount - 2; i > 0; --i) {
                tempAst = std::make_shared<GeneratorEquationAst>(GeneratorEquationAst::Type::PIECEWISE, astParent);

                processNode(mathmlChildNode(node, i), tempAst->mLeft, tempAst, component, equation);

                astRight->mParent = tempAst;

                tempAst->mRight = astRight;
                astRight = tempAst;
            }

            astRight->mParent = ast;

            ast->mRight = astRight;
        }
    } else if (node->isMathmlElement("piece")) {
        ast = std::make_shared<GeneratorEquationAst>(GeneratorEquationAst::Type::PIECE, astParent);

        processNode(mathmlChildNode(node, 0), ast->mLeft, ast, component, equation);
        processNode(mathmlChildNode(node, 1), ast->mRight, ast, component, equation);
    } else if (node->isMathmlElement("otherwise")) {
        ast = std::make_shared<GeneratorEquationAst>(GeneratorEquationAst::Type::OTHERWISE, astParent);

        processNode(mathmlChildNode(node, 0), ast->mLeft, ast, component, equation);

        // Token elements.

    } else if (node->isMathmlElement("ci")) {
        std::string variableName = node->firstChild()->convertToString();
        VariablePtr variable = component->variable(variableName);

        if (variable != nullptr) {
            ast = std::make_shared<GeneratorEquationAst>(GeneratorEquationAst::Type::CI, variable, astParent);

            // Have our equation track the (ODE) variable (by ODE variable, we
            // mean a variable that is used in a "diff" element).

            if (node->parent()->firstChild()->isMathmlElement("diff")) {
                equation->addOdeVariable(generatorVariable(variable));
            } else if (!(node->parent()->isMathmlElement("bvar")
                         && node->parent()->parent()->firstChild()->isMathmlElement("diff"))) {
                equation->addVariable(generatorVariable(variable));
            }
        } else {
            std::string modelName = entityName(owningModel(component));
            IssuePtr issue = Issue::create();

            issue->setDescription("Variable '" + variableName
                                  + "' in component '" + component->name()
                                  + "' of model '" + modelName
                                  + "' is referenced in an equation, but it is not defined anywhere.");
            issue->setCause(Issue::Cause::GENERATOR);

            mGenerator->addIssue(issue);
        }
    } else if (node->isMathmlElement("cn")) {
        if (mathmlChildCount(node) == 1) {
            // We are dealing with an e-notation based CN value.

            ast = std::make_shared<GeneratorEquationAst>(GeneratorEquationAst::Type::CN, node->firstChild()->convertToString() + "e" + node->firstChild()->next()->next()->convertToString(), astParent);
        } else {
            ast = std::make_shared<GeneratorEquationAst>(GeneratorEquationAst::Type::CN, node->firstChild()->convertToString(), astParent);
        }

        // Qualifier elements.

    } else if (node->isMathmlElement("degree")) {
        ast = std::make_shared<GeneratorEquationAst>(GeneratorEquationAst::Type::DEGREE, astParent);

        processNode(mathmlChildNode(node, 0), ast->mLeft, ast, component, equation);
    } else if (node->isMathmlElement("logbase")) {
        ast = std::make_shared<GeneratorEquationAst>(GeneratorEquationAst::Type::LOGBASE, astParent);

        processNode(mathmlChildNode(node, 0), ast->mLeft, ast, component, equation);
    } else if (node->isMathmlElement("bvar")) {
        ast = std::make_shared<GeneratorEquationAst>(GeneratorEquationAst::Type::BVAR, astParent);

        processNode(mathmlChildNode(node, 0), ast->mLeft, ast, component, equation);

        XmlNodePtr rightNode = mathmlChildNode(node, 1);

        if (rightNode != nullptr) {
            processNode(rightNode, ast->mRight, ast, component, equation);
        }

        // Constants.

    } else if (node->isMathmlElement("true")) {
        ast = std::make_shared<GeneratorEquationAst>(GeneratorEquationAst::Type::TRUE, astParent);
    } else if (node->isMathmlElement("false")) {
        ast = std::make_shared<GeneratorEquationAst>(GeneratorEquationAst::Type::FALSE, astParent);
    } else if (node->isMathmlElement("exponentiale")) {
        ast = std::make_shared<GeneratorEquationAst>(GeneratorEquationAst::Type::E, astParent);
    } else if (node->isMathmlElement("pi")) {
        ast = std::make_shared<GeneratorEquationAst>(GeneratorEquationAst::Type::PI, astParent);
    } else if (node->isMathmlElement("infinity")) {
        ast = std::make_shared<GeneratorEquationAst>(GeneratorEquationAst::Type::INF, astParent);
    } else if (node->isMathmlElement("notanumber")) {
        ast = std::make_shared<GeneratorEquationAst>(GeneratorEquationAst::Type::NAN, astParent);
    }
}

GeneratorEquationPtr Generator::GeneratorImpl::processNode(const XmlNodePtr &node,
                                                           const ComponentPtr &component)
{
    // Create and keep track of the equation associated with the given node.

    GeneratorEquationPtr equation = std::make_shared<GeneratorEquation>(component);

    mEquations.push_back(equation);

    // Actually process the node and return its corresponding equation.

    processNode(node, equation->mAst, equation->mAst->mParent.lock(), component, equation);

    return equation;
}

void Generator::GeneratorImpl::processComponent(const ComponentPtr &component)
{
    // Retrieve the math string associated with the given component and process
    // it, one equation at a time.

    XmlDocPtr xmlDoc = std::make_shared<XmlDoc>();
    std::string math = component->math();

    if (!math.empty()) {
        xmlDoc->parseMathML(math, false);

        XmlNodePtr mathNode = xmlDoc->rootNode();

        for (XmlNodePtr node = mathNode->firstChild(); node != nullptr; node = node->next()) {
            if (node->isMathmlElement()) {
                processNode(node, component);
            }
        }
    }

    // Go through the given component's variables and make sure that everything
    // makes sense.

    for (size_t i = 0; i < component->variableCount(); ++i) {
        // Retrieve the variable's corresponding generator variable.

        VariablePtr variable = component->variable(i);
        GeneratorInternalVariablePtr generatorVariable = Generator::GeneratorImpl::generatorVariable(variable);

        // Replace the variable held by `generatorVariable`, in case the
        // existing one has no initial value while `variable` does. Otherwise,
        // generate an issue if the variable held by `generatorVariable` and
        // `variable` are both initialised.

        if (!variable->initialValue().empty()
            && generatorVariable->mVariable->initialValue().empty()) {
            generatorVariable->setVariable(variable);
        } else if ((variable != generatorVariable->mVariable)
                   && !variable->initialValue().empty()
                   && !generatorVariable->mVariable->initialValue().empty()) {
            ModelPtr model = owningModel(component);
            ComponentPtr trackedVariableComponent = generatorVariable->mComponent;
            ModelPtr trackedVariableModel = owningModel(trackedVariableComponent);
            IssuePtr issue = Issue::create();

            issue->setDescription("Variable '" + variable->name()
                                  + "' in component '" + component->name()
                                  + "' of model '" + model->name()
                                  + "' and variable '" + generatorVariable->mVariable->name()
                                  + "' in component '" + trackedVariableComponent->name()
                                  + "' of model '" + trackedVariableModel->name()
                                  + "' are equivalent and cannot therefore both be initialised.");
            issue->setCause(Issue::Cause::GENERATOR);

            mGenerator->addIssue(issue);
        }
    }

    // Do the same for the components encapsulated by the given component.

    for (size_t i = 0; i < component->componentCount(); ++i) {
        processComponent(component->component(i));
    }
}

void Generator::GeneratorImpl::processEquationAst(const GeneratorEquationAstPtr &ast)
{
    // Look for the definition of a variable of integration and make sure that
    // we don't have more than one of it and that it's not initialised.

    GeneratorEquationAstPtr astParent = ast->mParent.lock();
    GeneratorEquationAstPtr astGrandParent = (astParent != nullptr) ? astParent->mParent.lock() : nullptr;
    GeneratorEquationAstPtr astGreatGrandParent = (astGrandParent != nullptr) ? astGrandParent->mParent.lock() : nullptr;

    if ((ast->mType == GeneratorEquationAst::Type::CI)
        && (astParent != nullptr) && (astParent->mType == GeneratorEquationAst::Type::BVAR)
        && (astGrandParent != nullptr) && (astGrandParent->mType == GeneratorEquationAst::Type::DIFF)) {
        VariablePtr variable = ast->mVariable;

        generatorVariable(variable)->makeVoi();
        // Note: we must make the variable a variable of integration in all
        //       cases (i.e. even if there is, for example, already another
        //       variable of integration) otherwise unnecessary issue messages
        //       may be reported (since the type of the variable would be
        //       unknown).

        if (mVoi == nullptr) {
            // Before keeping track of the variable of integration, make sure
            // that it is not initialised.

            if (!variable->initialValue().empty()) {
                ComponentPtr component = std::dynamic_pointer_cast<Component>(variable->parent());
                std::string modelName = entityName(owningModel(component));
                IssuePtr issue = Issue::create();

                issue->setDescription("Variable '" + variable->name()
                                      + "' in component '" + component->name()
                                      + "' of model '" + modelName
                                      + "' cannot be both a variable of integration and initialised.");
                issue->setCause(Issue::Cause::GENERATOR);

                mGenerator->addIssue(issue);
            } else {
                // We have found our variable of integration, but this may not
                // be the one defined in our first component (i.e. the component
                // under which we are likely to expect to see the variable of
                // integration to be defined), so go through our components and
                // look for the first occurrence of our variable of integration.

                ModelPtr model = owningModel(variable->parent());

                for (size_t i = 0; i < model->componentCount(); ++i) {
                    GeneratorVariablePtr voi = variableFirstOccurrence(variable, model->component(i));

                    if (voi != nullptr) {
                        mVoi = voi;

                        break;
                    }
                }
            }
        } else if (!sameOrEquivalentVariable(variable, mVoi->variable())) {
            ModelPtr voiModel = owningModel(mVoi->component());
            ComponentPtr component = std::dynamic_pointer_cast<Component>(variable->parent());
            ModelPtr model = owningModel(component);
            IssuePtr issue = Issue::create();

            issue->setDescription("Variable '" + mVoi->variable()->name()
<<<<<<< HEAD
                                + "' in component '" + mVoi->component()->name()
                                + "' of model '" + voiModel->name()
                                + "' and variable '" + variable->name()
                                + "' in component '" + component->name()
                                + "' of model '" + model->name()
                                + "' cannot both be a variable of integration.");
=======
                                  + "' in component '" + mVoi->component()->name()
                                  + "' of model '" + voiModel->name()
                                  + "' and variable '" + variable->name()
                                  + "' in component '" + component->name()
                                  + "' of model '" + model->name()
                                  + "' cannot both be a variable of integration.");
>>>>>>> fb6d5ba5
            issue->setCause(Issue::Cause::GENERATOR);

            mGenerator->addIssue(issue);
        }
    }

    // Make sure that we only use first-order ODEs.

    if ((ast->mType == GeneratorEquationAst::Type::CN)
        && (astParent != nullptr) && (astParent->mType == GeneratorEquationAst::Type::DEGREE)
        && (astGrandParent != nullptr) && (astGrandParent->mType == GeneratorEquationAst::Type::BVAR)
        && (astGreatGrandParent != nullptr) && (astGreatGrandParent->mType == GeneratorEquationAst::Type::DIFF)) {
        double value;
        if (!convertToDouble(ast->mValue, value) || !areEqual(value, 1.0)) {
            VariablePtr variable = astGreatGrandParent->mRight->mVariable;
            ComponentPtr component = std::dynamic_pointer_cast<Component>(variable->parent());
            ModelPtr model = owningModel(component);
            IssuePtr issue = Issue::create();

            issue->setDescription("The differential equation for variable '" + variable->name()
                                  + "' in component '" + component->name()
                                  + "' of model '" + model->name()
                                  + "' must be of the first order.");
            issue->setCause(Issue::Cause::GENERATOR);

            mGenerator->addIssue(issue);
        }
    }

    // Make a variable a state if it is used in an ODE.

    if ((ast->mType == GeneratorEquationAst::Type::CI)
        && (astParent != nullptr) && (astParent->mType == GeneratorEquationAst::Type::DIFF)) {
        generatorVariable(ast->mVariable)->makeState();
    }

    // Recursively check the given AST's children.

    if (ast->mLeft != nullptr) {
        processEquationAst(ast->mLeft);
    }

    if (ast->mRight != nullptr) {
        processEquationAst(ast->mRight);
    }
}

bool Generator::GeneratorImpl::compareVariablesByName(const GeneratorInternalVariablePtr &variable1,
                                                      const GeneratorInternalVariablePtr &variable2)
{
    if (variable1->mComponent->name() == variable2->mComponent->name()) {
        return variable1->mVariable->name() < variable2->mVariable->name();
    }

    return variable1->mComponent->name() < variable2->mComponent->name();
}

bool Generator::GeneratorImpl::isStateVariable(const GeneratorInternalVariablePtr &variable)
{
    return variable->mType == GeneratorInternalVariable::Type::STATE;
}

bool Generator::GeneratorImpl::isConstantOrAlgebraicVariable(const GeneratorInternalVariablePtr &variable)
{
    return (variable->mType == GeneratorInternalVariable::Type::CONSTANT)
           || (variable->mType == GeneratorInternalVariable::Type::COMPUTED_TRUE_CONSTANT)
           || (variable->mType == GeneratorInternalVariable::Type::COMPUTED_VARIABLE_BASED_CONSTANT)
           || (variable->mType == GeneratorInternalVariable::Type::ALGEBRAIC);
}

bool Generator::GeneratorImpl::compareVariablesByTypeAndIndex(const GeneratorInternalVariablePtr &variable1,
                                                              const GeneratorInternalVariablePtr &variable2)
{
    if (isStateVariable(variable1) && isConstantOrAlgebraicVariable(variable2)) {
        return true;
    }

    if (isConstantOrAlgebraicVariable(variable1) && isStateVariable(variable2)) {
        return false;
    }

    return variable1->mIndex < variable2->mIndex;
}

bool Generator::GeneratorImpl::compareEquationsByVariable(const GeneratorEquationPtr &equation1,
                                                          const GeneratorEquationPtr &equation2)
{
    return compareVariablesByTypeAndIndex(equation1->mVariable, equation2->mVariable);
}

void Generator::GeneratorImpl::processModel(const ModelPtr &model)
{
    // Reset a few things in case we were to process the model more than once.
    // Note: one would normally process the model only once, so we shouldn't
    //       need to do this, but better be safe than sorry.

    mModelType = Generator::ModelType::UNKNOWN;

    mInternalVariables.clear();
    mEquations.clear();

    mVoi = nullptr;
    mStates.clear();
    mVariables.clear();

    mNeedMin = false;
    mNeedMax = false;

    mNeedSec = false;
    mNeedCsc = false;
    mNeedCot = false;
    mNeedSech = false;
    mNeedCsch = false;
    mNeedCoth = false;
    mNeedAsec = false;
    mNeedAcsc = false;
    mNeedAcot = false;
    mNeedAsech = false;
    mNeedAcsch = false;
    mNeedAcoth = false;

    mGenerator->removeAllIssues();

    // Recursively process the model's components, so that we end up with an AST
    // for each of the model's equations.

    for (size_t i = 0; i < model->componentCount(); ++i) {
        processComponent(model->component(i));
    }

    // Process our different equations' AST to determine the type of our
    // variables.

    if (mGenerator->issueCount() == 0) {
        for (const auto &equation : mEquations) {
            processEquationAst(equation->mAst);
        }
    }

    // Sort our variables, determine the index of our constant variables and
    // then loop over our equations, checking which variables, if any, can be
    // determined using a given equation.

    if (mGenerator->issueCount() == 0) {
        mInternalVariables.sort(compareVariablesByName);

        size_t variableIndex = MAX_SIZE_T;

        for (const auto &internalVariable : mInternalVariables) {
            if (internalVariable->mType == GeneratorInternalVariable::Type::CONSTANT) {
                internalVariable->mIndex = ++variableIndex;
            }
        }

        size_t equationOrder = MAX_SIZE_T;
        size_t stateIndex = MAX_SIZE_T;

        for (;;) {
            bool relevantCheck = false;

            for (const auto &equation : mEquations) {
                relevantCheck = equation->check(equationOrder, stateIndex, variableIndex)
                                || relevantCheck;
            }

            if (!relevantCheck) {
                break;
            }
        }
    } else {
        mModelType = Generator::ModelType::INVALID;
    }

    // Make sure that our variables are valid.

    if (mGenerator->issueCount() == 0) {
        for (const auto &internalVariable : mInternalVariables) {
            std::string issueType;

            switch (internalVariable->mType) {
            case GeneratorInternalVariable::Type::UNKNOWN:
                issueType = "is not computed";

                break;
            case GeneratorInternalVariable::Type::SHOULD_BE_STATE:
                issueType = "is used in an ODE, but it is not initialised";

                break;
            case GeneratorInternalVariable::Type::VARIABLE_OF_INTEGRATION:
            case GeneratorInternalVariable::Type::STATE:
            case GeneratorInternalVariable::Type::CONSTANT:
            case GeneratorInternalVariable::Type::COMPUTED_TRUE_CONSTANT:
            case GeneratorInternalVariable::Type::COMPUTED_VARIABLE_BASED_CONSTANT:
            case GeneratorInternalVariable::Type::ALGEBRAIC:
                break;
            case GeneratorInternalVariable::Type::OVERCONSTRAINED:
                issueType = "is computed more than once";

                break;
            }

            if (!issueType.empty()) {
                IssuePtr issue = Issue::create();
<<<<<<< HEAD
                VariablePtr realVariable = internalVariable->mVariable;
                ComponentPtr realComponent = std::dynamic_pointer_cast<Component>(realVariable->parent());
                ModelPtr realModel = owningModel(realComponent);

                issue->setDescription("Variable '" + realVariable->name()
=======
                ComponentPtr realComponent = internalVariable->mComponent;
                ModelPtr realModel = owningModel(realComponent);

                issue->setDescription("Variable '" + internalVariable->mVariable->name()
>>>>>>> fb6d5ba5
                                      + "' in component '" + realComponent->name()
                                      + "' of model '" + realModel->name() + "' " + issueType + ".");
                issue->setCause(Issue::Cause::GENERATOR);

                mGenerator->addIssue(issue);
            }
        }
    }

    // Determine the type of our model, if it hasn't already been categorised as
    // being invalid.

    if (mModelType != Generator::ModelType::INVALID) {
        bool hasUnderconstrainedVariables = std::find_if(mInternalVariables.begin(), mInternalVariables.end(), [](const GeneratorInternalVariablePtr &variable) {
                                                return (variable->mType == GeneratorInternalVariable::Type::UNKNOWN)
                                                       || (variable->mType == GeneratorInternalVariable::Type::SHOULD_BE_STATE);
                                            })
                                            != std::end(mInternalVariables);
        bool hasOverconstrainedVariables = std::find_if(mInternalVariables.begin(), mInternalVariables.end(), [](const GeneratorInternalVariablePtr &variable) {
                                               return variable->mType == GeneratorInternalVariable::Type::OVERCONSTRAINED;
                                           })
                                           != std::end(mInternalVariables);

        if (hasUnderconstrainedVariables) {
            if (hasOverconstrainedVariables) {
                mModelType = Generator::ModelType::UNSUITABLY_CONSTRAINED;
            } else {
                mModelType = Generator::ModelType::UNDERCONSTRAINED;
            }
        } else if (hasOverconstrainedVariables) {
            mModelType = Generator::ModelType::OVERCONSTRAINED;
        } else if (mVoi != nullptr) {
            mModelType = Generator::ModelType::ODE;
        } else if (!mInternalVariables.empty()) {
            mModelType = Generator::ModelType::ALGEBRAIC;
        }
    }

    // Sort our variables and equations, should we have a valid model, and make
    // our internal variables available through our API.

    if ((mModelType == Generator::ModelType::ODE)
        || (mModelType == Generator::ModelType::ALGEBRAIC)) {
        mInternalVariables.sort(compareVariablesByTypeAndIndex);
        mEquations.sort(compareEquationsByVariable);

        for (const auto &internalVariable : mInternalVariables) {
            GeneratorVariable::Type type;

            if (internalVariable->mType == GeneratorInternalVariable::Type::STATE) {
                type = GeneratorVariable::Type::STATE;
            } else if (internalVariable->mType == GeneratorInternalVariable::Type::CONSTANT) {
                type = GeneratorVariable::Type::CONSTANT;
            } else if ((internalVariable->mType == GeneratorInternalVariable::Type::COMPUTED_TRUE_CONSTANT)
                       || (internalVariable->mType == GeneratorInternalVariable::Type::COMPUTED_VARIABLE_BASED_CONSTANT)) {
                type = GeneratorVariable::Type::COMPUTED_CONSTANT;
            } else if (internalVariable->mType == GeneratorInternalVariable::Type::ALGEBRAIC) {
                type = GeneratorVariable::Type::ALGEBRAIC;
            } else {
                // This is the variable of integration, so skip it.

                continue;
            }

            GeneratorVariablePtr stateOrVariable = GeneratorVariable::create();

            stateOrVariable->mPimpl->populate(internalVariable->mVariable,
                                              internalVariable->mComponent,
                                              type);

            if (type == GeneratorVariable::Type::STATE) {
                mStates.push_back(stateOrVariable);
            } else {
                mVariables.push_back(stateOrVariable);
            }
        }
    }
}

bool Generator::GeneratorImpl::isRelationalOperator(const GeneratorEquationAstPtr &ast) const
{
    return ((ast->mType == GeneratorEquationAst::Type::EQ)
            && mProfile->hasEqOperator())
           || ((ast->mType == GeneratorEquationAst::Type::NEQ)
               && mProfile->hasNeqOperator())
           || ((ast->mType == GeneratorEquationAst::Type::LT)
               && mProfile->hasLtOperator())
           || ((ast->mType == GeneratorEquationAst::Type::LEQ)
               && mProfile->hasLeqOperator())
           || ((ast->mType == GeneratorEquationAst::Type::GT)
               && mProfile->hasGtOperator())
           || ((ast->mType == GeneratorEquationAst::Type::GEQ)
               && mProfile->hasGeqOperator());
}

bool Generator::GeneratorImpl::isAndOperator(const GeneratorEquationAstPtr &ast) const
{
    return (ast->mType == GeneratorEquationAst::Type::AND)
           && mProfile->hasAndOperator();
}

bool Generator::GeneratorImpl::isOrOperator(const GeneratorEquationAstPtr &ast) const
{
    return (ast->mType == GeneratorEquationAst::Type::OR)
           && mProfile->hasOrOperator();
}

bool Generator::GeneratorImpl::isXorOperator(const GeneratorEquationAstPtr &ast) const
{
    return (ast->mType == GeneratorEquationAst::Type::XOR)
           && mProfile->hasXorOperator();
}

bool Generator::GeneratorImpl::isLogicalOperator(const GeneratorEquationAstPtr &ast) const
{
    // Note: GeneratorEquationAst::Type::NOT is a unary logical operator, hence
    //       we don't include it here since this method is only used to
    //       determine whether parentheses should be added around some code.

    return isAndOperator(ast) || isOrOperator(ast) || isXorOperator(ast);
}

bool Generator::GeneratorImpl::isPlusOperator(const GeneratorEquationAstPtr &ast) const
{
    return ast->mType == GeneratorEquationAst::Type::PLUS;
}

bool Generator::GeneratorImpl::isMinusOperator(const GeneratorEquationAstPtr &ast) const
{
    return ast->mType == GeneratorEquationAst::Type::MINUS;
}

bool Generator::GeneratorImpl::isTimesOperator(const GeneratorEquationAstPtr &ast) const
{
    return ast->mType == GeneratorEquationAst::Type::TIMES;
}

bool Generator::GeneratorImpl::isDivideOperator(const GeneratorEquationAstPtr &ast) const
{
    return ast->mType == GeneratorEquationAst::Type::DIVIDE;
}

bool Generator::GeneratorImpl::isPowerOperator(const GeneratorEquationAstPtr &ast) const
{
    return (ast->mType == GeneratorEquationAst::Type::POWER)
           && mProfile->hasPowerOperator();
}

bool Generator::GeneratorImpl::isRootOperator(const GeneratorEquationAstPtr &ast) const
{
    return (ast->mType == GeneratorEquationAst::Type::ROOT)
           && mProfile->hasPowerOperator();
}

bool Generator::GeneratorImpl::isPiecewiseStatement(const GeneratorEquationAstPtr &ast) const
{
    return (ast->mType == GeneratorEquationAst::Type::PIECEWISE)
           && mProfile->hasConditionalOperator();
}

std::string Generator::GeneratorImpl::replace(std::string string,
                                              const std::string &from,
                                              const std::string &to)
{
    auto index = string.find(from);

    return (index == std::string::npos) ?
               string :
               string.replace(index, from.length(), to);
}

void Generator::GeneratorImpl::updateVariableInfoSizes(size_t &componentSize,
                                                       size_t &nameSize,
                                                       size_t &unitsSize,
                                                       const GeneratorVariablePtr &variable)
{
    auto variableComponentSize = variable->component()->name().length() + 1;
    auto variableNameSize = variable->variable()->name().length() + 1;
    auto variableUnitsSize = variable->variable()->units()->name().length() + 1;
    // Note: +1 to account for the end of string termination.

    componentSize = (componentSize > variableComponentSize) ? componentSize : variableComponentSize;
    nameSize = (nameSize > variableNameSize) ? nameSize : variableNameSize;
    unitsSize = (unitsSize > variableUnitsSize) ? unitsSize : variableUnitsSize;
}

bool Generator::GeneratorImpl::modifiedProfile() const
{
    // Whether the profile requires an interface to be generated.

    const std::string trueValue = "true";
    const std::string falseValue = "false";

    std::string profileContents = mProfile->hasInterface() ?
                                      trueValue :
                                      falseValue;

    // Assignment.

    profileContents += mProfile->assignmentString();

    // Relational and logical operators.

    profileContents += mProfile->eqString()
                       + mProfile->neqString()
                       + mProfile->ltString()
                       + mProfile->leqString()
                       + mProfile->gtString()
                       + mProfile->geqString()
                       + mProfile->andString()
                       + mProfile->orString()
                       + mProfile->xorString()
                       + mProfile->notString();

    profileContents += (mProfile->hasEqOperator() ?
                            trueValue :
                            falseValue)
                       + (mProfile->hasNeqOperator() ?
                              trueValue :
                              falseValue)
                       + (mProfile->hasLtOperator() ?
                              trueValue :
                              falseValue)
                       + (mProfile->hasLeqOperator() ?
                              trueValue :
                              falseValue)
                       + (mProfile->hasGtOperator() ?
                              trueValue :
                              falseValue)
                       + (mProfile->hasGeqOperator() ?
                              trueValue :
                              falseValue)
                       + (mProfile->hasAndOperator() ?
                              trueValue :
                              falseValue)
                       + (mProfile->hasOrOperator() ?
                              trueValue :
                              falseValue)
                       + (mProfile->hasXorOperator() ?
                              trueValue :
                              falseValue)
                       + (mProfile->hasNotOperator() ?
                              trueValue :
                              falseValue);

    // Arithmetic operators.

    profileContents += mProfile->plusString()
                       + mProfile->minusString()
                       + mProfile->timesString()
                       + mProfile->divideString()
                       + mProfile->powerString()
                       + mProfile->squareRootString()
                       + mProfile->squareString()
                       + mProfile->absoluteValueString()
                       + mProfile->exponentialString()
                       + mProfile->napierianLogarithmString()
                       + mProfile->commonLogarithmString()
                       + mProfile->ceilingString()
                       + mProfile->floorString()
                       + mProfile->minString()
                       + mProfile->maxString()
                       + mProfile->remString();

    profileContents += mProfile->hasPowerOperator() ?
                           trueValue :
                           falseValue;

    // Trigonometric operators.

    profileContents += mProfile->sinString()
                       + mProfile->cosString()
                       + mProfile->tanString()
                       + mProfile->secString()
                       + mProfile->cscString()
                       + mProfile->cotString()
                       + mProfile->sinhString()
                       + mProfile->coshString()
                       + mProfile->tanhString()
                       + mProfile->sechString()
                       + mProfile->cschString()
                       + mProfile->cothString()
                       + mProfile->asinString()
                       + mProfile->acosString()
                       + mProfile->atanString()
                       + mProfile->asecString()
                       + mProfile->acscString()
                       + mProfile->acotString()
                       + mProfile->asinhString()
                       + mProfile->acoshString()
                       + mProfile->atanhString()
                       + mProfile->asechString()
                       + mProfile->acschString()
                       + mProfile->acothString();

    // Piecewise statement.

    profileContents += mProfile->conditionalOperatorIfString()
                       + mProfile->conditionalOperatorElseString()
                       + mProfile->piecewiseIfString()
                       + mProfile->piecewiseElseString();

    profileContents += mProfile->hasConditionalOperator() ?
                           trueValue :
                           falseValue;

    // Constants.

    profileContents += mProfile->trueString()
                       + mProfile->falseString()
                       + mProfile->eString()
                       + mProfile->piString()
                       + mProfile->infString()
                       + mProfile->nanString();

    // Arithmetic functions.

    profileContents += mProfile->eqFunctionString()
                       + mProfile->neqFunctionString()
                       + mProfile->ltFunctionString()
                       + mProfile->leqFunctionString()
                       + mProfile->gtFunctionString()
                       + mProfile->geqFunctionString()
                       + mProfile->andFunctionString()
                       + mProfile->orFunctionString()
                       + mProfile->xorFunctionString()
                       + mProfile->notFunctionString()
                       + mProfile->minFunctionString()
                       + mProfile->maxFunctionString();

    // Trigonometric functions.

    profileContents += mProfile->secFunctionString()
                       + mProfile->cscFunctionString()
                       + mProfile->cotFunctionString()
                       + mProfile->sechFunctionString()
                       + mProfile->cschFunctionString()
                       + mProfile->cothFunctionString()
                       + mProfile->asecFunctionString()
                       + mProfile->acscFunctionString()
                       + mProfile->acotFunctionString()
                       + mProfile->asechFunctionString()
                       + mProfile->acschFunctionString()
                       + mProfile->acothFunctionString();

    // Miscellaneous.

    profileContents += mProfile->commentString()
                       + mProfile->originCommentString();

    profileContents += mProfile->interfaceFileNameString();

    profileContents += mProfile->interfaceHeaderString()
                       + mProfile->implementationHeaderString();

    profileContents += mProfile->interfaceVersionString()
                       + mProfile->implementationVersionString();

    profileContents += mProfile->interfaceLibcellmlVersionString()
                       + mProfile->implementationLibcellmlVersionString();

    profileContents += mProfile->interfaceStateCountString()
                       + mProfile->implementationStateCountString();

    profileContents += mProfile->interfaceVariableCountString()
                       + mProfile->implementationVariableCountString();

    profileContents += mProfile->variableTypeObjectString();

    profileContents += mProfile->constantVariableTypeString()
                       + mProfile->computedConstantVariableTypeString()
                       + mProfile->algebraicVariableTypeString();

    profileContents += mProfile->variableInfoObjectString()
                       + mProfile->variableInfoWithTypeObjectString();

    profileContents += mProfile->interfaceVoiInfoString()
                       + mProfile->implementationVoiInfoString();

    profileContents += mProfile->interfaceStateInfoString()
                       + mProfile->implementationStateInfoString();

    profileContents += mProfile->interfaceVariableInfoString()
                       + mProfile->implementationVariableInfoString();

    profileContents += mProfile->variableInfoEntryString()
                       + mProfile->variableInfoWithTypeEntryString();

    profileContents += mProfile->voiString();

    profileContents += mProfile->statesArrayString()
                       + mProfile->ratesArrayString()
                       + mProfile->variablesArrayString();

    profileContents += mProfile->interfaceCreateStatesArrayMethodString()
                       + mProfile->implementationCreateStatesArrayMethodString();

    profileContents += mProfile->interfaceCreateVariablesArrayMethodString()
                       + mProfile->implementationCreateVariablesArrayMethodString();

    profileContents += mProfile->interfaceDeleteArrayMethodString()
                       + mProfile->implementationDeleteArrayMethodString();

    profileContents += mProfile->interfaceInitializeStatesAndConstantsMethodString()
                       + mProfile->implementationInitializeStatesAndConstantsMethodString();

    profileContents += mProfile->interfaceComputeComputedConstantsMethodString()
                       + mProfile->implementationComputeComputedConstantsMethodString();

    profileContents += mProfile->interfaceComputeRatesMethodString()
                       + mProfile->implementationComputeRatesMethodString();

    profileContents += mProfile->interfaceComputeVariablesMethodString()
                       + mProfile->implementationComputeVariablesMethodString();

    profileContents += mProfile->emptyMethodString();

    profileContents += mProfile->indentString();

    profileContents += mProfile->openArrayInitializerString()
                       + mProfile->closeArrayInitializerString();

    profileContents += mProfile->openArrayString()
                       + mProfile->closeArrayString();

    profileContents += mProfile->arrayElementSeparatorString();

    profileContents += mProfile->stringDelimiterString();

    profileContents += mProfile->commandSeparatorString();

    // Compute and check the hash of our profile contents.

    bool res = false;
    std::string profileContentsSha1 = sha1(profileContents);

    switch (mProfile->profile()) {
    case GeneratorProfile::Profile::C:
        res = profileContentsSha1 != "e2aa9af2767ab84b217cf996c491c485ae876563";

        break;
    case GeneratorProfile::Profile::PYTHON:
        res = profileContentsSha1 != "1abb41ecb908526b51c2ac8c44bc9542942a9652";

        break;
    }

    return res;
}

void Generator::GeneratorImpl::addOriginCommentCode(std::string &code)
{
    if (!mProfile->commentString().empty()
        && !mProfile->originCommentString().empty()) {
        std::string profileInformation = modifiedProfile() ?
                                             "a modified " :
                                             "the ";

        switch (mProfile->profile()) {
        case GeneratorProfile::Profile::C:
            profileInformation += "C";

            break;
        case GeneratorProfile::Profile::PYTHON:
            profileInformation += "Python";

            break;
        }

        profileInformation += " profile of";

        std::string commentCode = replace(replace(mProfile->originCommentString(),
                                                  "<PROFILE_INFORMATION>", profileInformation),
                                          "<LIBCELLML_VERSION>", versionString());

        code += replace(mProfile->commentString(),
                        "<CODE>", commentCode);
    }
}

void Generator::GeneratorImpl::addInterfaceHeaderCode(std::string &code) const
{
    if (!mProfile->interfaceHeaderString().empty()) {
        if (!code.empty()) {
            code += "\n";
        }

        code += mProfile->interfaceHeaderString();
    }
}

void Generator::GeneratorImpl::addImplementationHeaderCode(std::string &code)
{
    if (!mProfile->implementationHeaderString().empty()) {
        if (!code.empty()) {
            code += "\n";
        }

        code += replace(mProfile->implementationHeaderString(),
                        "<INTERFACE_FILE_NAME>", mProfile->interfaceFileNameString());
    }
}

void Generator::GeneratorImpl::addVersionAndLibcellmlVersionCode(std::string &code,
                                                                 bool interface)
{
    std::string versionAndLibcellmlCode;

    if ((interface && !mProfile->interfaceVersionString().empty())
        || (!interface && !mProfile->implementationVersionString().empty())) {
        if (interface) {
            versionAndLibcellmlCode += mProfile->interfaceVersionString();
        } else {
            if (modifiedProfile()) {
                std::regex regEx("([0-9]+\\.[0-9]+\\.[0-9]+)");

                versionAndLibcellmlCode += std::regex_replace(mProfile->implementationVersionString(), regEx, "$1.post0");
            } else {
                versionAndLibcellmlCode += mProfile->implementationVersionString();
            }
        }
    }

    if ((interface && !mProfile->interfaceLibcellmlVersionString().empty())
        || (!interface && !mProfile->implementationLibcellmlVersionString().empty())) {
        versionAndLibcellmlCode += interface ?
                                       mProfile->interfaceLibcellmlVersionString() :
                                       replace(mProfile->implementationLibcellmlVersionString(),
                                               "<LIBCELLML_VERSION>", versionString());
    }

    if (!versionAndLibcellmlCode.empty()) {
        code += "\n";
    }

    code += versionAndLibcellmlCode;
}

void Generator::GeneratorImpl::addStateAndVariableCountCode(std::string &code,
                                                            bool interface)
{
    std::string stateAndVariableCountCode;

    if ((interface && !mProfile->interfaceStateCountString().empty())
        || (!interface && !mProfile->implementationStateCountString().empty())) {
        stateAndVariableCountCode += interface ?
                                         mProfile->interfaceStateCountString() :
                                         replace(mProfile->implementationStateCountString(),
                                                 "<STATE_COUNT>", std::to_string(mStates.size()));
    }

    if ((interface && !mProfile->interfaceVariableCountString().empty())
        || (!interface && !mProfile->implementationVariableCountString().empty())) {
        stateAndVariableCountCode += interface ?
                                         mProfile->interfaceVariableCountString() :
                                         replace(mProfile->implementationVariableCountString(),
                                                 "<VARIABLE_COUNT>", std::to_string(mVariables.size()));
    }

    if (!stateAndVariableCountCode.empty()) {
        code += "\n";
    }

    code += stateAndVariableCountCode;
}

void Generator::GeneratorImpl::addVariableTypeObjectCode(std::string &code) const
{
    if (!mProfile->variableTypeObjectString().empty()) {
        if (!code.empty()) {
            code += "\n";
        }

        code += mProfile->variableTypeObjectString();
    }
}

std::string Generator::GeneratorImpl::generateVariableInfoObjectCode(const std::string &objectString)
{
    size_t componentSize = 0;
    size_t nameSize = 0;
    size_t unitsSize = 0;

    if (mVoi != nullptr) {
        updateVariableInfoSizes(componentSize, nameSize, unitsSize, mVoi);
    }

    for (const auto &state : mStates) {
        updateVariableInfoSizes(componentSize, nameSize, unitsSize, state);
    }

    for (const auto &variable : mVariables) {
        updateVariableInfoSizes(componentSize, nameSize, unitsSize, variable);
    }

    return replace(replace(replace(objectString,
                                   "<COMPONENT_SIZE>", std::to_string(componentSize)),
                           "<NAME_SIZE>", std::to_string(nameSize)),
                   "<UNITS_SIZE>", std::to_string(unitsSize));
}

void Generator::GeneratorImpl::addVariableInfoObjectCode(std::string &code)
{
    if (!mProfile->variableInfoObjectString().empty()) {
        if (!code.empty()) {
            code += "\n";
        }

        code += generateVariableInfoObjectCode(mProfile->variableInfoObjectString());
    }
}

void Generator::GeneratorImpl::addVariableInfoWithTypeObjectCode(std::string &code)
{
    if (!mProfile->variableInfoWithTypeObjectString().empty()) {
        if (!code.empty()) {
            code += "\n";
        }

        code += generateVariableInfoObjectCode(mProfile->variableInfoWithTypeObjectString());
    }
}

std::string Generator::GeneratorImpl::generateVariableInfoEntryCode(const std::string &name,
                                                                    const std::string &units,
                                                                    const std::string &component)
{
    return replace(replace(replace(mProfile->variableInfoEntryString(),
                                   "<NAME>", name),
                           "<UNITS>", units),
                   "<COMPONENT>", component);
}

void Generator::GeneratorImpl::addInterfaceVoiStateAndVariableInfoCode(std::string &code) const
{
    std::string interfaceVoiStateAndVariableInfoCode;

    if (!mProfile->interfaceVoiInfoString().empty()) {
        interfaceVoiStateAndVariableInfoCode += mProfile->interfaceVoiInfoString();
    }

    if (!mProfile->interfaceStateInfoString().empty()) {
        interfaceVoiStateAndVariableInfoCode += mProfile->interfaceStateInfoString();
    }

    if (!mProfile->interfaceVariableInfoString().empty()) {
        interfaceVoiStateAndVariableInfoCode += mProfile->interfaceVariableInfoString();
    }

    if (!interfaceVoiStateAndVariableInfoCode.empty()) {
        code += "\n";
    }

    code += interfaceVoiStateAndVariableInfoCode;
}

void Generator::GeneratorImpl::addImplementationVoiInfoCode(std::string &code)
{
    if (!mProfile->implementationVoiInfoString().empty()
        && !mProfile->variableInfoEntryString().empty()) {
        if (!code.empty()) {
            code += "\n";
        }

        std::string name = (mVoi != nullptr) ? mVoi->variable()->name() : "";
        std::string units = (mVoi != nullptr) ? mVoi->variable()->units()->name() : "";
        std::string component = (mVoi != nullptr) ? mVoi->component()->name() : "";

        code += replace(mProfile->implementationVoiInfoString(),
                        "<CODE>", generateVariableInfoEntryCode(name, units, component));
    }
}

void Generator::GeneratorImpl::addImplementationStateInfoCode(std::string &code)
{
    if (!mProfile->implementationStateInfoString().empty()
        && !mProfile->variableInfoEntryString().empty()
        && !mProfile->arrayElementSeparatorString().empty()) {
        if (!code.empty()) {
            code += "\n";
        }

        std::string infoElementsCode;

        for (const auto &state : mStates) {
            if (!infoElementsCode.empty()) {
                infoElementsCode += mProfile->arrayElementSeparatorString() + "\n";
            }

            infoElementsCode += mProfile->indentString()
                                + generateVariableInfoEntryCode(state->variable()->name(),
                                                                state->variable()->units()->name(),
                                                                state->component()->name());
        }

        if (!infoElementsCode.empty()) {
            infoElementsCode += "\n";
        }

        code += replace(mProfile->implementationStateInfoString(),
                        "<CODE>", infoElementsCode);
    }
}

void Generator::GeneratorImpl::addImplementationVariableInfoCode(std::string &code)
{
    if (!mProfile->implementationVariableInfoString().empty()
        && !mProfile->variableInfoWithTypeEntryString().empty()
        && !mProfile->arrayElementSeparatorString().empty()
        && !mProfile->constantVariableTypeString().empty()
        && !mProfile->computedConstantVariableTypeString().empty()
        && !mProfile->algebraicVariableTypeString().empty()) {
        if (!code.empty()) {
            code += "\n";
        }

        std::string infoElementsCode;

        for (const auto &variable : mVariables) {
            if (!infoElementsCode.empty()) {
                infoElementsCode += mProfile->arrayElementSeparatorString() + "\n";
            }

            std::string variableType;

            if (variable->type() == GeneratorVariable::Type::CONSTANT) {
                variableType = mProfile->constantVariableTypeString();
            } else if (variable->type() == GeneratorVariable::Type::COMPUTED_CONSTANT) {
                variableType = mProfile->computedConstantVariableTypeString();
            } else if (variable->type() == GeneratorVariable::Type::ALGEBRAIC) {
                variableType = mProfile->algebraicVariableTypeString();
            }

            infoElementsCode += mProfile->indentString()
                                + replace(replace(replace(replace(mProfile->variableInfoWithTypeEntryString(),
                                                                  "<NAME>", variable->variable()->name()),
                                                          "<UNITS>", variable->variable()->units()->name()),
                                                  "<COMPONENT>", variable->component()->name()),
                                          "<TYPE>", variableType);
        }

        if (!infoElementsCode.empty()) {
            infoElementsCode += "\n";
        }

        code += replace(mProfile->implementationVariableInfoString(),
                        "<CODE>", infoElementsCode);
    }
}

void Generator::GeneratorImpl::addArithmeticFunctionsCode(std::string &code) const
{
    if (mNeedEq && !mProfile->hasEqOperator()
        && !mProfile->eqFunctionString().empty()) {
        if (!code.empty()) {
            code += "\n";
        }

        code += mProfile->eqFunctionString();
    }

    if (mNeedNeq && !mProfile->hasNeqOperator()
        && !mProfile->neqFunctionString().empty()) {
        if (!code.empty()) {
            code += "\n";
        }

        code += mProfile->neqFunctionString();
    }

    if (mNeedLt && !mProfile->hasLtOperator()
        && !mProfile->ltFunctionString().empty()) {
        if (!code.empty()) {
            code += "\n";
        }

        code += mProfile->ltFunctionString();
    }

    if (mNeedLeq && !mProfile->hasLeqOperator()
        && !mProfile->leqFunctionString().empty()) {
        if (!code.empty()) {
            code += "\n";
        }

        code += mProfile->leqFunctionString();
    }

    if (mNeedGt && !mProfile->hasGtOperator()
        && !mProfile->gtFunctionString().empty()) {
        if (!code.empty()) {
            code += "\n";
        }

        code += mProfile->gtFunctionString();
    }

    if (mNeedGeq && !mProfile->hasGeqOperator()
        && !mProfile->geqFunctionString().empty()) {
        if (!code.empty()) {
            code += "\n";
        }

        code += mProfile->geqFunctionString();
    }

    if (mNeedAnd && !mProfile->hasAndOperator()
        && !mProfile->andFunctionString().empty()) {
        if (!code.empty()) {
            code += "\n";
        }

        code += mProfile->andFunctionString();
    }

    if (mNeedOr && !mProfile->hasOrOperator()
        && !mProfile->orFunctionString().empty()) {
        if (!code.empty()) {
            code += "\n";
        }

        code += mProfile->orFunctionString();
    }

    if (mNeedXor && !mProfile->hasXorOperator()
        && !mProfile->xorFunctionString().empty()) {
        if (!code.empty()) {
            code += "\n";
        }

        code += mProfile->xorFunctionString();
    }

    if (mNeedNot && !mProfile->hasNotOperator()
        && !mProfile->notFunctionString().empty()) {
        if (!code.empty()) {
            code += "\n";
        }

        code += mProfile->notFunctionString();
    }

    if (mNeedMin
        && !mProfile->minFunctionString().empty()) {
        if (!code.empty()) {
            code += "\n";
        }

        code += mProfile->minFunctionString();
    }

    if (mNeedMax
        && !mProfile->maxFunctionString().empty()) {
        if (!code.empty()) {
            code += "\n";
        }

        code += mProfile->maxFunctionString();
    }
}

void Generator::GeneratorImpl::addTrigonometricFunctionsCode(std::string &code) const
{
    if (mNeedSec
        && !mProfile->secFunctionString().empty()) {
        if (!code.empty()) {
            code += "\n";
        }

        code += mProfile->secFunctionString();
    }

    if (mNeedCsc
        && !mProfile->cscFunctionString().empty()) {
        if (!code.empty()) {
            code += "\n";
        }

        code += mProfile->cscFunctionString();
    }

    if (mNeedCot
        && !mProfile->cotFunctionString().empty()) {
        if (!code.empty()) {
            code += "\n";
        }

        code += mProfile->cotFunctionString();
    }

    if (mNeedSech
        && !mProfile->sechFunctionString().empty()) {
        if (!code.empty()) {
            code += "\n";
        }

        code += mProfile->sechFunctionString();
    }

    if (mNeedCsch
        && !mProfile->cschFunctionString().empty()) {
        if (!code.empty()) {
            code += "\n";
        }

        code += mProfile->cschFunctionString();
    }

    if (mNeedCoth
        && !mProfile->cothFunctionString().empty()) {
        if (!code.empty()) {
            code += "\n";
        }

        code += mProfile->cothFunctionString();
    }

    if (mNeedAsec
        && !mProfile->asecFunctionString().empty()) {
        if (!code.empty()) {
            code += "\n";
        }

        code += mProfile->asecFunctionString();
    }

    if (mNeedAcsc
        && !mProfile->acscFunctionString().empty()) {
        if (!code.empty()) {
            code += "\n";
        }

        code += mProfile->acscFunctionString();
    }

    if (mNeedAcot
        && !mProfile->acotFunctionString().empty()) {
        if (!code.empty()) {
            code += "\n";
        }

        code += mProfile->acotFunctionString();
    }

    if (mNeedAsech
        && !mProfile->asechFunctionString().empty()) {
        if (!code.empty()) {
            code += "\n";
        }

        code += mProfile->asechFunctionString();
    }

    if (mNeedAcsch
        && !mProfile->acschFunctionString().empty()) {
        if (!code.empty()) {
            code += "\n";
        }

        code += mProfile->acschFunctionString();
    }

    if (mNeedAcoth
        && !mProfile->acothFunctionString().empty()) {
        if (!code.empty()) {
            code += "\n";
        }

        code += mProfile->acothFunctionString();
    }
}

void Generator::GeneratorImpl::addInterfaceCreateDeleteArrayMethodsCode(std::string &code) const
{
    std::string interfaceCreateDeleteArraysCode;

    if (!mProfile->interfaceCreateStatesArrayMethodString().empty()) {
        interfaceCreateDeleteArraysCode += mProfile->interfaceCreateStatesArrayMethodString();
    }

    if (!mProfile->interfaceCreateVariablesArrayMethodString().empty()) {
        interfaceCreateDeleteArraysCode += mProfile->interfaceCreateVariablesArrayMethodString();
    }

    if (!mProfile->interfaceDeleteArrayMethodString().empty()) {
        interfaceCreateDeleteArraysCode += mProfile->interfaceDeleteArrayMethodString();
    }

    if (!interfaceCreateDeleteArraysCode.empty()) {
        code += "\n";
    }

    code += interfaceCreateDeleteArraysCode;
}

void Generator::GeneratorImpl::addImplementationCreateStatesArrayMethodCode(std::string &code) const
{
    if (!mProfile->implementationCreateStatesArrayMethodString().empty()) {
        if (!code.empty()) {
            code += "\n";
        }

        code += mProfile->implementationCreateStatesArrayMethodString();
    }
}

void Generator::GeneratorImpl::addImplementationCreateVariablesArrayMethodCode(std::string &code) const
{
    if (!mProfile->implementationCreateVariablesArrayMethodString().empty()) {
        if (!code.empty()) {
            code += "\n";
        }

        code += mProfile->implementationCreateVariablesArrayMethodString();
    }
}

void Generator::GeneratorImpl::addImplementationDeleteArrayMethodCode(std::string &code) const
{
    if (!mProfile->implementationDeleteArrayMethodString().empty()) {
        if (!code.empty()) {
            code += "\n";
        }

        code += mProfile->implementationDeleteArrayMethodString();
    }
}

std::string Generator::GeneratorImpl::generateMethodBodyCode(const std::string &methodBody) const
{
    return methodBody.empty() ?
               mProfile->emptyMethodString().empty() ?
               "" :
               mProfile->indentString() + mProfile->emptyMethodString() :
               methodBody;
}

std::string Generator::GeneratorImpl::generateDoubleCode(const std::string &value)
{
    if (value.find('.') != std::string::npos) {
        return value;
    }

    size_t ePos = value.find('e');

    if (ePos == std::string::npos) {
        return value + ".0";
    }

    return value.substr(0, ePos) + ".0" + value.substr(ePos);
}

std::string Generator::GeneratorImpl::generateVariableNameCode(const VariablePtr &variable, const GeneratorEquationAstPtr &ast)
{
    GeneratorInternalVariablePtr generatorVariable = Generator::GeneratorImpl::generatorVariable(variable);

    if (generatorVariable->mType == GeneratorInternalVariable::Type::VARIABLE_OF_INTEGRATION) {
        return mProfile->voiString();
    }

    std::string arrayName;

    if (generatorVariable->mType == GeneratorInternalVariable::Type::STATE) {
        arrayName = ((ast != nullptr) && (ast->mParent.lock()->mType == GeneratorEquationAst::Type::DIFF)) ?
                        mProfile->ratesArrayString() :
                        mProfile->statesArrayString();
    } else {
        arrayName = mProfile->variablesArrayString();
    }

    std::ostringstream index;

    index << generatorVariable->mIndex;

    return arrayName + mProfile->openArrayString() + index.str() + mProfile->closeArrayString();
}

std::string Generator::GeneratorImpl::generateOperatorCode(const std::string &op,
                                                           const GeneratorEquationAstPtr &ast)
{
    // Generate the code for the left and right branches of the given AST.

    std::string left = generateCode(ast->mLeft);
    std::string right = generateCode(ast->mRight);

    // Determine whether parentheses should be added around the left and/or
    // right piece of code, and this based on the precedence of the operators
    // used in CellML, which are listed below from higher to lower precedence:
    //  1. Parentheses                                           [Left to right]
    //  2. POWER (as an operator, not as a function, i.e.        [Left to right]
    //            as in Matlab and not in C, for example)
    //  3. Unary PLUS, Unary MINUS, NOT                          [Right to left]
    //  4. TIMES, DIVIDE                                         [Left to right]
    //  5. PLUS, MINUS                                           [Left to right]
    //  6. LT, LEQ, GT, GEQ                                      [Left to right]
    //  7. EQ, NEQ                                               [Left to right]
    //  8. XOR (bitwise)                                         [Left to right]
    //  9. AND (logical)                                         [Left to right]
    // 10. OR (logical)                                          [Left to right]
    // 11. PIECEWISE (as an operator)                            [Right to left]

    if (isPlusOperator(ast)) {
        if (isRelationalOperator(ast->mLeft)
            || isLogicalOperator(ast->mLeft)
            || isPiecewiseStatement(ast->mLeft)) {
            left = "(" + left + ")";
        }

        if (isRelationalOperator(ast->mRight)
            || isLogicalOperator(ast->mRight)
            || isPiecewiseStatement(ast->mRight)) {
            right = "(" + right + ")";
        }
    } else if (isMinusOperator(ast)) {
        if (isRelationalOperator(ast->mLeft)
            || isLogicalOperator(ast->mLeft)
            || isPiecewiseStatement(ast->mLeft)) {
            left = "(" + left + ")";
        }

        if (isRelationalOperator(ast->mRight)
            || isLogicalOperator(ast->mRight)
            || isMinusOperator(ast->mRight)
            || isPiecewiseStatement(ast->mRight)) {
            right = "(" + right + ")";
        } else if (isPlusOperator(ast->mRight)) {
            if (ast->mRight->mRight != nullptr) {
                right = "(" + right + ")";
            }
        }
    } else if (isTimesOperator(ast)) {
        if (isRelationalOperator(ast->mLeft)
            || isLogicalOperator(ast->mLeft)
            || isPiecewiseStatement(ast->mLeft)) {
            left = "(" + left + ")";
        } else if (isPlusOperator(ast->mLeft)
                   || isMinusOperator(ast->mLeft)) {
            if (ast->mLeft->mRight != nullptr) {
                left = "(" + left + ")";
            }
        }

        if (isRelationalOperator(ast->mRight)
            || isLogicalOperator(ast->mRight)
            || isPiecewiseStatement(ast->mRight)) {
            right = "(" + right + ")";
        } else if (isPlusOperator(ast->mRight)
                   || isMinusOperator(ast->mRight)) {
            if (ast->mRight->mRight != nullptr) {
                right = "(" + right + ")";
            }
        }
    } else if (isDivideOperator(ast)) {
        if (isRelationalOperator(ast->mLeft)
            || isLogicalOperator(ast->mLeft)
            || isPiecewiseStatement(ast->mLeft)) {
            left = "(" + left + ")";
        } else if (isPlusOperator(ast->mLeft)
                   || isMinusOperator(ast->mLeft)) {
            if (ast->mLeft->mRight != nullptr) {
                left = "(" + left + ")";
            }
        }

        if (isRelationalOperator(ast->mRight)
            || isLogicalOperator(ast->mRight)
            || isTimesOperator(ast->mRight)
            || isDivideOperator(ast->mRight)
            || isPiecewiseStatement(ast->mRight)) {
            right = "(" + right + ")";
        } else if (isPlusOperator(ast->mRight)
                   || isMinusOperator(ast->mRight)) {
            if (ast->mRight->mRight != nullptr) {
                right = "(" + right + ")";
            }
        }
    } else if (isAndOperator(ast)) {
        // Note: according to the precedence rules above, we only need to add
        //       parentheses around OR and PIECEWISE. However, it looks
        //       better/clearer to have some around some other operators
        //       (agreed, this is somewhat subjective).

        if (isRelationalOperator(ast->mLeft)
            || isOrOperator(ast->mLeft)
            || isXorOperator(ast->mLeft)
            || isPiecewiseStatement(ast->mLeft)) {
            left = "(" + left + ")";
        } else if (isPlusOperator(ast->mLeft)
                   || isMinusOperator(ast->mLeft)) {
            if (ast->mLeft->mRight != nullptr) {
                left = "(" + left + ")";
            }
        } else if (isPowerOperator(ast->mLeft)) {
            left = "(" + left + ")";
        } else if (isRootOperator(ast->mLeft)) {
            left = "(" + left + ")";
        }

        if (isRelationalOperator(ast->mRight)
            || isOrOperator(ast->mRight)
            || isXorOperator(ast->mRight)
            || isPiecewiseStatement(ast->mRight)) {
            right = "(" + right + ")";
        } else if (isPlusOperator(ast->mRight)
                   || isMinusOperator(ast->mRight)) {
            if (ast->mRight->mRight != nullptr) {
                right = "(" + right + ")";
            }
        } else if (isPowerOperator(ast->mRight)) {
            right = "(" + right + ")";
        } else if (isRootOperator(ast->mRight)) {
            right = "(" + right + ")";
        }
    } else if (isOrOperator(ast)) {
        // Note: according to the precedence rules above, we only need to add
        //       parentheses around PIECEWISE. However, it looks better/clearer
        //       to have some around some other operators (agreed, this is
        //       somewhat subjective).

        if (isRelationalOperator(ast->mLeft)
            || isAndOperator(ast->mLeft)
            || isXorOperator(ast->mLeft)
            || isPiecewiseStatement(ast->mLeft)) {
            left = "(" + left + ")";
        } else if (isPlusOperator(ast->mLeft)
                   || isMinusOperator(ast->mLeft)) {
            if (ast->mLeft->mRight != nullptr) {
                left = "(" + left + ")";
            }
        } else if (isPowerOperator(ast->mLeft)) {
            left = "(" + left + ")";
        } else if (isRootOperator(ast->mLeft)) {
            left = "(" + left + ")";
        }

        if (isRelationalOperator(ast->mRight)
            || isAndOperator(ast->mRight)
            || isXorOperator(ast->mRight)
            || isPiecewiseStatement(ast->mRight)) {
            right = "(" + right + ")";
        } else if (isPlusOperator(ast->mRight)
                   || isMinusOperator(ast->mRight)) {
            if (ast->mRight->mRight != nullptr) {
                right = "(" + right + ")";
            }
        } else if (isPowerOperator(ast->mRight)) {
            right = "(" + right + ")";
        } else if (isRootOperator(ast->mRight)) {
            right = "(" + right + ")";
        }
    } else if (isXorOperator(ast)) {
        // Note: according to the precedence rules above, we only need to add
        //       parentheses around AND, OR and PIECEWISE. However, it looks
        //       better/clearer to have some around some other operators
        //       (agreed, this is somewhat subjective).

        if (isRelationalOperator(ast->mLeft)
            || isAndOperator(ast->mLeft)
            || isOrOperator(ast->mLeft)
            || isPiecewiseStatement(ast->mLeft)) {
            left = "(" + left + ")";
        } else if (isPlusOperator(ast->mLeft)
                   || isMinusOperator(ast->mLeft)) {
            if (ast->mLeft->mRight != nullptr) {
                left = "(" + left + ")";
            }
        } else if (isPowerOperator(ast->mLeft)) {
            left = "(" + left + ")";
        } else if (isRootOperator(ast->mLeft)) {
            left = "(" + left + ")";
        }

        if (isRelationalOperator(ast->mRight)
            || isAndOperator(ast->mRight)
            || isOrOperator(ast->mRight)
            || isPiecewiseStatement(ast->mRight)) {
            right = "(" + right + ")";
        } else if (isPlusOperator(ast->mRight)
                   || isMinusOperator(ast->mRight)) {
            if (ast->mRight->mRight != nullptr) {
                right = "(" + right + ")";
            }
        } else if (isPowerOperator(ast->mRight)) {
            right = "(" + right + ")";
        } else if (isRootOperator(ast->mRight)) {
            right = "(" + right + ")";
        }
    } else if (isPowerOperator(ast)) {
        if (isRelationalOperator(ast->mLeft)
            || isLogicalOperator(ast->mLeft)
            || isMinusOperator(ast->mLeft)
            || isTimesOperator(ast->mLeft)
            || isDivideOperator(ast->mLeft)
            || isPiecewiseStatement(ast->mLeft)) {
            left = "(" + left + ")";
        } else if (isPlusOperator(ast->mLeft)) {
            if (ast->mLeft->mRight != nullptr) {
                left = "(" + left + ")";
            }
        }

        if (isRelationalOperator(ast->mRight)
            || isLogicalOperator(ast->mRight)
            || isMinusOperator(ast->mLeft)
            || isTimesOperator(ast->mRight)
            || isDivideOperator(ast->mRight)
            || isPowerOperator(ast->mRight)
            || isRootOperator(ast->mRight)
            || isPiecewiseStatement(ast->mRight)) {
            right = "(" + right + ")";
        } else if (isPlusOperator(ast->mRight)) {
            if (ast->mRight->mRight != nullptr) {
                right = "(" + right + ")";
            }
        }
    } else if (isRootOperator(ast)) {
        if (isRelationalOperator(ast->mRight)
            || isLogicalOperator(ast->mRight)
            || isMinusOperator(ast->mRight)
            || isTimesOperator(ast->mRight)
            || isDivideOperator(ast->mRight)
            || isPiecewiseStatement(ast->mRight)) {
            right = "(" + right + ")";
        } else if (isPlusOperator(ast->mRight)) {
            if (ast->mRight->mRight != nullptr) {
                right = "(" + right + ")";
            }
        }

        if (isRelationalOperator(ast->mLeft)
            || isLogicalOperator(ast->mLeft)
            || isMinusOperator(ast->mLeft)
            || isTimesOperator(ast->mLeft)
            || isDivideOperator(ast->mLeft)
            || isPowerOperator(ast->mLeft)
            || isRootOperator(ast->mLeft)
            || isPiecewiseStatement(ast->mLeft)) {
            left = "(" + left + ")";
        } else if (isPlusOperator(ast->mLeft)) {
            if (ast->mLeft->mRight != nullptr) {
                left = "(" + left + ")";
            }
        }

        return right + op + "(1.0/" + left + ")";
    }

    return left + op + right;
}

std::string Generator::GeneratorImpl::generateMinusUnaryCode(const GeneratorEquationAstPtr &ast)
{
    // Generate the code for the left branch of the given AST.

    std::string left = generateCode(ast->mLeft);

    // Determine whether parentheses should be added around the left code.

    if (isRelationalOperator(ast->mLeft)
        || isLogicalOperator(ast->mLeft)
        || isPlusOperator(ast->mLeft)
        || isMinusOperator(ast->mLeft)
        || isPiecewiseStatement(ast->mLeft)) {
        left = "(" + left + ")";
    }

    return mProfile->minusString() + left;
}

std::string Generator::GeneratorImpl::generateOneParameterFunctionCode(const std::string &function,
                                                                       const GeneratorEquationAstPtr &ast)
{
    return function + "(" + generateCode(ast->mLeft) + ")";
}

std::string Generator::GeneratorImpl::generateTwoParameterFunctionCode(const std::string &function,
                                                                       const GeneratorEquationAstPtr &ast)
{
    return function + "(" + generateCode(ast->mLeft) + ", " + generateCode(ast->mRight) + ")";
}

std::string Generator::GeneratorImpl::generatePiecewiseIfCode(const std::string &condition,
                                                              const std::string &value)
{
    return replace(replace(mProfile->hasConditionalOperator() ?
                               mProfile->conditionalOperatorIfString() :
                               mProfile->piecewiseIfString(),
                           "<CONDITION>", condition),
                   "<IF_STATEMENT>", value);
}

std::string Generator::GeneratorImpl::generatePiecewiseElseCode(const std::string &value)
{
    return replace(mProfile->hasConditionalOperator() ?
                       mProfile->conditionalOperatorElseString() :
                       mProfile->piecewiseElseString(),
                   "<ELSE_STATEMENT>", value);
}

std::string Generator::GeneratorImpl::generateCode(const GeneratorEquationAstPtr &ast)
{
    // Generate the code for the given AST.

    std::string code;

    switch (ast->mType) {
        // Assignment.

    case GeneratorEquationAst::Type::ASSIGNMENT:
        code = generateOperatorCode(mProfile->assignmentString(), ast);

        break;

        // Relational and logical operators.

    case GeneratorEquationAst::Type::EQ:
        if (mProfile->hasEqOperator()) {
            code = generateOperatorCode(mProfile->eqString(), ast);
        } else {
            code = generateTwoParameterFunctionCode(mProfile->eqString(), ast);
        }

        break;
    case GeneratorEquationAst::Type::NEQ:
        if (mProfile->hasNeqOperator()) {
            code = generateOperatorCode(mProfile->neqString(), ast);
        } else {
            code = generateTwoParameterFunctionCode(mProfile->neqString(), ast);
        }

        break;
    case GeneratorEquationAst::Type::LT:
        if (mProfile->hasLtOperator()) {
            code = generateOperatorCode(mProfile->ltString(), ast);
        } else {
            code = generateTwoParameterFunctionCode(mProfile->ltString(), ast);
        }

        break;
    case GeneratorEquationAst::Type::LEQ:
        if (mProfile->hasLeqOperator()) {
            code = generateOperatorCode(mProfile->leqString(), ast);
        } else {
            code = generateTwoParameterFunctionCode(mProfile->leqString(), ast);
        }

        break;
    case GeneratorEquationAst::Type::GT:
        if (mProfile->hasGtOperator()) {
            code = generateOperatorCode(mProfile->gtString(), ast);
        } else {
            code = generateTwoParameterFunctionCode(mProfile->gtString(), ast);
        }

        break;
    case GeneratorEquationAst::Type::GEQ:
        if (mProfile->hasGeqOperator()) {
            code = generateOperatorCode(mProfile->geqString(), ast);
        } else {
            code = generateTwoParameterFunctionCode(mProfile->geqString(), ast);
        }

        break;
    case GeneratorEquationAst::Type::AND:
        if (mProfile->hasAndOperator()) {
            code = generateOperatorCode(mProfile->andString(), ast);
        } else {
            code = generateTwoParameterFunctionCode(mProfile->andString(), ast);
        }

        break;
    case GeneratorEquationAst::Type::OR:
        if (mProfile->hasOrOperator()) {
            code = generateOperatorCode(mProfile->orString(), ast);
        } else {
            code = generateTwoParameterFunctionCode(mProfile->orString(), ast);
        }

        break;
    case GeneratorEquationAst::Type::XOR:
        if (mProfile->hasXorOperator()) {
            code = generateOperatorCode(mProfile->xorString(), ast);
        } else {
            code = generateTwoParameterFunctionCode(mProfile->xorString(), ast);
        }

        break;
    case GeneratorEquationAst::Type::NOT:
        if (mProfile->hasNotOperator()) {
            code = mProfile->notString() + generateCode(ast->mLeft);
        } else {
            code = generateOneParameterFunctionCode(mProfile->notString(), ast);
        }

        break;

        // Arithmetic operators.

    case GeneratorEquationAst::Type::PLUS:
        if (ast->mRight != nullptr) {
            code = generateOperatorCode(mProfile->plusString(), ast);
        } else {
            code = generateCode(ast->mLeft);
        }

        break;
    case GeneratorEquationAst::Type::MINUS:
        if (ast->mRight != nullptr) {
            code = generateOperatorCode(mProfile->minusString(), ast);
        } else {
            code = generateMinusUnaryCode(ast);
        }

        break;
    case GeneratorEquationAst::Type::TIMES:
        code = generateOperatorCode(mProfile->timesString(), ast);

        break;
    case GeneratorEquationAst::Type::DIVIDE:
        code = generateOperatorCode(mProfile->divideString(), ast);

        break;
    case GeneratorEquationAst::Type::POWER: {
        std::string stringValue = generateCode(ast->mRight);
        double doubleValue;
        bool validConversion = convertToDouble(stringValue, doubleValue);

        if (validConversion && areEqual(doubleValue, 0.5)) {
            code = generateOneParameterFunctionCode(mProfile->squareRootString(), ast);
        } else if (validConversion && areEqual(doubleValue, 2.0)
                   && !mProfile->squareString().empty()) {
            code = generateOneParameterFunctionCode(mProfile->squareString(), ast);
        } else {
            code = mProfile->hasPowerOperator() ?
                       generateOperatorCode(mProfile->powerString(), ast) :
                       mProfile->powerString() + "(" + generateCode(ast->mLeft) + ", " + stringValue + ")";
        }

        break;
    }
    case GeneratorEquationAst::Type::ROOT:
        if (ast->mRight != nullptr) {
            double doubleValue;

            if (convertToDouble(generateCode(ast->mLeft), doubleValue)
                && areEqual(doubleValue, 2.0)) {
                code = mProfile->squareRootString() + "(" + generateCode(ast->mRight) + ")";
            } else {
                GeneratorEquationAstPtr rootValueAst = std::make_shared<GeneratorEquationAst>(GeneratorEquationAst::Type::DIVIDE, ast);

                rootValueAst->mLeft = std::make_shared<GeneratorEquationAst>(GeneratorEquationAst::Type::CN, "1.0", rootValueAst);
                rootValueAst->mRight = std::make_shared<GeneratorEquationAst>(ast->mLeft, rootValueAst);

                code = mProfile->hasPowerOperator() ?
                           generateOperatorCode(mProfile->powerString(), ast) :
                           mProfile->powerString() + "(" + generateCode(ast->mRight) + ", " + generateOperatorCode(mProfile->divideString(), rootValueAst) + ")";
            }
        } else {
            code = generateOneParameterFunctionCode(mProfile->squareRootString(), ast);
        }

        break;
    case GeneratorEquationAst::Type::ABS:
        code = generateOneParameterFunctionCode(mProfile->absoluteValueString(), ast);

        break;
    case GeneratorEquationAst::Type::EXP:
        code = generateOneParameterFunctionCode(mProfile->exponentialString(), ast);

        break;
    case GeneratorEquationAst::Type::LN:
        code = generateOneParameterFunctionCode(mProfile->napierianLogarithmString(), ast);

        break;
    case GeneratorEquationAst::Type::LOG:
        if (ast->mRight != nullptr) {
            std::string stringValue = generateCode(ast->mLeft);
            double doubleValue;

            if (convertToDouble(stringValue, doubleValue)
                && areEqual(doubleValue, 10.0)) {
                code = mProfile->commonLogarithmString() + "(" + generateCode(ast->mRight) + ")";
            } else {
                code = mProfile->napierianLogarithmString() + "(" + generateCode(ast->mRight) + ")/" + mProfile->napierianLogarithmString() + "(" + stringValue + ")";
            }
        } else {
            code = generateOneParameterFunctionCode(mProfile->commonLogarithmString(), ast);
        }

        break;
    case GeneratorEquationAst::Type::CEILING:
        code = generateOneParameterFunctionCode(mProfile->ceilingString(), ast);

        break;
    case GeneratorEquationAst::Type::FLOOR:
        code = generateOneParameterFunctionCode(mProfile->floorString(), ast);

        break;
    case GeneratorEquationAst::Type::MIN:
        code = generateTwoParameterFunctionCode(mProfile->minString(), ast);

        break;
    case GeneratorEquationAst::Type::MAX:
        code = generateTwoParameterFunctionCode(mProfile->maxString(), ast);

        break;
    case GeneratorEquationAst::Type::REM:
        code = generateTwoParameterFunctionCode(mProfile->remString(), ast);

        break;

        // Calculus elements.

    case GeneratorEquationAst::Type::DIFF:
        code = generateCode(ast->mRight);

        break;

        // Trigonometric operators.

    case GeneratorEquationAst::Type::SIN:
        code = generateOneParameterFunctionCode(mProfile->sinString(), ast);

        break;
    case GeneratorEquationAst::Type::COS:
        code = generateOneParameterFunctionCode(mProfile->cosString(), ast);

        break;
    case GeneratorEquationAst::Type::TAN:
        code = generateOneParameterFunctionCode(mProfile->tanString(), ast);

        break;
    case GeneratorEquationAst::Type::SEC:
        code = generateOneParameterFunctionCode(mProfile->secString(), ast);

        break;
    case GeneratorEquationAst::Type::CSC:
        code = generateOneParameterFunctionCode(mProfile->cscString(), ast);

        break;
    case GeneratorEquationAst::Type::COT:
        code = generateOneParameterFunctionCode(mProfile->cotString(), ast);

        break;
    case GeneratorEquationAst::Type::SINH:
        code = generateOneParameterFunctionCode(mProfile->sinhString(), ast);

        break;
    case GeneratorEquationAst::Type::COSH:
        code = generateOneParameterFunctionCode(mProfile->coshString(), ast);

        break;
    case GeneratorEquationAst::Type::TANH:
        code = generateOneParameterFunctionCode(mProfile->tanhString(), ast);

        break;
    case GeneratorEquationAst::Type::SECH:
        code = generateOneParameterFunctionCode(mProfile->sechString(), ast);

        break;
    case GeneratorEquationAst::Type::CSCH:
        code = generateOneParameterFunctionCode(mProfile->cschString(), ast);

        break;
    case GeneratorEquationAst::Type::COTH:
        code = generateOneParameterFunctionCode(mProfile->cothString(), ast);

        break;
    case GeneratorEquationAst::Type::ASIN:
        code = generateOneParameterFunctionCode(mProfile->asinString(), ast);

        break;
    case GeneratorEquationAst::Type::ACOS:
        code = generateOneParameterFunctionCode(mProfile->acosString(), ast);

        break;
    case GeneratorEquationAst::Type::ATAN:
        code = generateOneParameterFunctionCode(mProfile->atanString(), ast);

        break;
    case GeneratorEquationAst::Type::ASEC:
        code = generateOneParameterFunctionCode(mProfile->asecString(), ast);

        break;
    case GeneratorEquationAst::Type::ACSC:
        code = generateOneParameterFunctionCode(mProfile->acscString(), ast);

        break;
    case GeneratorEquationAst::Type::ACOT:
        code = generateOneParameterFunctionCode(mProfile->acotString(), ast);

        break;
    case GeneratorEquationAst::Type::ASINH:
        code = generateOneParameterFunctionCode(mProfile->asinhString(), ast);

        break;
    case GeneratorEquationAst::Type::ACOSH:
        code = generateOneParameterFunctionCode(mProfile->acoshString(), ast);

        break;
    case GeneratorEquationAst::Type::ATANH:
        code = generateOneParameterFunctionCode(mProfile->atanhString(), ast);

        break;
    case GeneratorEquationAst::Type::ASECH:
        code = generateOneParameterFunctionCode(mProfile->asechString(), ast);

        break;
    case GeneratorEquationAst::Type::ACSCH:
        code = generateOneParameterFunctionCode(mProfile->acschString(), ast);

        break;
    case GeneratorEquationAst::Type::ACOTH:
        code = generateOneParameterFunctionCode(mProfile->acothString(), ast);

        break;

        // Piecewise statement.

    case GeneratorEquationAst::Type::PIECEWISE:
        if (ast->mRight != nullptr) {
            if (ast->mRight->mType == GeneratorEquationAst::Type::PIECE) {
                code = generateCode(ast->mLeft) + generatePiecewiseElseCode(generateCode(ast->mRight) + generatePiecewiseElseCode(mProfile->nanString()));
            } else {
                code = generateCode(ast->mLeft) + generatePiecewiseElseCode(generateCode(ast->mRight));
            }
        } else {
            code = generateCode(ast->mLeft) + generatePiecewiseElseCode(mProfile->nanString());
        }

        break;
    case GeneratorEquationAst::Type::PIECE:
        code = generatePiecewiseIfCode(generateCode(ast->mRight), generateCode(ast->mLeft));

        break;
    case GeneratorEquationAst::Type::OTHERWISE:
        code = generateCode(ast->mLeft);

        break;

        // Token elements.

    case GeneratorEquationAst::Type::CI:
        code = generateVariableNameCode(ast->mVariable, ast);

        break;
    case GeneratorEquationAst::Type::CN:
        code = generateDoubleCode(ast->mValue);

        break;

        // Qualifier elements.

    case GeneratorEquationAst::Type::DEGREE:
    case GeneratorEquationAst::Type::LOGBASE:
    case GeneratorEquationAst::Type::BVAR:
        code = generateCode(ast->mLeft);

        break;

        // Constants.

    case GeneratorEquationAst::Type::TRUE:
        code = mProfile->trueString();

        break;
    case GeneratorEquationAst::Type::FALSE:
        code = mProfile->falseString();

        break;
    case GeneratorEquationAst::Type::E:
        code = mProfile->eString();

        break;
    case GeneratorEquationAst::Type::PI:
        code = mProfile->piString();

        break;
    case GeneratorEquationAst::Type::INF:
        code = mProfile->infString();

        break;
    case GeneratorEquationAst::Type::NAN:
        code = mProfile->nanString();

        break;
    }

    return code;
}

std::string Generator::GeneratorImpl::generateInitializationCode(const GeneratorInternalVariablePtr &variable)
{
    return mProfile->indentString() + generateVariableNameCode(variable->mVariable) + " = " + generateDoubleCode(variable->mInitialValueVariable->initialValue()) + mProfile->commandSeparatorString() + "\n";
}

std::string Generator::GeneratorImpl::generateEquationCode(const GeneratorEquationPtr &equation,
                                                           std::vector<GeneratorEquationPtr> &remainingEquations,
                                                           bool onlyStateRateBasedEquations)
{
    std::string res;

    for (const auto &dependency : equation->mDependencies) {
        if (!onlyStateRateBasedEquations
            || ((dependency->mType == GeneratorEquation::Type::ALGEBRAIC)
                && dependency->mIsStateRateBased)) {
            res += generateEquationCode(dependency, remainingEquations, onlyStateRateBasedEquations);
        }
    }

    auto equationIter = std::find(remainingEquations.begin(), remainingEquations.end(), equation);

    if (equationIter != remainingEquations.end()) {
        res += mProfile->indentString() + generateCode(equation->mAst) + mProfile->commandSeparatorString() + "\n";

        remainingEquations.erase(equationIter);
    }

    return res;
}

void Generator::GeneratorImpl::addInterfaceComputeModelMethodsCode(std::string &code) const
{
    std::string interfaceComputeModelMethodsCode;

    if (!mProfile->interfaceInitializeStatesAndConstantsMethodString().empty()) {
        interfaceComputeModelMethodsCode += mProfile->interfaceInitializeStatesAndConstantsMethodString();
    }

    if (!mProfile->interfaceComputeComputedConstantsMethodString().empty()) {
        interfaceComputeModelMethodsCode += mProfile->interfaceComputeComputedConstantsMethodString();
    }

    if (!mProfile->interfaceComputeRatesMethodString().empty()) {
        interfaceComputeModelMethodsCode += mProfile->interfaceComputeRatesMethodString();
    }

    if (!mProfile->interfaceComputeVariablesMethodString().empty()) {
        interfaceComputeModelMethodsCode += mProfile->interfaceComputeVariablesMethodString();
    }

    if (!interfaceComputeModelMethodsCode.empty()) {
        code += "\n";
    }

    code += interfaceComputeModelMethodsCode;
}

void Generator::GeneratorImpl::addImplementationInitializeStatesAndConstantsMethodCode(std::string &code,
                                                                                       std::vector<GeneratorEquationPtr> &remainingEquations)
{
    if (!mProfile->implementationInitializeStatesAndConstantsMethodString().empty()) {
        if (!code.empty()) {
            code += "\n";
        }

        std::string methodBody;

        for (const auto &internalVariable : mInternalVariables) {
            if ((internalVariable->mType == GeneratorInternalVariable::Type::STATE)
                || (internalVariable->mType == GeneratorInternalVariable::Type::CONSTANT)) {
                methodBody += generateInitializationCode(internalVariable);
            }
        }

        for (const auto &equation : mEquations) {
            if (equation->mType == GeneratorEquation::Type::TRUE_CONSTANT) {
                methodBody += generateEquationCode(equation, remainingEquations);
            }
        }

        code += replace(mProfile->implementationInitializeStatesAndConstantsMethodString(),
                        "<CODE>", generateMethodBodyCode(methodBody));
    }
}

void Generator::GeneratorImpl::addImplementationComputeComputedConstantsMethodCode(std::string &code,
                                                                                   std::vector<GeneratorEquationPtr> &remainingEquations)
{
    if (!mProfile->implementationComputeComputedConstantsMethodString().empty()) {
        if (!code.empty()) {
            code += "\n";
        }

        std::string methodBody;

        for (const auto &equation : mEquations) {
            if (equation->mType == GeneratorEquation::Type::VARIABLE_BASED_CONSTANT) {
                methodBody += generateEquationCode(equation, remainingEquations);
            }
        }

        code += replace(mProfile->implementationComputeComputedConstantsMethodString(),
                        "<CODE>", generateMethodBodyCode(methodBody));
    }
}

void Generator::GeneratorImpl::addImplementationComputeRatesMethodCode(std::string &code,
                                                                       std::vector<GeneratorEquationPtr> &remainingEquations)
{
    if (!mProfile->implementationComputeRatesMethodString().empty()) {
        if (!code.empty()) {
            code += "\n";
        }

        std::string methodBody;

        for (const auto &equation : mEquations) {
            if (equation->mType == GeneratorEquation::Type::RATE) {
                methodBody += generateEquationCode(equation, remainingEquations);
            }
        }

        code += replace(mProfile->implementationComputeRatesMethodString(),
                        "<CODE>", generateMethodBodyCode(methodBody));
    }
}

void Generator::GeneratorImpl::addImplementationComputeVariablesMethodCode(std::string &code,
                                                                           std::vector<GeneratorEquationPtr> &remainingEquations)
{
    if (!mProfile->implementationComputeVariablesMethodString().empty()) {
        if (!code.empty()) {
            code += "\n";
        }

        std::vector<GeneratorEquationPtr> newRemainingEquations {std::begin(mEquations), std::end(mEquations)};

        std::string methodBody;

        for (const auto &equation : mEquations) {
            if ((std::find(remainingEquations.begin(), remainingEquations.end(), equation) != remainingEquations.end())
                || ((equation->mType == GeneratorEquation::Type::ALGEBRAIC)
                    && equation->mIsStateRateBased)) {
                methodBody += generateEquationCode(equation, newRemainingEquations, true);
            }
        }

        code += replace(mProfile->implementationComputeVariablesMethodString(),
                        "<CODE>", generateMethodBodyCode(methodBody));
    }
}

Generator::Generator()
    : mPimpl(new GeneratorImpl())
{
    mPimpl->mGenerator = this;
}

Generator::~Generator()
{
    delete mPimpl;
}

GeneratorPtr Generator::create() noexcept
{
    return std::shared_ptr<Generator> {new Generator {}};
}

GeneratorProfilePtr Generator::profile()
{
    return mPimpl->mProfile;
}

void Generator::setProfile(const GeneratorProfilePtr &profile)
{
    mPimpl->mProfile = profile;
}

void Generator::processModel(const ModelPtr &model)
{
    // Make sure that the model is valid before processing it.

    /*TODO: enable the below code once validation is known to work fine.
    ValidatorPtr validator = Validator::create();

    validator->validateModel(model);

    if (validator->issueCount() > 0) {
        // The model is not valid, so retrieve the validation issues and make
        // them our own.

        for (size_t i = 0; i < validator->issueCount(); ++i) {
            addIssue(validator->issue(i));
        }

        return;
    }
*/

    // Process the model.

    mPimpl->processModel(model);
}

Generator::ModelType Generator::modelType() const
{
    return mPimpl->mModelType;
}

size_t Generator::stateCount() const
{
    if (!mPimpl->hasValidModel()) {
        return 0;
    }

    return mPimpl->mStates.size();
}

size_t Generator::variableCount() const
{
    if (!mPimpl->hasValidModel()) {
        return 0;
    }

    return mPimpl->mVariables.size();
}

GeneratorVariablePtr Generator::voi() const
{
    if (!mPimpl->hasValidModel()) {
        return {};
    }

    return mPimpl->mVoi;
}

GeneratorVariablePtr Generator::state(size_t index) const
{
    if (!mPimpl->hasValidModel() || (index >= mPimpl->mStates.size())) {
        return {};
    }

    return mPimpl->mStates[index];
}

GeneratorVariablePtr Generator::variable(size_t index) const
{
    if (!mPimpl->hasValidModel() || (index >= mPimpl->mVariables.size())) {
        return {};
    }

    return mPimpl->mVariables[index];
}

std::string Generator::interfaceCode() const
{
    if (!mPimpl->hasValidModel() || !mPimpl->mProfile->hasInterface()) {
        return {};
    }

    // Add code for the origin comment.

    std::string res;

    mPimpl->addOriginCommentCode(res);

    // Add code for the header.

    mPimpl->addInterfaceHeaderCode(res);

    // Add code for the interface of the version of the profile and libCellML.

    mPimpl->addVersionAndLibcellmlVersionCode(res, true);

    // Add code for the interface of the number of states and variables.

    mPimpl->addStateAndVariableCountCode(res, true);

    // Add code for the variable information related objects.

    if (mPimpl->mProfile->hasInterface()) {
        mPimpl->addVariableTypeObjectCode(res);
        mPimpl->addVariableInfoObjectCode(res);
        mPimpl->addVariableInfoWithTypeObjectCode(res);
    }

    // Add code for the interface of the information about the variable of
    // integration, states and (other) variables.

    mPimpl->addInterfaceVoiStateAndVariableInfoCode(res);

    // Add code for the interface to create and delete arrays.

    mPimpl->addInterfaceCreateDeleteArrayMethodsCode(res);

    // Add code for the interface to compute the model.

    mPimpl->addInterfaceComputeModelMethodsCode(res);

    return res;
}

std::string Generator::implementationCode() const
{
    if (!mPimpl->hasValidModel()) {
        return {};
    }

    std::string res;

    // Add code for the origin comment.

    mPimpl->addOriginCommentCode(res);

    // Add code for the header.

    mPimpl->addImplementationHeaderCode(res);

    // Add code for the implementation of the version of the profile and
    // libCellML.

    mPimpl->addVersionAndLibcellmlVersionCode(res);

    // Add code for the implementation of the number of states and variables.

    mPimpl->addStateAndVariableCountCode(res);

    // Add code for the variable information related objects.

    if (!mPimpl->mProfile->hasInterface()) {
        mPimpl->addVariableTypeObjectCode(res);
        mPimpl->addVariableInfoObjectCode(res);
        mPimpl->addVariableInfoWithTypeObjectCode(res);
    }

    // Add code for the implementation of the information about the variable of
    // integration, states and (other) variables.

    mPimpl->addImplementationVoiInfoCode(res);
    mPimpl->addImplementationStateInfoCode(res);
    mPimpl->addImplementationVariableInfoCode(res);

    // Add code for the arithmetic and trigonometric functions.

    mPimpl->addArithmeticFunctionsCode(res);
    mPimpl->addTrigonometricFunctionsCode(res);

    // Add code for the implementation to create and delete arrays.

    mPimpl->addImplementationCreateStatesArrayMethodCode(res);
    mPimpl->addImplementationCreateVariablesArrayMethodCode(res);
    mPimpl->addImplementationDeleteArrayMethodCode(res);

    // Add code for the implementation to initialise our states and constants.

    std::vector<GeneratorEquationPtr> remainingEquations {std::begin(mPimpl->mEquations), std::end(mPimpl->mEquations)};

    mPimpl->addImplementationInitializeStatesAndConstantsMethodCode(res, remainingEquations);

    // Add code for the implementation to compute our computed constants.

    mPimpl->addImplementationComputeComputedConstantsMethodCode(res, remainingEquations);

    // Add code for the implementation to compute our rates (and any variables
    // on which they depend).

    mPimpl->addImplementationComputeRatesMethodCode(res, remainingEquations);

    // Add code for the implementation to compute our variables.
    // Note: this method computes the remaining variables, i.e. the ones not
    //       needed to compute our rates, but also the variables that depend on
    //       the value of some states/rates. Indeed, this method is typically
    //       called after having integrated a model, thus ensuring that
    //       variables that rely on the value of some states/rates are up to
    //       date.

    mPimpl->addImplementationComputeVariablesMethodCode(res, remainingEquations);

    return res;
}

} // namespace libcellml<|MERGE_RESOLUTION|>--- conflicted
+++ resolved
@@ -1315,21 +1315,12 @@
             IssuePtr issue = Issue::create();
 
             issue->setDescription("Variable '" + mVoi->variable()->name()
-<<<<<<< HEAD
-                                + "' in component '" + mVoi->component()->name()
-                                + "' of model '" + voiModel->name()
-                                + "' and variable '" + variable->name()
-                                + "' in component '" + component->name()
-                                + "' of model '" + model->name()
-                                + "' cannot both be a variable of integration.");
-=======
                                   + "' in component '" + mVoi->component()->name()
                                   + "' of model '" + voiModel->name()
                                   + "' and variable '" + variable->name()
                                   + "' in component '" + component->name()
                                   + "' of model '" + model->name()
                                   + "' cannot both be a variable of integration.");
->>>>>>> fb6d5ba5
             issue->setCause(Issue::Cause::GENERATOR);
 
             mGenerator->addIssue(issue);
@@ -1533,18 +1524,10 @@
 
             if (!issueType.empty()) {
                 IssuePtr issue = Issue::create();
-<<<<<<< HEAD
-                VariablePtr realVariable = internalVariable->mVariable;
-                ComponentPtr realComponent = std::dynamic_pointer_cast<Component>(realVariable->parent());
-                ModelPtr realModel = owningModel(realComponent);
-
-                issue->setDescription("Variable '" + realVariable->name()
-=======
                 ComponentPtr realComponent = internalVariable->mComponent;
                 ModelPtr realModel = owningModel(realComponent);
 
                 issue->setDescription("Variable '" + internalVariable->mVariable->name()
->>>>>>> fb6d5ba5
                                       + "' in component '" + realComponent->name()
                                       + "' of model '" + realModel->name() + "' " + issueType + ".");
                 issue->setCause(Issue::Cause::GENERATOR);
