/*
Copyright libCellML Contributors

Licensed under the Apache License, Version 2.0 (the "License");
you may not use this file except in compliance with the License.
You may obtain a copy of the License at

    http://www.apache.org/licenses/LICENSE-2.0

Unless required by applicable law or agreed to in writing, software
distributed under the License is distributed on an "AS IS" BASIS,
WITHOUT WARRANTIES OR CONDITIONS OF ANY KIND, either express or implied.
See the License for the specific language governing permissions and
limitations under the License.
*/

#include "libcellml/componententity.h"

#include <algorithm>
#include <memory>
#include <vector>

#include "libcellml/component.h"
#include "libcellml/units.h"

namespace libcellml {

/**
 * @brief The ComponentEntity::ComponentEntityImpl struct.
 *
 * This struct is the private implementation struct for the ComponentEntity class.  Separating
 * the implementation from the definition allows for greater flexibility when
 * distributing the code.
 */
struct ComponentEntity::ComponentEntityImpl
{
    /**
     * @brief Remove the component with the given @p name from this component entity.
     *
     * Remove the first component found that matches the given @p name from this
     * component entity. If the @p name is not found throw @c std::out_of_range.
     *
     * @param name The name of the component to remove.
     */
    void removeComponentInThis(const std::string &name);

    /**
     * @brief Remove the component with the given pointer from this component entity.
     *
     * Remove the component with the pointer @p component from this component entity.
     * If the component is not found throw @c std::out_of_range.
     *
     * @overload
     *
     * @param component The pointer to the component to remove.
     */
    void removeComponentInThis(const ComponentPtr &component);

    /**
     * @brief Tests to see if the named component is contained within this component entity.
     *
     * Tests to see if the component with the given @p name is contained
     * within this component entity.  Returns @c true if the component is in the component
     * entity and @c false otherwise.
     *
     * @param name The component name to test for existence in this component entity.
     *
     * @return @c true if the named component is in this component entity and @c false otherwise.
     */
    bool containsComponentInThis(const std::string &name) const;

    /**
     * @brief Tests to see if the component pointer is contained within this component entity.
     *
     * Tests to see if the argument component pointer @p component is contained
     * within this component entity.  Returns @c true if the component is in the component
     * entity and @c false otherwise.
     *
     * @overload
     *
     * @param component The component pointer to test for existence in this component entity.
     *
     * @return @c true if the component is in the component entity and @c false otherwise.
     */
    bool containsComponentInThis(const ComponentPtr &component) const;

    /**
     * @brief Get a component with the given @p name in this component entity.
     *
     * Returns a @c const reference to a component with the given @p name in this
     * component entity.  If the @p name is not valid a @c std::out_of_range
     * exception is thrown.
     *
     * @param name The name of the Component to return.
     *
     * @return A @c const reference to the Component with the given @p name.
     */
    const ComponentPtr& getComponentInThis(const std::string &name) const;

    /**
     * @brief Get a component with the given @p name in this component entity.
     *
     * Returns a reference to a component with the given @p name in this
     * component entity.  If the @p name is not valid a @c std::out_of_range
     * exception is thrown.
     *
     * @param name The name of the Component to return.
     *
     * @return A reference to the Component with the given @p name.
     */
    ComponentPtr getComponentInThis(const std::string &name);

    /**
     * @brief Take the component with the given @p name from this component
     * entity and return it.
     *
     * Takes the component with the given @p name from this component entity
     * and returns it. If an invalid @p name is passed to the method a @c std::out_of_range
     * exception is thrown.
     *
     * @param name The name of the Component to take.
     *
     * @return The Component identified with the given @p name.
     */
    ComponentPtr takeComponentInThis(const std::string &name);

    /**
     * @brief Replace a component with the given @p name in this component entity.
     *
     * Replaces the component with the given @p name in this component entity
     * with @p c. @p name must be a valid name of a component in the Component,
     * otherwise a @c std::out_of_range exception is thrown.
     *
     * @param name The name of the Component to replace.
     * @param c The Component to use for replacement.
     */
    void replaceComponentInThis(const std::string &name, const ComponentPtr &c);

    size_t componentCount() const;

    bool containsComponent(const std::string &name, bool searchEncapsulated) const;
    bool containsComponent(const ComponentPtr &component, bool searchEncapsulated) const;

    ComponentPtr getComponent(size_t index);
    const ComponentPtr& getComponent(size_t index) const;
    ComponentPtr getComponent(const std::string &name, bool searchEncapsulated);
    const ComponentPtr getComponent(const std::string &name, bool searchEncapsulated) const;

    ComponentPtr takeComponent(size_t index);
    ComponentPtr takeComponent(const std::string &name, bool searchEncapsulated);

    void replaceComponent(size_t index, const ComponentPtr &c);
    void replaceComponent(const std::string &name, const ComponentPtr &component, bool searchEncapsulated);

    void removeComponent(const std::string &name, bool searchEncapsulated);
    void removeComponent(size_t index);
    void removeComponent(const ComponentPtr &component, bool searchEncapsulated);

    std::vector<ComponentPtr>::iterator findComponent(const std::string &name);
    std::vector<ComponentPtr>::iterator findComponent(const ComponentPtr &component);
    std::vector<ComponentPtr>::const_iterator findComponent(const std::string &name) const;
    std::vector<ComponentPtr>::const_iterator findComponent(const ComponentPtr &component) const;
    std::vector<UnitsPtr>::iterator findUnits(const std::string &name);
    std::vector<UnitsPtr>::iterator findUnits(const UnitsPtr &units);
    std::vector<ComponentPtr> mComponents;
    std::vector<UnitsPtr> mUnits;
};

std::vector<ComponentPtr>::iterator ComponentEntity::ComponentEntityImpl::findComponent(const std::string &name)
{
    return std::find_if(mComponents.begin(), mComponents.end(),
                        [=](const ComponentPtr& c) -> bool { return c->getName() == name; });
}

std::vector<ComponentPtr>::iterator ComponentEntity::ComponentEntityImpl::findComponent(const ComponentPtr &component)
{
    return std::find_if(mComponents.begin(), mComponents.end(),
                        [=](const ComponentPtr& c) -> bool { return c == component; });
}

std::vector<ComponentPtr>::const_iterator ComponentEntity::ComponentEntityImpl::findComponent(const std::string &name) const
{
    return std::find_if(mComponents.begin(), mComponents.end(),
                        [=](const ComponentPtr& c) -> bool { return c->getName() == name; });
}

std::vector<ComponentPtr>::const_iterator ComponentEntity::ComponentEntityImpl::findComponent(const ComponentPtr &component) const
{
    return std::find_if(mComponents.begin(), mComponents.end(),
                        [=](const ComponentPtr& c) -> bool { return c == component; });
}

std::vector<UnitsPtr>::iterator ComponentEntity::ComponentEntityImpl::findUnits(const std::string &name)
{
    return std::find_if(mUnits.begin(), mUnits.end(),
                        [=](const UnitsPtr& u) -> bool { return u->getName() == name; });
}

std::vector<UnitsPtr>::iterator ComponentEntity::ComponentEntityImpl::findUnits(const UnitsPtr &units)
{
    return std::find_if(mUnits.begin(), mUnits.end(),
                        [=](const UnitsPtr& u) -> bool { return u == units; });
}

// Interface class Model implementation
ComponentEntity::ComponentEntity()
    : mPimpl(new ComponentEntityImpl())
{
}

ComponentEntity::~ComponentEntity()
{
    delete mPimpl;
}

ComponentEntity::ComponentEntity(const ComponentEntity &rhs)
    : ImportedEntity(rhs)
    , mPimpl(new ComponentEntityImpl())
{
    mPimpl->mComponents = rhs.mPimpl->mComponents;
    mPimpl->mUnits = rhs.mPimpl->mUnits;
}

ComponentEntity::ComponentEntity(ComponentEntity &&rhs)
    : ImportedEntity(std::move(rhs))
    , mPimpl(rhs.mPimpl)
{
    rhs.mPimpl = nullptr;
}

ComponentEntity& ComponentEntity::operator=(ComponentEntity c)
{
    ImportedEntity::operator= (c);
    c.swap(*this);
    return *this;
}

void ComponentEntity::swap(ComponentEntity &rhs)
{
    std::swap(this->mPimpl, rhs.mPimpl);
}

std::string ComponentEntity::serialiseUnits(Format format) const
{
    std::string repr = "";

    if (format == Format::XML) {
        for (std::vector<UnitsPtr>::size_type i = 0; i != mPimpl->mUnits.size(); ++i) {
            repr += mPimpl->mUnits[i]->serialise(format);;
        }
    }

    return repr;
}

std::string ComponentEntity::serialiseEncapsulation(Format format) const
{
    const std::string encaps_tag = "<encapsulation>";
    const std::string encaps_end_tag = "</encapsulation>";
    std::string repr = "";
    if (format == Format::XML) {
        std::string componentName = getName();
        std::string encaps = "";
        if (mPimpl->mComponents.size()) {
            encaps += encaps_tag;
            encaps += "<component_ref";
            if (componentName.length()) {
                encaps += " component=\"" + componentName + "\"";
            }
            encaps += ">";
        }
        for (std::vector<Component>::size_type i = 0; i != mPimpl->mComponents.size(); ++i) {
            std::string comp = mPimpl->mComponents[i]->serialise(format);
            std::size_t found = comp.find(encaps_tag);
            if (found == std::string::npos) {
                encaps += "<component_ref";
                if (mPimpl->mComponents[i]->getName().length()) {
                    encaps += " component=\"" + mPimpl->mComponents[i]->getName() + "\"";
                }
                encaps += "/>";
            } else {
                std::string encaps_part = comp.substr(found);
                comp = comp.substr(0, found);
                found = encaps_part.find(encaps_tag);
                encaps_part.replace(found, encaps_tag.length(), "");
                found = encaps_part.find(encaps_end_tag);
                encaps_part.replace(found, encaps_end_tag.length(), "");
                encaps += encaps_part;
            }
            repr += comp;
        }

        if (mPimpl->mComponents.size()) {
            encaps += "</component_ref>" + encaps_end_tag;
        }
        repr += encaps;
    }
    return repr;
}

void ComponentEntity::addUnits(const UnitsPtr & units)
{
    mPimpl->mUnits.push_back(units);
}

void ComponentEntity::removeUnits(size_t index)
{
    if (index < mPimpl->mUnits.size()) {
        mPimpl->mUnits.erase(mPimpl->mUnits.begin() + index);
    } else {
        throw std::out_of_range("Index out of range.");
    }
}

void ComponentEntity::removeUnits(const std::string &name)
{
    auto result = mPimpl->findUnits(name);
    if (result != mPimpl->mUnits.end()) {
        mPimpl->mUnits.erase(result);
    } else {
        throw std::out_of_range("Named units not found.");
    }
}

void ComponentEntity::removeUnits(const UnitsPtr &units)
{
    auto result = mPimpl->findUnits(units);
    if (result != mPimpl->mUnits.end()) {
        mPimpl->mUnits.erase(result);
    } else {
        throw std::out_of_range("Units pointer not found.");
    }
}

void ComponentEntity::removeAllUnits()
{
    mPimpl->mUnits.clear();
}

bool ComponentEntity::hasUnits(const std::string &name) const
{
    return mPimpl->findUnits(name) != mPimpl->mUnits.end();
}

UnitsPtr ComponentEntity::getUnits(size_t index) const
{
    if (index < mPimpl->mUnits.size()) {
        return mPimpl->mUnits.at(index);
    }
    return nullptr;
}

UnitsPtr ComponentEntity::getUnits(const std::string &name) const
{
    auto result = mPimpl->findUnits(name);
    if (result == mPimpl->mUnits.end()) {
        return nullptr;
    }

    return *result;
}

UnitsPtr ComponentEntity::takeUnits(size_t index)
{
    UnitsPtr units = nullptr;
    if (index < mPimpl->mUnits.size()) {
        units = mPimpl->mUnits.at(index);
        removeUnits(index);
        units->clearParent();
    }

    return units;
}

UnitsPtr ComponentEntity::takeUnits(const std::string &name)
{
    return takeUnits(mPimpl->findUnits(name) - mPimpl->mUnits.begin());
}

void ComponentEntity::replaceUnits(size_t index, const UnitsPtr &units)
{
    removeUnits(index);
    mPimpl->mUnits.insert(mPimpl->mUnits.begin() + index, units);
}

void ComponentEntity::replaceUnits(const std::string &name, const UnitsPtr &units)
{
    replaceUnits(mPimpl->findUnits(name) - mPimpl->mUnits.begin(), units);
}

size_t ComponentEntity::unitsCount() const
{
    return mPimpl->mUnits.size();
}

void ComponentEntity::addComponent(const ComponentPtr &c)
{
    doAddComponent(c);
}

void ComponentEntity::doAddComponent(const ComponentPtr &c)
{
    mPimpl->mComponents.push_back(c);
}

void ComponentEntity::removeComponent(size_t index)
{
    if (index < mPimpl->mComponents.size()) {
        mPimpl->mComponents.erase(mPimpl->mComponents.begin() + index);
    } else {
        throw std::out_of_range("Index out of range.");
    }
}

void ComponentEntity::removeComponent(const std::string &name, bool searchEncapsulated)
{
<<<<<<< HEAD
=======
    mPimpl->removeComponent(name, searchEncapsulated);
}

void ComponentEntity::removeComponent(size_t index)
{
    mPimpl->removeComponent(index);
}

void ComponentEntity::removeComponent(const ComponentPtr &component, bool searchEncapsulated)
{
    mPimpl->removeComponent(component, searchEncapsulated);
}

void ComponentEntity::ComponentEntityImpl::removeComponent(const std::string &name, bool searchEncapsulated)
{
    bool componentFound = false;
>>>>>>> aed3dd48
    if (containsComponentInThis(name)) {
        removeComponentInThis(name);
    } else if (searchEncapsulated) {
        for (size_t i = 0; i < componentCount(); ++i) {
            if (getComponent(i)->containsComponent(name, searchEncapsulated)) {
                getComponent(i)->removeComponent(name, searchEncapsulated);
                break;
            }
        }
    }
<<<<<<< HEAD
=======
    if (!componentFound) {
        throw std::out_of_range("Named component not found.");
    }
}

void ComponentEntity::ComponentEntityImpl::removeComponent(size_t index)
{
    if (index < mComponents.size()) {
        mComponents.erase(mComponents.begin() + index);
    } else {
        throw std::out_of_range("Index out of range.");
    }
>>>>>>> aed3dd48
}

void ComponentEntity::ComponentEntityImpl::removeComponent(const ComponentPtr &component, bool searchEncapsulated)
{
    if (containsComponentInThis(component)) {
        removeComponentInThis(component);
    } else if (searchEncapsulated) {
        for (size_t i = 0; i < componentCount(); ++i) {
            if (getComponent(i)->containsComponent(component, searchEncapsulated)) {
                getComponent(i)->removeComponent(component, searchEncapsulated);
                break;
            }
        }
    }
}

void ComponentEntity::removeAllComponents()
{
    mPimpl->mComponents.clear();
}

size_t ComponentEntity::ComponentEntityImpl::componentCount() const
{
    return mComponents.size();
}

size_t ComponentEntity::componentCount() const
{
    return mPimpl->componentCount();
}

bool ComponentEntity::containsComponent(const std::string &name, bool searchEncapsulated) const
{
    return mPimpl->containsComponent(name, searchEncapsulated);
}

bool ComponentEntity::containsComponent(const ComponentPtr &component, bool searchEncapsulated) const
{
    return mPimpl->containsComponent(component, searchEncapsulated);
}

bool ComponentEntity::ComponentEntityImpl::containsComponent(const std::string &name, bool searchEncapsulated) const
{
    bool result = false;
    if (containsComponentInThis(name)) {
        result = true;
    } else if (searchEncapsulated) {
        for (size_t i = 0; i < componentCount(); ++i) {
            result = getComponent(i)->containsComponent(name, searchEncapsulated);
            if (result) {
                break;
            }
        }
    }

    return result;
}

bool ComponentEntity::ComponentEntityImpl::containsComponent(const ComponentPtr &component, bool searchEncapsulated) const
{
    bool result = false;
    if (containsComponentInThis(component)) {
        result = true;
    } else if (searchEncapsulated) {
        for (size_t i = 0; i < componentCount(); ++i) {
            result = getComponent(i)->containsComponent(component, searchEncapsulated);
            if (result) {
                break;
            }
        }
    }

    return result;
}

ComponentPtr ComponentEntity::getComponent(size_t index) const
{
<<<<<<< HEAD
    if (index < mPimpl->mComponents.size()) {
        return mPimpl->mComponents.at(index);
    }
=======
    return mPimpl->getComponent(index);
}
>>>>>>> aed3dd48

    return nullptr;
}

ComponentPtr ComponentEntity::getComponent(const std::string &name, bool searchEncapsulated) const
{
    return mPimpl->getComponent(name, searchEncapsulated);
}

const ComponentPtr ComponentEntity::getComponent(const std::string &name, bool searchEncapsulated) const
{
    return static_cast<const libcellml::ComponentEntity::ComponentEntityImpl *>(mPimpl)->getComponent(name, searchEncapsulated);
}

ComponentPtr ComponentEntity::ComponentEntityImpl::getComponent(size_t index)
{
    return mComponents.at(index);
}

const ComponentPtr& ComponentEntity::ComponentEntityImpl::getComponent(size_t index) const
{
    return mComponents.at(index);
}

ComponentPtr ComponentEntity::ComponentEntityImpl::getComponent(const std::string &name, bool searchEncapsulated)
{
    ComponentPtr foundComponent = nullptr;
    if (containsComponentInThis(name)) {
        foundComponent = *(mPimpl->findComponent(name));
    } else if (searchEncapsulated) {
        for (size_t i = 0; i < componentCount(); ++i) {
            foundComponent = getComponent(i)->getComponent(name, searchEncapsulated);
            if (foundComponent) {
                break;
            }
        }
    }

    return foundComponent;
}

<<<<<<< HEAD
ComponentPtr ComponentEntity::takeComponent(size_t index)
=======
const ComponentPtr ComponentEntity::ComponentEntityImpl::getComponent(const std::string &name, bool searchEncapsulated) const
>>>>>>> aed3dd48
{
    ComponentPtr component = nullptr;
    if (index < mPimpl->mComponents.size()) {
        component = mPimpl->mComponents.at(index);
        removeComponent(index);
        component->clearParent();
    }

<<<<<<< HEAD
    return component;
=======
ComponentPtr ComponentEntity::takeComponent(size_t index)
{
    return mPimpl->takeComponent(index);
}

ComponentPtr ComponentEntity::takeComponent(const std::string &name, bool searchEncapsulated)
{
    return mPimpl->takeComponent(name, searchEncapsulated);
}

ComponentPtr ComponentEntity::ComponentEntityImpl::takeComponent(size_t index)
{
    ComponentPtr c = mComponents.at(index);
    removeComponent(index);
    c->clearParent();
    return c;
>>>>>>> aed3dd48
}

ComponentPtr ComponentEntity::ComponentEntityImpl::takeComponent(const std::string &name, bool searchEncapsulated)
{
    ComponentPtr foundComponent = nullptr;
    if (containsComponentInThis(name)) {
        foundComponent = takeComponentInThis(name);
    } else if (searchEncapsulated) {
        for (size_t i = 0; i < componentCount(); ++i) {
            foundComponent = getComponent(i)->takeComponent(name, searchEncapsulated);
            if (foundComponent) {
                break;
            }
        }
    }

    return foundComponent;
}

void ComponentEntity::replaceComponent(size_t index, const ComponentPtr &c)
{
    mPimpl->replaceComponent(index, c);
}

void ComponentEntity::replaceComponent(const std::string &name, const ComponentPtr &component, bool searchEncapsulated)
{
<<<<<<< HEAD
=======
    mPimpl->replaceComponent(name, component, searchEncapsulated);
}

void ComponentEntity::ComponentEntityImpl::replaceComponent(size_t index, const ComponentPtr &c)
{
    removeComponent(index);
    mComponents.insert(mComponents.begin() + index, c);
}

void ComponentEntity::ComponentEntityImpl::replaceComponent(const std::string &name, const ComponentPtr &component, bool searchEncapsulated)
{
    bool componentFound = false;
>>>>>>> aed3dd48
    if (containsComponentInThis(name)) {
        replaceComponentInThis(name, component);
    } else if (searchEncapsulated) {
        for (size_t i = 0; i < componentCount(); ++i) {
            if (getComponent(i)->containsComponent(name, searchEncapsulated)) {
                getComponent(i)->replaceComponent(name, component, searchEncapsulated);
                break;
            }
        }
    }
}

// Begin private component methods.
ComponentPtr ComponentEntity::ComponentEntityImpl::takeComponentInThis(const std::string &name)
{
    return takeComponent(findComponent(name) - mComponents.begin());
}

void ComponentEntity::ComponentEntityImpl::replaceComponentInThis(const std::string &name, const ComponentPtr &component)
{
    replaceComponent(findComponent(name) - mComponents.begin(), component);
}

bool ComponentEntity::ComponentEntityImpl::containsComponentInThis(const ComponentPtr &component) const
{
    return findComponent(component) != mComponents.end();
}

bool ComponentEntity::ComponentEntityImpl::containsComponentInThis(const std::string &name) const
{
    return findComponent(name) != mComponents.end();
}

<<<<<<< HEAD
void ComponentEntity::removeComponentInThis(const std::string &name)
=======
ComponentPtr ComponentEntity::ComponentEntityImpl::getComponentInThis(const std::string &name)
{
    return mComponents.at(findComponent(name) - mComponents.begin());
}

const ComponentPtr& ComponentEntity::ComponentEntityImpl::getComponentInThis(const std::string &name) const
{
    return mComponents.at(findComponent(name) - mComponents.begin());
}

void ComponentEntity::ComponentEntityImpl::removeComponentInThis(const std::string &name)
>>>>>>> aed3dd48
{
    auto result = findComponent(name);
    if (result != mComponents.end()) {
        mComponents.erase(result);
    }
}

void ComponentEntity::ComponentEntityImpl::removeComponentInThis(const ComponentPtr &component)
{
    auto result = findComponent(component);
    if (result != mComponents.end()) {
        mComponents.erase(result);
    }
}

}<|MERGE_RESOLUTION|>--- conflicted
+++ resolved
@@ -141,10 +141,8 @@
     bool containsComponent(const std::string &name, bool searchEncapsulated) const;
     bool containsComponent(const ComponentPtr &component, bool searchEncapsulated) const;
 
-    ComponentPtr getComponent(size_t index);
-    const ComponentPtr& getComponent(size_t index) const;
-    ComponentPtr getComponent(const std::string &name, bool searchEncapsulated);
-    const ComponentPtr getComponent(const std::string &name, bool searchEncapsulated) const;
+    ComponentPtr getComponent(size_t index) const;
+    ComponentPtr getComponent(const std::string &name, bool searchEncapsulated) const;
 
     ComponentPtr takeComponent(size_t index);
     ComponentPtr takeComponent(const std::string &name, bool searchEncapsulated);
@@ -403,10 +401,10 @@
     mPimpl->mComponents.push_back(c);
 }
 
-void ComponentEntity::removeComponent(size_t index)
-{
-    if (index < mPimpl->mComponents.size()) {
-        mPimpl->mComponents.erase(mPimpl->mComponents.begin() + index);
+void ComponentEntity::ComponentEntityImpl::removeComponent(size_t index)
+{
+    if (index < mComponents.size()) {
+        mComponents.erase(mComponents.begin() + index);
     } else {
         throw std::out_of_range("Index out of range.");
     }
@@ -414,8 +412,6 @@
 
 void ComponentEntity::removeComponent(const std::string &name, bool searchEncapsulated)
 {
-<<<<<<< HEAD
-=======
     mPimpl->removeComponent(name, searchEncapsulated);
 }
 
@@ -431,8 +427,6 @@
 
 void ComponentEntity::ComponentEntityImpl::removeComponent(const std::string &name, bool searchEncapsulated)
 {
-    bool componentFound = false;
->>>>>>> aed3dd48
     if (containsComponentInThis(name)) {
         removeComponentInThis(name);
     } else if (searchEncapsulated) {
@@ -443,21 +437,6 @@
             }
         }
     }
-<<<<<<< HEAD
-=======
-    if (!componentFound) {
-        throw std::out_of_range("Named component not found.");
-    }
-}
-
-void ComponentEntity::ComponentEntityImpl::removeComponent(size_t index)
-{
-    if (index < mComponents.size()) {
-        mComponents.erase(mComponents.begin() + index);
-    } else {
-        throw std::out_of_range("Index out of range.");
-    }
->>>>>>> aed3dd48
 }
 
 void ComponentEntity::ComponentEntityImpl::removeComponent(const ComponentPtr &component, bool searchEncapsulated)
@@ -535,14 +514,9 @@
 
 ComponentPtr ComponentEntity::getComponent(size_t index) const
 {
-<<<<<<< HEAD
     if (index < mPimpl->mComponents.size()) {
         return mPimpl->mComponents.at(index);
     }
-=======
-    return mPimpl->getComponent(index);
-}
->>>>>>> aed3dd48
 
     return nullptr;
 }
@@ -552,26 +526,16 @@
     return mPimpl->getComponent(name, searchEncapsulated);
 }
 
-const ComponentPtr ComponentEntity::getComponent(const std::string &name, bool searchEncapsulated) const
-{
-    return static_cast<const libcellml::ComponentEntity::ComponentEntityImpl *>(mPimpl)->getComponent(name, searchEncapsulated);
-}
-
-ComponentPtr ComponentEntity::ComponentEntityImpl::getComponent(size_t index)
+ComponentPtr ComponentEntity::ComponentEntityImpl::getComponent(size_t index) const
 {
     return mComponents.at(index);
 }
 
-const ComponentPtr& ComponentEntity::ComponentEntityImpl::getComponent(size_t index) const
-{
-    return mComponents.at(index);
-}
-
-ComponentPtr ComponentEntity::ComponentEntityImpl::getComponent(const std::string &name, bool searchEncapsulated)
+ComponentPtr ComponentEntity::ComponentEntityImpl::getComponent(const std::string &name, bool searchEncapsulated) const
 {
     ComponentPtr foundComponent = nullptr;
     if (containsComponentInThis(name)) {
-        foundComponent = *(mPimpl->findComponent(name));
+        foundComponent = *findComponent(name);
     } else if (searchEncapsulated) {
         for (size_t i = 0; i < componentCount(); ++i) {
             foundComponent = getComponent(i)->getComponent(name, searchEncapsulated);
@@ -584,39 +548,16 @@
     return foundComponent;
 }
 
-<<<<<<< HEAD
-ComponentPtr ComponentEntity::takeComponent(size_t index)
-=======
-const ComponentPtr ComponentEntity::ComponentEntityImpl::getComponent(const std::string &name, bool searchEncapsulated) const
->>>>>>> aed3dd48
+ComponentPtr ComponentEntity::ComponentEntityImpl::takeComponent(size_t index)
 {
     ComponentPtr component = nullptr;
-    if (index < mPimpl->mComponents.size()) {
-        component = mPimpl->mComponents.at(index);
+    if (index < mComponents.size()) {
+        component = mComponents.at(index);
         removeComponent(index);
         component->clearParent();
     }
 
-<<<<<<< HEAD
     return component;
-=======
-ComponentPtr ComponentEntity::takeComponent(size_t index)
-{
-    return mPimpl->takeComponent(index);
-}
-
-ComponentPtr ComponentEntity::takeComponent(const std::string &name, bool searchEncapsulated)
-{
-    return mPimpl->takeComponent(name, searchEncapsulated);
-}
-
-ComponentPtr ComponentEntity::ComponentEntityImpl::takeComponent(size_t index)
-{
-    ComponentPtr c = mComponents.at(index);
-    removeComponent(index);
-    c->clearParent();
-    return c;
->>>>>>> aed3dd48
 }
 
 ComponentPtr ComponentEntity::ComponentEntityImpl::takeComponent(const std::string &name, bool searchEncapsulated)
@@ -636,6 +577,16 @@
     return foundComponent;
 }
 
+ComponentPtr ComponentEntity::takeComponent(size_t index)
+{
+    return mPimpl->takeComponent(index);
+}
+
+ComponentPtr ComponentEntity::takeComponent(const std::string &name, bool searchEncapsulated)
+{
+    return mPimpl->takeComponent(name, searchEncapsulated);
+}
+
 void ComponentEntity::replaceComponent(size_t index, const ComponentPtr &c)
 {
     mPimpl->replaceComponent(index, c);
@@ -643,8 +594,6 @@
 
 void ComponentEntity::replaceComponent(const std::string &name, const ComponentPtr &component, bool searchEncapsulated)
 {
-<<<<<<< HEAD
-=======
     mPimpl->replaceComponent(name, component, searchEncapsulated);
 }
 
@@ -656,8 +605,6 @@
 
 void ComponentEntity::ComponentEntityImpl::replaceComponent(const std::string &name, const ComponentPtr &component, bool searchEncapsulated)
 {
-    bool componentFound = false;
->>>>>>> aed3dd48
     if (containsComponentInThis(name)) {
         replaceComponentInThis(name, component);
     } else if (searchEncapsulated) {
@@ -691,9 +638,6 @@
     return findComponent(name) != mComponents.end();
 }
 
-<<<<<<< HEAD
-void ComponentEntity::removeComponentInThis(const std::string &name)
-=======
 ComponentPtr ComponentEntity::ComponentEntityImpl::getComponentInThis(const std::string &name)
 {
     return mComponents.at(findComponent(name) - mComponents.begin());
@@ -705,7 +649,6 @@
 }
 
 void ComponentEntity::ComponentEntityImpl::removeComponentInThis(const std::string &name)
->>>>>>> aed3dd48
 {
     auto result = findComponent(name);
     if (result != mComponents.end()) {
