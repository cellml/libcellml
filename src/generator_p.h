--- conflicted
+++ resolved
@@ -43,66 +43,70 @@
 
     void reset();
 
-    std::string variableIndexString(const AnalyserModelPtr &model, const AnalyserVariablePtr &variable);
-
-    bool doIsTrackedEquation(const AnalyserEquationPtr &equation, bool tracked);
-
-    bool isTrackedEquation(const AnalyserEquationPtr &equation);
-    bool isUntrackedEquation(const AnalyserEquationPtr &equation);
-
-    bool doIsTrackedVariable(const AnalyserModelPtr &model, const AnalyserVariablePtr &variable, bool tracked = true);
-    bool doIsTrackedVariable(const AnalyserVariablePtr &variable, bool tracked);
-
-    bool isTrackedVariable(const AnalyserVariablePtr &variable);
-    bool isUntrackedVariable(const AnalyserVariablePtr &variable);
-
-    void addNeededToComputeExternalVariableIssue(const AnalyserVariablePtr &variable, bool tracked);
-
-    bool trackableVariable(const AnalyserVariablePtr &variable, bool tracked, bool canAddIssue = true);
-    bool specialVariable(const AnalyserVariablePtr &variable, const AnalyserVariablePtr &specialVariable, bool tracked,
+    std::string analyserVariableIndexString(const AnalyserModelPtr &analyserModel,
+                                            const AnalyserVariablePtr &analyserVariable);
+
+    bool doIsTrackedEquation(const AnalyserEquationPtr &analyserEquation, bool tracked);
+
+    bool isTrackedEquation(const AnalyserEquationPtr &analyserEquation);
+    bool isUntrackedEquation(const AnalyserEquationPtr &analyserEquation);
+
+    bool doIsTrackedVariable(const AnalyserModelPtr &analyserModel, const AnalyserVariablePtr &analyserVariable,
+                             bool tracked = true);
+    bool doIsTrackedVariable(const AnalyserVariablePtr &analyserVariable, bool tracked);
+
+    bool isTrackedVariable(const AnalyserVariablePtr &analyserVariable);
+    bool isUntrackedVariable(const AnalyserVariablePtr &analyserVariable);
+
+    void addNeededToComputeExternalVariableIssue(const AnalyserVariablePtr &analyserVariable, bool tracked);
+
+    bool trackableVariable(const AnalyserVariablePtr &analyserVariable, bool tracked, bool canAddIssue = true);
+    bool specialVariable(const AnalyserVariablePtr &analyserVariable, const AnalyserVariablePtr &specialAnalyserVariable, bool tracked,
                          Issue::ReferenceRule trackedReferenceRule, Issue::ReferenceRule untrackedReferenceRule);
 
-    void doTrackVariable(const AnalyserVariablePtr &variable, bool tracked, bool needRemoveAllIssues = true);
-
-    void trackVariable(const AnalyserVariablePtr &variable);
-    void untrackVariable(const AnalyserVariablePtr &variable);
-
-    void doTrackVariables(const std::vector<AnalyserVariablePtr> &variables, bool tracked);
-
-    bool validModel(const AnalyserModelPtr &model);
-
-    void trackAllConstants(const AnalyserModelPtr &model);
-    void untrackAllConstants(const AnalyserModelPtr &model);
-
-    void trackAllComputedConstants(const AnalyserModelPtr &model);
-    void untrackAllComputedConstants(const AnalyserModelPtr &model);
-
-    void trackAllAlgebraic(const AnalyserModelPtr &model);
-    void untrackAllAlgebraic(const AnalyserModelPtr &model);
-
-    std::vector<AnalyserVariablePtr> trackableVariables(const AnalyserModelPtr &model) const;
-
-    void trackAllVariables(const AnalyserModelPtr &model);
-    void untrackAllVariables(const AnalyserModelPtr &model);
-
-    size_t doTrackedVariableCount(const AnalyserModelPtr &model, const std::vector<AnalyserVariablePtr> &variables,
-                                  bool tracked);
-
-    size_t trackedConstantCount(const AnalyserModelPtr &model);
-    size_t untrackedConstantCount(const AnalyserModelPtr &model);
-
-    size_t trackedComputedConstantCount(const AnalyserModelPtr &model);
-    size_t untrackedComputedConstantCount(const AnalyserModelPtr &model);
-
-    size_t trackedAlgebraicCount(const AnalyserModelPtr &model);
-    size_t untrackedAlgebraicCount(const AnalyserModelPtr &model);
-
-    size_t trackedVariableCount(const AnalyserModelPtr &model);
-    size_t untrackedVariableCount(const AnalyserModelPtr &model);
-
-    bool modelHasOdes(const AnalyserModelPtr &model) const;
-
-    double scalingFactor(const AnalyserModelPtr &model, const VariablePtr &variable) const;
+    void trackVariable(const AnalyserVariablePtr &analyserVariable, bool tracked, bool needRemoveAllIssues = true);
+
+    void trackVariable(const AnalyserVariablePtr &analyserVariable);
+    void untrackVariable(const AnalyserVariablePtr &analyserVariable);
+
+    void trackVariables(const std::vector<AnalyserVariablePtr> &analyserVariables, bool tracked);
+
+    bool validModel(const AnalyserModelPtr &analyserModel);
+
+    void trackAllConstants(const AnalyserModelPtr &analyserModel);
+    void untrackAllConstants(const AnalyserModelPtr &analyserModel);
+
+    void trackAllComputedConstants(const AnalyserModelPtr &analyserModel);
+    void untrackAllComputedConstants(const AnalyserModelPtr &analyserModel);
+
+    void trackAllAlgebraic(const AnalyserModelPtr &analyserModel);
+    void untrackAllAlgebraic(const AnalyserModelPtr &analyserModel);
+
+    std::vector<AnalyserVariablePtr> trackableVariables(const AnalyserModelPtr &analyserModel) const;
+
+    void trackAllVariables(const AnalyserModelPtr &analyserModel);
+    void untrackAllVariables(const AnalyserModelPtr &analyserModel);
+
+    size_t doTrackedVariableCount(const AnalyserModelPtr &analyserModel,
+                                  const std::vector<AnalyserVariablePtr> &analyserVariables, bool tracked);
+
+    size_t trackedConstantCount(const AnalyserModelPtr &analyserModel);
+    size_t untrackedConstantCount(const AnalyserModelPtr &analyserModel);
+    size_t trackedComputedConstantCount(const AnalyserModelPtr &analyserModel);
+    size_t untrackedComputedConstantCount(const AnalyserModelPtr &analyserModel);
+
+    size_t trackedAlgebraicCount(const AnalyserModelPtr &analyserModel);
+    size_t untrackedAlgebraicCount(const AnalyserModelPtr &analyserModel);
+
+    size_t trackedVariableCount(const AnalyserModelPtr &analyserModel);
+    size_t untrackedVariableCount(const AnalyserModelPtr &analyserModel);
+
+    AnalyserVariablePtr analyserVariable(const AnalyserModelPtr &analyserModel, const VariablePtr &variable) const;
+
+    bool modelHasOdes(const AnalyserModelPtr &analyserModel) const;
+    bool modelHasNlas(const AnalyserModelPtr &analyserModel) const;
+
+    double scalingFactor(const AnalyserModelPtr &analyserModel, const VariablePtr &variable) const;
 
     bool isNegativeNumber(const AnalyserEquationAstPtr &ast) const;
 
@@ -134,64 +138,57 @@
 
     void addVersionAndLibcellmlVersionCode(bool interface = false);
 
-    void addStateAndVariableCountCode(const AnalyserModelPtr &model, bool interface = false);
-
-    std::string generateVariableInfoObjectCode(const AnalyserModelPtr &model, const std::string &objectString);
-
-    void addVariableInfoObjectCode(const AnalyserModelPtr &model);
+    void addStateAndVariableCountCode(const AnalyserModelPtr &analyserModel, bool interface = false);
+
+    std::string generateVariableInfoObjectCode(const AnalyserModelPtr &analyserModel, const std::string &objectString);
+
+    void addVariableInfoObjectCode(const AnalyserModelPtr &analyserModel);
 
     std::string generateVariableInfoEntryCode(const std::string &name,
                                               const std::string &units,
                                               const std::string &component) const;
 
-    void addInterfaceVariableInfoCode(const AnalyserModelPtr &model);
-
-<<<<<<< HEAD
-    void doAddImplementationVariableInfoCode(const std::string &variableInfoString,
-                                             const std::vector<AnalyserVariablePtr> &variables, bool voiVariable);
-    void addImplementationVariableInfoCode(const AnalyserModelPtr &model);
-=======
+    void addInterfaceVariableInfoCode(const AnalyserModelPtr &analyserModel);
+
     void addImplementationVariableInfoCode(const std::string &variableInfoString,
                                            const std::vector<AnalyserVariablePtr> &analyserVariables, bool voiVariable);
-    void addImplementationVariableInfoCode();
->>>>>>> 5c0a26a2
-
-    void addArithmeticFunctionsCode(const AnalyserModelPtr &model);
-    void addTrigonometricFunctionsCode(const AnalyserModelPtr &model);
-
-    void addInterfaceCreateDeleteArrayMethodsCode(const AnalyserModelPtr &model);
-    void addImplementationCreateDeleteArrayMethodsCode(const AnalyserModelPtr &model);
-
-    void addExternalVariableMethodTypeDefinitionCode(const AnalyserModelPtr &model);
-
-    void addRootFindingInfoObjectCode(const AnalyserModelPtr &model);
+    void addImplementationVariableInfoCode(const AnalyserModelPtr &analyserModel);
+
+    void addArithmeticFunctionsCode(const AnalyserModelPtr &analyserModel);
+    void addTrigonometricFunctionsCode(const AnalyserModelPtr &analyserModel);
+
+    void addInterfaceCreateDeleteArrayMethodsCode(const AnalyserModelPtr &analyserModel);
+    void addImplementationCreateDeleteArrayMethodsCode(const AnalyserModelPtr &analyserModel);
+
+    void addExternalVariableMethodTypeDefinitionCode(const AnalyserModelPtr &analyserModel);
+
+    void addRootFindingInfoObjectCode(const AnalyserModelPtr &analyserModel);
     void addExternNlaSolveMethodCode();
-    void addNlaSystemsCode(const AnalyserModelPtr &model);
+    void addNlaSystemsCode(const AnalyserModelPtr &analyserModel);
 
     std::string generateMethodBodyCode(const std::string &methodBody) const;
 
-    std::string generateDoubleOrConstantVariableNameCode(const AnalyserModelPtr &model,
+    std::string generateDoubleOrConstantVariableNameCode(const AnalyserModelPtr &analyserModel,
                                                          const VariablePtr &variable);
-    std::string generateVariableNameCode(const AnalyserModelPtr &model, const VariablePtr &variable,
+    std::string generateVariableNameCode(const AnalyserModelPtr &analyserModel, const VariablePtr &variable,
                                          bool state = true);
 
-    std::string generateOperatorCode(const AnalyserModelPtr &model, const std::string &op,
+    std::string generateOperatorCode(const AnalyserModelPtr &analyserModel, const std::string &op,
                                      const AnalyserEquationAstPtr &ast);
-    std::string generateMinusUnaryCode(const AnalyserModelPtr &model, const AnalyserEquationAstPtr &ast);
-    std::string generateOneParameterFunctionCode(const AnalyserModelPtr &model, const std::string &function,
+    std::string generateMinusUnaryCode(const AnalyserModelPtr &analyserModel, const AnalyserEquationAstPtr &ast);
+    std::string generateOneParameterFunctionCode(const AnalyserModelPtr &analyserModel, const std::string &function,
                                                  const AnalyserEquationAstPtr &ast);
-    std::string generateTwoParameterFunctionCode(const AnalyserModelPtr &model, const std::string &function,
+    std::string generateTwoParameterFunctionCode(const AnalyserModelPtr &analyserModel, const std::string &function,
                                                  const AnalyserEquationAstPtr &ast);
     std::string generatePiecewiseIfCode(const std::string &condition,
                                         const std::string &value) const;
     std::string generatePiecewiseElseCode(const std::string &value) const;
-    std::string generateCode(const AnalyserModelPtr &model, const AnalyserEquationAstPtr &ast);
-
-    bool isToBeComputedAgain(const AnalyserEquationPtr &equation);
-    bool isSomeConstant(const AnalyserEquationPtr &equation,
+    std::string generateCode(const AnalyserModelPtr &analyserModel, const AnalyserEquationAstPtr &ast);
+
+    bool isToBeComputedAgain(const AnalyserEquationPtr &analyserEquation);
+    bool isSomeConstant(const AnalyserEquationPtr &analyserEquation,
                         bool includeComputedConstants) const;
 
-<<<<<<< HEAD
     enum class GenerateEquationCodeTarget
     {
         NORMAL,
@@ -199,44 +196,32 @@
         COMPUTE_VARIABLES
     };
 
-    std::string generateZeroInitialisationCode(const AnalyserModelPtr &model,
-                                               const AnalyserVariablePtr &variable);
-    std::string generateInitialisationCode(const AnalyserModelPtr &model, const AnalyserVariablePtr &variable,
-                                           bool force = false);
-    std::string generateEquationCode(const AnalyserModelPtr &model, const AnalyserEquationPtr &equation,
-=======
-    std::string generateZeroInitialisationCode(const AnalyserVariablePtr &analyserVariable) const;
-    std::string generateInitialisationCode(const AnalyserVariablePtr &analyserVariable) const;
-    std::string generateEquationCode(const AnalyserEquationPtr &equation,
->>>>>>> 5c0a26a2
-                                     std::vector<AnalyserEquationPtr> &remainingEquations,
-                                     std::vector<AnalyserEquationPtr> &equationsForDependencies,
+    std::string generateZeroInitialisationCode(const AnalyserModelPtr &analyserModel,
+                                               const AnalyserVariablePtr &analyserVariable);
+    std::string generateInitialisationCode(const AnalyserModelPtr &analyserModel,
+                                           const AnalyserVariablePtr &analyserVariable, bool force = false);
+    std::string generateEquationCode(const AnalyserModelPtr &analyserModel, const AnalyserEquationPtr &analyserEquation,
+                                     std::vector<AnalyserEquationPtr> &remainingAnalyserEquations,
+                                     std::vector<AnalyserEquationPtr> &analyserEquationsForDependencies,
                                      std::vector<AnalyserVariablePtr> &generatedConstantDependencies,
                                      bool includeComputedConstants,
                                      GenerateEquationCodeTarget target = GenerateEquationCodeTarget::NORMAL);
-    std::string generateEquationCode(const AnalyserModelPtr &model, const AnalyserEquationPtr &equation,
-                                     std::vector<AnalyserEquationPtr> &remainingEquations,
+    std::string generateEquationCode(const AnalyserModelPtr &analyserModel, const AnalyserEquationPtr &analyserEquation,
+                                     std::vector<AnalyserEquationPtr> &remainingAnalyserEquations,
                                      std::vector<AnalyserVariablePtr> &generatedConstantDependencies);
 
-    void addInterfaceComputeModelMethodsCode(const AnalyserModelPtr &model);
-    std::string generateConstantInitialisationCode(const AnalyserModelPtr &model,
+    void addInterfaceComputeModelMethodsCode(const AnalyserModelPtr &analyserModel);
+    std::string generateConstantInitialisationCode(const AnalyserModelPtr &analyserModel,
                                                    const std::vector<AnalyserVariablePtr>::iterator constant,
                                                    std::vector<AnalyserVariablePtr> &remainingConstants);
-<<<<<<< HEAD
-    void addImplementationInitialiseVariablesMethodCode(const AnalyserModelPtr &model,
-                                                        std::vector<AnalyserEquationPtr> &remainingEquations);
-    void addImplementationComputeComputedConstantsMethodCode(const AnalyserModelPtr &model,
-                                                             std::vector<AnalyserEquationPtr> &remainingEquations);
-    void addImplementationComputeRatesMethodCode(const AnalyserModelPtr &model,
-                                                 std::vector<AnalyserEquationPtr> &remainingEquations);
-    void addImplementationComputeVariablesMethodCode(const AnalyserModelPtr &model,
-                                                     std::vector<AnalyserEquationPtr> &remainingEquations);
-=======
-    void addImplementationInitialiseArraysMethodCode(std::vector<AnalyserEquationPtr> &remainingEquations);
-    void addImplementationComputeComputedConstantsMethodCode(std::vector<AnalyserEquationPtr> &remainingEquations);
-    void addImplementationComputeRatesMethodCode(std::vector<AnalyserEquationPtr> &remainingEquations);
-    void addImplementationComputeVariablesMethodCode(std::vector<AnalyserEquationPtr> &remainingEquations);
->>>>>>> 5c0a26a2
+    void addImplementationInitialiseArraysMethodCode(const AnalyserModelPtr &analyserModel,
+                                                     std::vector<AnalyserEquationPtr> &remainingAnalyserEquations);
+    void addImplementationComputeComputedConstantsMethodCode(const AnalyserModelPtr &analyserModel,
+                                                             std::vector<AnalyserEquationPtr> &remainingAnalyserEquations);
+    void addImplementationComputeRatesMethodCode(const AnalyserModelPtr &analyserModel,
+                                                 std::vector<AnalyserEquationPtr> &remainingAnalyserEquations);
+    void addImplementationComputeVariablesMethodCode(const AnalyserModelPtr &analyserModel,
+                                                     std::vector<AnalyserEquationPtr> &remainingAnalyserEquations);
 };
 
 } // namespace libcellml