/*
Copyright libCellML Contributors

Licensed under the Apache License, Version 2.0 (the "License");
you may not use this file except in compliance with the License.
You may obtain a copy of the License at

    http://www.apache.org/licenses/LICENSE-2.0

Unless required by applicable law or agreed to in writing, software
distributed under the License is distributed on an "AS IS" BASIS,
WITHOUT WARRANTIES OR CONDITIONS OF ANY KIND, either express or implied.
See the License for the specific language governing permissions and
limitations under the License.
*/

#pragma once

#include "libcellml/generator.h"

#include "libcellml/generatorprofile.h"

#include "issue_p.h"
#include "logger_p.h"
#include "utilities.h"

namespace libcellml {

std::string generateDoubleCode(const std::string &value);

/**
 * @brief The Generator::GeneratorImpl struct.
 *
 * The private implementation for the Generator class.
 */
struct Generator::GeneratorImpl: public Logger::LoggerImpl
{
    std::string mCode;

    GeneratorProfilePtr mProfile = GeneratorProfile::create();

    std::map<AnalyserModelPtr, std::map<AnalyserVariablePtr, bool>> mTrackedVariables;

    void reset();

    std::string analyserVariableIndexString(const AnalyserModelPtr &analyserModel,
                                            const AnalyserVariablePtr &analyserVariable);

    bool doIsTrackedEquation(const AnalyserEquationPtr &analyserEquation, bool tracked);

    bool isTrackedEquation(const AnalyserEquationPtr &analyserEquation);
    bool isUntrackedEquation(const AnalyserEquationPtr &analyserEquation);

    bool doIsTrackedVariable(const AnalyserModelPtr &analyserModel, const AnalyserVariablePtr &analyserVariable,
                             bool tracked = true);
    bool doIsTrackedVariable(const AnalyserVariablePtr &analyserVariable, bool tracked);

    bool isTrackedVariable(const AnalyserVariablePtr &analyserVariable);
    bool isUntrackedVariable(const AnalyserVariablePtr &analyserVariable);

    void addNeededToComputeExternalVariableIssue(const AnalyserVariablePtr &analyserVariable, bool tracked);

    bool trackableVariable(const AnalyserVariablePtr &analyserVariable, bool tracked, bool canAddIssue = true);
    bool specialVariable(const AnalyserVariablePtr &analyserVariable, const AnalyserVariablePtr &specialAnalyserVariable, bool tracked,
                         Issue::ReferenceRule trackedReferenceRule, Issue::ReferenceRule untrackedReferenceRule);

    void trackVariable(const AnalyserVariablePtr &analyserVariable, bool tracked, bool needRemoveAllIssues = true);

    void trackVariable(const AnalyserVariablePtr &analyserVariable);
    void untrackVariable(const AnalyserVariablePtr &analyserVariable);

    void trackVariables(const std::vector<AnalyserVariablePtr> &analyserVariables, bool tracked);

    bool validModel(const AnalyserModelPtr &analyserModel);

    void trackAllConstants(const AnalyserModelPtr &analyserModel);
    void untrackAllConstants(const AnalyserModelPtr &analyserModel);

    void trackAllComputedConstants(const AnalyserModelPtr &analyserModel);
    void untrackAllComputedConstants(const AnalyserModelPtr &analyserModel);

    void trackAllAlgebraic(const AnalyserModelPtr &analyserModel);
    void untrackAllAlgebraic(const AnalyserModelPtr &analyserModel);

    std::vector<AnalyserVariablePtr> trackableVariables(const AnalyserModelPtr &analyserModel) const;

    void trackAllVariables(const AnalyserModelPtr &analyserModel);
    void untrackAllVariables(const AnalyserModelPtr &analyserModel);

    size_t doTrackedVariableCount(const AnalyserModelPtr &analyserModel,
                                  const std::vector<AnalyserVariablePtr> &analyserVariables, bool tracked);

    size_t trackedConstantCount(const AnalyserModelPtr &analyserModel);
    size_t untrackedConstantCount(const AnalyserModelPtr &analyserModel);
    size_t trackedComputedConstantCount(const AnalyserModelPtr &analyserModel);
    size_t untrackedComputedConstantCount(const AnalyserModelPtr &analyserModel);

    size_t trackedAlgebraicCount(const AnalyserModelPtr &analyserModel);
    size_t untrackedAlgebraicCount(const AnalyserModelPtr &analyserModel);

    size_t trackedVariableCount(const AnalyserModelPtr &analyserModel);
    size_t untrackedVariableCount(const AnalyserModelPtr &analyserModel);

    bool modelHasOdes(const AnalyserModelPtr &analyserModel) const;

    double scalingFactor(const AnalyserModelPtr &analyserModel, const VariablePtr &variable) const;

    bool isNegativeNumber(const AnalyserEquationAstPtr &ast) const;

    bool isRelationalOperator(const AnalyserEquationAstPtr &ast) const;
    bool isAndOperator(const AnalyserEquationAstPtr &ast) const;
    bool isOrOperator(const AnalyserEquationAstPtr &ast) const;
    bool isXorOperator(const AnalyserEquationAstPtr &ast) const;
    bool isLogicalOperator(const AnalyserEquationAstPtr &ast) const;
    bool isPlusOperator(const AnalyserEquationAstPtr &ast) const;
    bool isMinusOperator(const AnalyserEquationAstPtr &ast) const;
    bool isTimesOperator(const AnalyserEquationAstPtr &ast) const;
    bool isDivideOperator(const AnalyserEquationAstPtr &ast) const;
    bool isPowerOperator(const AnalyserEquationAstPtr &ast) const;
    bool isRootOperator(const AnalyserEquationAstPtr &ast) const;
    bool isPiecewiseStatement(const AnalyserEquationAstPtr &ast) const;

    void updateVariableInfoSizes(size_t &componentSize, size_t &nameSize,
                                 size_t &unitsSize,
                                 const AnalyserVariablePtr &analyserVariable) const;

    bool modifiedProfile() const;

    std::string newLineIfNeeded();

    void addOriginCommentCode();

    void addInterfaceHeaderCode();
    void addImplementationHeaderCode();

    void addVersionAndLibcellmlVersionCode(bool interface = false);

    void addStateAndVariableCountCode(const AnalyserModelPtr &analyserModel, bool interface = false);

    std::string generateVariableInfoObjectCode(const AnalyserModelPtr &analyserModel, const std::string &objectString);

    void addVariableInfoObjectCode(const AnalyserModelPtr &analyserModel);

    std::string generateVariableInfoEntryCode(const std::string &name,
                                              const std::string &units,
                                              const std::string &component) const;

    void addInterfaceVariableInfoCode(const AnalyserModelPtr &analyserModel);

    void addImplementationVariableInfoCode(const std::string &variableInfoString,
                                           const std::vector<AnalyserVariablePtr> &analyserVariables, bool voiVariable);
    void addImplementationVariableInfoCode(const AnalyserModelPtr &analyserModel);

    void addArithmeticFunctionsCode(const AnalyserModelPtr &analyserModel);
    void addTrigonometricFunctionsCode(const AnalyserModelPtr &analyserModel);

    void addInterfaceCreateDeleteArrayMethodsCode(const AnalyserModelPtr &analyserModel);
    void addImplementationCreateDeleteArrayMethodsCode(const AnalyserModelPtr &analyserModel);

    void addExternalVariableMethodTypeDefinitionCode(const AnalyserModelPtr &analyserModel);

    void addRootFindingInfoObjectCode(const AnalyserModelPtr &analyserModel);
    void addExternNlaSolveMethodCode();
    void addNlaSystemsCode(const AnalyserModelPtr &analyserModel);

    std::string generateMethodBodyCode(const std::string &methodBody) const;

<<<<<<< HEAD
    std::string generateDoubleOrVariableNameCode(const AnalyserModelPtr &model,
                                                 const VariablePtr &variable);
    std::string generateVariableNameCode(const AnalyserModelPtr &model, const VariablePtr &variable,
=======
    std::string generateDoubleOrConstantVariableNameCode(const AnalyserModelPtr &analyserModel,
                                                         const VariablePtr &variable);
    std::string generateVariableNameCode(const AnalyserModelPtr &analyserModel, const VariablePtr &variable,
>>>>>>> 20a7ab57
                                         bool state = true);

    std::string generateOperatorCode(const AnalyserModelPtr &analyserModel, const std::string &op,
                                     const AnalyserEquationAstPtr &ast);
    std::string generateMinusUnaryCode(const AnalyserModelPtr &analyserModel, const AnalyserEquationAstPtr &ast);
    std::string generateOneParameterFunctionCode(const AnalyserModelPtr &analyserModel, const std::string &function,
                                                 const AnalyserEquationAstPtr &ast);
    std::string generateTwoParameterFunctionCode(const AnalyserModelPtr &analyserModel, const std::string &function,
                                                 const AnalyserEquationAstPtr &ast);
    std::string generatePiecewiseIfCode(const std::string &condition,
                                        const std::string &value) const;
    std::string generatePiecewiseElseCode(const std::string &value) const;
    std::string generateCode(const AnalyserModelPtr &analyserModel, const AnalyserEquationAstPtr &ast);

    bool isToBeComputedAgain(const AnalyserEquationPtr &analyserEquation);
    bool isSomeConstant(const AnalyserEquationPtr &analyserEquation,
                        bool includeComputedConstants) const;

    enum class GenerateEquationCodeTarget
    {
        NORMAL,
        OBJECTIVE_FUNCTION,
        COMPUTE_VARIABLES
    };

    std::string generateZeroInitialisationCode(const AnalyserModelPtr &analyserModel,
                                               const AnalyserVariablePtr &analyserVariable);
    std::string generateInitialisationCode(const AnalyserModelPtr &analyserModel,
                                           const AnalyserVariablePtr &analyserVariable, bool force = false);
    std::string generateEquationCode(const AnalyserModelPtr &analyserModel, const AnalyserEquationPtr &analyserEquation,
                                     std::vector<AnalyserEquationPtr> &remainingAnalyserEquations,
                                     std::vector<AnalyserEquationPtr> &analyserEquationsForDependencies,
                                     std::vector<AnalyserVariablePtr> &generatedConstantDependencies,
                                     bool includeComputedConstants,
                                     GenerateEquationCodeTarget target = GenerateEquationCodeTarget::NORMAL);
    std::string generateEquationCode(const AnalyserModelPtr &analyserModel, const AnalyserEquationPtr &analyserEquation,
                                     std::vector<AnalyserEquationPtr> &remainingAnalyserEquations,
                                     std::vector<AnalyserVariablePtr> &generatedConstantDependencies);
    bool hasComputedConstantDependency(const AnalyserModelPtr &model,
                                       const AnalyserVariablePtr &variable);
    std::string generateInitialiseVariableCode(const AnalyserModelPtr &model,
                                               const AnalyserVariablePtr &variable,
                                               std::vector<AnalyserEquationPtr> &remainingEquations,
                                               std::vector<AnalyserVariablePtr> &remainingStates,
                                               std::vector<AnalyserVariablePtr> &remainingConstants,
                                               std::vector<AnalyserVariablePtr> &remainingComputedConstants,
                                               std::vector<AnalyserVariablePtr> &remainingAlgebraic,
                                               std::vector<AnalyserVariablePtr> *generatedConstantDependencies = nullptr);

<<<<<<< HEAD
    void addInterfaceComputeModelMethodsCode(const AnalyserModelPtr &model);
    void addImplementationInitialiseVariablesMethodCode(const AnalyserModelPtr &model,
                                                        std::vector<AnalyserEquationPtr> &remainingEquations,
                                                        std::vector<AnalyserVariablePtr> &remainingStates,
                                                        std::vector<AnalyserVariablePtr> &remainingConstants,
                                                        std::vector<AnalyserVariablePtr> &remainingComputedConstants,
                                                        std::vector<AnalyserVariablePtr> &remainingAlgebraic);
    void addImplementationComputeComputedConstantsMethodCode(const AnalyserModelPtr &model,
                                                             std::vector<AnalyserEquationPtr> &remainingEquations,
                                                             std::vector<AnalyserVariablePtr> &remainingStates,
                                                             std::vector<AnalyserVariablePtr> &remainingConstants,
                                                             std::vector<AnalyserVariablePtr> &remainingComputedConstants,
                                                             std::vector<AnalyserVariablePtr> &remainingAlgebraic);
    void addImplementationComputeRatesMethodCode(const AnalyserModelPtr &model,
                                                 std::vector<AnalyserEquationPtr> &remainingEquations);
    void addImplementationComputeVariablesMethodCode(const AnalyserModelPtr &model,
                                                     std::vector<AnalyserEquationPtr> &remainingEquations);
=======
    void addInterfaceComputeModelMethodsCode(const AnalyserModelPtr &analyserModel);
    std::string generateConstantInitialisationCode(const AnalyserModelPtr &analyserModel,
                                                   const std::vector<AnalyserVariablePtr>::iterator constant,
                                                   std::vector<AnalyserVariablePtr> &remainingConstants);
    void addImplementationInitialiseArraysMethodCode(const AnalyserModelPtr &analyserModel,
                                                     std::vector<AnalyserEquationPtr> &remainingAnalyserEquations);
    void addImplementationComputeComputedConstantsMethodCode(const AnalyserModelPtr &analyserModel,
                                                             std::vector<AnalyserEquationPtr> &remainingAnalyserEquations);
    void addImplementationComputeRatesMethodCode(const AnalyserModelPtr &analyserModel,
                                                 std::vector<AnalyserEquationPtr> &remainingAnalyserEquations);
    void addImplementationComputeVariablesMethodCode(const AnalyserModelPtr &analyserModel,
                                                     std::vector<AnalyserEquationPtr> &remainingAnalyserEquations);
>>>>>>> 20a7ab57
};

} // namespace libcellml<|MERGE_RESOLUTION|>--- conflicted
+++ resolved
@@ -165,15 +165,8 @@
 
     std::string generateMethodBodyCode(const std::string &methodBody) const;
 
-<<<<<<< HEAD
-    std::string generateDoubleOrVariableNameCode(const AnalyserModelPtr &model,
-                                                 const VariablePtr &variable);
-    std::string generateVariableNameCode(const AnalyserModelPtr &model, const VariablePtr &variable,
-=======
-    std::string generateDoubleOrConstantVariableNameCode(const AnalyserModelPtr &analyserModel,
-                                                         const VariablePtr &variable);
+    std::string generateDoubleOrVariableNameCode(const AnalyserModelPtr &analyserModel, const VariablePtr &variable);
     std::string generateVariableNameCode(const AnalyserModelPtr &analyserModel, const VariablePtr &variable,
->>>>>>> 20a7ab57
                                          bool state = true);
 
     std::string generateOperatorCode(const AnalyserModelPtr &analyserModel, const std::string &op,
@@ -212,49 +205,34 @@
     std::string generateEquationCode(const AnalyserModelPtr &analyserModel, const AnalyserEquationPtr &analyserEquation,
                                      std::vector<AnalyserEquationPtr> &remainingAnalyserEquations,
                                      std::vector<AnalyserVariablePtr> &generatedConstantDependencies);
-    bool hasComputedConstantDependency(const AnalyserModelPtr &model,
-                                       const AnalyserVariablePtr &variable);
-    std::string generateInitialiseVariableCode(const AnalyserModelPtr &model,
-                                               const AnalyserVariablePtr &variable,
-                                               std::vector<AnalyserEquationPtr> &remainingEquations,
+    bool hasComputedConstantDependency(const AnalyserModelPtr &analyserModel,
+                                       const AnalyserVariablePtr &analyserVariable);
+    std::string generateInitialiseVariableCode(const AnalyserModelPtr &analyserModel,
+                                               const AnalyserVariablePtr &analyserVariable,
+                                               std::vector<AnalyserEquationPtr> &remainingAnalyserEquations,
                                                std::vector<AnalyserVariablePtr> &remainingStates,
                                                std::vector<AnalyserVariablePtr> &remainingConstants,
                                                std::vector<AnalyserVariablePtr> &remainingComputedConstants,
                                                std::vector<AnalyserVariablePtr> &remainingAlgebraic,
                                                std::vector<AnalyserVariablePtr> *generatedConstantDependencies = nullptr);
 
-<<<<<<< HEAD
-    void addInterfaceComputeModelMethodsCode(const AnalyserModelPtr &model);
-    void addImplementationInitialiseVariablesMethodCode(const AnalyserModelPtr &model,
-                                                        std::vector<AnalyserEquationPtr> &remainingEquations,
-                                                        std::vector<AnalyserVariablePtr> &remainingStates,
-                                                        std::vector<AnalyserVariablePtr> &remainingConstants,
-                                                        std::vector<AnalyserVariablePtr> &remainingComputedConstants,
-                                                        std::vector<AnalyserVariablePtr> &remainingAlgebraic);
-    void addImplementationComputeComputedConstantsMethodCode(const AnalyserModelPtr &model,
+    void addInterfaceComputeModelMethodsCode(const AnalyserModelPtr &analyserModel);
+    void addImplementationInitialiseArraysMethodCode(const AnalyserModelPtr &analyserModel,
+                                                     std::vector<AnalyserEquationPtr> &remainingEquations,
+                                                     std::vector<AnalyserVariablePtr> &remainingStates,
+                                                     std::vector<AnalyserVariablePtr> &remainingConstants,
+                                                     std::vector<AnalyserVariablePtr> &remainingComputedConstants,
+                                                     std::vector<AnalyserVariablePtr> &remainingAlgebraic);
+    void addImplementationComputeComputedConstantsMethodCode(const AnalyserModelPtr &analyserModel,
                                                              std::vector<AnalyserEquationPtr> &remainingEquations,
                                                              std::vector<AnalyserVariablePtr> &remainingStates,
                                                              std::vector<AnalyserVariablePtr> &remainingConstants,
                                                              std::vector<AnalyserVariablePtr> &remainingComputedConstants,
                                                              std::vector<AnalyserVariablePtr> &remainingAlgebraic);
-    void addImplementationComputeRatesMethodCode(const AnalyserModelPtr &model,
+    void addImplementationComputeRatesMethodCode(const AnalyserModelPtr &analyserModel,
                                                  std::vector<AnalyserEquationPtr> &remainingEquations);
-    void addImplementationComputeVariablesMethodCode(const AnalyserModelPtr &model,
+    void addImplementationComputeVariablesMethodCode(const AnalyserModelPtr &analyserModel,
                                                      std::vector<AnalyserEquationPtr> &remainingEquations);
-=======
-    void addInterfaceComputeModelMethodsCode(const AnalyserModelPtr &analyserModel);
-    std::string generateConstantInitialisationCode(const AnalyserModelPtr &analyserModel,
-                                                   const std::vector<AnalyserVariablePtr>::iterator constant,
-                                                   std::vector<AnalyserVariablePtr> &remainingConstants);
-    void addImplementationInitialiseArraysMethodCode(const AnalyserModelPtr &analyserModel,
-                                                     std::vector<AnalyserEquationPtr> &remainingAnalyserEquations);
-    void addImplementationComputeComputedConstantsMethodCode(const AnalyserModelPtr &analyserModel,
-                                                             std::vector<AnalyserEquationPtr> &remainingAnalyserEquations);
-    void addImplementationComputeRatesMethodCode(const AnalyserModelPtr &analyserModel,
-                                                 std::vector<AnalyserEquationPtr> &remainingAnalyserEquations);
-    void addImplementationComputeVariablesMethodCode(const AnalyserModelPtr &analyserModel,
-                                                     std::vector<AnalyserEquationPtr> &remainingAnalyserEquations);
->>>>>>> 20a7ab57
 };
 
 } // namespace libcellml