--- conflicted
+++ resolved
@@ -81,16 +81,7 @@
     void addExternNlaSolveMethodCode();
 
     void addInterfaceComputeModelMethodsCode();
-<<<<<<< HEAD
     void addImplementationComputeModelMethodsCode();
-=======
-    std::string generateConstantInitialisationCode(const std::vector<AnalyserVariablePtr>::iterator constant,
-                                                   std::vector<AnalyserVariablePtr> &remainingConstants);
-    void addImplementationInitialiseVariablesMethodCode(std::vector<AnalyserEquationPtr> &remainingEquations);
-    void addImplementationComputeComputedConstantsMethodCode(std::vector<AnalyserEquationPtr> &remainingEquations);
-    void addImplementationComputeRatesMethodCode(std::vector<AnalyserEquationPtr> &remainingEquations);
-    void addImplementationComputeVariablesMethodCode(std::vector<AnalyserEquationPtr> &remainingEquations);
->>>>>>> dcbd0381
 };
 
 } // namespace libcellml