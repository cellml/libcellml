/*
Copyright libCellML Contributors

Licensed under the Apache License, Version 2.0 (the "License");
you may not use this file except in compliance with the License.
You may obtain a copy of the License at

    http://www.apache.org/licenses/LICENSE-2.0

Unless required by applicable law or agreed to in writing, software
distributed under the License is distributed on an "AS IS" BASIS,
WITHOUT WARRANTIES OR CONDITIONS OF ANY KIND, either express or implied.
See the License for the specific language governing permissions and
limitations under the License.
*/

#include "libcellml/printer.h"

#include <list>
#include <map>
#include <sstream>
#include <stack>
#include <utility>
#include <vector>

#include "libcellml/component.h"
#include "libcellml/importsource.h"
#include "libcellml/model.h"
#include "libcellml/reset.h"
#include "libcellml/units.h"
#include "libcellml/variable.h"

#include "internaltypes.h"
#include "utilities.h"
#include "xmldoc.h"

namespace libcellml {

/**
 * @brief The Printer::PrinterImpl struct.
 *
 * The private implementation for the Printer class.
 */
struct Printer::PrinterImpl
{
<<<<<<< HEAD
    std::string printImports(const ModelPtr &model) const;
    std::string printUnits(const UnitsPtr &units) const;
    std::string printComponent(const ComponentPtr &component) const;
    std::string printEncapsulation(const ComponentPtr &component) const;
    std::string printVariable(const VariablePtr &variable) const;
    std::string printReset(const ResetPtr &reset) const;
    std::string printResetChild(const std::string &childLabel, const std::string &childId, const std::string &math) const;
=======
    std::string printUnits(const UnitsPtr &units, IdList &idList, bool autoIds);
    std::string printComponent(const ComponentPtr &component, IdList &idList, bool autoIds);
    std::string printEncapsulation(const ComponentPtr &component, IdList &idList, bool autoIds);
    std::string printVariable(const VariablePtr &variable, IdList &idList, bool autoIds);
    std::string printReset(const ResetPtr &reset, IdList &idList, bool autoIds);
    std::string printResetChild(const std::string &childLabel, const std::string &childId, const std::string &math, IdList &idList, bool autoIds);
>>>>>>> 6fefecf3
};

std::string printMapVariables(const VariablePair &variablePair, IdList &idList, bool autoIds)
{
    std::string mapVariables = "<map_variables variable_1=\"" + variablePair.first->name() + "\""
                               + " variable_2=\"" + variablePair.second->name() + "\"";
    std::string mappingId = Variable::equivalenceMappingId(variablePair.first, variablePair.second);
    if (!mappingId.empty()) {
        mapVariables += " id=\"" + mappingId + "\"";
    } else if (autoIds) {
        mapVariables += " id=\"" + makeUniqueId(idList) + "\"";
    }
    mapVariables += "/>";
    return mapVariables;
}

std::string printConnections(const ComponentMap &componentMap, const VariableMap &variableMap, IdList &idList, bool autoIds)
{
    std::string connections;
    ComponentMap serialisedComponentMap;
    size_t componentMapIndex1 = 0;
    for (auto iterPair = componentMap.begin(); iterPair < componentMap.end(); ++iterPair) {
        ComponentPtr currentComponent1 = iterPair->first;
        ComponentPtr currentComponent2 = iterPair->second;
        ComponentPair currentComponentPair = std::make_pair(currentComponent1, currentComponent2);
        ComponentPair reciprocalCurrentComponentPair = std::make_pair(currentComponent2, currentComponent1);
        // Check whether this set of connections has already been serialised.
        bool pairFound = false;
        for (const auto &serialisedIterPair : serialisedComponentMap) {
            if ((serialisedIterPair == currentComponentPair) || (serialisedIterPair == reciprocalCurrentComponentPair)) {
                pairFound = true;
                break;
            }
        }
        // Continue to the next component pair if the current pair has already been serialised.
        if (pairFound) {
            ++componentMapIndex1;
            continue;
        }
        std::string mappingVariables;
        VariablePair variablePair = variableMap.at(componentMapIndex1);
        std::string connectionId = Variable::equivalenceConnectionId(variablePair.first, variablePair.second);
        mappingVariables += printMapVariables(variablePair, idList, autoIds);
        // Check for subsequent variable equivalence pairs with the same parent components.
        size_t componentMapIndex2 = componentMapIndex1 + 1;
        for (auto iterPair2 = iterPair + 1; iterPair2 < componentMap.end(); ++iterPair2) {
            ComponentPtr nextComponent1 = iterPair2->first;
            ComponentPtr nextComponent2 = iterPair2->second;
            VariablePair variablePair2 = variableMap.at(componentMapIndex2);
            if ((currentComponent1 == nextComponent1) && (currentComponent2 == nextComponent2)) {
                mappingVariables += printMapVariables(variablePair2, idList, autoIds);
                connectionId = Variable::equivalenceConnectionId(variablePair2.first, variablePair2.second);
            }
            ++componentMapIndex2;
        }
        // Serialise out the new connection.
        connections += "<connection";
        if (currentComponent1 != nullptr) {
            connections += " component_1=\"" + currentComponent1->name() + "\"";
        }
        if (currentComponent2 != nullptr) {
            connections += " component_2=\"" + currentComponent2->name() + "\"";
        }
        if (!connectionId.empty()) {
            connections += " id=\"" + connectionId + "\"";
        } else if (autoIds) {
            connections += " id=\"" + makeUniqueId(idList) + "\"";
        }
        connections += ">" + mappingVariables + "</connection>";
        serialisedComponentMap.push_back(currentComponentPair);
        ++componentMapIndex1;
    }

    return connections;
}

std::string printMath(const std::string &math)
{
    std::string repr;
    std::istringstream lines(math);
    std::string line;
    while (std::getline(lines, line)) {
        repr += line;
    }
    return repr;
}

void buildMapsForComponentsVariables(const ComponentPtr &component, ComponentMap &componentMap, VariableMap &variableMap)
{
    for (size_t i = 0; i < component->variableCount(); ++i) {
        VariablePtr variable = component->variable(i);
        for (size_t j = 0; j < variable->equivalentVariableCount(); ++j) {
            VariablePtr equivalentVariable = variable->equivalentVariable(j);
            if (equivalentVariable->hasEquivalentVariable(variable)) {
                VariablePair variablePair = std::make_pair(variable, equivalentVariable);
                VariablePair reciprocalVariablePair = std::make_pair(equivalentVariable, variable);
                bool pairFound = false;
                for (const auto &iter : variableMap) {
                    if ((iter == variablePair) || (iter == reciprocalVariablePair)) {
                        pairFound = true;
                        break;
                    }
                }
                if (!pairFound) {
                    // Get parent components.
                    ComponentPtr component1 = owningComponent(variable);
                    ComponentPtr component2 = owningComponent(equivalentVariable);
                    // Add new unique variable equivalence pair to the VariableMap.
                    variableMap.push_back(variablePair);
                    // Also create a component map pair corresponding with the variable map pair.
                    ComponentPair componentPair = std::make_pair(component1, component2);
                    componentMap.push_back(componentPair);
                }
            }
        }
    }
}

void buildMaps(const ComponentEntityPtr &componentEntity, ComponentMap &componentMap, VariableMap &variableMap)
{
    for (size_t i = 0; i < componentEntity->componentCount(); ++i) {
        ComponentPtr component = componentEntity->component(i);
        buildMapsForComponentsVariables(component, componentMap, variableMap);
        buildMaps(component, componentMap, variableMap);
    }
}

std::string Printer::PrinterImpl::printUnits(const UnitsPtr &units, IdList &idList, bool autoIds)
{
    std::string repr;
<<<<<<< HEAD
    if (!units->isImport() && !isStandardUnit(units)) {
=======
    if (units->isImport()) {
        repr += "<import xmlns:xlink=\"http://www.w3.org/1999/xlink\" xlink:href=\"" + units->importSource()->url() + "\"";
        if (!units->importSource()->id().empty()) {
            repr += " id=\"" + units->importSource()->id() + "\"";
        } else if (autoIds) {
            repr += " id=\"" + makeUniqueId(idList) + "\"";
        }
        repr += "><units units_ref=\"" + units->importReference() + "\" name=\"" + units->name() + "\"";
        if (!units->id().empty()) {
            repr += " id=\"" + units->id() + "\"";
        } else if (autoIds) {
            repr += " id=\"" + makeUniqueId(idList) + "\"";
        }
        repr += "/></import>";
    } else if (isStandardUnit(units)) {
        // Do nothing.
    } else {
>>>>>>> 6fefecf3
        bool endTag = false;
        repr += "<units";
        std::string unitsName = units->name();
        if (!unitsName.empty()) {
            repr += " name=\"" + unitsName + "\"";
        }
        if (!units->id().empty()) {
            repr += " id=\"" + units->id() + "\"";
        } else if (autoIds) {
            repr += " id=\"" + makeUniqueId(idList) + "\"";
        }
        if (units->unitCount() > 0) {
            endTag = true;
            repr += ">";
            for (size_t i = 0; i < units->unitCount(); ++i) {
                std::string reference;
                std::string prefix;
                std::string id;
                double exponent;
                double multiplier;
                units->unitAttributes(i, reference, prefix, exponent, multiplier, id);
                repr += "<unit";
                if (exponent != 1.0) {
                    repr += " exponent=\"" + convertToString(exponent) + "\"";
                }
                if (multiplier != 1.0) {
                    repr += " multiplier=\"" + convertToString(multiplier) + "\"";
                }
                if (!prefix.empty()) {
                    repr += " prefix=\"" + prefix + "\"";
                }
                repr += " units=\"" + reference + "\"";
                if (!id.empty()) {
                    repr += " id=\"" + id + "\"";
                } else if (autoIds) {
                    repr += " id=\"" + makeUniqueId(idList) + "\"";
                }
                repr += "/>";
            }
        }
        if (endTag) {
            repr += "</units>";
        } else {
            repr += "/>";
        }
    }

    return repr;
}

std::string Printer::PrinterImpl::printComponent(const ComponentPtr &component, IdList &idList, bool autoIds)
{
    std::string repr;
    if (component->isImport()) {
        return repr;
    }
    repr += "<component";
    std::string componentName = component->name();
    if (!componentName.empty()) {
        repr += " name=\"" + componentName + "\"";
    }
    if (!component->id().empty()) {
        repr += " id=\"" + component->id() + "\"";
    } else if (autoIds) {
        repr += " id=\"" + makeUniqueId(idList) + "\"";
    }
    size_t variableCount = component->variableCount();
    size_t resetCount = component->resetCount();
    bool hasChildren = false;
    if (variableCount > 0 || resetCount > 0 || !component->math().empty()) {
        hasChildren = true;
    }
    if (hasChildren) {
        repr += ">";
        for (size_t i = 0; i < variableCount; ++i) {
            repr += printVariable(component->variable(i), idList, autoIds);
        }
        for (size_t i = 0; i < resetCount; ++i) {
            repr += printReset(component->reset(i), idList, autoIds);
        }
        if (!component->math().empty()) {
            repr += printMath(component->math());
        }
        repr += "</component>";
    } else {
        repr += "/>";
    }
    // Traverse through children of this component and add them to the representation.
    for (size_t i = 0; i < component->componentCount(); ++i) {
        repr += printComponent(component->component(i), idList, autoIds);
    }

    return repr;
}

std::string Printer::PrinterImpl::printEncapsulation(const ComponentPtr &component, IdList &idList, bool autoIds)
{
    std::string componentName = component->name();
    std::string repr = "<component_ref";
    if (!componentName.empty()) {
        repr += " component=\"" + componentName + "\"";
    }
    if (!component->encapsulationId().empty()) {
        repr += " id=\"" + component->encapsulationId() + "\"";
    } else if (autoIds) {
        repr += " id=\"" + makeUniqueId(idList) + "\"";
    }
    size_t componentCount = component->componentCount();
    if (componentCount > 0) {
        repr += ">";
    } else {
        repr += "/>";
    }
    for (size_t i = 0; i < componentCount; ++i) {
        repr += printEncapsulation(component->component(i), idList, autoIds);
    }
    if (componentCount > 0) {
        repr += "</component_ref>";
    }
    return repr;
}

std::string Printer::PrinterImpl::printVariable(const VariablePtr &variable, IdList &idList, bool autoIds)
{
    std::string repr;
    repr += "<variable";
    std::string name = variable->name();
    std::string id = variable->id();
    std::string units = variable->units() != nullptr ? variable->units()->name() : "";
    std::string intial_value = variable->initialValue();
    std::string interface_type = variable->interfaceType();
    if (!name.empty()) {
        repr += " name=\"" + name + "\"";
    }
    if (!units.empty()) {
        repr += " units=\"" + units + "\"";
    }
    if (!intial_value.empty()) {
        repr += " initial_value=\"" + intial_value + "\"";
    }
    if (!interface_type.empty()) {
        repr += " interface=\"" + interface_type + "\"";
    }
    if (!id.empty()) {
        repr += " id=\"" + id + "\"";
    } else if (autoIds) {
        repr += " id=\"" + makeUniqueId(idList) + "\"";
    }

    repr += "/>";
    return repr;
}

std::string Printer::PrinterImpl::printResetChild(const std::string &childLabel, const std::string &childId,
                                                  const std::string &math, IdList &idList, bool autoIds)
{
    std::string repr;

    if (!childId.empty() || !math.empty()) {
        repr += "<" + childLabel;
        if (!childId.empty()) {
            repr += " id=\"" + childId + "\"";
        } else if (autoIds) {
            repr += " id=\"" + makeUniqueId(idList) + "\"";
        }
        if (math.empty()) {
            repr += "/>";
        } else {
            repr += ">" + printMath(math) + "</" + childLabel + ">";
        }
    }

    return repr;
}

std::string Printer::PrinterImpl::printReset(const ResetPtr &reset, IdList &idList, bool autoIds)
{
    std::string repr = "<reset";
    std::string rid = reset->id();
    std::string rvid = reset->resetValueId();
    VariablePtr variable = reset->variable();
    VariablePtr testVariable = reset->testVariable();
    bool hasChild = false;

    if (variable) {
        repr += " variable=\"" + variable->name() + "\"";
    }
    if (testVariable) {
        repr += " test_variable=\"" + testVariable->name() + "\"";
    }
    if (reset->isOrderSet()) {
        repr += " order=\"" + convertToString(reset->order()) + "\"";
    }
    if (!rid.empty()) {
        repr += " id=\"" + rid + "\"";
    } else if (autoIds) {
        repr += " id=\"" + makeUniqueId(idList) + "\"";
    }

    std::string testValue = printResetChild("test_value", reset->testValueId(), reset->testValue(), idList, autoIds);
    if (!testValue.empty()) {
        repr += ">" + testValue;
        hasChild = true;
    }
    std::string resetValue = printResetChild("reset_value", reset->resetValueId(), reset->resetValue(), idList, autoIds);
    if (!resetValue.empty()) {
        if (!hasChild) {
            repr += ">";
        }
        repr += resetValue;
        hasChild = true;
    }
    if (hasChild) {
        repr += "</reset>";
    } else {
        repr += "/>";
    }
    return repr;
}

std::string Printer::PrinterImpl::printImports(const ModelPtr &model) const
{
    std::string repr;

    for (size_t i = 0; i < model->importSourceCount(); ++i) {
        auto importSource = model->importSource(i);

        repr += "<import xmlns:xlink=\"http://www.w3.org/1999/xlink\" xlink:href=\"" + importSource->url() + "\"";
        if (!importSource->id().empty()) {
            repr += " id=\"" + importSource->id() + "\"";
        }
        repr += ">";

        for (size_t c = 0; c < importSource->componentCount(); ++c) {
            auto component = importSource->component(c);
            repr += "<component component_ref=\"" + component->importReference() + "\" name=\"" + component->name() + "\"";
            if (!component->id().empty()) {
                repr += " id=\"" + component->id() + "\"";
            }
            repr += "/>";
        }

        for (size_t u = 0; u < importSource->unitsCount(); ++u) {
            auto units = importSource->units(u);
            repr += "<units units_ref=\"" + units->importReference() + "\" name=\"" + units->name() + "\"";
            if (!units->id().empty()) {
                repr += " id=\"" + units->id() + "\"";
            }
            repr += "/>";
        }
        repr += "</import>";
    }

    return repr;
}

Printer::Printer()
    : mPimpl(new PrinterImpl())
{
}

Printer::~Printer()
{
    delete mPimpl;
}

PrinterPtr Printer::create() noexcept
{
    return std::shared_ptr<Printer> {new Printer {}};
}

std::string Printer::printModel(const ModelPtr &model, bool autoIds) const
{
    if (model == nullptr) {
        return "";
    }

<<<<<<< HEAD
=======
    // Automatic ids.
    IdList idList;
    if (autoIds) {
        idList = listIds(model);
    }

    // ImportMap.
    using ImportPair = std::pair<std::string, ComponentPtr>;
    using ImportMap = std::map<ImportSourcePtr, std::vector<ImportPair>>;
    using ImportOrder = std::vector<ImportSourcePtr>;
    ImportMap importMap;
    ImportOrder importOrder;
    VariableMap variableMap;
    ComponentMap componentMap;

    // Gather all imports.
    std::list<ComponentPtr> componentStack;
    for (size_t i = 0; i < model->componentCount(); ++i) {
        ComponentPtr comp = model->component(i);
        while (comp) {
            if (comp->isImport()) {
                ImportPair pair = std::make_pair(comp->importReference(), comp);
                ImportSourcePtr importSource = comp->importSource();
                if (importMap.count(importSource) == 0) {
                    importMap[importSource] = std::vector<ImportPair>();
                    // We track the order to make the testing easier. The alternative
                    // is to implement a weak ordering method on the ImportSource class.
                    importOrder.push_back(importSource);
                }
                importMap[importSource].push_back(pair);
            } else {
                for (size_t j = 0; j < comp->componentCount(); ++j) {
                    auto childComponent = comp->component(j);
                    componentStack.push_back(childComponent);
                }
            }

            if (componentStack.empty()) {
                comp = nullptr;
            } else {
                comp = componentStack.front();
                componentStack.pop_front();
            }
        }
    }

>>>>>>> 6fefecf3
    std::string repr;
    repr += "<?xml version=\"1.0\" encoding=\"UTF-8\"?><model xmlns=\"http://www.cellml.org/cellml/2.0#\"";
    if (!model->name().empty()) {
        repr += " name=\"" + model->name() + "\"";
    }
    if (!model->id().empty()) {
        repr += " id=\"" + model->id() + "\"";
    } else if (autoIds) {
        repr += " id=\"" + makeUniqueId(idList) + "\"";
    }

    bool endTag = false;
    if ((model->componentCount() > 0) || (model->unitsCount() > 0)) {
        endTag = true;
        repr += ">";
    }

<<<<<<< HEAD
    if (model->hasImports()) {
        repr += mPimpl->printImports(model);
=======
    for (const auto &importSource : importOrder) {
        repr += "<import xmlns:xlink=\"http://www.w3.org/1999/xlink\" xlink:href=\"" + importSource->url() + "\"";
        if (!importSource->id().empty()) {
            repr += " id=\"" + importSource->id() + "\"";
        } else if (autoIds) {
            repr += " id=\"" + makeUniqueId(idList) + "\"";
        }

        repr += ">";
        const auto &importVector = importMap[importSource];
        for (const auto &entry : importVector) {
            const auto &reference = entry.first;
            const auto &localComponent = entry.second;
            repr += "<component component_ref=\"" + reference + "\" name=\"" + localComponent->name() + "\"";
            if (!localComponent->id().empty()) {
                repr += " id=\"" + localComponent->id() + "\"";
            } else if (autoIds) {
                repr += " id=\"" + makeUniqueId(idList) + "\"";
            }
            repr += "/>";
        }
        repr += "</import>";
>>>>>>> 6fefecf3
    }

    for (size_t i = 0; i < model->unitsCount(); ++i) {
        repr += mPimpl->printUnits(model->units(i), idList, autoIds);
    }

    std::string componentEncapsulation;
    // Serialise components of the model, imported components have already been dealt with at this point.
    for (size_t i = 0; i < model->componentCount(); ++i) {
        ComponentPtr component = model->component(i);
        repr += mPimpl->printComponent(component, idList, autoIds);
        if (component->componentCount() > 0) {
            componentEncapsulation += mPimpl->printEncapsulation(component, idList, autoIds);
        }
    }

    VariableMap variableMap;
    ComponentMap componentMap;
    // Build unique variable equivalence pairs (ComponentMap, VariableMap) for connections.
    buildMaps(model, componentMap, variableMap);
    // Serialise connections of the model.
    repr += printConnections(componentMap, variableMap, idList, autoIds);

    if (!componentEncapsulation.empty()) {
        repr += "<encapsulation";
        if (!model->encapsulationId().empty()) {
            repr += " id=\"" + model->encapsulationId() + "\">";
        } else if (autoIds) {
            repr += " id=\"" + makeUniqueId(idList) + "\">";
        } else {
            repr += ">";
        }
        repr += componentEncapsulation + "</encapsulation>";
    }
    if (endTag) {
        repr += "</model>";
    } else {
        repr += "/>";
    }

    // Generate a pretty-print version of the model using libxml2.
    XmlDocPtr xmlDoc = std::make_shared<XmlDoc>();
    xmlDoc->parse(repr);
    return xmlDoc->prettyPrint();
}

} // namespace libcellml<|MERGE_RESOLUTION|>--- conflicted
+++ resolved
@@ -43,22 +43,13 @@
  */
 struct Printer::PrinterImpl
 {
-<<<<<<< HEAD
     std::string printImports(const ModelPtr &model) const;
-    std::string printUnits(const UnitsPtr &units) const;
-    std::string printComponent(const ComponentPtr &component) const;
-    std::string printEncapsulation(const ComponentPtr &component) const;
-    std::string printVariable(const VariablePtr &variable) const;
-    std::string printReset(const ResetPtr &reset) const;
-    std::string printResetChild(const std::string &childLabel, const std::string &childId, const std::string &math) const;
-=======
     std::string printUnits(const UnitsPtr &units, IdList &idList, bool autoIds);
     std::string printComponent(const ComponentPtr &component, IdList &idList, bool autoIds);
     std::string printEncapsulation(const ComponentPtr &component, IdList &idList, bool autoIds);
     std::string printVariable(const VariablePtr &variable, IdList &idList, bool autoIds);
     std::string printReset(const ResetPtr &reset, IdList &idList, bool autoIds);
     std::string printResetChild(const std::string &childLabel, const std::string &childId, const std::string &math, IdList &idList, bool autoIds);
->>>>>>> 6fefecf3
 };
 
 std::string printMapVariables(const VariablePair &variablePair, IdList &idList, bool autoIds)
@@ -189,27 +180,7 @@
 std::string Printer::PrinterImpl::printUnits(const UnitsPtr &units, IdList &idList, bool autoIds)
 {
     std::string repr;
-<<<<<<< HEAD
     if (!units->isImport() && !isStandardUnit(units)) {
-=======
-    if (units->isImport()) {
-        repr += "<import xmlns:xlink=\"http://www.w3.org/1999/xlink\" xlink:href=\"" + units->importSource()->url() + "\"";
-        if (!units->importSource()->id().empty()) {
-            repr += " id=\"" + units->importSource()->id() + "\"";
-        } else if (autoIds) {
-            repr += " id=\"" + makeUniqueId(idList) + "\"";
-        }
-        repr += "><units units_ref=\"" + units->importReference() + "\" name=\"" + units->name() + "\"";
-        if (!units->id().empty()) {
-            repr += " id=\"" + units->id() + "\"";
-        } else if (autoIds) {
-            repr += " id=\"" + makeUniqueId(idList) + "\"";
-        }
-        repr += "/></import>";
-    } else if (isStandardUnit(units)) {
-        // Do nothing.
-    } else {
->>>>>>> 6fefecf3
         bool endTag = false;
         repr += "<units";
         std::string unitsName = units->name();
@@ -487,55 +458,6 @@
         return "";
     }
 
-<<<<<<< HEAD
-=======
-    // Automatic ids.
-    IdList idList;
-    if (autoIds) {
-        idList = listIds(model);
-    }
-
-    // ImportMap.
-    using ImportPair = std::pair<std::string, ComponentPtr>;
-    using ImportMap = std::map<ImportSourcePtr, std::vector<ImportPair>>;
-    using ImportOrder = std::vector<ImportSourcePtr>;
-    ImportMap importMap;
-    ImportOrder importOrder;
-    VariableMap variableMap;
-    ComponentMap componentMap;
-
-    // Gather all imports.
-    std::list<ComponentPtr> componentStack;
-    for (size_t i = 0; i < model->componentCount(); ++i) {
-        ComponentPtr comp = model->component(i);
-        while (comp) {
-            if (comp->isImport()) {
-                ImportPair pair = std::make_pair(comp->importReference(), comp);
-                ImportSourcePtr importSource = comp->importSource();
-                if (importMap.count(importSource) == 0) {
-                    importMap[importSource] = std::vector<ImportPair>();
-                    // We track the order to make the testing easier. The alternative
-                    // is to implement a weak ordering method on the ImportSource class.
-                    importOrder.push_back(importSource);
-                }
-                importMap[importSource].push_back(pair);
-            } else {
-                for (size_t j = 0; j < comp->componentCount(); ++j) {
-                    auto childComponent = comp->component(j);
-                    componentStack.push_back(childComponent);
-                }
-            }
-
-            if (componentStack.empty()) {
-                comp = nullptr;
-            } else {
-                comp = componentStack.front();
-                componentStack.pop_front();
-            }
-        }
-    }
-
->>>>>>> 6fefecf3
     std::string repr;
     repr += "<?xml version=\"1.0\" encoding=\"UTF-8\"?><model xmlns=\"http://www.cellml.org/cellml/2.0#\"";
     if (!model->name().empty()) {
@@ -553,33 +475,8 @@
         repr += ">";
     }
 
-<<<<<<< HEAD
     if (model->hasImports()) {
         repr += mPimpl->printImports(model);
-=======
-    for (const auto &importSource : importOrder) {
-        repr += "<import xmlns:xlink=\"http://www.w3.org/1999/xlink\" xlink:href=\"" + importSource->url() + "\"";
-        if (!importSource->id().empty()) {
-            repr += " id=\"" + importSource->id() + "\"";
-        } else if (autoIds) {
-            repr += " id=\"" + makeUniqueId(idList) + "\"";
-        }
-
-        repr += ">";
-        const auto &importVector = importMap[importSource];
-        for (const auto &entry : importVector) {
-            const auto &reference = entry.first;
-            const auto &localComponent = entry.second;
-            repr += "<component component_ref=\"" + reference + "\" name=\"" + localComponent->name() + "\"";
-            if (!localComponent->id().empty()) {
-                repr += " id=\"" + localComponent->id() + "\"";
-            } else if (autoIds) {
-                repr += " id=\"" + makeUniqueId(idList) + "\"";
-            }
-            repr += "/>";
-        }
-        repr += "</import>";
->>>>>>> 6fefecf3
     }
 
     for (size_t i = 0; i < model->unitsCount(); ++i) {
