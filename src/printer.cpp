--- conflicted
+++ resolved
@@ -143,15 +143,6 @@
         VariablePtr variable = component->variable(i);
         for (size_t j = 0; j < variable->equivalentVariableCount(); ++j) {
             VariablePtr equivalentVariable = variable->equivalentVariable(j);
-<<<<<<< HEAD
-            VariablePair variablePair = std::make_pair(variable, equivalentVariable);
-            VariablePair reciprocalVariablePair = std::make_pair(equivalentVariable, variable);
-            bool pairFound = false;
-            for (const auto &iter : variableMap) {
-                if ((iter == variablePair) || (iter == reciprocalVariablePair)) {
-                    pairFound = true;
-                    break;
-=======
             if (equivalentVariable->hasEquivalentVariable(variable)) {
                 VariablePairPtr variablePair = VariablePair::create(variable, equivalentVariable);
                 auto pairFound = std::find_if(variableMap.begin(), variableMap.end(),
@@ -168,18 +159,7 @@
                     // Also create a component map pair corresponding with the variable map pair.
                     ComponentPair componentPair = std::make_pair(component1, component2);
                     componentMap.push_back(componentPair);
->>>>>>> 4eec7177
                 }
-            }
-            if (!pairFound) {
-                // Get parent components.
-                ComponentPtr component1 = owningComponent(variable);
-                ComponentPtr component2 = owningComponent(equivalentVariable);
-                // Add new unique variable equivalence pair to the VariableMap.
-                variableMap.push_back(variablePair);
-                // Also create a component map pair corresponding with the variable map pair.
-                ComponentPair componentPair = std::make_pair(component1, component2);
-                componentMap.push_back(componentPair);
             }
         }
     }
