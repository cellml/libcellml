--- conflicted
+++ resolved
@@ -249,17 +249,6 @@
 std::string Printer::PrinterImpl::printComponent(const ComponentPtr &component, IdList &idList, bool autoIds)
 {
     std::string repr;
-<<<<<<< HEAD
-
-    if (!component->isImport()) {
-        repr += "<component";
-        std::string componentName = component->name();
-        if (!componentName.empty()) {
-            repr += " name=\"" + componentName + "\"";
-        }
-        if (!component->id().empty()) {
-            repr += " id=\"" + component->id() + "\"";
-=======
     if (component->isImport()) {
         return repr;
     }
@@ -286,26 +275,16 @@
         }
         for (size_t i = 0; i < resetCount; ++i) {
             repr += printReset(component->reset(i), idList, autoIds);
->>>>>>> a9860a22
-        }
-        size_t variableCount = component->variableCount();
-        size_t resetCount = component->resetCount();
-        if ((variableCount > 0) || (resetCount > 0) || !component->math().empty()) {
-            repr += ">";
-            for (size_t i = 0; i < variableCount; ++i) {
-                repr += printVariable(component->variable(i));
-            }
-            for (size_t i = 0; i < resetCount; ++i) {
-                repr += printReset(component->reset(i));
-            }
-            if (!component->math().empty()) {
-                repr += printMath(component->math());
-            }
-            repr += "</component>";
-        } else {
-            repr += "/>";
-        }
-    }
+        }
+        if (!component->math().empty()) {
+            repr += printMath(component->math());
+        }
+            
+        repr += "</component>";
+    } else {
+        repr += "/>";
+    }
+ 
     // Traverse through children of this component and add them to the representation.
     for (size_t i = 0; i < component->componentCount(); ++i) {
         repr += printComponent(component->component(i), idList, autoIds);
