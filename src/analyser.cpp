--- conflicted
+++ resolved
@@ -2802,19 +2802,15 @@
     }
 
     if (mAnalyser->errorCount() != 0) {
-<<<<<<< HEAD
         if (!underconstrainedVariables.empty()) {
             if (!overconstrainedVariables.empty()) {
-                mModel->mPimpl->mType = AnalyserModel::Type::UNSUITABLY_CONSTRAINED;
+                mAnalyserModel->mPimpl->mType = AnalyserModel::Type::UNSUITABLY_CONSTRAINED;
             } else {
-                mModel->mPimpl->mType = AnalyserModel::Type::UNDERCONSTRAINED;
+                mAnalyserModel->mPimpl->mType = AnalyserModel::Type::UNDERCONSTRAINED;
             }
         } else {
-            mModel->mPimpl->mType = AnalyserModel::Type::OVERCONSTRAINED;
-        }
-=======
-        mAnalyserModel->mPimpl->mType = AnalyserModel::Type::OVERCONSTRAINED;
->>>>>>> 8b928f4f
+            mAnalyserModel->mPimpl->mType = AnalyserModel::Type::OVERCONSTRAINED;
+        }
 
         return;
     }
