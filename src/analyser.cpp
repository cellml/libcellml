/*
Copyright libCellML Contributors

Licensed under the Apache License, Version 2.0 (the "License");
you may not use this file except in compliance with the License.
You may obtain a copy of the License at

    http://www.apache.org/licenses/LICENSE-2.0

Unless required by applicable law or agreed to in writing, software
distributed under the License is distributed on an "AS IS" BASIS,
WITHOUT WARRANTIES OR CONDITIONS OF ANY KIND, either express or implied.
See the License for the specific language governing permissions and
limitations under the License.
*/

#include "libcellml/analyser.h"

#include "libcellml/analyserequation.h"
#include "libcellml/analyserequationast.h"
#include "libcellml/analyserexternalvariable.h"
#include "libcellml/analysermodel.h"
#include "libcellml/analyservariable.h"
#include "libcellml/component.h"
#include "libcellml/model.h"
#include "libcellml/units.h"
#include "libcellml/validator.h"
#include "libcellml/variable.h"

#include <cmath>

#include "analyserequation_p.h"
#include "analyserequationast_p.h"
#include "analysermodel_p.h"
#include "analyservariable_p.h"
#include "anycellmlelement_p.h"
#include "generator_p.h"
#include "issue_p.h"
#include "logger_p.h"
#include "utilities.h"
#include "xmldoc.h"
#include "xmlutils.h"

#ifdef TRUE
#    undef TRUE
#endif

#ifdef FALSE
#    undef FALSE
#endif

#ifdef NAN
#    undef NAN
#endif

namespace libcellml {

struct AnalyserInternalEquation;
struct AnalyserInternalVariable;

using AnalyserInternalEquationPtr = std::shared_ptr<AnalyserInternalEquation>;
using AnalyserInternalVariablePtr = std::shared_ptr<AnalyserInternalVariable>;

struct AnalyserInternalVariable
{
    enum struct Type
    {
        UNKNOWN,
        SHOULD_BE_STATE,
        VARIABLE_OF_INTEGRATION,
        STATE,
        CONSTANT,
        COMPUTED_TRUE_CONSTANT,
        COMPUTED_VARIABLE_BASED_CONSTANT,
        ALGEBRAIC,
        OVERCONSTRAINED
    };

    size_t mIndex = MAX_SIZE_T;
    Type mType = Type::UNKNOWN;
    bool mIsExternal = false;
    VariablePtrs mDependencies;

    VariablePtr mInitialisingVariable;
    VariablePtr mVariable;

    static AnalyserInternalVariablePtr create(const VariablePtr &variable);

    void setVariable(const VariablePtr &variable,
                     bool checkInitialValue = true);

    void makeVoi();
    void makeState();
};

AnalyserInternalVariablePtr AnalyserInternalVariable::create(const VariablePtr &variable)
{
    auto res = std::make_shared<AnalyserInternalVariable>();

    res->setVariable(variable);

    return res;
}

void AnalyserInternalVariable::setVariable(const VariablePtr &variable,
                                           bool checkInitialValue)
{
    if (checkInitialValue && !variable->initialValue().empty()) {
        // The variable has an initial value, so it can either be a constant or
        // a state. By default, we consider it to be a constant and, if we find
        // an ODE for that variable, we will know that it was actually a state.

        mType = Type::CONSTANT;

        mInitialisingVariable = variable;
    }

    mVariable = variable;
}

void AnalyserInternalVariable::makeVoi()
{
    mType = Type::VARIABLE_OF_INTEGRATION;
}

void AnalyserInternalVariable::makeState()
{
    if (mType == Type::UNKNOWN) {
        mType = Type::SHOULD_BE_STATE;
    } else if (mType == Type::CONSTANT) {
        mType = Type::STATE;
    }
}

struct AnalyserInternalEquation
{
    enum struct Type
    {
        UNKNOWN,
        TRUE_CONSTANT,
        VARIABLE_BASED_CONSTANT,
        RATE,
        ALGEBRAIC
    };

    size_t mOrder = MAX_SIZE_T;
    Type mType = Type::UNKNOWN;

    VariablePtrs mDependencies;

    AnalyserEquationAstPtr mAst;

    std::vector<AnalyserInternalVariablePtr> mVariables;
    std::vector<AnalyserInternalVariablePtr> mOdeVariables;
    std::vector<AnalyserInternalVariablePtr> mAllVariables;

    AnalyserInternalVariablePtr mVariable;
    ComponentPtr mComponent;

    bool mComputedTrueConstant = true;
    bool mComputedVariableBasedConstant = true;

    static AnalyserInternalEquationPtr create(const ComponentPtr &component);
    static AnalyserInternalEquationPtr create(const AnalyserInternalVariablePtr &variable);

    void addVariable(const AnalyserInternalVariablePtr &variable);
    void addOdeVariable(const AnalyserInternalVariablePtr &odeVariable);

    static bool isKnownVariable(const AnalyserInternalVariablePtr &variable);
    static bool isKnownOdeVariable(const AnalyserInternalVariablePtr &odeVariable);

    static bool hasKnownVariables(const std::vector<AnalyserInternalVariablePtr> &variables);
    bool hasKnownVariables();

    static bool isNonConstantVariable(const AnalyserInternalVariablePtr &variable);

    static bool hasNonConstantVariables(const std::vector<AnalyserInternalVariablePtr> &variables);
    bool hasNonConstantVariables();

    bool check(size_t &equationOrder, size_t &stateIndex, size_t &variableIndex,
               const AnalyserModelPtr &model);
};

AnalyserInternalEquationPtr AnalyserInternalEquation::create(const ComponentPtr &component)
{
    auto res = std::make_shared<AnalyserInternalEquation>();

    res->mAst = AnalyserEquationAst::create();
    res->mComponent = component;

    return res;
}

AnalyserInternalEquationPtr AnalyserInternalEquation::create(const AnalyserInternalVariablePtr &variable)
{
    auto res = std::make_shared<AnalyserInternalEquation>();

    res->mVariable = variable;
    res->mComponent = owningComponent(variable->mVariable);

    return res;
}

void AnalyserInternalEquation::addVariable(const AnalyserInternalVariablePtr &variable)
{
    if (std::find(mVariables.begin(), mVariables.end(), variable) == mVariables.end()) {
        mVariables.push_back(variable);
        mAllVariables.push_back(variable);
    }
}

void AnalyserInternalEquation::addOdeVariable(const AnalyserInternalVariablePtr &odeVariable)
{
    if (std::find(mOdeVariables.begin(), mOdeVariables.end(), odeVariable) == mOdeVariables.end()) {
        mOdeVariables.push_back(odeVariable);
        mAllVariables.push_back(odeVariable);
    }
}

bool AnalyserInternalEquation::isKnownVariable(const AnalyserInternalVariablePtr &variable)
{
    return variable->mType != AnalyserInternalVariable::Type::UNKNOWN;
}

bool AnalyserInternalEquation::isKnownOdeVariable(const AnalyserInternalVariablePtr &odeVariable)
{
    return odeVariable->mIndex != MAX_SIZE_T;
}

bool AnalyserInternalEquation::hasKnownVariables(const std::vector<AnalyserInternalVariablePtr> &variables)
{
    return std::any_of(variables.begin(), variables.end(), [](const auto &v) {
        return isKnownVariable(v);
    });
}

bool AnalyserInternalEquation::hasKnownVariables()
{
    return hasKnownVariables(mVariables) || hasKnownVariables(mOdeVariables);
}

bool AnalyserInternalEquation::isNonConstantVariable(const AnalyserInternalVariablePtr &variable)
{
    return variable->mIsExternal
           || ((variable->mType != AnalyserInternalVariable::Type::UNKNOWN)
               && (variable->mType != AnalyserInternalVariable::Type::CONSTANT)
               && (variable->mType != AnalyserInternalVariable::Type::COMPUTED_TRUE_CONSTANT)
               && (variable->mType != AnalyserInternalVariable::Type::COMPUTED_VARIABLE_BASED_CONSTANT));
}

bool AnalyserInternalEquation::hasNonConstantVariables(const std::vector<AnalyserInternalVariablePtr> &variables)
{
    return std::any_of(variables.begin(), variables.end(), [](const auto &v) {
        return isNonConstantVariable(v);
    });
}

bool AnalyserInternalEquation::hasNonConstantVariables()
{
    return hasNonConstantVariables(mVariables) || hasNonConstantVariables(mOdeVariables);
}

bool AnalyserInternalEquation::check(size_t &equationOrder, size_t &stateIndex,
                                     size_t &variableIndex,
                                     const AnalyserModelPtr &model)
{
    // Nothing to check if the equation has already been given an order (i.e.
    // everything is fine).

    if (mOrder != MAX_SIZE_T) {
        return false;
    }

    // Determine, from the (new) known (ODE) variables, whether the equation is
    // used to compute a true constant or a variable-based constant.

    mComputedTrueConstant = mComputedTrueConstant && !hasKnownVariables();
    mComputedVariableBasedConstant = mComputedVariableBasedConstant && !hasNonConstantVariables();

    // Add, as a dependency, the variables used to compute the (new) known (ODE)
    // variables.

    for (const auto &variable : mVariables) {
        if (isKnownVariable(variable)) {
            mDependencies.push_back(variable->mVariable);
        }
    }

    // Stop tracking (new) known (ODE) variables.

    mVariables.erase(std::remove_if(mVariables.begin(), mVariables.end(), isKnownVariable), mVariables.end());
    mOdeVariables.erase(std::remove_if(mOdeVariables.begin(), mOdeVariables.end(), isKnownOdeVariable), mOdeVariables.end());

    // If there is no (ODE) variable left then it means that the equation is
    // overconstrained).

    auto unknownVariablesOrOdeVariablesLeft = mVariables.size() + mOdeVariables.size();

    if (unknownVariablesOrOdeVariablesLeft == 0) {
        for (const auto &variable : mAllVariables) {
            variable->mType = AnalyserInternalVariable::Type::OVERCONSTRAINED;
        }

        return false;
    }

    // If there is one (ODE) variable left then update its variable (to be the
    // corresponding one in the component in which the equation is), its type
    // (if it is currently unknown), determine its index and determine the type
    // of our equation and set its order, if the (ODE) variable is a state,
    // computed constant or algebraic variable.

    if (unknownVariablesOrOdeVariablesLeft == 1) {
        auto variable = mVariables.empty() ?
                            mOdeVariables.front() :
                            mVariables.front();
        auto i = MAX_SIZE_T;
        VariablePtr localVariable;

        do {
            localVariable = mComponent->variable(++i);
        } while (!model->areEquivalentVariables(variable->mVariable, localVariable));

        variable->setVariable(localVariable, false);

        if (variable->mType == AnalyserInternalVariable::Type::UNKNOWN) {
            variable->mType = mComputedTrueConstant ?
                                  AnalyserInternalVariable::Type::COMPUTED_TRUE_CONSTANT :
                              mComputedVariableBasedConstant ?
                                  AnalyserInternalVariable::Type::COMPUTED_VARIABLE_BASED_CONSTANT :
                                  AnalyserInternalVariable::Type::ALGEBRAIC;
        }

        if ((variable->mType == AnalyserInternalVariable::Type::STATE)
            || (variable->mType == AnalyserInternalVariable::Type::COMPUTED_TRUE_CONSTANT)
            || (variable->mType == AnalyserInternalVariable::Type::COMPUTED_VARIABLE_BASED_CONSTANT)
            || (variable->mType == AnalyserInternalVariable::Type::ALGEBRAIC)) {
            variable->mIndex = (variable->mType == AnalyserInternalVariable::Type::STATE) ?
                                   ++stateIndex :
                                   ++variableIndex;

            mOrder = ++equationOrder;
            mType = (variable->mType == AnalyserInternalVariable::Type::STATE) ?
                        Type::RATE :
                    (variable->mType == AnalyserInternalVariable::Type::COMPUTED_TRUE_CONSTANT) ?
                        Type::TRUE_CONSTANT :
                    (variable->mType == AnalyserInternalVariable::Type::COMPUTED_VARIABLE_BASED_CONSTANT) ?
                        Type::VARIABLE_BASED_CONSTANT :
                        Type::ALGEBRAIC;
            mVariable = variable;

            return true;
        }
    }

    return false;
}

/**
 * @brief The Analyser::AnalyserImpl class.
 *
 * The private implementation for the Analyser class.
 */
using UnitsMap = std::map<std::string, double>;
using UnitsMaps = std::vector<UnitsMap>;
using UnitsMultipliers = std::vector<double>;

class Analyser::AnalyserImpl: public Logger::LoggerImpl
{
public:
    Analyser *mAnalyser = nullptr;

    AnalyserModelPtr mModel = AnalyserModel::AnalyserModelImpl::create();

    std::vector<AnalyserExternalVariablePtr> mExternalVariables;

    std::vector<AnalyserInternalVariablePtr> mInternalVariables;
    std::vector<AnalyserInternalEquationPtr> mInternalEquations;

    GeneratorPtr mGenerator = libcellml::Generator::create();

    std::map<std::string, UnitsPtr> mStandardUnits;
    std::map<AnalyserEquationAstPtr, UnitsPtr> mCiCnUnits;

    AnalyserImpl();

    static bool compareVariablesByComponentAndName(const AnalyserInternalVariablePtr &variable1,
                                                   const AnalyserInternalVariablePtr &variable2);

    static bool isStateVariable(const AnalyserInternalVariablePtr &variable);
    static bool isConstantOrAlgebraicVariable(const AnalyserInternalVariablePtr &variable);

    static bool compareVariablesByTypeAndIndex(const AnalyserInternalVariablePtr &variable1,
                                               const AnalyserInternalVariablePtr &variable2);

    static bool compareEquationsByVariable(const AnalyserInternalEquationPtr &equation1,
                                           const AnalyserInternalEquationPtr &equation2);

    AnalyserInternalVariablePtr internalVariable(const VariablePtr &variable);

    VariablePtr voiFirstOccurrence(const VariablePtr &variable,
                                   const ComponentPtr &component);

    void analyseNode(const XmlNodePtr &node, AnalyserEquationAstPtr &ast,
                     const AnalyserEquationAstPtr &astParent,
                     const ComponentPtr &component,
                     const AnalyserInternalEquationPtr &equation);
    void analyseComponent(const ComponentPtr &component);
    void analyseComponentVariables(const ComponentPtr &component);

    void doEquivalentVariables(const VariablePtr &variable,
                               VariablePtrs &equivalentVariables) const;
    VariablePtrs equivalentVariables(const VariablePtr &variable) const;

    void analyseEquationAst(const AnalyserEquationAstPtr &ast);

    void updateUnitsMapWithStandardUnit(const std::string &unitsName,
                                        UnitsMap &unitsMap,
                                        double unitsExponent);
    void updateUnitsMap(const ModelPtr &model, const std::string &unitsName,
                        UnitsMap &unitsMap, bool userUnitsMap = false,
                        double unitsExponent = 1.0,
                        double unitsMultiplier = 0.0);
    UnitsMap multiplyDivideUnitsMaps(const UnitsMap &firstUnitsMap,
                                     const UnitsMap &secondUnitsMap,
                                     bool multiply);
    UnitsMaps multiplyDivideUnitsMaps(const UnitsMaps &firstUnitsMaps,
                                      const UnitsMaps &secondUnitsMaps,
                                      bool multiply = true);
    UnitsMaps multiplyDivideUnitsMaps(const UnitsMaps &unitsMaps,
                                      double factor, bool multiply);
    double multiplyDivideUnitsMultipliers(double firstUnitsMultiplier,
                                          double secondUnitsMultiplier,
                                          bool multiply);
    UnitsMultipliers multiplyDivideUnitsMultipliers(const UnitsMultipliers &firstUnitsMultipliers,
                                                    const UnitsMultipliers &secondUnitsMultipliers,
                                                    bool multiply = true);
    UnitsMultipliers multiplyDivideUnitsMultipliers(double firstUnitsMultiplier,
                                                    const UnitsMultipliers &secondUnitsMultipliers,
                                                    bool multiply);
    UnitsMultipliers powerRootUnitsMultipliers(const UnitsMultipliers &unitsMultipliers,
                                               double factor, bool power);
    bool areSameUnitsMaps(const UnitsMaps &firstUnitsMaps,
                          const UnitsMaps &secondUnitsMaps);
    bool isDimensionlessUnitsMaps(const UnitsMaps &unitsMaps);
    bool areSameUnitsMultipliers(const UnitsMultipliers &firstUnitsMultipliers,
                                 const UnitsMultipliers &secondUnitsMultipliers);
    void updateUnitsMultiplier(const ModelPtr &model,
                               const std::string &unitsName,
                               double &newUnitsMultiplier,
                               double unitsExponent = 1.0,
                               double unitsMultiplier = 0.0);
    std::string componentName(const AnalyserEquationAstPtr &ast);
    double powerValue(const AnalyserEquationAstPtr &ast);
    std::string expression(const AnalyserEquationAstPtr &ast,
                           bool includeHierarchy = true);
    std::string expressionUnits(const UnitsMaps &unitsMaps,
                                const UnitsMultipliers &unitsMultipliers = {});
    std::string expressionUnits(const AnalyserEquationAstPtr &ast,
                                const UnitsMaps &unitsMaps,
                                const UnitsMaps &userUnitsMaps,
                                const UnitsMultipliers &unitsMultipliers);
    void defaultUnitsMapsAndMultipliers(UnitsMaps &unitsMaps,
                                        UnitsMaps &userUnitsMaps,
                                        UnitsMultipliers &unitsMultipliers);
    void analyseEquationUnits(const AnalyserEquationAstPtr &ast,
                              UnitsMaps &unitsMaps, UnitsMaps &userUnitsMaps,
                              UnitsMultipliers &unitsMultipliers,
                              Strings &issueDescriptions);

    double scalingFactor(const VariablePtr &variable);

    void scaleAst(const AnalyserEquationAstPtr &ast,
                  const AnalyserEquationAstPtr &astParent,
                  double scalingFactor);
    void scaleEquationAst(const AnalyserEquationAstPtr &ast);

    bool isStateRateBased(const AnalyserEquationPtr &equation,
                          std::vector<AnalyserEquationPtr> &checkedEquations);

    void analyseModel(const ModelPtr &model);

    std::vector<AnalyserExternalVariablePtr>::const_iterator findExternalVariable(const ModelPtr &model,
                                                                                  const std::string &componentName,
                                                                                  const std::string &variableName) const;
    std::vector<AnalyserExternalVariablePtr>::const_iterator findExternalVariable(const AnalyserExternalVariablePtr &externalVariable) const;
};

Analyser::AnalyserImpl::AnalyserImpl()
{
    // Customise our generator's profile.

    auto profile = mGenerator->profile();

    profile->setAbsoluteValueString("abs");
    profile->setNaturalLogarithmString("ln");
    profile->setCommonLogarithmString("log");
    profile->setRemString("rem");
    profile->setAsinString("arcsin");
    profile->setAcosString("arccos");
    profile->setAtanString("arctan");
    profile->setAsecString("arcsec");
    profile->setAcscString("arccsc");
    profile->setAcotString("arccot");
    profile->setAsinhString("arcsinh");
    profile->setAcoshString("arccosh");
    profile->setAtanhString("arctanh");
    profile->setAsechString("arcsech");
    profile->setAcschString("arccsch");
    profile->setAcothString("arccoth");
    profile->setTrueString("true");
    profile->setFalseString("false");
    profile->setEString("exponentiale");
    profile->setPiString("pi");
    profile->setInfString("infinity");
    profile->setNanString("notanumber");
}

bool Analyser::AnalyserImpl::compareVariablesByComponentAndName(const AnalyserInternalVariablePtr &variable1,
                                                                const AnalyserInternalVariablePtr &variable2)
{
    auto realComponent1 = owningComponent(variable1->mVariable);
    auto realComponent2 = owningComponent(variable2->mVariable);

    if (realComponent1->name() == realComponent2->name()) {
        return variable1->mVariable->name() < variable2->mVariable->name();
    }

    return realComponent1->name() < realComponent2->name();
}

bool Analyser::AnalyserImpl::isStateVariable(const AnalyserInternalVariablePtr &variable)
{
    return variable->mType == AnalyserInternalVariable::Type::STATE;
}

bool Analyser::AnalyserImpl::isConstantOrAlgebraicVariable(const AnalyserInternalVariablePtr &variable)
{
    return (variable->mType == AnalyserInternalVariable::Type::CONSTANT)
           || (variable->mType == AnalyserInternalVariable::Type::COMPUTED_TRUE_CONSTANT)
           || (variable->mType == AnalyserInternalVariable::Type::COMPUTED_VARIABLE_BASED_CONSTANT)
           || (variable->mType == AnalyserInternalVariable::Type::ALGEBRAIC);
}

bool Analyser::AnalyserImpl::compareVariablesByTypeAndIndex(const AnalyserInternalVariablePtr &variable1,
                                                            const AnalyserInternalVariablePtr &variable2)
{
    if (isStateVariable(variable1) && isConstantOrAlgebraicVariable(variable2)) {
        return true;
    }

    if (isConstantOrAlgebraicVariable(variable1) && isStateVariable(variable2)) {
        return false;
    }

    return variable1->mIndex < variable2->mIndex;
}

bool Analyser::AnalyserImpl::compareEquationsByVariable(const AnalyserInternalEquationPtr &equation1,
                                                        const AnalyserInternalEquationPtr &equation2)
{
    return compareVariablesByTypeAndIndex(equation1->mVariable, equation2->mVariable);
}

AnalyserInternalVariablePtr Analyser::AnalyserImpl::internalVariable(const VariablePtr &variable)
{
    // Find and return, if there is one, the internal variable associated with
    // the given variable.

<<<<<<< HEAD
    AnalyserInternalVariablePtr res;

=======
>>>>>>> 13a75f67
    for (const auto &internalVariable : mInternalVariables) {
        if (mModel->areEquivalentVariables(variable, internalVariable->mVariable)) {
            return internalVariable;
        }
    }

    // No internal variable exists for the given variable, so create one, track
    // it and return it.

    auto res = AnalyserInternalVariable::create(variable);

    mInternalVariables.push_back(res);

    return res;
}

VariablePtr Analyser::AnalyserImpl::voiFirstOccurrence(const VariablePtr &variable,
                                                       const ComponentPtr &component)
{
    // Recursively look for the first occurrence of the given variable in the
    // given component.

    for (size_t i = 0; i < component->variableCount(); ++i) {
        auto componentVariable = component->variable(i);

        if (mModel->areEquivalentVariables(variable, componentVariable)) {
            return componentVariable;
        }
    }

    VariablePtr res;

    for (size_t i = 0; (res == nullptr) && (i < component->componentCount()); ++i) {
        res = voiFirstOccurrence(variable, component->component(i));
    }

    return res;
}

void Analyser::AnalyserImpl::analyseNode(const XmlNodePtr &node,
                                         AnalyserEquationAstPtr &ast,
                                         const AnalyserEquationAstPtr &astParent,
                                         const ComponentPtr &component,
                                         const AnalyserInternalEquationPtr &equation)
{
    // Create the AST, if needed.

    if (ast == nullptr) {
        ast.reset(new AnalyserEquationAst {});
    }

    // Basic content elements.

    if (node->isMathmlElement("apply")) {
        // We may have 2, 3 or more child nodes, e.g.
        //
        //                 +--------+
        //                 |   +    |
        //        "+a" ==> |  / \   |
        //                 | a  nil |
        //                 +--------+
        //
        //                 +-------+
        //                 |   +   |
        //       "a+b" ==> |  / \  |
        //                 | a   b |
        //                 +-------+
        //
        //                 +-------------+
        //                 |   +         |
        //                 |  / \        |
        //                 | a   +       |
        //                 |    / \      |
        // "a+b+c+d+e" ==> |   b   +     |
        //                 |      / \    |
        //                 |     c   +   |
        //                 |        / \  |
        //                 |       d   e |
        //                 +-------------+

        auto childCount = mathmlChildCount(node);

        analyseNode(mathmlChildNode(node, 0), ast, astParent, component, equation);
        analyseNode(mathmlChildNode(node, 1), ast->mPimpl->mOwnedLeftChild, ast, component, equation);

        if (childCount >= 3) {
            AnalyserEquationAstPtr astRightChild;
            AnalyserEquationAstPtr tempAst;

            analyseNode(mathmlChildNode(node, childCount - 1), astRightChild, nullptr, component, equation);

            for (auto i = childCount - 2; i > 1; --i) {
                tempAst = AnalyserEquationAst::create();

                analyseNode(mathmlChildNode(node, 0), tempAst, nullptr, component, equation);
                analyseNode(mathmlChildNode(node, i), tempAst->mPimpl->mOwnedLeftChild, tempAst, component, equation);

                astRightChild->mPimpl->mParent = tempAst;

                tempAst->mPimpl->mOwnedRightChild = astRightChild;
                astRightChild = tempAst;
            }

            astRightChild->mPimpl->mParent = ast;

            ast->mPimpl->mOwnedRightChild = astRightChild;
        }

        // Assignment, and relational and logical operators.

    } else if (node->isMathmlElement("eq")) {
        // This element is used both to describe "a = b" and "a == b". We can
        // distinguish between the two by checking its grandparent. If it's a
        // "math" element then it means that it is used to describe "a = b"
        // otherwise it is used to describe "a == b". In the former case, there
        // is nothing more we need to do since `ast` is already of
        // AnalyserEquationAst::Type::ASSIGNMENT type.

        if (!node->parent()->parent()->isMathmlElement("math")) {
            ast->mPimpl->populate(AnalyserEquationAst::Type::EQ, astParent);

            mModel->mPimpl->mNeedEqFunction = true;
        }
    } else if (node->isMathmlElement("neq")) {
        ast->mPimpl->populate(AnalyserEquationAst::Type::NEQ, astParent);

        mModel->mPimpl->mNeedNeqFunction = true;
    } else if (node->isMathmlElement("lt")) {
        ast->mPimpl->populate(AnalyserEquationAst::Type::LT, astParent);

        mModel->mPimpl->mNeedLtFunction = true;
    } else if (node->isMathmlElement("leq")) {
        ast->mPimpl->populate(AnalyserEquationAst::Type::LEQ, astParent);

        mModel->mPimpl->mNeedLeqFunction = true;
    } else if (node->isMathmlElement("gt")) {
        ast->mPimpl->populate(AnalyserEquationAst::Type::GT, astParent);

        mModel->mPimpl->mNeedGtFunction = true;
    } else if (node->isMathmlElement("geq")) {
        ast->mPimpl->populate(AnalyserEquationAst::Type::GEQ, astParent);

        mModel->mPimpl->mNeedGeqFunction = true;
    } else if (node->isMathmlElement("and")) {
        ast->mPimpl->populate(AnalyserEquationAst::Type::AND, astParent);

        mModel->mPimpl->mNeedAndFunction = true;
    } else if (node->isMathmlElement("or")) {
        ast->mPimpl->populate(AnalyserEquationAst::Type::OR, astParent);

        mModel->mPimpl->mNeedOrFunction = true;
    } else if (node->isMathmlElement("xor")) {
        ast->mPimpl->populate(AnalyserEquationAst::Type::XOR, astParent);

        mModel->mPimpl->mNeedXorFunction = true;
    } else if (node->isMathmlElement("not")) {
        ast->mPimpl->populate(AnalyserEquationAst::Type::NOT, astParent);

        mModel->mPimpl->mNeedNotFunction = true;

        // Arithmetic operators.

    } else if (node->isMathmlElement("plus")) {
        ast->mPimpl->populate(AnalyserEquationAst::Type::PLUS, astParent);
    } else if (node->isMathmlElement("minus")) {
        ast->mPimpl->populate(AnalyserEquationAst::Type::MINUS, astParent);
    } else if (node->isMathmlElement("times")) {
        ast->mPimpl->populate(AnalyserEquationAst::Type::TIMES, astParent);
    } else if (node->isMathmlElement("divide")) {
        ast->mPimpl->populate(AnalyserEquationAst::Type::DIVIDE, astParent);
    } else if (node->isMathmlElement("power")) {
        ast->mPimpl->populate(AnalyserEquationAst::Type::POWER, astParent);
    } else if (node->isMathmlElement("root")) {
        ast->mPimpl->populate(AnalyserEquationAst::Type::ROOT, astParent);
    } else if (node->isMathmlElement("abs")) {
        ast->mPimpl->populate(AnalyserEquationAst::Type::ABS, astParent);
    } else if (node->isMathmlElement("exp")) {
        ast->mPimpl->populate(AnalyserEquationAst::Type::EXP, astParent);
    } else if (node->isMathmlElement("ln")) {
        ast->mPimpl->populate(AnalyserEquationAst::Type::LN, astParent);
    } else if (node->isMathmlElement("log")) {
        ast->mPimpl->populate(AnalyserEquationAst::Type::LOG, astParent);
    } else if (node->isMathmlElement("ceiling")) {
        ast->mPimpl->populate(AnalyserEquationAst::Type::CEILING, astParent);
    } else if (node->isMathmlElement("floor")) {
        ast->mPimpl->populate(AnalyserEquationAst::Type::FLOOR, astParent);
    } else if (node->isMathmlElement("min")) {
        ast->mPimpl->populate(AnalyserEquationAst::Type::MIN, astParent);

        mModel->mPimpl->mNeedMinFunction = true;
    } else if (node->isMathmlElement("max")) {
        ast->mPimpl->populate(AnalyserEquationAst::Type::MAX, astParent);

        mModel->mPimpl->mNeedMaxFunction = true;
    } else if (node->isMathmlElement("rem")) {
        ast->mPimpl->populate(AnalyserEquationAst::Type::REM, astParent);

        // Calculus elements.

    } else if (node->isMathmlElement("diff")) {
        ast->mPimpl->populate(AnalyserEquationAst::Type::DIFF, astParent);

        // Trigonometric operators.

    } else if (node->isMathmlElement("sin")) {
        ast->mPimpl->populate(AnalyserEquationAst::Type::SIN, astParent);
    } else if (node->isMathmlElement("cos")) {
        ast->mPimpl->populate(AnalyserEquationAst::Type::COS, astParent);
    } else if (node->isMathmlElement("tan")) {
        ast->mPimpl->populate(AnalyserEquationAst::Type::TAN, astParent);
    } else if (node->isMathmlElement("sec")) {
        ast->mPimpl->populate(AnalyserEquationAst::Type::SEC, astParent);

        mModel->mPimpl->mNeedSecFunction = true;
    } else if (node->isMathmlElement("csc")) {
        ast->mPimpl->populate(AnalyserEquationAst::Type::CSC, astParent);

        mModel->mPimpl->mNeedCscFunction = true;
    } else if (node->isMathmlElement("cot")) {
        ast->mPimpl->populate(AnalyserEquationAst::Type::COT, astParent);

        mModel->mPimpl->mNeedCotFunction = true;
    } else if (node->isMathmlElement("sinh")) {
        ast->mPimpl->populate(AnalyserEquationAst::Type::SINH, astParent);
    } else if (node->isMathmlElement("cosh")) {
        ast->mPimpl->populate(AnalyserEquationAst::Type::COSH, astParent);
    } else if (node->isMathmlElement("tanh")) {
        ast->mPimpl->populate(AnalyserEquationAst::Type::TANH, astParent);
    } else if (node->isMathmlElement("sech")) {
        ast->mPimpl->populate(AnalyserEquationAst::Type::SECH, astParent);

        mModel->mPimpl->mNeedSechFunction = true;
    } else if (node->isMathmlElement("csch")) {
        ast->mPimpl->populate(AnalyserEquationAst::Type::CSCH, astParent);

        mModel->mPimpl->mNeedCschFunction = true;
    } else if (node->isMathmlElement("coth")) {
        ast->mPimpl->populate(AnalyserEquationAst::Type::COTH, astParent);

        mModel->mPimpl->mNeedCothFunction = true;
    } else if (node->isMathmlElement("arcsin")) {
        ast->mPimpl->populate(AnalyserEquationAst::Type::ASIN, astParent);
    } else if (node->isMathmlElement("arccos")) {
        ast->mPimpl->populate(AnalyserEquationAst::Type::ACOS, astParent);
    } else if (node->isMathmlElement("arctan")) {
        ast->mPimpl->populate(AnalyserEquationAst::Type::ATAN, astParent);
    } else if (node->isMathmlElement("arcsec")) {
        ast->mPimpl->populate(AnalyserEquationAst::Type::ASEC, astParent);

        mModel->mPimpl->mNeedAsecFunction = true;
    } else if (node->isMathmlElement("arccsc")) {
        ast->mPimpl->populate(AnalyserEquationAst::Type::ACSC, astParent);

        mModel->mPimpl->mNeedAcscFunction = true;
    } else if (node->isMathmlElement("arccot")) {
        ast->mPimpl->populate(AnalyserEquationAst::Type::ACOT, astParent);

        mModel->mPimpl->mNeedAcotFunction = true;
    } else if (node->isMathmlElement("arcsinh")) {
        ast->mPimpl->populate(AnalyserEquationAst::Type::ASINH, astParent);
    } else if (node->isMathmlElement("arccosh")) {
        ast->mPimpl->populate(AnalyserEquationAst::Type::ACOSH, astParent);
    } else if (node->isMathmlElement("arctanh")) {
        ast->mPimpl->populate(AnalyserEquationAst::Type::ATANH, astParent);
    } else if (node->isMathmlElement("arcsech")) {
        ast->mPimpl->populate(AnalyserEquationAst::Type::ASECH, astParent);

        mModel->mPimpl->mNeedAsechFunction = true;
    } else if (node->isMathmlElement("arccsch")) {
        ast->mPimpl->populate(AnalyserEquationAst::Type::ACSCH, astParent);

        mModel->mPimpl->mNeedAcschFunction = true;
    } else if (node->isMathmlElement("arccoth")) {
        ast->mPimpl->populate(AnalyserEquationAst::Type::ACOTH, astParent);

        mModel->mPimpl->mNeedAcothFunction = true;

        // Piecewise statement.

    } else if (node->isMathmlElement("piecewise")) {
        auto childCount = mathmlChildCount(node);

        ast->mPimpl->populate(AnalyserEquationAst::Type::PIECEWISE, astParent);

        analyseNode(mathmlChildNode(node, 0), ast->mPimpl->mOwnedLeftChild, ast, component, equation);

        if (childCount >= 2) {
            AnalyserEquationAstPtr astRight;
            AnalyserEquationAstPtr tempAst;

            analyseNode(mathmlChildNode(node, childCount - 1), astRight, nullptr, component, equation);

            for (auto i = childCount - 2; i > 0; --i) {
                tempAst = AnalyserEquationAst::create();

                tempAst->mPimpl->populate(AnalyserEquationAst::Type::PIECEWISE, astParent);

                analyseNode(mathmlChildNode(node, i), tempAst->mPimpl->mOwnedLeftChild, tempAst, component, equation);

                astRight->mPimpl->mParent = tempAst;

                tempAst->mPimpl->mOwnedRightChild = astRight;
                astRight = tempAst;
            }

            astRight->mPimpl->mParent = ast;

            ast->mPimpl->mOwnedRightChild = astRight;
        }
    } else if (node->isMathmlElement("piece")) {
        ast->mPimpl->populate(AnalyserEquationAst::Type::PIECE, astParent);

        analyseNode(mathmlChildNode(node, 0), ast->mPimpl->mOwnedLeftChild, ast, component, equation);
        analyseNode(mathmlChildNode(node, 1), ast->mPimpl->mOwnedRightChild, ast, component, equation);
    } else if (node->isMathmlElement("otherwise")) {
        ast->mPimpl->populate(AnalyserEquationAst::Type::OTHERWISE, astParent);

        analyseNode(mathmlChildNode(node, 0), ast->mPimpl->mOwnedLeftChild, ast, component, equation);

        // Token elements.

    } else if (node->isMathmlElement("ci")) {
        auto variableName = node->firstChild()->convertToStrippedString();
        auto variable = component->variable(variableName);
        // Note: we always have a variable. Indeed, if we were not to have one,
        //       it would mean that `variableName` is the name of a variable
        //       that is referenced in an equation, but not defined anywhere,
        //       something that is not allowed in CellML and will therefore be
        //       reported when we validate the model.

        // Have our equation track the (ODE) variable (by ODE variable, we mean
        // a variable that is used in a "diff" element).

        if (node->parent()->firstChild()->isMathmlElement("diff")) {
            equation->addOdeVariable(internalVariable(variable));
        } else if (!node->parent()->isMathmlElement("bvar")) {
            equation->addVariable(internalVariable(variable));
        }

        // Add the variable to our AST and keep track of its unit.

        ast->mPimpl->populate(AnalyserEquationAst::Type::CI, variable, astParent);

        mCiCnUnits.emplace(ast, variable->units());
    } else if (node->isMathmlElement("cn")) {
        // Add the number to our AST and keep track of its unit. Note that in
        // the case of a standard unit, we need to create a units since it's
        // not declared in the model.

        if (mathmlChildCount(node) == 1) {
            // We are dealing with an e-notation based CN value.

            ast->mPimpl->populate(AnalyserEquationAst::Type::CN, node->firstChild()->convertToStrippedString() + "e" + node->firstChild()->next()->next()->convertToStrippedString(), astParent);
        } else {
            ast->mPimpl->populate(AnalyserEquationAst::Type::CN, node->firstChild()->convertToStrippedString(), astParent);
        }

        std::string unitsName = node->attribute("units");

        if (isStandardUnitName(unitsName)) {
            auto iter = mStandardUnits.find(unitsName);

            if (iter == mStandardUnits.end()) {
                auto units = libcellml::Units::create(unitsName);

                mCiCnUnits.emplace(ast, units);
                mStandardUnits.emplace(unitsName, units);
            } else {
                mCiCnUnits.emplace(ast, iter->second);
            }
        } else {
            mCiCnUnits.emplace(ast, owningModel(component)->units(unitsName));
        }

        // Qualifier elements.

    } else if (node->isMathmlElement("degree")) {
        ast->mPimpl->populate(AnalyserEquationAst::Type::DEGREE, astParent);

        analyseNode(mathmlChildNode(node, 0), ast->mPimpl->mOwnedLeftChild, ast, component, equation);
    } else if (node->isMathmlElement("logbase")) {
        ast->mPimpl->populate(AnalyserEquationAst::Type::LOGBASE, astParent);

        analyseNode(mathmlChildNode(node, 0), ast->mPimpl->mOwnedLeftChild, ast, component, equation);
    } else if (node->isMathmlElement("bvar")) {
        ast->mPimpl->populate(AnalyserEquationAst::Type::BVAR, astParent);

        analyseNode(mathmlChildNode(node, 0), ast->mPimpl->mOwnedLeftChild, ast, component, equation);

        auto rightNode = mathmlChildNode(node, 1);

        if (rightNode != nullptr) {
            analyseNode(rightNode, ast->mPimpl->mOwnedRightChild, ast, component, equation);
        }

        // Constants.

    } else if (node->isMathmlElement("true")) {
        ast->mPimpl->populate(AnalyserEquationAst::Type::TRUE, astParent);
    } else if (node->isMathmlElement("false")) {
        ast->mPimpl->populate(AnalyserEquationAst::Type::FALSE, astParent);
    } else if (node->isMathmlElement("exponentiale")) {
        ast->mPimpl->populate(AnalyserEquationAst::Type::E, astParent);
    } else if (node->isMathmlElement("pi")) {
        ast->mPimpl->populate(AnalyserEquationAst::Type::PI, astParent);
    } else if (node->isMathmlElement("infinity")) {
        ast->mPimpl->populate(AnalyserEquationAst::Type::INF, astParent);
    } else {
        // We have checked for everything, so if we reach this point it means
        // that we have a NaN.

        ast->mPimpl->populate(AnalyserEquationAst::Type::NAN, astParent);
    }
}

void Analyser::AnalyserImpl::analyseComponent(const ComponentPtr &component)
{
    // Retrieve the math string associated with the given component and analyse
    // it, one equation at a time, keeping in mind that it may consist of
    // several <math> elements, hence our use of multiRootXml().

    if (!component->math().empty()) {
        for (const auto &doc : multiRootXml(component->math())) {
            for (auto node = doc->rootNode()->firstChild(); node != nullptr; node = node->next()) {
                if (node->isMathmlElement()) {
                    // Create and keep track of the equation associated with the
                    // given node.

                    auto internalEquation = AnalyserInternalEquation::create(component);

                    mInternalEquations.push_back(internalEquation);

                    // Actually analyse the node.
                    // Note: we must not test internalEquation->mAst->parent()
                    //       since if it is equal to nullptr then a parent will
                    //       be created by analyseNode().

                    analyseNode(node, internalEquation->mAst, internalEquation->mAst->parent(), component, internalEquation);
                }
            }
        }
    }

    // Go through the given component's variables and internally keep track of
    // the ones that have an initial value.

    for (size_t i = 0; i < component->variableCount(); ++i) {
        // If `variable` has an initial value and the variable held by
        // `internalVariable` doesn't, then replace the variable held by
        // `internalVariable`.

        auto variable = component->variable(i);
        auto internalVariable = Analyser::AnalyserImpl::internalVariable(variable);

        if (!variable->initialValue().empty()
            && internalVariable->mVariable->initialValue().empty()) {
            internalVariable->setVariable(variable);
        }
    }

    // Do the same for the components encapsulated by the given component.

    for (size_t i = 0; i < component->componentCount(); ++i) {
        analyseComponent(component->component(i));
    }
}

void Analyser::AnalyserImpl::analyseComponentVariables(const ComponentPtr &component)
{
    // Go through the given component's variables and make sure that everything
    // makes sense.

    for (size_t i = 0; i < component->variableCount(); ++i) {
        // If `variable` and the variable held by `internalVariable` are
        // different then make sure that they don't both have an initial value.
        // Alternatively, if the variable held by `internalVariable` has an
        // initial value which is the name of another variable then make sure
        // that it is of constant type.
        // Note: we always have an initialising variable in the second case.
        //       Indeed, if we were not to have one, it would mean that the
        //       variable is initialised using a reference to a variable that is
        //       not defined anywhere, something that is not allowed in CellML
        //       and will therefore be reported when we validate the model.

        auto variable = component->variable(i);
        auto internalVariable = Analyser::AnalyserImpl::internalVariable(variable);

        if ((variable != internalVariable->mVariable)
            && !variable->initialValue().empty()) {
            auto issue = Issue::IssueImpl::create();
            auto trackedVariableComponent = owningComponent(internalVariable->mVariable);

            issue->mPimpl->setDescription("Variable '" + variable->name()
                                          + "' in component '" + component->name()
                                          + "' and variable '" + internalVariable->mVariable->name()
                                          + "' in component '" + trackedVariableComponent->name()
                                          + "' are equivalent and cannot therefore both be initialised.");
            issue->mPimpl->setReferenceRule(Issue::ReferenceRule::ANALYSER_VARIABLE_INITIALISED_MORE_THAN_ONCE);
            issue->mPimpl->mItem->mPimpl->setVariable(variable);

            addIssue(issue);
        } else if (!internalVariable->mVariable->initialValue().empty()
                   && !isCellMLReal(internalVariable->mVariable->initialValue())) {
            auto initialisingComponent = owningComponent(internalVariable->mVariable);
            auto initialisingVariable = initialisingComponent->variable(internalVariable->mVariable->initialValue());
            auto initialisingInternalVariable = Analyser::AnalyserImpl::internalVariable(initialisingVariable);

            if (initialisingInternalVariable->mType != AnalyserInternalVariable::Type::CONSTANT) {
                auto issue = Issue::IssueImpl::create();

                issue->mPimpl->setDescription("Variable '" + variable->name()
                                              + "' in component '" + component->name()
                                              + "' is initialised using variable '" + internalVariable->mVariable->initialValue()
                                              + "', which is not a constant.");
                issue->mPimpl->setReferenceRule(Issue::ReferenceRule::ANALYSER_VARIABLE_NON_CONSTANT_INITIALISATION);
                issue->mPimpl->mItem->mPimpl->setVariable(variable);

                addIssue(issue);
            }
        }
    }

    // Do the same for the components encapsulated by the given component.

    for (size_t i = 0; i < component->componentCount(); ++i) {
        analyseComponentVariables(component->component(i));
    }
}

void Analyser::AnalyserImpl::doEquivalentVariables(const VariablePtr &variable,
                                                   VariablePtrs &equivalentVariables) const
{
    for (size_t i = 0; i < variable->equivalentVariableCount(); ++i) {
        auto equivalentVariable = variable->equivalentVariable(i);

        if (std::find(equivalentVariables.begin(), equivalentVariables.end(), equivalentVariable) == equivalentVariables.end()) {
            equivalentVariables.push_back(equivalentVariable);

            doEquivalentVariables(equivalentVariable, equivalentVariables);
        }
    }
}

VariablePtrs Analyser::AnalyserImpl::equivalentVariables(const VariablePtr &variable) const
{
    VariablePtrs res = {variable};

    doEquivalentVariables(variable, res);

    return res;
}

void Analyser::AnalyserImpl::analyseEquationAst(const AnalyserEquationAstPtr &ast)
{
    // Make sure that we have an AST to analyse.

    if (ast == nullptr) {
        return;
    }

    // Look for the definition of a variable of integration and make sure that
    // we don't have more than one of it and that it's not initialised.

    auto astParent = ast->parent();
    auto astGrandparent = (astParent != nullptr) ? astParent->parent() : nullptr;
    auto astGreatGrandparent = (astGrandparent != nullptr) ? astGrandparent->parent() : nullptr;

    if ((ast->mPimpl->mType == AnalyserEquationAst::Type::CI)
        && (astParent->mPimpl->mType == AnalyserEquationAst::Type::BVAR)) {
        auto astVariable = ast->variable();

        internalVariable(astVariable)->makeVoi();
        // Note: we must make the variable a variable of integration in all
        //       cases (i.e. even if there is, for example, already another
        //       variable of integration) otherwise unnecessary issue messages
        //       may be reported (since the type of the variable would be
        //       unknown).

        if (mModel->mPimpl->mVoi == nullptr) {
            // We have found our variable of integration, but this may not be
            // the one defined in our first component (i.e. the component under
            // which we are likely to expect to see the variable of integration
            // to be defined), so go through our components and look for the
            // first occurrence of our variable of integration.

            auto model = owningModel(astVariable);
            auto i = MAX_SIZE_T;
            VariablePtr voi;

            do {
                voi = voiFirstOccurrence(astVariable, model->component(++i));

                if (voi != nullptr) {
                    // We have found the first occurrence of our variable of
                    // integration, but now we must ensure neither it (nor any
                    // of its equivalent variables) is initialised.

                    bool isVoiInitialised = false;

                    for (const auto &voiEquivalentVariable : equivalentVariables(voi)) {
                        if (!voiEquivalentVariable->initialValue().empty()) {
                            auto issue = Issue::IssueImpl::create();

                            issue->mPimpl->setDescription("Variable '" + voiEquivalentVariable->name()
                                                          + "' in component '" + owningComponent(voiEquivalentVariable)->name()
                                                          + "' cannot be both a variable of integration and initialised.");
                            issue->mPimpl->setReferenceRule(Issue::ReferenceRule::ANALYSER_VOI_INITIALISED);
                            issue->mPimpl->mItem->mPimpl->setVariable(voiEquivalentVariable);

                            addIssue(issue);

                            isVoiInitialised = true;
                        }
                    }

                    if (!isVoiInitialised) {
                        mModel->mPimpl->mVoi = AnalyserVariable::AnalyserVariableImpl::create();

                        mModel->mPimpl->mVoi->mPimpl->populate(AnalyserVariable::Type::VARIABLE_OF_INTEGRATION,
                                                               0, nullptr, voi, nullptr);
                    }
                }
            } while (voi == nullptr);
        } else {
            auto voiVariable = mModel->mPimpl->mVoi->variable();

            if (!mModel->areEquivalentVariables(astVariable, voiVariable)) {
                auto issue = Issue::IssueImpl::create();

                issue->mPimpl->setDescription("Variable '" + voiVariable->name()
                                              + "' in component '" + owningComponent(voiVariable)->name()
                                              + "' and variable '" + astVariable->name()
                                              + "' in component '" + owningComponent(astVariable)->name()
                                              + "' cannot both be the variable of integration.");
                issue->mPimpl->setReferenceRule(Issue::ReferenceRule::ANALYSER_VOI_SEVERAL);
                issue->mPimpl->mItem->mPimpl->setVariable(astVariable);

                addIssue(issue);
            }
        }
    }

    // Make sure that we only use first-order ODEs.

    if ((ast->mPimpl->mType == AnalyserEquationAst::Type::CN)
        && (astParent->mPimpl->mType == AnalyserEquationAst::Type::DEGREE)
        && (astGrandparent->mPimpl->mType == AnalyserEquationAst::Type::BVAR)) {
        double value;

        convertToDouble(ast->mPimpl->mValue, value);

        if (!areEqual(value, 1.0)) {
            auto variable = astGreatGrandparent->mPimpl->mOwnedRightChild->variable();
            auto issue = Issue::IssueImpl::create();

            issue->mPimpl->setDescription("The differential equation for variable '" + variable->name()
                                          + "' in component '" + owningComponent(variable)->name()
                                          + "' must be of the first order.");
            issue->mPimpl->mItem->mPimpl->setMath(owningComponent(variable));
            issue->mPimpl->setReferenceRule(Issue::ReferenceRule::ANALYSER_ODE_NOT_FIRST_ORDER);

            addIssue(issue);
        }
    }

    // Make a variable a state if it is used in an ODE.

    if ((ast->mPimpl->mType == AnalyserEquationAst::Type::CI)
        && (astParent->mPimpl->mType == AnalyserEquationAst::Type::DIFF)) {
        internalVariable(ast->variable())->makeState();
    }

    // Recursively check the given AST's children.

    analyseEquationAst(ast->mPimpl->mOwnedLeftChild);
    analyseEquationAst(ast->mPimpl->mOwnedRightChild);
}

void Analyser::AnalyserImpl::updateUnitsMapWithStandardUnit(const std::string &unitsName,
                                                            UnitsMap &unitsMap,
                                                            double unitsExponent)
{
    // Update the given units map using the given standard unit.

    for (const auto &iter : standardUnitsList.at(unitsName)) {
        if (unitsMap.find(iter.first) == unitsMap.end()) {
            unitsMap.emplace(iter.first, 0.0);
        }

        unitsMap[iter.first] += iter.second * unitsExponent;
    }
}

void Analyser::AnalyserImpl::updateUnitsMap(const ModelPtr &model,
                                            const std::string &unitsName,
                                            UnitsMap &unitsMap,
                                            bool userUnitsMap,
                                            double unitsExponent,
                                            double unitsMultiplier)
{
    // Update the given units map using the given information.

    if (userUnitsMap) {
        if (unitsName != "dimensionless") {
            unitsMap.emplace(unitsName, unitsExponent);
        }
    } else {
        if (isStandardUnitName(unitsName)) {
            updateUnitsMapWithStandardUnit(unitsName, unitsMap, unitsExponent);
        } else {
            UnitsPtr units = model->units(unitsName);

            if (units->isBaseUnit()) {
                auto iter = unitsMap.find(unitsName);

                if (iter == unitsMap.end()) {
                    unitsMap.emplace(unitsName, unitsExponent);
                } else {
                    unitsMap[iter->first] += unitsExponent;
                }
            } else {
                std::string reference;
                std::string prefix;
                double exponent;
                double multiplier;
                std::string id;

                for (size_t i = 0; i < units->unitCount(); ++i) {
                    units->unitAttributes(i, reference, prefix, exponent, multiplier, id);

                    if (isStandardUnitName(reference)) {
                        updateUnitsMapWithStandardUnit(reference, unitsMap, exponent * unitsExponent);
                    } else {
                        updateUnitsMap(model, reference, unitsMap, userUnitsMap,
                                       exponent * unitsExponent,
                                       unitsMultiplier + (std::log10(multiplier) + convertPrefixToInt(prefix)) * unitsExponent);
                    }
                }
            }
        }
    }
}

UnitsMap Analyser::AnalyserImpl::multiplyDivideUnitsMaps(const UnitsMap &firstUnitsMap,
                                                         const UnitsMap &secondUnitsMap,
                                                         bool multiply)
{
    // Multiply/divide the given units maps together, following a multiplication
    // (multiply = true) or a division (multiply = false).

    UnitsMap res = firstUnitsMap;
    double sign = multiply ? 1.0 : -1.0;

    for (const auto &units : secondUnitsMap) {
        auto it = res.find(units.first);

        if (it == res.end()) {
            res.emplace(units.first, sign * units.second);
        } else {
            it->second += sign * units.second;

            if (areNearlyEqual(it->second, 0.0)) {
                // The units has now an exponent value of zero, so no need to
                // track it anymore.

                res.erase(it);
            }
        }
    }

    return res;
}

UnitsMaps Analyser::AnalyserImpl::multiplyDivideUnitsMaps(const UnitsMaps &firstUnitsMaps,
                                                          const UnitsMaps &secondUnitsMaps,
                                                          bool multiply)
{
    // Multiply/divide the given units maps together, following a multiplication
    // (multiply = true) or a division (multiply = false).

    UnitsMaps res;

    for (const auto &firstUnitsMap : firstUnitsMaps) {
        for (const auto &secondUnitsMap : secondUnitsMaps) {
            res.push_back(multiplyDivideUnitsMaps(firstUnitsMap, secondUnitsMap, multiply));
        }
    }

    return res;
}

UnitsMaps Analyser::AnalyserImpl::multiplyDivideUnitsMaps(const UnitsMaps &unitsMaps,
                                                          double factor,
                                                          bool multiply)
{
    // Multiply/divide the given units maps by the given factor, following a
    // multiplication (multiply = true) or a division (multiply = false).

    UnitsMaps res = unitsMaps;
    double realFactor = multiply ? factor : 1.0 / factor;

    for (auto &unitsMap : res) {
        for (auto &unitsItem : unitsMap) {
            unitsItem.second *= realFactor;
        }
    }

    return res;
}

double Analyser::AnalyserImpl::multiplyDivideUnitsMultipliers(double firstUnitsMultiplier,
                                                              double secondUnitsMultiplier,
                                                              bool multiply)
{
    // Multiply/divide the given units multipliers together, following a
    // multiplication (multiply = true) or a division (multiply = false).

    return firstUnitsMultiplier + (multiply ? 1.0 : -1.0) * secondUnitsMultiplier;
}

UnitsMultipliers Analyser::AnalyserImpl::multiplyDivideUnitsMultipliers(const UnitsMultipliers &firstUnitsMultipliers,
                                                                        const UnitsMultipliers &secondUnitsMultipliers,
                                                                        bool multiply)
{
    // Multiply/divide the given units multipliers together, following a
    // multiplication (multiply = true) or a division (multiply = false).

    UnitsMultipliers res;

    for (const auto &firstUnitsMultiplier : firstUnitsMultipliers) {
        for (const auto &secondUnitsMultiplier : secondUnitsMultipliers) {
            res.push_back(multiplyDivideUnitsMultipliers(firstUnitsMultiplier,
                                                         secondUnitsMultiplier,
                                                         multiply));
        }
    }

    return res;
}

UnitsMultipliers Analyser::AnalyserImpl::multiplyDivideUnitsMultipliers(double firstUnitsMultiplier,
                                                                        const UnitsMultipliers &secondUnitsMultipliers,
                                                                        bool multiply)
{
    // Multiply/divide the given units multipliers together, following a
    // multiplication (multiply = true) or a division (multiply = false).

    UnitsMultipliers res;

    for (const auto &secondUnitsMultiplier : secondUnitsMultipliers) {
        res.push_back(multiplyDivideUnitsMultipliers(firstUnitsMultiplier,
                                                     secondUnitsMultiplier,
                                                     multiply));
    }

    return res;
}

UnitsMultipliers Analyser::AnalyserImpl::powerRootUnitsMultipliers(const UnitsMultipliers &unitsMultipliers,
                                                                   double factor,
                                                                   bool power)
{
    // Power/root the given units multipliers to the given factor, following a
    // power (power = true) or a root (power = false) operation.

    UnitsMultipliers res;
    double realFactor = power ? factor : 1.0 / factor;

    for (const auto &unitsMultiplier : unitsMultipliers) {
        res.push_back(realFactor * unitsMultiplier);
    }

    return res;
}

bool Analyser::AnalyserImpl::areSameUnitsMaps(const UnitsMaps &firstUnitsMaps,
                                              const UnitsMaps &secondUnitsMaps)
{
    // Check whether the given units maps are the same by checking their
    // exponents.

    for (const auto &firstUnitsMap : firstUnitsMaps) {
        for (const auto &secondUnitsMap : secondUnitsMaps) {
            UnitsMap unitsMap;

            for (const auto &units : firstUnitsMap) {
                if (units.first != "dimensionless") {
                    unitsMap[units.first] += units.second;
                }
            }

            for (const auto &units : secondUnitsMap) {
                if (units.first != "dimensionless") {
                    unitsMap[units.first] -= units.second;
                }
            }

            for (const auto &unitsItem : unitsMap) {
                if (!areNearlyEqual(unitsItem.second, 0.0)) {
                    return false;
                }
            }
        }
    }

    return true;
}

bool Analyser::AnalyserImpl::isDimensionlessUnitsMaps(const UnitsMaps &unitsMaps)
{
    // Check whether the given units maps is dimensionless.

    for (const auto &unitsMap : unitsMaps) {
        for (const auto &unitsItem : unitsMap) {
            if (unitsItem.first != "dimensionless") {
                return false;
            }
        }
    }

    return true;
}

bool Analyser::AnalyserImpl::areSameUnitsMultipliers(const UnitsMultipliers &firstUnitsMultipliers,
                                                     const UnitsMultipliers &secondUnitsMultipliers)
{
    // Return whether the units multipliers are equals.

    for (const auto &firstUnitsMultiplier : firstUnitsMultipliers) {
        for (const auto &secondUnitsMultiplier : secondUnitsMultipliers) {
            if (!areNearlyEqual(firstUnitsMultiplier, secondUnitsMultiplier)) {
                return false;
            }
        }
    }

    return true;
}

void Analyser::AnalyserImpl::updateUnitsMultiplier(const ModelPtr &model,
                                                   const std::string &unitsName,
                                                   double &newUnitsMultiplier,
                                                   double unitsExponent,
                                                   double unitsMultiplier)
{
    // Update the given units multiplier using the given information.

    if (isStandardUnitName(unitsName)) {
        newUnitsMultiplier += unitsMultiplier + standardMultiplierList.at(unitsName);
    } else {
        UnitsPtr units = model->units(unitsName);

        if (units->isBaseUnit()) {
            newUnitsMultiplier += unitsMultiplier;
        } else {
            std::string reference;
            std::string prefix;
            double exponent;
            double multiplier;
            std::string id;

            for (size_t i = 0; i < units->unitCount(); ++i) {
                units->unitAttributes(i, reference, prefix, exponent, multiplier, id);

                if (isStandardUnitName(reference)) {
                    newUnitsMultiplier += unitsMultiplier + (standardMultiplierList.at(reference) + std::log10(multiplier) + convertPrefixToInt(prefix)) * exponent * unitsExponent;
                } else {
                    updateUnitsMultiplier(model, reference, newUnitsMultiplier,
                                          exponent * unitsExponent,
                                          unitsMultiplier + (std::log10(multiplier) + convertPrefixToInt(prefix)) * unitsExponent);
                }
            }
        }
    }
}

std::string Analyser::AnalyserImpl::componentName(const AnalyserEquationAstPtr &ast)
{
    // Return the name of the component in which the given AST is, by going
    // through the AST, if needed, and returning the component of the first
    // variable we find on the LHS/RHS.

    auto astVariable = ast->variable();

    if (astVariable != nullptr) {
        return std::dynamic_pointer_cast<Component>(astVariable->parent())->name();
    }

    auto res = (ast->mPimpl->mOwnedLeftChild != nullptr) ?
                   componentName(ast->mPimpl->mOwnedLeftChild) :
                   "";

    if (res.empty()) {
        res = (ast->mPimpl->mOwnedRightChild != nullptr) ?
                  componentName(ast->mPimpl->mOwnedRightChild) :
                  "";
    }

    return res;
}

double Analyser::AnalyserImpl::powerValue(const AnalyserEquationAstPtr &ast)
{
    // Return the power value for the given AST.

    if (ast == nullptr) {
        return 0.0;
    }

    if (ast->value().empty()) {
        if (ast->mPimpl->mOwnedLeftChild == nullptr) {
            return 0.0;
        }

        if (ast->mPimpl->mType == AnalyserEquationAst::Type::TIMES) {
            return powerValue(ast->mPimpl->mOwnedLeftChild) * powerValue(ast->mPimpl->mOwnedRightChild);
        }

        if (ast->mPimpl->mType == AnalyserEquationAst::Type::DIVIDE) {
            return areNearlyEqual(powerValue(ast->mPimpl->mOwnedRightChild), 0.0) ?
                       0.0 :
                       powerValue(ast->mPimpl->mOwnedLeftChild) / powerValue(ast->mPimpl->mOwnedRightChild);
        }

        if (ast->mPimpl->mType == AnalyserEquationAst::Type::PLUS) {
            return powerValue(ast->mPimpl->mOwnedLeftChild) + powerValue(ast->mPimpl->mOwnedRightChild);
        }

        if (ast->mPimpl->mType == AnalyserEquationAst::Type::MINUS) {
            return powerValue(ast->mPimpl->mOwnedLeftChild) - powerValue(ast->mPimpl->mOwnedRightChild);
        }

        if (ast->mPimpl->mType == AnalyserEquationAst::Type::DEGREE) {
            return powerValue(ast->mPimpl->mOwnedLeftChild);
        }

        return 0.0;
    }

    return std::stod(ast->value());
}

std::string Analyser::AnalyserImpl::expression(const AnalyserEquationAstPtr &ast,
                                               bool includeHierarchy)
{
    // Return the generated code for the given AST, specifying the equation and
    // component in which it is, if needed and requested.

    std::string res = "'" + mGenerator->mPimpl->generateCode(ast) + "'";

    if (includeHierarchy) {
        AnalyserEquationAstPtr equationAst = ast;
        AnalyserEquationAstPtr equationAstParent = ast->parent();
        AnalyserEquationAstPtr equationAstGrandparent = (equationAstParent != nullptr) ? equationAstParent->parent() : nullptr;

        while (equationAstParent != nullptr) {
            equationAst = equationAstParent;
            equationAstParent = equationAstGrandparent;
            equationAstGrandparent = (equationAstParent != nullptr) ? equationAstParent->parent() : nullptr;

            res += std::string(" in")
                   + ((equationAstParent == nullptr) ? " equation" : "")
                   + " '" + mGenerator->mPimpl->generateCode(equationAst) + "'";
        }

        res += " in component '" + componentName(equationAst) + "'";
    }

    return res;
}

std::string Analyser::AnalyserImpl::expressionUnits(const UnitsMaps &unitsMaps,
                                                    const UnitsMultipliers &unitsMultipliers)
{
    // Return a string version of the given units maps and units multipliers.

    Strings units;

    for (size_t i = 0; i < unitsMaps.size(); ++i) {
        auto unitsMap = unitsMaps[i];
        std::string unit;

        if (!unitsMultipliers.empty()) {
            auto intExponent = int(unitsMultipliers[i]);
            auto exponent = areNearlyEqual(unitsMultipliers[i], intExponent) ?
                                convertToString(intExponent) :
                                convertToString(unitsMultipliers[i], false);

            if (exponent != "0") {
                unit += "10^" + exponent;
            }
        }

        for (const auto &unitsItem : unitsMap) {
            if ((unitsItem.first != "dimensionless")
                && !areNearlyEqual(unitsItem.second, 0.0)) {
                auto intExponent = int(unitsItem.second);
                auto exponent = areNearlyEqual(unitsItem.second, intExponent) ?
                                    convertToString(intExponent) :
                                    convertToString(unitsItem.second, false);

                if (!unit.empty()) {
                    unit += " x ";
                }

                unit += unitsItem.first;

                if (exponent != "1") {
                    unit += "^" + exponent;
                }
            }
        }

        if (!unit.empty()) {
            units.push_back(unit);
        }
    }

    std::string unitsString;

    for (size_t i = 0; i < units.size(); ++i) {
        if (i > 0) {
            unitsString += (i == units.size() - 1) ? " and " : ", ";
        }

        unitsString += "'" + units[i] + "'";
    }

    return unitsString;
}

std::string Analyser::AnalyserImpl::expressionUnits(const AnalyserEquationAstPtr &ast,
                                                    const UnitsMaps &unitsMaps,
                                                    const UnitsMaps &userUnitsMaps,
                                                    const UnitsMultipliers &unitsMultipliers)
{
    // Return a string version of the given AST and (user) units maps and units
    // multipliers.

    auto res = expression(ast, false) + " is ";
    auto unitsString = expressionUnits(unitsMaps, unitsMultipliers);
    auto userUnitsString = expressionUnits(userUnitsMaps);

    if (userUnitsString.empty()) {
        res += "'dimensionless'";
    } else {
        res += "in " + userUnitsString;

        if (!unitsString.empty() && (unitsString != userUnitsString)) {
            res += " (i.e. " + unitsString + ")";
        }
    }

    return res;
}

void Analyser::AnalyserImpl::defaultUnitsMapsAndMultipliers(UnitsMaps &unitsMaps,
                                                            UnitsMaps &userUnitsMaps,
                                                            UnitsMultipliers &unitsMultipliers)
{
    // Default units maps and multipliers.

    unitsMaps = {UnitsMap()};
    userUnitsMaps = {UnitsMap()};
    unitsMultipliers = {0.0};
}

void Analyser::AnalyserImpl::analyseEquationUnits(const AnalyserEquationAstPtr &ast,
                                                  UnitsMaps &unitsMaps,
                                                  UnitsMaps &userUnitsMaps,
                                                  UnitsMultipliers &unitsMultipliers,
                                                  Strings &issueDescriptions)
{
    // Analyse the units used with different MathML elements (table 2.1 of the
    // CellML 2.0 normative specification; see https://bit.ly/3vBbyO5):
    //  - Simple operands ('ci' and 'cn'; note: 'sep' is not relevant here): the
    //    operand can have any unit.
    //  - Basic structural (note: 'apply' is not relevant here):
    //     - 'piecewise': the returned value of the different 'piece' and
    //       'otherwise' statements should have equivalent units.
    //     - 'piece': the returned value can have any unit while the condition
    //       should be dimensionless.
    //     - 'otherwise': the returned value can have any unit.
    //  - Relational operators ('eq', 'neq', 'gt', 'lt', 'geq' and 'leq'): the
    //    two operands should have equivalent units. (The result of the
    //    comparison is dimensionless.)
    //  - Logical operators:
    //     - 'and', 'or', 'xor': the two operands should be dimensionless.
    //     - 'not': the operand should be dimensionless.
    //  - Arithmetic operators:
    //     - 'plus': the two operands should have equivalent units.
    //     - 'minus': if there is one operand, then it can have any unit. If
    //       there are two operands, then they should have equivalent units.
    //     - 'times' and 'divide': the two operands can have any units.
    //     - 'power': the base can have any unit while the exponent should be
    //       dimensionless.
    //     - 'root': the base can have any unit while the exponent, if present,
    //       should be dimensionless.
    //     - 'abs': the argument can have any unit.
    //     - 'exp' and 'ln': the argument should be dimensionless.
    //     - 'log': the argument and the base, if present, should be
    //       dimensionless.
    //     - 'floor' and 'ceiling': the argument can have any unit.
    //     - 'min' and 'max': all the arguments should have equivalent units.
    //     - 'rem': the two arguments should have equivalent units.
    //  - Calculus elements ('diff'): the differentiated variable can have any
    //    unit. (See 'bvar' below for the bounding variable.)
    //  - Qualifier elements:
    //     - 'bvar': a bounding variable can have any unit.
    //     - 'degree': a degree should be dimensionless.
    //     - 'logbase': a base should be dimensionless.
    //  - Trigonometric operators ('sin', 'cos', 'tan', etc.): the argument
    //    should be dimensionless.
    //  - Mathematical and logical constants ('pi', 'exponentiale',
    //    'notanumber','infinity', 'true' and 'false'): those constants are
    //    dimensionless.

    // Make sure that we have an AST to analyse.

    if (ast == nullptr) {
        unitsMaps = {};
        userUnitsMaps = {};
        unitsMultipliers = {};

        return;
    }

    // Check whether we are dealing with a CI/CN element and, if so, retrieve
    // both its units maps and multipliers.

    if ((ast->mPimpl->mType == AnalyserEquationAst::Type::CI)
        || (ast->mPimpl->mType == AnalyserEquationAst::Type::CN)) {
        auto units = mCiCnUnits[ast];
        auto model = owningModel(units);

        defaultUnitsMapsAndMultipliers(unitsMaps, userUnitsMaps, unitsMultipliers);

        for (auto &unitsMap : unitsMaps) {
            updateUnitsMap(model, units->name(), unitsMap);
        }

        for (auto &userUnitsMap : userUnitsMaps) {
            updateUnitsMap(model, units->name(), userUnitsMap, true);
        }

        for (auto &unitsMultiplier : unitsMultipliers) {
            updateUnitsMultiplier(model, units->name(), unitsMultiplier);
        }

        return;
    }

    // Check the left and right children.

    auto oldNbOfIssueDescriptions = issueDescriptions.size();
    UnitsMaps rightUnitsMaps;
    UnitsMaps rightUserUnitsMaps;
    UnitsMultipliers rightUnitsMultipliers;

    analyseEquationUnits(ast->mPimpl->mOwnedLeftChild, unitsMaps, userUnitsMaps, unitsMultipliers, issueDescriptions);
    analyseEquationUnits(ast->mPimpl->mOwnedRightChild, rightUnitsMaps, rightUserUnitsMaps, rightUnitsMultipliers, issueDescriptions);

    switch (ast->mPimpl->mType) {
    case AnalyserEquationAst::Type::ASSIGNMENT:
    case AnalyserEquationAst::Type::EQ:
    case AnalyserEquationAst::Type::NEQ:
    case AnalyserEquationAst::Type::LT:
    case AnalyserEquationAst::Type::LEQ:
    case AnalyserEquationAst::Type::GT:
    case AnalyserEquationAst::Type::GEQ:
    case AnalyserEquationAst::Type::PLUS:
    case AnalyserEquationAst::Type::MINUS:
    case AnalyserEquationAst::Type::MIN:
    case AnalyserEquationAst::Type::MAX:
    case AnalyserEquationAst::Type::REM: {
        bool sameUnitsMaps = rightUnitsMaps.empty()
                             || areSameUnitsMaps(unitsMaps, rightUnitsMaps);
        bool sameUnitsMultipliers = rightUnitsMaps.empty()
                                    || areSameUnitsMultipliers(unitsMultipliers, rightUnitsMultipliers);

        if (sameUnitsMaps && sameUnitsMultipliers) {
            // Relational operators result in a dimensionless unit.

            if ((ast->mPimpl->mType == AnalyserEquationAst::Type::EQ)
                || (ast->mPimpl->mType == AnalyserEquationAst::Type::NEQ)
                || (ast->mPimpl->mType == AnalyserEquationAst::Type::LT)
                || (ast->mPimpl->mType == AnalyserEquationAst::Type::LEQ)
                || (ast->mPimpl->mType == AnalyserEquationAst::Type::GT)
                || (ast->mPimpl->mType == AnalyserEquationAst::Type::GEQ)) {
                defaultUnitsMapsAndMultipliers(unitsMaps, userUnitsMaps, unitsMultipliers);
            }
        } else if (issueDescriptions.size() == oldNbOfIssueDescriptions) {
            // Only report inner issues.

            std::string issueDescription = "The units in " + expression(ast) + " are not equivalent. ";

            issueDescription += expressionUnits(ast->mPimpl->mOwnedLeftChild, unitsMaps, userUnitsMaps, unitsMultipliers) + " while "
                                + expressionUnits(ast->mPimpl->mOwnedRightChild, rightUnitsMaps, rightUserUnitsMaps, rightUnitsMultipliers) + ".";

            issueDescriptions.push_back(issueDescription);
        }
    } break;
    case AnalyserEquationAst::Type::PIECEWISE:
        unitsMaps.insert(std::end(unitsMaps),
                         std::begin(rightUnitsMaps),
                         std::end(rightUnitsMaps));
        userUnitsMaps.insert(std::end(userUnitsMaps),
                             std::begin(rightUserUnitsMaps),
                             std::end(rightUserUnitsMaps));
        unitsMultipliers.insert(std::end(unitsMultipliers),
                                std::begin(rightUnitsMultipliers),
                                std::end(rightUnitsMultipliers));

        break;
    case AnalyserEquationAst::Type::PIECE:
        if (!Analyser::AnalyserImpl::isDimensionlessUnitsMaps(rightUnitsMaps)) {
            issueDescriptions.push_back("The unit of " + expression(ast->mPimpl->mOwnedRightChild)
                                        + " is not dimensionless. "
                                        + expressionUnits(ast->mPimpl->mOwnedRightChild, rightUnitsMaps, rightUserUnitsMaps, rightUnitsMultipliers) + ".");
        }

        break;
    case AnalyserEquationAst::Type::AND:
    case AnalyserEquationAst::Type::OR:
    case AnalyserEquationAst::Type::XOR:
    case AnalyserEquationAst::Type::NOT:
    case AnalyserEquationAst::Type::EXP:
    case AnalyserEquationAst::Type::LN:
    case AnalyserEquationAst::Type::LOG: {
        bool isDimensionlessUnitsMaps = Analyser::AnalyserImpl::isDimensionlessUnitsMaps(unitsMaps);

        if (!isDimensionlessUnitsMaps) {
            bool isDimensionlessRightUnitsMaps = Analyser::AnalyserImpl::isDimensionlessUnitsMaps(rightUnitsMaps);
            std::string issueDescription = "The unit";

            if (!isDimensionlessRightUnitsMaps) {
                issueDescription += "s";
            }

            issueDescription += " of " + expression(ast->mPimpl->mOwnedLeftChild, false);

            if (!isDimensionlessRightUnitsMaps) {
                issueDescription += " and " + expression(ast->mPimpl->mOwnedRightChild, false);
            }

            issueDescription += " in " + expression(ast);

            if (!isDimensionlessRightUnitsMaps) {
                issueDescription += " are ";
            } else {
                issueDescription += " is ";
            }

            issueDescription += "not dimensionless. " + expressionUnits(ast->mPimpl->mOwnedLeftChild, unitsMaps, userUnitsMaps, unitsMultipliers);

            if (!isDimensionlessRightUnitsMaps) {
                issueDescription += " while " + expressionUnits(ast->mPimpl->mOwnedRightChild, rightUnitsMaps, rightUserUnitsMaps, rightUnitsMultipliers);
            }

            issueDescription += ".";

            issueDescriptions.push_back(issueDescription);
        }
    } break;
    case AnalyserEquationAst::Type::TIMES:
    case AnalyserEquationAst::Type::DIVIDE:
        unitsMaps = multiplyDivideUnitsMaps(unitsMaps, rightUnitsMaps,
                                            ast->mPimpl->mType == AnalyserEquationAst::Type::TIMES);
        userUnitsMaps = multiplyDivideUnitsMaps(userUnitsMaps, rightUserUnitsMaps,
                                                ast->mPimpl->mType == AnalyserEquationAst::Type::TIMES);
        unitsMultipliers = multiplyDivideUnitsMultipliers(unitsMultipliers, rightUnitsMultipliers,
                                                          ast->mPimpl->mType == AnalyserEquationAst::Type::TIMES);

        break;
    case AnalyserEquationAst::Type::POWER:
    case AnalyserEquationAst::Type::ROOT: {
        bool isDimensionlessExponent = true;

        if ((ast->mPimpl->mType == AnalyserEquationAst::Type::POWER)
            || (ast->mPimpl->mOwnedLeftChild->type() == AnalyserEquationAst::Type::DEGREE)) {
            isDimensionlessExponent = Analyser::AnalyserImpl::isDimensionlessUnitsMaps((ast->mPimpl->mType == AnalyserEquationAst::Type::POWER) ?
                                                                                           rightUnitsMaps :
                                                                                           unitsMaps);

            if (!isDimensionlessExponent) {
                auto baseAst = (ast->mPimpl->mType == AnalyserEquationAst::Type::POWER) ?
                                   ast->mPimpl->mOwnedRightChild :
                                   ast->mPimpl->mOwnedLeftChild;
                auto exponentUnitsMaps = (ast->mPimpl->mType == AnalyserEquationAst::Type::POWER) ?
                                             rightUnitsMaps :
                                             unitsMaps;
                auto exponentUserUnitsMaps = (ast->mPimpl->mType == AnalyserEquationAst::Type::POWER) ?
                                                 rightUserUnitsMaps :
                                                 userUnitsMaps;
                auto exponentUnitsMultipliers = (ast->mPimpl->mType == AnalyserEquationAst::Type::POWER) ?
                                                    rightUnitsMultipliers :
                                                    unitsMultipliers;

                issueDescriptions.push_back("The unit of " + expression(baseAst)
                                            + " is not dimensionless. "
                                            + expressionUnits(baseAst, exponentUnitsMaps, exponentUserUnitsMaps, exponentUnitsMultipliers) + ".");
            }
        }

        // Retrieve the exponent and apply it to our units maps and multipliers.

        if (isDimensionlessExponent) {
            double powerRootValue = 0.0;

            if (ast->mPimpl->mType == AnalyserEquationAst::Type::POWER) {
                powerRootValue = Analyser::AnalyserImpl::powerValue(ast->mPimpl->mOwnedRightChild);
            } else { // AnalyserEquationAst::Type::ROOT.
                if (ast->mPimpl->mOwnedLeftChild->type() == AnalyserEquationAst::Type::DEGREE) {
                    unitsMaps = rightUnitsMaps;
                    userUnitsMaps = rightUserUnitsMaps;
                    unitsMultipliers = rightUnitsMultipliers;

                    powerRootValue = Analyser::AnalyserImpl::powerValue(ast->mPimpl->mOwnedLeftChild);
                } else {
                    // No DEGREE element, which means that we are dealing with a
                    // square root.

                    powerRootValue = 2.0;
                }
            }

            unitsMaps = multiplyDivideUnitsMaps(unitsMaps, powerRootValue,
                                                ast->mPimpl->mType == AnalyserEquationAst::Type::POWER);
            userUnitsMaps = multiplyDivideUnitsMaps(userUnitsMaps, powerRootValue,
                                                    ast->mPimpl->mType == AnalyserEquationAst::Type::POWER);
            unitsMultipliers = powerRootUnitsMultipliers(unitsMultipliers, powerRootValue,
                                                         ast->mPimpl->mType == AnalyserEquationAst::Type::POWER);
        }
    } break;
    case AnalyserEquationAst::Type::SIN:
    case AnalyserEquationAst::Type::COS:
    case AnalyserEquationAst::Type::TAN:
    case AnalyserEquationAst::Type::SEC:
    case AnalyserEquationAst::Type::CSC:
    case AnalyserEquationAst::Type::COT:
    case AnalyserEquationAst::Type::SINH:
    case AnalyserEquationAst::Type::COSH:
    case AnalyserEquationAst::Type::TANH:
    case AnalyserEquationAst::Type::SECH:
    case AnalyserEquationAst::Type::CSCH:
    case AnalyserEquationAst::Type::COTH:
    case AnalyserEquationAst::Type::ASIN:
    case AnalyserEquationAst::Type::ACOS:
    case AnalyserEquationAst::Type::ATAN:
    case AnalyserEquationAst::Type::ASEC:
    case AnalyserEquationAst::Type::ACSC:
    case AnalyserEquationAst::Type::ACOT:
    case AnalyserEquationAst::Type::ASINH:
    case AnalyserEquationAst::Type::ACOSH:
    case AnalyserEquationAst::Type::ATANH:
    case AnalyserEquationAst::Type::ASECH:
    case AnalyserEquationAst::Type::ACSCH:
    case AnalyserEquationAst::Type::ACOTH:
        if (!Analyser::AnalyserImpl::isDimensionlessUnitsMaps(unitsMaps)) {
            issueDescriptions.push_back("The unit of " + expression(ast->mPimpl->mOwnedLeftChild)
                                        + " is not dimensionless. "
                                        + expressionUnits(ast->mPimpl->mOwnedLeftChild, unitsMaps, userUnitsMaps, unitsMultipliers) + ".");
        }

        break;
    case AnalyserEquationAst::Type::DIFF:
        unitsMaps = multiplyDivideUnitsMaps(unitsMaps, rightUnitsMaps);
        userUnitsMaps = multiplyDivideUnitsMaps(userUnitsMaps, rightUserUnitsMaps);
        unitsMultipliers = multiplyDivideUnitsMultipliers(unitsMultipliers, rightUnitsMultipliers);

        break;
    case AnalyserEquationAst::Type::BVAR:
        for (auto &unitsMap : unitsMaps) {
            for (auto &unitsItem : unitsMap) {
                unitsItem.second *= -1.0;
            }
        }

        for (auto &userUnitsMap : userUnitsMaps) {
            for (auto &userUnits : userUnitsMap) {
                userUnits.second *= -1.0;
            }
        }

        unitsMultipliers = multiplyDivideUnitsMultipliers(0.0, unitsMultipliers, false);

        break;
    case AnalyserEquationAst::Type::TRUE:
    case AnalyserEquationAst::Type::FALSE:
    case AnalyserEquationAst::Type::E:
    case AnalyserEquationAst::Type::PI:
    case AnalyserEquationAst::Type::INF:
    case AnalyserEquationAst::Type::NAN:
        defaultUnitsMapsAndMultipliers(unitsMaps, userUnitsMaps, unitsMultipliers);

        break;
    default: // Other types we don't care about.
        break;
    }
}

double Analyser::AnalyserImpl::scalingFactor(const VariablePtr &variable)
{
    return Units::scalingFactor(variable->units(), internalVariable(variable)->mVariable->units());
}

void Analyser::AnalyserImpl::scaleAst(const AnalyserEquationAstPtr &ast,
                                      const AnalyserEquationAstPtr &astParent,
                                      double scalingFactor)
{
    // Scale the given AST using the given scaling factor.

    auto scaledAst = AnalyserEquationAst::create();

    scaledAst->mPimpl->populate(AnalyserEquationAst::Type::TIMES, astParent);

    scaledAst->mPimpl->mOwnedLeftChild = AnalyserEquationAst::create();
    scaledAst->mPimpl->mOwnedRightChild = ast;

    scaledAst->mPimpl->mOwnedLeftChild->mPimpl->populate(AnalyserEquationAst::Type::CN, convertToString(scalingFactor), scaledAst);

    ast->mPimpl->mParent = scaledAst;

    if (astParent->mPimpl->mOwnedLeftChild == ast) {
        astParent->mPimpl->mOwnedLeftChild = scaledAst;
    } else {
        astParent->mPimpl->mOwnedRightChild = scaledAst;
    }
}

void Analyser::AnalyserImpl::scaleEquationAst(const AnalyserEquationAstPtr &ast)
{
    // Make sure that we have an AST to scale.

    if (ast == nullptr) {
        return;
    }

    // Recursively scale the given AST's children.

    scaleEquationAst(ast->mPimpl->mOwnedLeftChild);
    scaleEquationAst(ast->mPimpl->mOwnedRightChild);

    // If the given AST node is a variable (i.e. a CI node) then we may need to
    // do some scaling.

    if (ast->mPimpl->mType == AnalyserEquationAst::Type::CI) {
        // The kind of scaling we may end up doing depends on whether we are
        // dealing with a rate or some other variable, i.e. whether or not it
        // has a DIFF node as a parent.

        auto astParent = ast->parent();

        if (astParent->mPimpl->mType == AnalyserEquationAst::Type::DIFF) {
            // We are dealing with a rate, so retrieve the scaling factor for
            // its corresponding variable of integration and apply it, if
            // needed.

            auto scalingFactor = Analyser::AnalyserImpl::scalingFactor(astParent->mPimpl->mOwnedLeftChild->mPimpl->mOwnedLeftChild->variable());

            if (!areNearlyEqual(scalingFactor, 1.0)) {
                // We need to scale using the inverse of the scaling factor, but
                // how we do it depends on whether the rate is to be computed or
                // used.

                auto astGrandparent = astParent->parent();

                if (astGrandparent->mPimpl->mType == AnalyserEquationAst::Type::ASSIGNMENT) {
                    scaleAst(astGrandparent->mPimpl->mOwnedRightChild, astGrandparent, 1.0 / scalingFactor);
                } else {
                    scaleAst(astParent, astGrandparent, 1.0 / scalingFactor);
                }
            }
        }

        if (((astParent->mPimpl->mType != AnalyserEquationAst::Type::ASSIGNMENT)
             || (astParent->mPimpl->mOwnedLeftChild != ast))
            && (astParent->mPimpl->mType != AnalyserEquationAst::Type::BVAR)) {
            // We are dealing with a variable which is neither a computed
            // variable nor our variable of integration, so retrieve its scaling
            // factor and apply it, if needed, distinguishing between a rate
            // variable and an algebraic variable.

            auto scalingFactor = Analyser::AnalyserImpl::scalingFactor(ast->variable());

            if (!areNearlyEqual(scalingFactor, 1.0)) {
                if (astParent->mPimpl->mType == AnalyserEquationAst::Type::DIFF) {
                    scaleAst(astParent, astParent->parent(), scalingFactor);
                } else {
                    scaleAst(ast, astParent, scalingFactor);
                }
            }
        }
    }
}

bool Analyser::AnalyserImpl::isStateRateBased(const AnalyserEquationPtr &equation,
                                              std::vector<AnalyserEquationPtr> &checkedEquations)
{
    if (std::find(checkedEquations.begin(), checkedEquations.end(), equation) != checkedEquations.end()) {
        return false;
    }

    checkedEquations.push_back(equation);

    for (const auto &dependency : equation->dependencies()) {
        if ((dependency->type() == AnalyserEquation::Type::RATE)
            || isStateRateBased(dependency, checkedEquations)) {
            return true;
        }
    }

    return false;
}

void Analyser::AnalyserImpl::analyseModel(const ModelPtr &model)
{
    // Reset a few things in case this analyser was to be used to analyse more
    // than one model.

    mModel = AnalyserModel::AnalyserModelImpl::create();

    mInternalVariables.clear();
    mInternalEquations.clear();

    mCiCnUnits.clear();

    // Recursively analyse the model's components, so that we end up with an AST
    // for each of the model's equations.

    for (size_t i = 0; i < model->componentCount(); ++i) {
        analyseComponent(model->component(i));
    }

    // Recursively analyse the model's components' variables.
    // Note: we can't do this as part of analyseComponent() since we don't
    //       necessarily know the state of all the variables.

    for (size_t i = 0; i < model->componentCount(); ++i) {
        analyseComponentVariables(model->component(i));
    }

    if (mAnalyser->errorCount() != 0) {
        mModel->mPimpl->mType = AnalyserModel::Type::INVALID;

        return;
    }

    // Mark some variables as external variables, should there be some and
    // should they belong to the model being analysed.

    std::map<VariablePtr, VariablePtrs> primaryExternalVariables;

    if (!mExternalVariables.empty()) {
        for (const auto &externalVariable : mExternalVariables) {
            auto variable = externalVariable->variable();

            if (owningModel(variable) != model) {
                auto issue = Issue::IssueImpl::create();

                issue->mPimpl->setDescription("Variable '" + variable->name()
                                              + "' in component '" + owningComponent(variable)->name()
                                              + "' is marked as an external variable, but it belongs to a different model and will therefore be ignored.");
                issue->mPimpl->setLevel(Issue::Level::MESSAGE);
                issue->mPimpl->setReferenceRule(Issue::ReferenceRule::ANALYSER_EXTERNAL_VARIABLE_DIFFERENT_MODEL);
                issue->mPimpl->mItem->mPimpl->setVariable(variable);

                addIssue(issue);
            } else {
                auto internalVariable = Analyser::AnalyserImpl::internalVariable(variable);

                primaryExternalVariables[internalVariable->mVariable].push_back(variable);

                if (!internalVariable->mIsExternal) {
                    internalVariable->mIsExternal = true;

                    for (const auto &dependency : externalVariable->dependencies()) {
                        internalVariable->mDependencies.push_back(Analyser::AnalyserImpl::internalVariable(dependency)->mVariable);
                    }
                }
            }
        }
    }

    // Analyse our different equations' AST to determine the type of our
    // variables.

    for (const auto &internalEquation : mInternalEquations) {
        analyseEquationAst(internalEquation->mAst);
    }

    if (mAnalyser->errorCount() != 0) {
        mModel->mPimpl->mType = AnalyserModel::Type::INVALID;

        return;
    }

    // Check that the variables that were marked as external were rightly so.

    for (const auto &primaryExternalVariable : primaryExternalVariables) {
        std::string description;
        auto isVoi = (mModel->mPimpl->mVoi != nullptr)
                     && (primaryExternalVariable.first == mModel->mPimpl->mVoi->variable());
        auto equivalentVariableCount = primaryExternalVariable.second.size();
        auto hasPrimaryVariable = std::find(primaryExternalVariable.second.begin(),
                                            primaryExternalVariable.second.end(),
                                            primaryExternalVariable.first)
                                  != primaryExternalVariable.second.end();

        if (isVoi || (equivalentVariableCount > 1) || !hasPrimaryVariable) {
            description += (equivalentVariableCount == 2) ? "Both " : "";

            for (size_t i = 0; i < equivalentVariableCount; ++i) {
                if (i != 0) {
                    description += (i != equivalentVariableCount - 1) ? ", " : " and ";
                }

                auto variableString = ((i == 0) && (equivalentVariableCount != 2)) ?
                                          std::string("Variable") :
                                          std::string("variable");

                description += variableString + " '" + primaryExternalVariable.second[i]->name()
                               + "' in component '" + owningComponent(primaryExternalVariable.second[i])->name()
                               + "'";
            }

            Issue::ReferenceRule referenceRule;

            if (isVoi) {
                description += (equivalentVariableCount == 1) ?
                                   " is marked as an external variable, but it is" :
                                   " are marked as external variables, but they are";

                if ((equivalentVariableCount == 1) && hasPrimaryVariable) {
                    description += " the";
                } else {
                    description += " equivalent to variable '" + primaryExternalVariable.first->name()
                                   + "' in component '" + owningComponent(primaryExternalVariable.first)->name()
                                   + "', the primary";
                }

                description += " variable of integration which cannot be used as an external variable.";

                referenceRule = Issue::ReferenceRule::ANALYSER_EXTERNAL_VARIABLE_VOI;
            } else {
                description += (equivalentVariableCount == 1) ?
                                   " is marked as an external variable, but it is not a primary variable." :
                                   " are marked as external variables, but they are";
                description += (equivalentVariableCount > 2) ? " all" : "";
                description += (equivalentVariableCount == 1) ? "" : " equivalent.";
                description += " Variable '" + primaryExternalVariable.first->name()
                               + "' in component '" + owningComponent(primaryExternalVariable.first)->name()
                               + "' is";
                description += hasPrimaryVariable ?
                                   " the" :
                               (equivalentVariableCount == 1) ?
                                   " its corresponding" :
                                   " their corresponding";
                description += " primary variable and will therefore be the one used as an external variable.";

                referenceRule = Issue::ReferenceRule::ANALYSER_EXTERNAL_VARIABLE_USE_PRIMARY_VARIABLE;
            }

            auto issue = Issue::IssueImpl::create();

            issue->mPimpl->setDescription(description);
            issue->mPimpl->setLevel(Issue::Level::MESSAGE);
            issue->mPimpl->setReferenceRule(referenceRule);
            issue->mPimpl->mItem->mPimpl->setVariable(primaryExternalVariable.first);

            addIssue(issue);
        }
    }

    // Analyse our different equations' units to make sure that everything is
    // consistent.

    for (const auto &internalEquation : mInternalEquations) {
        UnitsMaps unitsMaps;
        UnitsMaps userUnitsMaps;
        UnitsMultipliers unitsMultipliers;
        Strings issueDescriptions;

        analyseEquationUnits(internalEquation->mAst, unitsMaps,
                             userUnitsMaps, unitsMultipliers,
                             issueDescriptions);

        for (const auto &issueDescription : issueDescriptions) {
            auto issue = Issue::IssueImpl::create();

            issue->mPimpl->setDescription(issueDescription);
            issue->mPimpl->setLevel(Issue::Level::WARNING);
            issue->mPimpl->setReferenceRule(Issue::ReferenceRule::ANALYSER_UNITS);

            addIssue(issue);
        }
    }

    // Sort our variables, determine the index of our constant variables and
    // then loop over our equations, checking which variables, if any, can be
    // determined using a given equation.

    std::sort(mInternalVariables.begin(), mInternalVariables.end(),
              compareVariablesByComponentAndName);

    auto variableIndex = MAX_SIZE_T;

    for (const auto &internalVariable : mInternalVariables) {
        if (internalVariable->mType == AnalyserInternalVariable::Type::CONSTANT) {
            internalVariable->mIndex = ++variableIndex;
        }
    }

    auto equationOrder = MAX_SIZE_T;
    auto stateIndex = MAX_SIZE_T;
    bool relevantCheck;

    do {
        relevantCheck = false;

        for (const auto &internalEquation : mInternalEquations) {
            relevantCheck = internalEquation->check(equationOrder, stateIndex, variableIndex, mModel)
                            || relevantCheck;
        }
    } while (relevantCheck);

    // Make sure that our variables are valid.

    for (const auto &internalVariable : mInternalVariables) {
        std::string issueType;
        Issue::ReferenceRule referenceRule = Issue::ReferenceRule::UNSPECIFIED;

        if (internalVariable->mType == AnalyserInternalVariable::Type::UNKNOWN) {
            issueType = "is unused";
            referenceRule = Issue::ReferenceRule::ANALYSER_VARIABLE_UNUSED;
        } else if (internalVariable->mType == AnalyserInternalVariable::Type::SHOULD_BE_STATE) {
            issueType = "is used in an ODE, but it is not initialised";
            referenceRule = Issue::ReferenceRule::ANALYSER_STATE_NOT_INITIALISED;
        } else if (internalVariable->mType == AnalyserInternalVariable::Type::OVERCONSTRAINED) {
            issueType = "is computed more than once";
            referenceRule = Issue::ReferenceRule::ANALYSER_VARIABLE_COMPUTED_MORE_THAN_ONCE;
        }

        if (!issueType.empty()) {
            auto issue = Issue::IssueImpl::create();
            auto realVariable = internalVariable->mVariable;

            issue->mPimpl->setDescription("Variable '" + realVariable->name()
                                          + "' in component '" + owningComponent(realVariable)->name()
                                          + "' " + issueType + ".");
            issue->mPimpl->setReferenceRule(referenceRule);
            issue->mPimpl->mItem->mPimpl->setVariable(realVariable);

            addIssue(issue);
        }
    }

    // Determine the type of our model.

    auto hasUnderconstrainedVariables = std::any_of(mInternalVariables.begin(), mInternalVariables.end(), [](const auto &iv) {
        return (iv->mType == AnalyserInternalVariable::Type::UNKNOWN)
               || (iv->mType == AnalyserInternalVariable::Type::SHOULD_BE_STATE);
    });
    auto hasOverconstrainedVariables = std::any_of(mInternalVariables.begin(), mInternalVariables.end(), [](const auto &iv) {
        return iv->mType == AnalyserInternalVariable::Type::OVERCONSTRAINED;
    });

    if (hasUnderconstrainedVariables) {
        if (hasOverconstrainedVariables) {
            mModel->mPimpl->mType = AnalyserModel::Type::UNSUITABLY_CONSTRAINED;
        } else {
            mModel->mPimpl->mType = AnalyserModel::Type::UNDERCONSTRAINED;
        }
    } else if (hasOverconstrainedVariables) {
        mModel->mPimpl->mType = AnalyserModel::Type::OVERCONSTRAINED;
    } else if (mModel->mPimpl->mVoi != nullptr) {
        mModel->mPimpl->mType = AnalyserModel::Type::ODE;
    } else if (!mInternalVariables.empty()) {
        mModel->mPimpl->mType = AnalyserModel::Type::ALGEBRAIC;
    }

    if ((mModel->mPimpl->mType != AnalyserModel::Type::ODE)
        && (mModel->mPimpl->mType != AnalyserModel::Type::ALGEBRAIC)) {
        return;
    }

    // Add a dummy equation for each of our true (i.e. non-computed) constants.
    // Note: this is so that a constant can be marked as an external variable.

    for (const auto &internalVariable : mInternalVariables) {
        if (internalVariable->mType == AnalyserInternalVariable::Type::CONSTANT) {
            mInternalEquations.push_back(AnalyserInternalEquation::create(internalVariable));
        }
    }

    // Make it known through our API whether the model has some external
    // variables.

    mModel->mPimpl->mHasExternalVariables = std::any_of(mInternalVariables.begin(), mInternalVariables.end(), [](const auto &iv) {
        return iv->mIsExternal;
    });

    // Sort our internal variables and equations.

    std::sort(mInternalVariables.begin(), mInternalVariables.end(),
              compareVariablesByTypeAndIndex);
    std::sort(mInternalEquations.begin(), mInternalEquations.end(),
              compareEquationsByVariable);

    std::map<VariablePtr, AnalyserEquationPtr> equationMappings;
    std::map<AnalyserEquationPtr, AnalyserVariablePtr> variableMappings;

    for (const auto &internalEquation : mInternalEquations) {
        equationMappings.emplace(internalEquation->mVariable->mVariable, std::shared_ptr<AnalyserEquation> {new AnalyserEquation {}});
    }

    // Make our internal variables available through our API.

    stateIndex = MAX_SIZE_T;
    variableIndex = MAX_SIZE_T;

    for (const auto &internalVariable : mInternalVariables) {
        // Determine the type of the variable.

        AnalyserVariable::Type type;

        if (internalVariable->mIsExternal) {
            type = AnalyserVariable::Type::EXTERNAL;
        } else {
            switch (internalVariable->mType) {
            case AnalyserInternalVariable::Type::STATE:
                type = AnalyserVariable::Type::STATE;

                break;
            case AnalyserInternalVariable::Type::CONSTANT:
                type = AnalyserVariable::Type::CONSTANT;

                break;
            case AnalyserInternalVariable::Type::COMPUTED_TRUE_CONSTANT:
            case AnalyserInternalVariable::Type::COMPUTED_VARIABLE_BASED_CONSTANT:
                type = AnalyserVariable::Type::COMPUTED_CONSTANT;

                break;
            case AnalyserInternalVariable::Type::ALGEBRAIC:
                type = AnalyserVariable::Type::ALGEBRAIC;

                break;
            default: // AnalyserVariable::Type::VARIABLE_OF_INTEGRATION.
                // This is the variable of integration, so skip it.

                continue;
            }
        }

        // Populate and keep track of the state/variable.

        auto stateOrVariable = AnalyserVariable::AnalyserVariableImpl::create();
        auto equation = equationMappings[internalVariable->mVariable];

        stateOrVariable->mPimpl->populate(type,
                                          (type == AnalyserVariable::Type::STATE) ?
                                              ++stateIndex :
                                              ++variableIndex,
                                          (type == AnalyserVariable::Type::EXTERNAL) ?
                                              nullptr :
                                              internalVariable->mInitialisingVariable,
                                          internalVariable->mVariable,
                                          equation);

        variableMappings.emplace(equation, stateOrVariable);

        if (type == AnalyserVariable::Type::STATE) {
            mModel->mPimpl->mStates.push_back(stateOrVariable);
        } else {
            mModel->mPimpl->mVariables.push_back(stateOrVariable);
        }
    }

    // Make our internal equations available through our API.

    for (const auto &internalEquation : mInternalEquations) {
        // Determine the type of the equation.

        auto equation = equationMappings[internalEquation->mVariable->mVariable];
        auto stateOrVariable = variableMappings[equation];
        AnalyserEquation::Type type;

        if (stateOrVariable->type() == AnalyserVariable::Type::EXTERNAL) {
            type = AnalyserEquation::Type::EXTERNAL;
        } else {
            switch (internalEquation->mType) {
            case AnalyserInternalEquation::Type::TRUE_CONSTANT:
                type = AnalyserEquation::Type::TRUE_CONSTANT;

                break;
            case AnalyserInternalEquation::Type::VARIABLE_BASED_CONSTANT:
                type = AnalyserEquation::Type::VARIABLE_BASED_CONSTANT;

                break;
            case AnalyserInternalEquation::Type::RATE:
                type = AnalyserEquation::Type::RATE;

                break;
            case AnalyserInternalEquation::Type::ALGEBRAIC:
                type = AnalyserEquation::Type::ALGEBRAIC;

                break;
            default: // AnalyserEquation::Type::UNKNOWN.
                // The equation type is unknown, which means that it is a dummy
                // equation for a true (i.e. non-computed) constant (so that it
                // could have been marked as an external variable), so we skip
                // it since the constant wasn't marked as an external variable.

                continue;
            }
        }

        // Scale our internal equation's AST to take into account the fact that
        // we may have mapped variables that use compatible units rather than
        // equivalent ones.

        scaleEquationAst(internalEquation->mAst);

        // Swap the LHS and RHS of the equation if we are not dealing with an
        // external equation and if its unknown variable is on its RHS.

        if (type != AnalyserEquation::Type::EXTERNAL) {
            auto ast = internalEquation->mAst;
            auto astRightChild = ast->rightChild();

            if (astRightChild->type() == AnalyserEquationAst::Type::CI) {
                if (astRightChild->variable()->name() == internalEquation->mVariable->mVariable->name()) {
                    ast->swapLeftAndRightChildren();
                }
            } else if (astRightChild->type() == AnalyserEquationAst::Type::DIFF) {
                if (astRightChild->rightChild()->variable()->name() == internalEquation->mVariable->mVariable->name()) {
                    ast->swapLeftAndRightChildren();
                }
            }
        }

        // Determine the equation's dependencies, i.e. the equations for the
        // variables on which this equation depends.

        VariablePtrs variableDependencies = (type == AnalyserEquation::Type::EXTERNAL) ?
                                                internalEquation->mVariable->mDependencies :
                                                internalEquation->mDependencies;
        std::vector<AnalyserEquationPtr> equationDependencies;

        for (const auto &variableDependency : variableDependencies) {
            equationDependencies.push_back(equationMappings[variableDependency]);
        }

        // Populate and keep track of the equation.

        equation->mPimpl->populate(type,
                                   (type == AnalyserEquation::Type::EXTERNAL) ?
                                       nullptr :
                                       internalEquation->mAst,
                                   equationDependencies,
                                   stateOrVariable);

        mModel->mPimpl->mEquations.push_back(equation);
    }

    // Clean up our equations' dependencies.
    // Note: indeed, some equations may have a dependency on the variable of
    //       integration (for which there is no equation) and/or one or several
    //       true (i.e. non-computed) constants (for which there are no proper
    //       equations). So, we need to remove those dependencies, and obviously
    //       this can only be done once all our equations are ready.

    for (const auto &equation : mModel->mPimpl->mEquations) {
        equation->mPimpl->cleanUpDependencies();
    }

    // Determine whether our equations are state/rate based.
    // Note: obviously, this can only be done once all our equations are ready.

    for (const auto &equation : mModel->mPimpl->mEquations) {
        std::vector<AnalyserEquationPtr> checkedEquations;

        equation->mPimpl->mIsStateRateBased = isStateRateBased(equation, checkedEquations);
    }
}

std::vector<AnalyserExternalVariablePtr>::const_iterator Analyser::AnalyserImpl::findExternalVariable(const ModelPtr &model,
                                                                                                      const std::string &componentName,
                                                                                                      const std::string &variableName) const
{
    return std::find_if(mExternalVariables.begin(), mExternalVariables.end(), [=](const auto &ev) {
        auto variable = ev->variable();

        return (owningModel(variable) == model)
               && (owningComponent(variable)->name() == componentName)
               && (variable->name() == variableName);
    });
}

std::vector<AnalyserExternalVariablePtr>::const_iterator Analyser::AnalyserImpl::findExternalVariable(const AnalyserExternalVariablePtr &externalVariable) const
{
    return std::find_if(mExternalVariables.begin(), mExternalVariables.end(), [=](const auto &ev) {
        return ev == externalVariable;
    });
}

Analyser::AnalyserImpl *Analyser::pFunc()
{
    return reinterpret_cast<Analyser::AnalyserImpl *>(Logger::pFunc());
}

const Analyser::AnalyserImpl *Analyser::pFunc() const
{
    return reinterpret_cast<Analyser::AnalyserImpl const *>(Logger::pFunc());
}

Analyser::Analyser()
    : Logger(new AnalyserImpl())
{
    pFunc()->mAnalyser = this;
}

Analyser::~Analyser()
{
    delete pFunc();
}

AnalyserPtr Analyser::create() noexcept
{
    return std::shared_ptr<Analyser> {new Analyser {}};
}

void Analyser::analyseModel(const ModelPtr &model)
{
    // Make sure that we have a model and that it is valid before analysing it.

    pFunc()->removeAllIssues();

    if (model == nullptr) {
        auto issue = Issue::IssueImpl::create();

        issue->mPimpl->setDescription("The model is null.");
        issue->mPimpl->setReferenceRule(Issue::ReferenceRule::INVALID_ARGUMENT);

        pFunc()->addIssue(issue);

        return;
    }

    auto validator = Validator::create();

    validator->validateModel(model);

    if (validator->issueCount() > 0) {
        // The model is not valid, so retrieve the validation issues and make
        // them our own.

        for (size_t i = 0; i < validator->issueCount(); ++i) {
            pFunc()->addIssue(validator->issue(i));
        }

        pFunc()->mModel->mPimpl->mType = AnalyserModel::Type::INVALID;
    }

    // Check for non-validation errors that will render the given model invalid
    // for analysis.

    if (model->hasUnlinkedUnits()) {
        auto issue = Issue::IssueImpl::create();

        issue->mPimpl->setDescription("The model has units which are not linked together.");
        issue->mPimpl->setReferenceRule(Issue::ReferenceRule::ANALYSER_UNLINKED_UNITS);

        pFunc()->addIssue(issue);
    }

    // Analyse the model, but only if we didn't come across any issues.

    if (issueCount() == 0) {
        pFunc()->analyseModel(model);
    }
}

bool Analyser::addExternalVariable(const AnalyserExternalVariablePtr &externalVariable)
{
    if (std::find(pFunc()->mExternalVariables.begin(), pFunc()->mExternalVariables.end(), externalVariable) == pFunc()->mExternalVariables.end()) {
        pFunc()->mExternalVariables.push_back(externalVariable);

        return true;
    }

    return false;
}

bool Analyser::removeExternalVariable(size_t index)
{
    if (index < pFunc()->mExternalVariables.size()) {
        pFunc()->mExternalVariables.erase(pFunc()->mExternalVariables.begin() + ptrdiff_t(index));

        return true;
    }

    return false;
}

bool Analyser::removeExternalVariable(const ModelPtr &model,
                                      const std::string &componentName,
                                      const std::string &variableName)
{
    auto result = pFunc()->findExternalVariable(model, componentName, variableName);

    if (result != pFunc()->mExternalVariables.end()) {
        pFunc()->mExternalVariables.erase(result);

        return true;
    }

    return false;
}

bool Analyser::removeExternalVariable(const AnalyserExternalVariablePtr &externalVariable)
{
    auto result = pFunc()->findExternalVariable(externalVariable);

    if (result != pFunc()->mExternalVariables.end()) {
        pFunc()->mExternalVariables.erase(result);

        return true;
    }

    return false;
}

void Analyser::removeAllExternalVariables()
{
    pFunc()->mExternalVariables.clear();
}

bool Analyser::containsExternalVariable(const ModelPtr &model,
                                        const std::string &componentName,
                                        const std::string &variableName) const
{
    return pFunc()->findExternalVariable(model, componentName, variableName) != pFunc()->mExternalVariables.end();
}

bool Analyser::containsExternalVariable(const AnalyserExternalVariablePtr &externalVariable) const
{
    return pFunc()->findExternalVariable(externalVariable) != pFunc()->mExternalVariables.end();
}

AnalyserExternalVariablePtr Analyser::externalVariable(size_t index) const
{
    if (index < pFunc()->mExternalVariables.size()) {
        return pFunc()->mExternalVariables[index];
    }

    return nullptr;
}

AnalyserExternalVariablePtr Analyser::externalVariable(const ModelPtr &model,
                                                       const std::string &componentName,
                                                       const std::string &variableName) const
{
    auto result = pFunc()->findExternalVariable(model, componentName, variableName);

    if (result != pFunc()->mExternalVariables.end()) {
        return *result;
    }

    return nullptr;
}

size_t Analyser::externalVariableCount() const
{
    return pFunc()->mExternalVariables.size();
}

AnalyserModelPtr Analyser::model() const
{
    return pFunc()->mModel;
}

} // namespace libcellml<|MERGE_RESOLUTION|>--- conflicted
+++ resolved
@@ -567,11 +567,6 @@
     // Find and return, if there is one, the internal variable associated with
     // the given variable.
 
-<<<<<<< HEAD
-    AnalyserInternalVariablePtr res;
-
-=======
->>>>>>> 13a75f67
     for (const auto &internalVariable : mInternalVariables) {
         if (mModel->areEquivalentVariables(variable, internalVariable->mVariable)) {
             return internalVariable;
