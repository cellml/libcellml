/*
Copyright libCellML Contributors

Licensed under the Apache License, Version 2.0 (the "License");
you may not use this file except in compliance with the License.
You may obtain a copy of the License at

    http://www.apache.org/licenses/LICENSE-2.0

Unless required by applicable law or agreed to in writing, software
distributed under the License is distributed on an "AS IS" BASIS,
WITHOUT WARRANTIES OR CONDITIONS OF ANY KIND, either express or implied.
See the License for the specific language governing permissions and
limitations under the License.
*/

#ifdef _WIN32
#    define _USE_MATH_DEFINES
#endif

#include "libcellml/analyser.h"

#include <cmath>
#include <iterator>

#include "libcellml/analyserequation.h"
#include "libcellml/analyserexternalvariable.h"
#include "libcellml/generatorprofile.h"
#include "libcellml/validator.h"

#include "analyser_p.h"
#include "analyserequation_p.h"
#include "analyserequationast_p.h"
#include "analyservariable_p.h"
#include "commonutils.h"
#include "generator_p.h"
#include "xmlutils.h"

namespace libcellml {

AnalyserInternalVariablePtr AnalyserInternalVariable::create(const VariablePtr &variable)
{
    auto res = AnalyserInternalVariablePtr {new AnalyserInternalVariable {}};

    res->setVariable(variable);

    return res;
}

void AnalyserInternalVariable::setVariable(const VariablePtr &variable,
                                           bool checkInitialValue)
{
    if (checkInitialValue && !variable->initialValue().empty()) {
        // The variable has an initial value, so it can either be a constant, an
        // algebraic variable (that needs to be computed using an NLA solver),
        // or a state. For now, all we know is that it is initialised.

        mType = Type::INITIALISED;

        mInitialisingVariable = variable;
    }

    mVariable = variable;
}

void AnalyserInternalVariable::makeVoi()
{
    mType = Type::VARIABLE_OF_INTEGRATION;
}

void AnalyserInternalVariable::makeState()
{
    switch (mType) {
    case Type::UNKNOWN:
        mType = Type::SHOULD_BE_STATE;

        break;
    case Type::INITIALISED:
        mType = Type::STATE;

        break;
    default: // Other types we don't care about.
        break;
    }
}

void AnalyserInternalVariable::makeConstant()
{
    mType = Type::CONSTANT;
}

AnalyserInternalEquationPtr AnalyserInternalEquation::create(const ComponentPtr &component)
{
    auto res = AnalyserInternalEquationPtr {new AnalyserInternalEquation {}};

    res->mAst = AnalyserEquationAst::create();
    res->mComponent = component;

    return res;
}

AnalyserInternalEquationPtr AnalyserInternalEquation::create(const AnalyserInternalVariablePtr &variable)
{
    auto res = AnalyserInternalEquationPtr {new AnalyserInternalEquation {}};

    res->mComponent = owningComponent(variable->mVariable);

    res->mUnknownVariables.push_back(variable);

    return res;
}

void AnalyserInternalEquation::addVariable(const AnalyserInternalVariablePtr &variable)
{
    if (std::find(mVariables.begin(), mVariables.end(), variable) == mVariables.end()) {
        mVariables.push_back(variable);
        mAllVariables.push_back(variable);
    }
}

void AnalyserInternalEquation::addStateVariable(const AnalyserInternalVariablePtr &stateVariable)
{
    if (std::find(mStateVariables.begin(), mStateVariables.end(), stateVariable) == mStateVariables.end()) {
        mStateVariables.push_back(stateVariable);
        mAllVariables.push_back(stateVariable);
    }
}

bool AnalyserInternalEquation::isKnownVariable(const AnalyserInternalVariablePtr &variable)
{
    return variable->mType != AnalyserInternalVariable::Type::UNKNOWN;
}

bool AnalyserInternalEquation::isKnownStateVariable(const AnalyserInternalVariablePtr &stateVariable)
{
    return stateVariable->mIsKnownStateVariable;
}

bool AnalyserInternalEquation::hasKnownVariables(const AnalyserInternalVariablePtrs &variables)
{
    return std::any_of(variables.begin(), variables.end(), [](const auto &v) {
        return isKnownVariable(v);
    });
}

bool AnalyserInternalEquation::hasKnownVariables()
{
    return hasKnownVariables(mVariables) || hasKnownVariables(mStateVariables);
}

bool AnalyserInternalEquation::isNonConstantVariable(const AnalyserInternalVariablePtr &variable)
{
    // Note: we don't check for AnalyserInternalVariable::Type::CONSTANT because
    //       a variable's type becomes constant at the very end, i.e. once we
    //       know for sure that it's neither a state variable nor a variable
    //       that is computed using an NLA system.

    return variable->mIsExternalVariable
           || ((variable->mType != AnalyserInternalVariable::Type::UNKNOWN)
               && (variable->mType != AnalyserInternalVariable::Type::INITIALISED)
               && (variable->mType != AnalyserInternalVariable::Type::COMPUTED_TRUE_CONSTANT)
               && (variable->mType != AnalyserInternalVariable::Type::COMPUTED_VARIABLE_BASED_CONSTANT));
}

bool AnalyserInternalEquation::hasNonConstantVariables(const AnalyserInternalVariablePtrs &variables)
{
    return std::any_of(variables.begin(), variables.end(), [](const auto &v) {
        return isNonConstantVariable(v);
    });
}

bool AnalyserInternalEquation::hasNonConstantVariables()
{
    return hasNonConstantVariables(mVariables) || hasNonConstantVariables(mStateVariables);
}

bool AnalyserInternalEquation::variableOnLhsRhs(const AnalyserInternalVariablePtr &variable,
                                                const AnalyserEquationAstPtr &astChild)
{
    switch (astChild->type()) {
    case AnalyserEquationAst::Type::CI:
        return astChild->variable()->name() == variable->mVariable->name();
    case AnalyserEquationAst::Type::DIFF:
        return astChild->rightChild()->variable()->name() == variable->mVariable->name();
    default:
        return false;
    }
}

bool AnalyserInternalEquation::variableOnRhs(const AnalyserInternalVariablePtr &variable)
{
    return variableOnLhsRhs(variable, mAst->rightChild());
}

bool AnalyserInternalEquation::variableOnLhsOrRhs(const AnalyserInternalVariablePtr &variable)
{
    return variableOnLhsRhs(variable, mAst->leftChild())
           || variableOnRhs(variable);
}

bool AnalyserInternalEquation::check(const AnalyserModelPtr &model, bool checkNlaSystems)
{
    // Nothing to check if the equation has a known type.

    if (mType != Type::UNKNOWN) {
        return false;
    }

    // Determine, from the (new) known (state) variables, whether the equation is
    // used to compute a true constant or a variable-based constant.

    mComputedTrueConstant = mComputedTrueConstant && !hasKnownVariables();
    mComputedVariableBasedConstant = mComputedVariableBasedConstant && !hasNonConstantVariables();

    // Add, as a dependency, the variables used to compute the (new) known (state)
    // variables.

    for (const auto &variable : mVariables) {
        if (isKnownVariable(variable)) {
            mDependencies.push_back(variable->mVariable);
        }
    }

    // Stop tracking (new) known (state) variables.

    mVariables.erase(std::remove_if(mVariables.begin(), mVariables.end(), isKnownVariable), mVariables.end());
    mStateVariables.erase(std::remove_if(mStateVariables.begin(), mStateVariables.end(), isKnownStateVariable), mStateVariables.end());

    // If there is no (state) variable left then it means that the variables in
    // the equation are overconstrained unless one of them was initialised in
    // which case it will now be considered as an algebraic variable and this
    // equation as an NLA equation.

    auto unknownVariablesOrStateVariablesLeft = mVariables.size() + mStateVariables.size();
    AnalyserInternalVariablePtrs initialisedVariables;

    if (checkNlaSystems && (unknownVariablesOrStateVariablesLeft == 0)) {
        for (const auto &variable : mAllVariables) {
            switch (variable->mType) {
            case AnalyserInternalVariable::Type::INITIALISED:
            case AnalyserInternalVariable::Type::INITIALISED_ALGEBRAIC:
                // The equation contains an initialised variable, so track it
                // and consider it as an algebraic variable.

                initialisedVariables.push_back(variable);

                variable->mType = AnalyserInternalVariable::Type::INITIALISED_ALGEBRAIC;

                break;
            default:
                break;
            }
        }

        if (initialisedVariables.empty()) {
            // The equation doesn't contain any initialised variables, which
            // means that it is overconstrained.

            for (const auto &variable : mAllVariables) {
                variable->mType = AnalyserInternalVariable::Type::OVERCONSTRAINED;
            }

            return false;
        }
    }

    // If there is one (state) variable left (on its own on the LHS/RHS of the
    // equation or in case we check for NLA systems) or some initialised
    // variables then update its variable (to be the corresponding one in the
    // component in which the equation is), as well as set its type (if it is
    // currently unknown) and index (if its type is one of the expected ones).
    // Finally, set the type and order of the equation, should everything have
    // gone as planned.

    auto unknownVariableLeft = (unknownVariablesOrStateVariablesLeft == 1) ?
                                   mVariables.empty() ?
                                   mStateVariables.front() :
                                   mVariables.front() :
                                   nullptr;

    if (((unknownVariableLeft != nullptr)
         && (checkNlaSystems || variableOnLhsOrRhs(unknownVariableLeft)))
        || !initialisedVariables.empty()) {
        auto variables = mVariables.empty() ?
                             mStateVariables.empty() ?
                             initialisedVariables :
                             mStateVariables :
                             mVariables;

        for (const auto &variable : variables) {
            auto i = MAX_SIZE_T;
            VariablePtr localVariable;

            do {
                localVariable = mComponent->variable(++i);
            } while (!model->areEquivalentVariables(variable->mVariable, localVariable));

            variable->setVariable(localVariable, false);

            if (variable->mType == AnalyserInternalVariable::Type::UNKNOWN) {
                variable->mType = mComputedTrueConstant ?
                                      AnalyserInternalVariable::Type::COMPUTED_TRUE_CONSTANT :
                                  mComputedVariableBasedConstant ?
                                      AnalyserInternalVariable::Type::COMPUTED_VARIABLE_BASED_CONSTANT :
                                      AnalyserInternalVariable::Type::ALGEBRAIC;
            }

            switch (variable->mType) {
            case AnalyserInternalVariable::Type::STATE:
            case AnalyserInternalVariable::Type::COMPUTED_TRUE_CONSTANT:
            case AnalyserInternalVariable::Type::COMPUTED_VARIABLE_BASED_CONSTANT:
            case AnalyserInternalVariable::Type::INITIALISED_ALGEBRAIC:
            case AnalyserInternalVariable::Type::ALGEBRAIC:
                variable->mIsKnownStateVariable = variable->mType == AnalyserInternalVariable::Type::STATE;

                mUnknownVariables.push_back(variable);

                break;
            default:
                return false;
            }
        }

        // Set the equation's order and type.
        // Note: an equation may be used to compute one variable, but if it is
        //       not on its own on the LHS/RHS of the equation then it needs to
        //       be solved as an NLA equation.

        if ((unknownVariableLeft == nullptr)
            || !variableOnLhsOrRhs(unknownVariableLeft)) {
            mType = Type::NLA;
        } else {
            switch (unknownVariableLeft->mType) {
            case AnalyserInternalVariable::Type::STATE:
                mType = Type::ODE;

                break;
            case AnalyserInternalVariable::Type::COMPUTED_TRUE_CONSTANT:
                mType = Type::TRUE_CONSTANT;

                break;
            case AnalyserInternalVariable::Type::COMPUTED_VARIABLE_BASED_CONSTANT:
                mType = Type::VARIABLE_BASED_CONSTANT;

                break;
            default:
                mType = Type::ALGEBRAIC;

                break;
            }
        }

        // An ODE equation may have a dependency on the state of that ODE (e.g.,
        // dx/dt = x+3). Similarly, an NLA equation will have a "dependency" on
        // its unknown variables. Either way, we must remove our "dependencies"
        // on our unknown variables or we will end up in a circular dependency.

        for (const auto &unknownVariable : mUnknownVariables) {
            auto it = std::find(mDependencies.begin(), mDependencies.end(), unknownVariable->mVariable);

            if (it != mDependencies.end()) {
                mDependencies.erase(it);
            }
        }

        return true;
    }

    return false;
}

<<<<<<< HEAD
/**
 * @brief The Analyser::AnalyserImpl class.
 *
 * The private implementation for the Analyser class.
 */
using UnitsMap = std::map<std::string, double>;
using UnitsMaps = std::vector<UnitsMap>;
using UnitsMultipliers = std::vector<double>;

class Analyser::AnalyserImpl: public Logger::LoggerImpl
{
public:
    class PowerData
    {
    public:
        bool mDimensionlessBase;
        bool mExponentValueAvailable = true;
        bool mExponentValueChangeable = false;
        double mExponentValue;
        AnalyserEquationAstPtr mExponentAst;
    };

    Analyser *mAnalyser = nullptr;

    AnalyserModelPtr mModel = AnalyserModel::AnalyserModelImpl::create();

    AnalyserExternalVariablePtrs mExternalVariables;

    AnalyserInternalVariablePtrs mInternalVariables;
    AnalyserInternalEquationPtrs mInternalEquations;

    GeneratorProfilePtr mGeneratorProfile = libcellml::GeneratorProfile::create();

    std::map<std::string, UnitsPtr> mStandardUnits;
    std::map<AnalyserEquationAstPtr, UnitsPtr> mCiCnUnits;

    AnalyserImpl();

    AnalyserInternalVariablePtr internalVariable(const VariablePtr &variable);

    VariablePtr voiFirstOccurrence(const VariablePtr &variable,
                                   const ComponentPtr &component);

    void analyseNode(const XmlNodePtr &node, AnalyserEquationAstPtr &ast,
                     const AnalyserEquationAstPtr &astParent,
                     const ComponentPtr &component,
                     const AnalyserInternalEquationPtr &equation);
    void analyseComponent(const ComponentPtr &component);
    void analyseComponentVariables(const ComponentPtr &component);

    void doEquivalentVariables(const VariablePtr &variable,
                               VariablePtrs &equivalentVariables) const;
    VariablePtrs equivalentVariables(const VariablePtr &variable) const;

    void analyseEquationAst(const AnalyserEquationAstPtr &ast);

    void updateUnitsMapWithStandardUnit(const std::string &unitsName,
                                        UnitsMap &unitsMap,
                                        double unitsExponent);
    void updateUnitsMap(const ModelPtr &model, const std::string &unitsName,
                        UnitsMap &unitsMap, bool userUnitsMap = false,
                        double unitsExponent = 1.0,
                        double unitsMultiplier = 0.0);
    UnitsMap multiplyDivideUnitsMaps(const UnitsMap &firstUnitsMap,
                                     const UnitsMap &secondUnitsMap,
                                     bool multiply);
    UnitsMaps multiplyDivideUnitsMaps(const UnitsMaps &firstUnitsMaps,
                                      const UnitsMaps &secondUnitsMaps,
                                      bool multiply = true);
    UnitsMaps multiplyDivideUnitsMaps(const UnitsMaps &unitsMaps,
                                      double factor, bool multiply);
    double multiplyDivideUnitsMultipliers(double firstUnitsMultiplier,
                                          double secondUnitsMultiplier,
                                          bool multiply);
    UnitsMultipliers multiplyDivideUnitsMultipliers(const UnitsMultipliers &firstUnitsMultipliers,
                                                    const UnitsMultipliers &secondUnitsMultipliers,
                                                    bool multiply = true);
    UnitsMultipliers multiplyDivideUnitsMultipliers(double firstUnitsMultiplier,
                                                    const UnitsMultipliers &secondUnitsMultipliers,
                                                    bool multiply);
    UnitsMultipliers powerRootUnitsMultipliers(const UnitsMultipliers &unitsMultipliers,
                                               double factor, bool power);
    bool areSameUnitsMaps(const UnitsMaps &firstUnitsMaps,
                          const UnitsMaps &secondUnitsMaps);
    bool isDimensionlessUnitsMaps(const UnitsMaps &unitsMaps);
    bool areSameUnitsMultipliers(const UnitsMultipliers &firstUnitsMultipliers,
                                 const UnitsMultipliers &secondUnitsMultipliers);
    void updateUnitsMultiplier(const ModelPtr &model,
                               const std::string &unitsName,
                               double &newUnitsMultiplier,
                               double unitsExponent = 1.0,
                               double unitsMultiplier = 0.0);
    std::string componentName(const AnalyserEquationAstPtr &ast);
    double powerValue(const AnalyserEquationAstPtr &ast, PowerData &powerData);
    std::string expression(const AnalyserEquationAstPtr &ast,
                           bool includeHierarchy = true);
    std::string expressionUnits(const UnitsMaps &unitsMaps,
                                const UnitsMultipliers &unitsMultipliers = {});
    std::string expressionUnits(const AnalyserEquationAstPtr &ast,
                                const UnitsMaps &unitsMaps,
                                const UnitsMaps &userUnitsMaps,
                                const UnitsMultipliers &unitsMultipliers);
    void defaultUnitsMapsAndMultipliers(UnitsMaps &unitsMaps,
                                        UnitsMaps &userUnitsMaps,
                                        UnitsMultipliers &unitsMultipliers);
    void analyseEquationUnits(const AnalyserEquationAstPtr &ast,
                              UnitsMaps &unitsMaps, UnitsMaps &userUnitsMaps,
                              UnitsMultipliers &unitsMultipliers,
                              std::string &issueDescription, PowerData &powerData);

    double scalingFactor(const VariablePtr &variable);

    void scaleAst(const AnalyserEquationAstPtr &ast,
                  const AnalyserEquationAstPtr &astParent,
                  double scalingFactor);
    void scaleEquationAst(const AnalyserEquationAstPtr &ast);

    static bool isExternalVariable(const AnalyserInternalVariablePtr &variable);

    bool isStateRateBased(const AnalyserEquationPtr &equation,
                          AnalyserEquationPtrs &checkedEquations);

    void addInvalidVariableIssue(const AnalyserInternalVariablePtr &variable,
                                 Issue::ReferenceRule referenceRule);

    void analyseModel(const ModelPtr &model);

    AnalyserExternalVariablePtrs::const_iterator findExternalVariable(const VariablePtr &variable) const;
    AnalyserExternalVariablePtrs::const_iterator findExternalVariable(const AnalyserExternalVariablePtr &externalVariable) const;
};

=======
>>>>>>> e3ce0d11
Analyser::AnalyserImpl::AnalyserImpl()
{
    // Customise our generator's profile.

    mGeneratorProfile->setAbsoluteValueString("abs");
    mGeneratorProfile->setNaturalLogarithmString("ln");
    mGeneratorProfile->setCommonLogarithmString("log");
    mGeneratorProfile->setRemString("rem");
    mGeneratorProfile->setAsinString("arcsin");
    mGeneratorProfile->setAcosString("arccos");
    mGeneratorProfile->setAtanString("arctan");
    mGeneratorProfile->setAsecString("arcsec");
    mGeneratorProfile->setAcscString("arccsc");
    mGeneratorProfile->setAcotString("arccot");
    mGeneratorProfile->setAsinhString("arcsinh");
    mGeneratorProfile->setAcoshString("arccosh");
    mGeneratorProfile->setAtanhString("arctanh");
    mGeneratorProfile->setAsechString("arcsech");
    mGeneratorProfile->setAcschString("arccsch");
    mGeneratorProfile->setAcothString("arccoth");
    mGeneratorProfile->setTrueString("true");
    mGeneratorProfile->setFalseString("false");
    mGeneratorProfile->setEString("exponentiale");
    mGeneratorProfile->setPiString("pi");
    mGeneratorProfile->setInfString("infinity");
    mGeneratorProfile->setNanString("notanumber");
}

AnalyserInternalVariablePtr Analyser::AnalyserImpl::internalVariable(const VariablePtr &variable)
{
    // Find and return, if there is one, the internal variable associated with
    // the given variable.

    for (const auto &internalVariable : mInternalVariables) {
        if (mModel->areEquivalentVariables(variable, internalVariable->mVariable)) {
            return internalVariable;
        }
    }

    // No internal variable exists for the given variable, so create one, track
    // it and return it.

    auto res = AnalyserInternalVariable::create(variable);

    mInternalVariables.push_back(res);

    return res;
}

VariablePtr Analyser::AnalyserImpl::voiFirstOccurrence(const VariablePtr &variable,
                                                       const ComponentPtr &component)
{
    // Recursively look for the first occurrence of the given variable in the
    // given component.

    for (size_t i = 0; i < component->variableCount(); ++i) {
        auto componentVariable = component->variable(i);

        if (mModel->areEquivalentVariables(variable, componentVariable)) {
            return componentVariable;
        }
    }

    VariablePtr res;

    for (size_t i = 0; (res == nullptr) && (i < component->componentCount()); ++i) {
        res = voiFirstOccurrence(variable, component->component(i));
    }

    return res;
}

void Analyser::AnalyserImpl::analyseNode(const XmlNodePtr &node,
                                         AnalyserEquationAstPtr &ast,
                                         const AnalyserEquationAstPtr &astParent,
                                         const ComponentPtr &component,
                                         const AnalyserInternalEquationPtr &equation)
{
    // Create the AST, if needed.

    if (ast == nullptr) {
        ast.reset(new AnalyserEquationAst {});
    }

    // Basic content elements.

    if (node->isMathmlElement("apply")) {
        // We may have 2, 3 or more child nodes, e.g.
        //
        //                 +--------+
        //                 |   +    |
        //        "+a" ==> |  / \   |
        //                 | a  nil |
        //                 +--------+
        //
        //                 +-------+
        //                 |   +   |
        //       "a+b" ==> |  / \  |
        //                 | a   b |
        //                 +-------+
        //
        //                 +-------------+
        //                 |   +         |
        //                 |  / \        |
        //                 | a   +       |
        //                 |    / \      |
        // "a+b+c+d+e" ==> |   b   +     |
        //                 |      / \    |
        //                 |     c   +   |
        //                 |        / \  |
        //                 |       d   e |
        //                 +-------------+

        auto childCount = mathmlChildCount(node);

        analyseNode(mathmlChildNode(node, 0), ast, astParent, component, equation);
        analyseNode(mathmlChildNode(node, 1), ast->mPimpl->mOwnedLeftChild, ast, component, equation);

        if (childCount >= 3) {
            AnalyserEquationAstPtr astRightChild;
            AnalyserEquationAstPtr tempAst;

            analyseNode(mathmlChildNode(node, childCount - 1), astRightChild, nullptr, component, equation);

            for (auto i = childCount - 2; i > 1; --i) {
                tempAst = AnalyserEquationAst::create();

                analyseNode(mathmlChildNode(node, 0), tempAst, nullptr, component, equation);
                analyseNode(mathmlChildNode(node, i), tempAst->mPimpl->mOwnedLeftChild, tempAst, component, equation);

                astRightChild->mPimpl->mParent = tempAst;

                tempAst->mPimpl->mOwnedRightChild = astRightChild;
                astRightChild = tempAst;
            }

            astRightChild->mPimpl->mParent = ast;

            ast->mPimpl->mOwnedRightChild = astRightChild;
        }

        // Relational and logical operators.

    } else if (node->isMathmlElement("eq")) {
        // This element is used both to describe "a = b" and "a == b". We can
        // distinguish between the two by checking its grandparent. If it's a
        // "math" element then it means that it is used to describe "a = b"
        // otherwise it is used to describe "a == b". In the former case, there
        // is nothing more we need to do since `ast` is already of
        // AnalyserEquationAst::Type::EQUALITY type.

        if (!node->parent()->parent()->isMathmlElement("math")) {
            ast->mPimpl->populate(AnalyserEquationAst::Type::EQ, astParent);

            mModel->mPimpl->mNeedEqFunction = true;
        }
    } else if (node->isMathmlElement("neq")) {
        ast->mPimpl->populate(AnalyserEquationAst::Type::NEQ, astParent);

        mModel->mPimpl->mNeedNeqFunction = true;
    } else if (node->isMathmlElement("lt")) {
        ast->mPimpl->populate(AnalyserEquationAst::Type::LT, astParent);

        mModel->mPimpl->mNeedLtFunction = true;
    } else if (node->isMathmlElement("leq")) {
        ast->mPimpl->populate(AnalyserEquationAst::Type::LEQ, astParent);

        mModel->mPimpl->mNeedLeqFunction = true;
    } else if (node->isMathmlElement("gt")) {
        ast->mPimpl->populate(AnalyserEquationAst::Type::GT, astParent);

        mModel->mPimpl->mNeedGtFunction = true;
    } else if (node->isMathmlElement("geq")) {
        ast->mPimpl->populate(AnalyserEquationAst::Type::GEQ, astParent);

        mModel->mPimpl->mNeedGeqFunction = true;
    } else if (node->isMathmlElement("and")) {
        ast->mPimpl->populate(AnalyserEquationAst::Type::AND, astParent);

        mModel->mPimpl->mNeedAndFunction = true;
    } else if (node->isMathmlElement("or")) {
        ast->mPimpl->populate(AnalyserEquationAst::Type::OR, astParent);

        mModel->mPimpl->mNeedOrFunction = true;
    } else if (node->isMathmlElement("xor")) {
        ast->mPimpl->populate(AnalyserEquationAst::Type::XOR, astParent);

        mModel->mPimpl->mNeedXorFunction = true;
    } else if (node->isMathmlElement("not")) {
        ast->mPimpl->populate(AnalyserEquationAst::Type::NOT, astParent);

        mModel->mPimpl->mNeedNotFunction = true;

        // Arithmetic operators.

    } else if (node->isMathmlElement("plus")) {
        ast->mPimpl->populate(AnalyserEquationAst::Type::PLUS, astParent);
    } else if (node->isMathmlElement("minus")) {
        ast->mPimpl->populate(AnalyserEquationAst::Type::MINUS, astParent);
    } else if (node->isMathmlElement("times")) {
        ast->mPimpl->populate(AnalyserEquationAst::Type::TIMES, astParent);
    } else if (node->isMathmlElement("divide")) {
        ast->mPimpl->populate(AnalyserEquationAst::Type::DIVIDE, astParent);
    } else if (node->isMathmlElement("power")) {
        ast->mPimpl->populate(AnalyserEquationAst::Type::POWER, astParent);
    } else if (node->isMathmlElement("root")) {
        ast->mPimpl->populate(AnalyserEquationAst::Type::ROOT, astParent);
    } else if (node->isMathmlElement("abs")) {
        ast->mPimpl->populate(AnalyserEquationAst::Type::ABS, astParent);
    } else if (node->isMathmlElement("exp")) {
        ast->mPimpl->populate(AnalyserEquationAst::Type::EXP, astParent);
    } else if (node->isMathmlElement("ln")) {
        ast->mPimpl->populate(AnalyserEquationAst::Type::LN, astParent);
    } else if (node->isMathmlElement("log")) {
        ast->mPimpl->populate(AnalyserEquationAst::Type::LOG, astParent);
    } else if (node->isMathmlElement("ceiling")) {
        ast->mPimpl->populate(AnalyserEquationAst::Type::CEILING, astParent);
    } else if (node->isMathmlElement("floor")) {
        ast->mPimpl->populate(AnalyserEquationAst::Type::FLOOR, astParent);
    } else if (node->isMathmlElement("min")) {
        ast->mPimpl->populate(AnalyserEquationAst::Type::MIN, astParent);

        mModel->mPimpl->mNeedMinFunction = true;
    } else if (node->isMathmlElement("max")) {
        ast->mPimpl->populate(AnalyserEquationAst::Type::MAX, astParent);

        mModel->mPimpl->mNeedMaxFunction = true;
    } else if (node->isMathmlElement("rem")) {
        ast->mPimpl->populate(AnalyserEquationAst::Type::REM, astParent);

        // Calculus elements.

    } else if (node->isMathmlElement("diff")) {
        ast->mPimpl->populate(AnalyserEquationAst::Type::DIFF, astParent);

        // Trigonometric operators.

    } else if (node->isMathmlElement("sin")) {
        ast->mPimpl->populate(AnalyserEquationAst::Type::SIN, astParent);
    } else if (node->isMathmlElement("cos")) {
        ast->mPimpl->populate(AnalyserEquationAst::Type::COS, astParent);
    } else if (node->isMathmlElement("tan")) {
        ast->mPimpl->populate(AnalyserEquationAst::Type::TAN, astParent);
    } else if (node->isMathmlElement("sec")) {
        ast->mPimpl->populate(AnalyserEquationAst::Type::SEC, astParent);

        mModel->mPimpl->mNeedSecFunction = true;
    } else if (node->isMathmlElement("csc")) {
        ast->mPimpl->populate(AnalyserEquationAst::Type::CSC, astParent);

        mModel->mPimpl->mNeedCscFunction = true;
    } else if (node->isMathmlElement("cot")) {
        ast->mPimpl->populate(AnalyserEquationAst::Type::COT, astParent);

        mModel->mPimpl->mNeedCotFunction = true;
    } else if (node->isMathmlElement("sinh")) {
        ast->mPimpl->populate(AnalyserEquationAst::Type::SINH, astParent);
    } else if (node->isMathmlElement("cosh")) {
        ast->mPimpl->populate(AnalyserEquationAst::Type::COSH, astParent);
    } else if (node->isMathmlElement("tanh")) {
        ast->mPimpl->populate(AnalyserEquationAst::Type::TANH, astParent);
    } else if (node->isMathmlElement("sech")) {
        ast->mPimpl->populate(AnalyserEquationAst::Type::SECH, astParent);

        mModel->mPimpl->mNeedSechFunction = true;
    } else if (node->isMathmlElement("csch")) {
        ast->mPimpl->populate(AnalyserEquationAst::Type::CSCH, astParent);

        mModel->mPimpl->mNeedCschFunction = true;
    } else if (node->isMathmlElement("coth")) {
        ast->mPimpl->populate(AnalyserEquationAst::Type::COTH, astParent);

        mModel->mPimpl->mNeedCothFunction = true;
    } else if (node->isMathmlElement("arcsin")) {
        ast->mPimpl->populate(AnalyserEquationAst::Type::ASIN, astParent);
    } else if (node->isMathmlElement("arccos")) {
        ast->mPimpl->populate(AnalyserEquationAst::Type::ACOS, astParent);
    } else if (node->isMathmlElement("arctan")) {
        ast->mPimpl->populate(AnalyserEquationAst::Type::ATAN, astParent);
    } else if (node->isMathmlElement("arcsec")) {
        ast->mPimpl->populate(AnalyserEquationAst::Type::ASEC, astParent);

        mModel->mPimpl->mNeedAsecFunction = true;
    } else if (node->isMathmlElement("arccsc")) {
        ast->mPimpl->populate(AnalyserEquationAst::Type::ACSC, astParent);

        mModel->mPimpl->mNeedAcscFunction = true;
    } else if (node->isMathmlElement("arccot")) {
        ast->mPimpl->populate(AnalyserEquationAst::Type::ACOT, astParent);

        mModel->mPimpl->mNeedAcotFunction = true;
    } else if (node->isMathmlElement("arcsinh")) {
        ast->mPimpl->populate(AnalyserEquationAst::Type::ASINH, astParent);
    } else if (node->isMathmlElement("arccosh")) {
        ast->mPimpl->populate(AnalyserEquationAst::Type::ACOSH, astParent);
    } else if (node->isMathmlElement("arctanh")) {
        ast->mPimpl->populate(AnalyserEquationAst::Type::ATANH, astParent);
    } else if (node->isMathmlElement("arcsech")) {
        ast->mPimpl->populate(AnalyserEquationAst::Type::ASECH, astParent);

        mModel->mPimpl->mNeedAsechFunction = true;
    } else if (node->isMathmlElement("arccsch")) {
        ast->mPimpl->populate(AnalyserEquationAst::Type::ACSCH, astParent);

        mModel->mPimpl->mNeedAcschFunction = true;
    } else if (node->isMathmlElement("arccoth")) {
        ast->mPimpl->populate(AnalyserEquationAst::Type::ACOTH, astParent);

        mModel->mPimpl->mNeedAcothFunction = true;

        // Piecewise statement.

    } else if (node->isMathmlElement("piecewise")) {
        auto childCount = mathmlChildCount(node);

        ast->mPimpl->populate(AnalyserEquationAst::Type::PIECEWISE, astParent);

        analyseNode(mathmlChildNode(node, 0), ast->mPimpl->mOwnedLeftChild, ast, component, equation);

        if (childCount >= 2) {
            AnalyserEquationAstPtr astRight;
            AnalyserEquationAstPtr tempAst;

            analyseNode(mathmlChildNode(node, childCount - 1), astRight, nullptr, component, equation);

            for (auto i = childCount - 2; i > 0; --i) {
                tempAst = AnalyserEquationAst::create();

                tempAst->mPimpl->populate(AnalyserEquationAst::Type::PIECEWISE, astParent);

                analyseNode(mathmlChildNode(node, i), tempAst->mPimpl->mOwnedLeftChild, tempAst, component, equation);

                astRight->mPimpl->mParent = tempAst;

                tempAst->mPimpl->mOwnedRightChild = astRight;
                astRight = tempAst;
            }

            astRight->mPimpl->mParent = ast;

            ast->mPimpl->mOwnedRightChild = astRight;
        }
    } else if (node->isMathmlElement("piece")) {
        ast->mPimpl->populate(AnalyserEquationAst::Type::PIECE, astParent);

        analyseNode(mathmlChildNode(node, 0), ast->mPimpl->mOwnedLeftChild, ast, component, equation);
        analyseNode(mathmlChildNode(node, 1), ast->mPimpl->mOwnedRightChild, ast, component, equation);
    } else if (node->isMathmlElement("otherwise")) {
        ast->mPimpl->populate(AnalyserEquationAst::Type::OTHERWISE, astParent);

        analyseNode(mathmlChildNode(node, 0), ast->mPimpl->mOwnedLeftChild, ast, component, equation);

        // Token elements.

    } else if (node->isMathmlElement("ci")) {
        auto variableName = node->firstChild()->convertToStrippedString();
        auto variable = component->variable(variableName);
        // Note: we always have a variable. Indeed, if we were not to have one,
        //       it would mean that `variableName` is the name of a variable
        //       that is referenced in an equation, but not defined anywhere,
        //       something that is not allowed in CellML and will therefore be
        //       reported when we validate the model.

        // Have our equation track the (state) variable (by state variable, we mean
        // a variable that is used in a "diff" element).

        if (node->parent()->firstChild()->isMathmlElement("diff")) {
            equation->addStateVariable(internalVariable(variable));
        } else if (!node->parent()->isMathmlElement("bvar")) {
            equation->addVariable(internalVariable(variable));
        }

        // Add the variable to our AST and keep track of its unit.

        ast->mPimpl->populate(AnalyserEquationAst::Type::CI, variable, astParent);

        mCiCnUnits.emplace(ast, variable->units());
    } else if (node->isMathmlElement("cn")) {
        // Add the number to our AST and keep track of its unit. Note that in
        // the case of a standard unit, we need to create a units since it's
        // not declared in the model.

        if (mathmlChildCount(node) == 1) {
            // We are dealing with an e-notation based CN value.

            ast->mPimpl->populate(AnalyserEquationAst::Type::CN, node->firstChild()->convertToStrippedString() + "e" + node->firstChild()->next()->next()->convertToStrippedString(), astParent);
        } else {
            ast->mPimpl->populate(AnalyserEquationAst::Type::CN, node->firstChild()->convertToStrippedString(), astParent);
        }

        std::string unitsName = node->attribute("units");

        if (isStandardUnitName(unitsName)) {
            auto iter = mStandardUnits.find(unitsName);

            if (iter == mStandardUnits.end()) {
                auto units = libcellml::Units::create(unitsName);

                mCiCnUnits.emplace(ast, units);
                mStandardUnits.emplace(unitsName, units);
            } else {
                mCiCnUnits.emplace(ast, iter->second);
            }
        } else {
            mCiCnUnits.emplace(ast, owningModel(component)->units(unitsName));
        }

        // Qualifier elements.

    } else if (node->isMathmlElement("degree")) {
        ast->mPimpl->populate(AnalyserEquationAst::Type::DEGREE, astParent);

        analyseNode(mathmlChildNode(node, 0), ast->mPimpl->mOwnedLeftChild, ast, component, equation);
    } else if (node->isMathmlElement("logbase")) {
        ast->mPimpl->populate(AnalyserEquationAst::Type::LOGBASE, astParent);

        analyseNode(mathmlChildNode(node, 0), ast->mPimpl->mOwnedLeftChild, ast, component, equation);
    } else if (node->isMathmlElement("bvar")) {
        ast->mPimpl->populate(AnalyserEquationAst::Type::BVAR, astParent);

        analyseNode(mathmlChildNode(node, 0), ast->mPimpl->mOwnedLeftChild, ast, component, equation);

        auto rightNode = mathmlChildNode(node, 1);

        if (rightNode != nullptr) {
            analyseNode(rightNode, ast->mPimpl->mOwnedRightChild, ast, component, equation);
        }

        // Constants.

    } else if (node->isMathmlElement("true")) {
        ast->mPimpl->populate(AnalyserEquationAst::Type::TRUE, astParent);
    } else if (node->isMathmlElement("false")) {
        ast->mPimpl->populate(AnalyserEquationAst::Type::FALSE, astParent);
    } else if (node->isMathmlElement("exponentiale")) {
        ast->mPimpl->populate(AnalyserEquationAst::Type::E, astParent);
    } else if (node->isMathmlElement("pi")) {
        ast->mPimpl->populate(AnalyserEquationAst::Type::PI, astParent);
    } else if (node->isMathmlElement("infinity")) {
        ast->mPimpl->populate(AnalyserEquationAst::Type::INF, astParent);
    } else {
        // We have checked for everything, so if we reach this point it means
        // that we have a NaN.

        ast->mPimpl->populate(AnalyserEquationAst::Type::NAN, astParent);
    }
}

void Analyser::AnalyserImpl::analyseComponent(const ComponentPtr &component)
{
    // Retrieve the math string associated with the given component and analyse
    // it, one equation at a time, keeping in mind that it may consist of
    // several <math> elements, hence our use of multiRootXml().

    if (!component->math().empty()) {
        for (const auto &doc : multiRootXml(component->math())) {
            for (auto node = doc->rootNode()->firstChild(); node != nullptr; node = node->next()) {
                if (node->isMathmlElement()) {
                    // Create and keep track of the equation associated with the
                    // given node.

                    auto internalEquation = AnalyserInternalEquation::create(component);

                    mInternalEquations.push_back(internalEquation);

                    // Actually analyse the node.
                    // Note: we must not test internalEquation->mAst->parent()
                    //       since if it is equal to nullptr then a parent will
                    //       be created by analyseNode().

                    analyseNode(node, internalEquation->mAst, internalEquation->mAst->parent(), component, internalEquation);

                    // Make sure that our internal equation is an equality
                    // statement.

                    if (internalEquation->mAst->mPimpl->mType != AnalyserEquationAst::Type::EQUALITY) {
                        auto issue = Issue::IssueImpl::create();

                        issue->mPimpl->setDescription("Equation " + expression(internalEquation->mAst)
                                                      + " is not an equality statement (i.e. LHS = RHS).");
                        issue->mPimpl->setReferenceRule(Issue::ReferenceRule::ANALYSER_EQUATION_NOT_EQUALITY_STATEMENT);
                        issue->mPimpl->mItem->mPimpl->setComponent(component);

                        addIssue(issue);
                    }
                }
            }
        }
    }

    // Go through the given component's variables and internally keep track of
    // the ones that have an initial value.

    for (size_t i = 0; i < component->variableCount(); ++i) {
        // If `variable` has an initial value and the variable held by
        // `internalVariable` doesn't, then replace the variable held by
        // `internalVariable`.

        auto variable = component->variable(i);
        auto internalVariable = Analyser::AnalyserImpl::internalVariable(variable);

        if (!variable->initialValue().empty()
            && internalVariable->mVariable->initialValue().empty()) {
            internalVariable->setVariable(variable);
        }
    }

    // Do the same for the components encapsulated by the given component.

    for (size_t i = 0; i < component->componentCount(); ++i) {
        analyseComponent(component->component(i));
    }
}

void Analyser::AnalyserImpl::analyseComponentVariables(const ComponentPtr &component)
{
    // Go through the given component's variables and make sure that everything
    // makes sense.

    for (size_t i = 0; i < component->variableCount(); ++i) {
        // If `variable` and the variable held by `internalVariable` are
        // different then make sure that they don't both have an initial value.
        // Alternatively, if the variable held by `internalVariable` has an
        // initial value which is the name of another variable then make sure
        // that it is of constant type.
        // Note: we always have an initialising variable in the second case.
        //       Indeed, if we were not to have one, it would mean that the
        //       variable is initialised using a reference to a variable that is
        //       not defined anywhere, something that is not allowed in CellML
        //       and will therefore be reported when we validate the model.

        auto variable = component->variable(i);
        auto internalVariable = Analyser::AnalyserImpl::internalVariable(variable);

        if ((variable != internalVariable->mVariable)
            && !variable->initialValue().empty()) {
            auto issue = Issue::IssueImpl::create();

            issue->mPimpl->setDescription("Variable '" + variable->name()
                                          + "' in component '" + component->name()
                                          + "' and variable '" + internalVariable->mVariable->name()
                                          + "' in component '" + owningComponent(internalVariable->mVariable)->name()
                                          + "' are equivalent and cannot therefore both be initialised.");
            issue->mPimpl->setReferenceRule(Issue::ReferenceRule::ANALYSER_VARIABLE_INITIALISED_MORE_THAN_ONCE);
            issue->mPimpl->mItem->mPimpl->setVariable(variable);

            addIssue(issue);
        } else if (!variable->initialValue().empty()
                   && !isCellMLReal(variable->initialValue())) {
            auto initialisingVariable = owningComponent(variable)->variable(variable->initialValue());
            auto initialisingInternalVariable = Analyser::AnalyserImpl::internalVariable(initialisingVariable);

            if (initialisingInternalVariable->mType != AnalyserInternalVariable::Type::INITIALISED) {
                auto issue = Issue::IssueImpl::create();

                issue->mPimpl->setDescription("Variable '" + variable->name()
                                              + "' in component '" + component->name()
                                              + "' is initialised using variable '" + variable->initialValue()
                                              + "', which is not a constant.");
                issue->mPimpl->setReferenceRule(Issue::ReferenceRule::ANALYSER_VARIABLE_NON_CONSTANT_INITIALISATION);
                issue->mPimpl->mItem->mPimpl->setVariable(variable);

                addIssue(issue);
            } else {
                auto scalingFactor = Units::scalingFactor(variable->units(), initialisingVariable->units());

                if (!areNearlyEqual(scalingFactor, 1.0)) {
                    auto issue = Issue::IssueImpl::create();

                    issue->mPimpl->setDescription("Variable '" + variable->name()
                                                  + "' in component '" + component->name()
                                                  + "' is initialised using variable '" + variable->initialValue()
                                                  + "' which has different units.");
                    issue->mPimpl->setLevel(Issue::Level::WARNING);
                    issue->mPimpl->setReferenceRule(Issue::ReferenceRule::ANALYSER_VARIABLE_NON_CONSTANT_INITIALISATION);
                    issue->mPimpl->mItem->mPimpl->setVariable(variable);

                    addIssue(issue);
                }
            }
        }
    }

    // Do the same for the components encapsulated by the given component.

    for (size_t i = 0; i < component->componentCount(); ++i) {
        analyseComponentVariables(component->component(i));
    }
}

void Analyser::AnalyserImpl::doEquivalentVariables(const VariablePtr &variable,
                                                   VariablePtrs &equivalentVariables) const
{
    for (size_t i = 0; i < variable->equivalentVariableCount(); ++i) {
        auto equivalentVariable = variable->equivalentVariable(i);

        if (std::find(equivalentVariables.begin(), equivalentVariables.end(), equivalentVariable) == equivalentVariables.end()) {
            equivalentVariables.push_back(equivalentVariable);

            doEquivalentVariables(equivalentVariable, equivalentVariables);
        }
    }
}

VariablePtrs Analyser::AnalyserImpl::equivalentVariables(const VariablePtr &variable) const
{
    VariablePtrs res = {variable};

    doEquivalentVariables(variable, res);

    return res;
}

void Analyser::AnalyserImpl::analyseEquationAst(const AnalyserEquationAstPtr &ast)
{
    // Make sure that we have an AST to analyse.

    if (ast == nullptr) {
        return;
    }

    // Look for the definition of a variable of integration and make sure that
    // we don't have more than one of it and that it's not initialised.

    auto astParent = ast->parent();
    auto astGrandparent = (astParent != nullptr) ? astParent->parent() : nullptr;
    auto astGreatGrandparent = (astGrandparent != nullptr) ? astGrandparent->parent() : nullptr;

    if ((ast->mPimpl->mType == AnalyserEquationAst::Type::CI)
        && (astParent->mPimpl->mType == AnalyserEquationAst::Type::BVAR)) {
        auto astVariable = ast->variable();

        internalVariable(astVariable)->makeVoi();
        // Note: we must make the variable a variable of integration in all
        //       cases (i.e. even if there is, for example, already another
        //       variable of integration) otherwise unnecessary issue messages
        //       may be reported (since the type of the variable would be
        //       unknown).

        if (mModel->mPimpl->mVoi == nullptr) {
            // We have found our variable of integration, but this may not be
            // the one defined in our first component (i.e. the component under
            // which we are likely to expect to see the variable of integration
            // to be defined), so go through our components and look for the
            // first occurrence of our variable of integration.

            auto model = owningModel(astVariable);
            auto i = MAX_SIZE_T;
            VariablePtr voi;

            do {
                voi = voiFirstOccurrence(astVariable, model->component(++i));

                if (voi != nullptr) {
                    // We have found the first occurrence of our variable of
                    // integration, but now we must ensure that it (or any of
                    // its equivalent variables) is not initialised.

                    auto isVoiInitialised = false;

                    for (const auto &voiEquivalentVariable : equivalentVariables(voi)) {
                        if (!voiEquivalentVariable->initialValue().empty()) {
                            auto issue = Issue::IssueImpl::create();

                            issue->mPimpl->setDescription("Variable '" + voiEquivalentVariable->name()
                                                          + "' in component '" + owningComponent(voiEquivalentVariable)->name()
                                                          + "' cannot be both a variable of integration and initialised.");
                            issue->mPimpl->setReferenceRule(Issue::ReferenceRule::ANALYSER_VOI_INITIALISED);
                            issue->mPimpl->mItem->mPimpl->setVariable(voiEquivalentVariable);

                            addIssue(issue);

                            isVoiInitialised = true;
                        }
                    }

                    if (!isVoiInitialised) {
                        mModel->mPimpl->mVoi = AnalyserVariable::AnalyserVariableImpl::create();

                        mModel->mPimpl->mVoi->mPimpl->populate(AnalyserVariable::Type::VARIABLE_OF_INTEGRATION,
                                                               0, nullptr, voi, {});
                    }
                }
            } while (voi == nullptr);
        } else {
            auto voiVariable = mModel->mPimpl->mVoi->variable();

            if (!mModel->areEquivalentVariables(astVariable, voiVariable)) {
                auto issue = Issue::IssueImpl::create();

                issue->mPimpl->setDescription("Variable '" + voiVariable->name()
                                              + "' in component '" + owningComponent(voiVariable)->name()
                                              + "' and variable '" + astVariable->name()
                                              + "' in component '" + owningComponent(astVariable)->name()
                                              + "' cannot both be the variable of integration.");
                issue->mPimpl->setReferenceRule(Issue::ReferenceRule::ANALYSER_VOI_SEVERAL);
                issue->mPimpl->mItem->mPimpl->setVariable(astVariable);

                addIssue(issue);
            }
        }
    }

    // Make sure that we only use first-order ODEs.

    if ((ast->mPimpl->mType == AnalyserEquationAst::Type::CN)
        && (astParent->mPimpl->mType == AnalyserEquationAst::Type::DEGREE)
        && (astGrandparent->mPimpl->mType == AnalyserEquationAst::Type::BVAR)) {
        double value;

        convertToDouble(ast->mPimpl->mValue, value);

        if (!areEqual(value, 1.0)) {
            auto variable = astGreatGrandparent->mPimpl->mOwnedRightChild->variable();
            auto issue = Issue::IssueImpl::create();

            issue->mPimpl->setDescription("The differential equation for variable '" + variable->name()
                                          + "' in component '" + owningComponent(variable)->name()
                                          + "' must be of the first order.");
            issue->mPimpl->mItem->mPimpl->setMath(owningComponent(variable));
            issue->mPimpl->setReferenceRule(Issue::ReferenceRule::ANALYSER_ODE_NOT_FIRST_ORDER);

            addIssue(issue);
        }
    }

    // Make a variable a state if it is used in an ODE.

    if ((ast->mPimpl->mType == AnalyserEquationAst::Type::CI)
        && (astParent->mPimpl->mType == AnalyserEquationAst::Type::DIFF)) {
        internalVariable(ast->variable())->makeState();
    }

    // Recursively check the given AST's children.

    analyseEquationAst(ast->mPimpl->mOwnedLeftChild);
    analyseEquationAst(ast->mPimpl->mOwnedRightChild);
}

void Analyser::AnalyserImpl::updateUnitsMapWithStandardUnit(const std::string &unitsName,
                                                            UnitsMap &unitsMap,
                                                            double unitsExponent)
{
    // Update the given units map using the given standard unit.

    for (const auto &iter : standardUnitsList.at(unitsName)) {
        if (unitsMap.find(iter.first) == unitsMap.end()) {
            unitsMap.emplace(iter.first, 0.0);
        }

        unitsMap[iter.first] += iter.second * unitsExponent;
    }
}

void Analyser::AnalyserImpl::updateUnitsMap(const ModelPtr &model,
                                            const std::string &unitsName,
                                            UnitsMap &unitsMap,
                                            bool userUnitsMap,
                                            double unitsExponent,
                                            double unitsMultiplier)
{
    // Update the given units map using the given information.

    if (userUnitsMap) {
        if (unitsName != "dimensionless") {
            unitsMap.emplace(unitsName, unitsExponent);
        }
    } else {
        if (isStandardUnitName(unitsName)) {
            updateUnitsMapWithStandardUnit(unitsName, unitsMap, unitsExponent);
        } else {
            UnitsPtr units = model->units(unitsName);

            if (units->isBaseUnit()) {
                auto iter = unitsMap.find(unitsName);

                if (iter == unitsMap.end()) {
                    unitsMap.emplace(unitsName, unitsExponent);
                } else {
                    unitsMap[iter->first] += unitsExponent;
                }
            } else {
                std::string reference;
                std::string prefix;
                double exponent;
                double multiplier;
                std::string id;

                for (size_t i = 0; i < units->unitCount(); ++i) {
                    units->unitAttributes(i, reference, prefix, exponent, multiplier, id);

                    if (isStandardUnitName(reference)) {
                        updateUnitsMapWithStandardUnit(reference, unitsMap, exponent * unitsExponent);
                    } else {
                        updateUnitsMap(model, reference, unitsMap, userUnitsMap,
                                       exponent * unitsExponent,
                                       unitsMultiplier + (std::log10(multiplier) + convertPrefixToInt(prefix)) * unitsExponent);
                    }
                }
            }
        }
    }
}

UnitsMap Analyser::AnalyserImpl::multiplyDivideUnitsMaps(const UnitsMap &firstUnitsMap,
                                                         const UnitsMap &secondUnitsMap,
                                                         bool multiply)
{
    // Multiply/divide the given units maps together, following a multiplication
    // (multiply = true) or a division (multiply = false).

    auto res = firstUnitsMap;
    auto sign = multiply ? 1.0 : -1.0;

    for (const auto &units : secondUnitsMap) {
        auto it = res.find(units.first);

        if (it == res.end()) {
            res.emplace(units.first, sign * units.second);
        } else {
            it->second += sign * units.second;

            if (areNearlyEqual(it->second, 0.0)) {
                // The units has now an exponent value of zero, so no need to
                // track it anymore.

                res.erase(it);
            }
        }
    }

    return res;
}

UnitsMaps Analyser::AnalyserImpl::multiplyDivideUnitsMaps(const UnitsMaps &firstUnitsMaps,
                                                          const UnitsMaps &secondUnitsMaps,
                                                          bool multiply)
{
    // Multiply/divide the given units maps together, following a multiplication
    // (multiply = true) or a division (multiply = false).

    UnitsMaps res;

    for (const auto &firstUnitsMap : firstUnitsMaps) {
        for (const auto &secondUnitsMap : secondUnitsMaps) {
            res.push_back(multiplyDivideUnitsMaps(firstUnitsMap, secondUnitsMap, multiply));
        }
    }

    return res;
}

UnitsMaps Analyser::AnalyserImpl::multiplyDivideUnitsMaps(const UnitsMaps &unitsMaps,
                                                          double factor,
                                                          bool multiply)
{
    // Multiply/divide the given units maps by the given factor, following a
    // multiplication (multiply = true) or a division (multiply = false).

    auto res = unitsMaps;
    auto realFactor = multiply ? factor : 1.0 / factor;

    for (auto &unitsMap : res) {
        for (auto &unitsItem : unitsMap) {
            unitsItem.second *= realFactor;
        }
    }

    return res;
}

double Analyser::AnalyserImpl::multiplyDivideUnitsMultipliers(double firstUnitsMultiplier,
                                                              double secondUnitsMultiplier,
                                                              bool multiply)
{
    // Multiply/divide the given units multipliers together, following a
    // multiplication (multiply = true) or a division (multiply = false).

    return firstUnitsMultiplier + (multiply ? 1.0 : -1.0) * secondUnitsMultiplier;
}

UnitsMultipliers Analyser::AnalyserImpl::multiplyDivideUnitsMultipliers(const UnitsMultipliers &firstUnitsMultipliers,
                                                                        const UnitsMultipliers &secondUnitsMultipliers,
                                                                        bool multiply)
{
    // Multiply/divide the given units multipliers together, following a
    // multiplication (multiply = true) or a division (multiply = false).

    UnitsMultipliers res;

    for (const auto &firstUnitsMultiplier : firstUnitsMultipliers) {
        for (const auto &secondUnitsMultiplier : secondUnitsMultipliers) {
            res.push_back(multiplyDivideUnitsMultipliers(firstUnitsMultiplier,
                                                         secondUnitsMultiplier,
                                                         multiply));
        }
    }

    return res;
}

UnitsMultipliers Analyser::AnalyserImpl::multiplyDivideUnitsMultipliers(double firstUnitsMultiplier,
                                                                        const UnitsMultipliers &secondUnitsMultipliers,
                                                                        bool multiply)
{
    // Multiply/divide the given units multipliers together, following a
    // multiplication (multiply = true) or a division (multiply = false).

    UnitsMultipliers res;

    for (const auto &secondUnitsMultiplier : secondUnitsMultipliers) {
        res.push_back(multiplyDivideUnitsMultipliers(firstUnitsMultiplier,
                                                     secondUnitsMultiplier,
                                                     multiply));
    }

    return res;
}

UnitsMultipliers Analyser::AnalyserImpl::powerRootUnitsMultipliers(const UnitsMultipliers &unitsMultipliers,
                                                                   double factor,
                                                                   bool power)
{
    // Power/root the given units multipliers to the given factor, following a
    // power (power = true) or a root (power = false) operation.

    UnitsMultipliers res;
    auto realFactor = power ? factor : 1.0 / factor;

    for (const auto &unitsMultiplier : unitsMultipliers) {
        res.push_back(realFactor * unitsMultiplier);
    }

    return res;
}

bool Analyser::AnalyserImpl::areSameUnitsMaps(const UnitsMaps &firstUnitsMaps,
                                              const UnitsMaps &secondUnitsMaps)
{
    // Check whether the given units maps are the same by checking their
    // exponents.

    for (const auto &firstUnitsMap : firstUnitsMaps) {
        for (const auto &secondUnitsMap : secondUnitsMaps) {
            UnitsMap unitsMap;

            for (const auto &units : firstUnitsMap) {
                if (units.first != "dimensionless") {
                    unitsMap[units.first] += units.second;
                }
            }

            for (const auto &units : secondUnitsMap) {
                if (units.first != "dimensionless") {
                    unitsMap[units.first] -= units.second;
                }
            }

            for (const auto &unitsItem : unitsMap) {
                if (!areNearlyEqual(unitsItem.second, 0.0)) {
                    return false;
                }
            }
        }
    }

    return true;
}

bool Analyser::AnalyserImpl::isDimensionlessUnitsMaps(const UnitsMaps &unitsMaps)
{
    // Check whether the given units maps is dimensionless.

    for (const auto &unitsMap : unitsMaps) {
        for (const auto &unitsItem : unitsMap) {
            if (unitsItem.first != "dimensionless") {
                return false;
            }
        }
    }

    return true;
}

bool Analyser::AnalyserImpl::areSameUnitsMultipliers(const UnitsMultipliers &firstUnitsMultipliers,
                                                     const UnitsMultipliers &secondUnitsMultipliers)
{
    // Return whether the units multipliers are equals.

    for (const auto &firstUnitsMultiplier : firstUnitsMultipliers) {
        for (const auto &secondUnitsMultiplier : secondUnitsMultipliers) {
            if (!areNearlyEqual(firstUnitsMultiplier, secondUnitsMultiplier)) {
                return false;
            }
        }
    }

    return true;
}

void Analyser::AnalyserImpl::updateUnitsMultiplier(const ModelPtr &model,
                                                   const std::string &unitsName,
                                                   double &newUnitsMultiplier,
                                                   double unitsExponent,
                                                   double unitsMultiplier)
{
    // Update the given units multiplier using the given information.

    if (isStandardUnitName(unitsName)) {
        newUnitsMultiplier += unitsMultiplier + standardMultiplierList.at(unitsName);
    } else {
        auto units = model->units(unitsName);

        if (units->isBaseUnit()) {
            newUnitsMultiplier += unitsMultiplier;
        } else {
            std::string reference;
            std::string prefix;
            double exponent;
            double multiplier;
            std::string id;

            for (size_t i = 0; i < units->unitCount(); ++i) {
                units->unitAttributes(i, reference, prefix, exponent, multiplier, id);

                if (isStandardUnitName(reference)) {
                    newUnitsMultiplier += unitsMultiplier + (standardMultiplierList.at(reference) + std::log10(multiplier) + convertPrefixToInt(prefix)) * exponent * unitsExponent;
                } else {
                    updateUnitsMultiplier(model, reference, newUnitsMultiplier,
                                          exponent * unitsExponent,
                                          unitsMultiplier + (std::log10(multiplier) + convertPrefixToInt(prefix)) * unitsExponent);
                }
            }
        }
    }
}

std::string Analyser::AnalyserImpl::componentName(const AnalyserEquationAstPtr &ast)
{
    // Return the name of the component in which the given AST is, by going
    // through the AST, if needed, and returning the component of the first
    // variable we find on the LHS/RHS.

    auto astVariable = ast->variable();

    if (astVariable != nullptr) {
        return std::dynamic_pointer_cast<Component>(astVariable->parent())->name();
    }

    auto res = (ast->mPimpl->mOwnedLeftChild != nullptr) ?
                   componentName(ast->mPimpl->mOwnedLeftChild) :
                   "";

    if (res.empty()) {
        res = (ast->mPimpl->mOwnedRightChild != nullptr) ?
                  componentName(ast->mPimpl->mOwnedRightChild) :
                  "";
    }

    return res;
}

double Analyser::AnalyserImpl::powerValue(const AnalyserEquationAstPtr &ast,
                                          PowerData &powerData)
{
    // Make sure that we have an AST to process.

    static const double NAN = std::numeric_limits<double>::quiet_NaN();

    if (ast == nullptr) {
        return NAN;
    }

    // Retrieve the power value of the LHS and RHS of the given AST.

    auto lhs = powerValue(ast->mPimpl->mOwnedLeftChild, powerData);

    if (!powerData.mExponentValueAvailable) {
        return lhs;
    }

    auto rhs = powerValue(ast->mPimpl->mOwnedRightChild, powerData);

    if (!powerData.mExponentValueAvailable) {
        return rhs;
    }

    // Return the power value for the given AST.

    switch (ast->mPimpl->mType) {
        // Relational and logical operators.

    case AnalyserEquationAst::Type::EQ:
        return lhs == rhs;
    case AnalyserEquationAst::Type::NEQ:
        return lhs != rhs;
    case AnalyserEquationAst::Type::LT:
        return lhs < rhs;
    case AnalyserEquationAst::Type::LEQ:
        return lhs <= rhs;
    case AnalyserEquationAst::Type::GT:
        return lhs > rhs;
    case AnalyserEquationAst::Type::GEQ:
        return lhs >= rhs;
    case AnalyserEquationAst::Type::AND:
        return lhs && rhs;
    case AnalyserEquationAst::Type::OR:
        return lhs || rhs;
    case AnalyserEquationAst::Type::XOR:
        return (lhs != 0.0) ^ (rhs != 0.0);
    case AnalyserEquationAst::Type::NOT:
        return !lhs;

        // Arithmetic operators.

    case AnalyserEquationAst::Type::PLUS:
        if (ast->mPimpl->mOwnedRightChild != nullptr) {
            return lhs + rhs;
        }

        return lhs;
    case AnalyserEquationAst::Type::MINUS:
        if (ast->mPimpl->mOwnedRightChild != nullptr) {
            return lhs - rhs;
        }

        return -lhs;
    case AnalyserEquationAst::Type::TIMES:
        return lhs * rhs;
    case AnalyserEquationAst::Type::DIVIDE:
        return lhs / rhs;
    case AnalyserEquationAst::Type::POWER:
        return std::pow(lhs, rhs);
    case AnalyserEquationAst::Type::ROOT:
        if (ast->mPimpl->mOwnedLeftChild->type() == AnalyserEquationAst::Type::DEGREE) {
            return std::pow(rhs, 1.0 / lhs);
        }

        return std::pow(lhs, 1.0 / 2.0);
    case AnalyserEquationAst::Type::ABS:
        return std::abs(lhs);
    case AnalyserEquationAst::Type::EXP:
        return std::exp(lhs);
    case AnalyserEquationAst::Type::LN:
        return std::log(lhs);
    case AnalyserEquationAst::Type::LOG:
        if (ast->mPimpl->mOwnedLeftChild->type() == AnalyserEquationAst::Type::LOGBASE) {
            auto logBase = lhs;

            if (areNearlyEqual(logBase, 10.0)) {
                return std::log10(rhs);
            }

            return std::log(rhs) / std::log(logBase);
        }

        return std::log10(lhs);
    case AnalyserEquationAst::Type::CEILING:
        return std::ceil(lhs);
    case AnalyserEquationAst::Type::FLOOR:
        return std::floor(lhs);
    case AnalyserEquationAst::Type::MIN:
        return (lhs < rhs) ? lhs : rhs;
    case AnalyserEquationAst::Type::MAX:
        return (lhs > rhs) ? lhs : rhs;
    case AnalyserEquationAst::Type::REM:
        return std::fmod(lhs, rhs);

        // Trigonometric operators.

    case AnalyserEquationAst::Type::SIN:
        return std::sin(lhs);
    case AnalyserEquationAst::Type::COS:
        return std::cos(lhs);
    case AnalyserEquationAst::Type::TAN:
        return std::tan(lhs);
    case AnalyserEquationAst::Type::SEC:
        return 1.0 / std::cos(lhs);
    case AnalyserEquationAst::Type::CSC:
        return 1.0 / std::sin(lhs);
    case AnalyserEquationAst::Type::COT:
        return 1.0 / std::tan(lhs);
    case AnalyserEquationAst::Type::SINH:
        return std::sinh(lhs);
    case AnalyserEquationAst::Type::COSH:
        return std::cosh(lhs);
    case AnalyserEquationAst::Type::TANH:
        return std::tanh(lhs);
    case AnalyserEquationAst::Type::SECH:
        return 1.0 / std::cosh(lhs);
    case AnalyserEquationAst::Type::CSCH:
        return 1.0 / std::sinh(lhs);
    case AnalyserEquationAst::Type::COTH:
        return 1.0 / std::tanh(lhs);
    case AnalyserEquationAst::Type::ASIN:
        return std::asin(lhs);
    case AnalyserEquationAst::Type::ACOS:
        return std::acos(lhs);
    case AnalyserEquationAst::Type::ATAN:
        return std::atan(lhs);
    case AnalyserEquationAst::Type::ASEC:
        return std::acos(1.0 / lhs);
    case AnalyserEquationAst::Type::ACSC:
        return std::asin(1.0 / lhs);
    case AnalyserEquationAst::Type::ACOT:
        return std::atan(1.0 / lhs);
    case AnalyserEquationAst::Type::ASINH:
        return std::asinh(lhs);
    case AnalyserEquationAst::Type::ACOSH:
        return std::acosh(lhs);
    case AnalyserEquationAst::Type::ATANH:
        return std::atanh(lhs);
    case AnalyserEquationAst::Type::ASECH: {
        auto xInv = 1.0 / lhs;

        return std::log(xInv + std::sqrt(xInv * xInv - 1.0));
    }
    case AnalyserEquationAst::Type::ACSCH: {
        auto xInv = 1.0 / lhs;

        return std::log(xInv + std::sqrt(xInv * xInv + 1.0));
    }
    case AnalyserEquationAst::Type::ACOTH: {
        auto xInv = 1.0 / lhs;

        return 0.5 * std::log((1.0 + xInv) / (1.0 - xInv));
    }

        // Token elements.

    case AnalyserEquationAst::Type::CI: {
        auto initialValue = ast->variable()->initialValue();

        if (initialValue.empty()) {
            powerData.mExponentValueAvailable = false;

            return NAN;
        }

        powerData.mExponentValueChangeable = true;

        return std::stod(initialValue);
    }
    case AnalyserEquationAst::Type::CN:
        return std::stod(ast->value());

        // Qualifier elements.

    case AnalyserEquationAst::Type::DEGREE:
    case AnalyserEquationAst::Type::LOGBASE:
        return lhs;

        // Constants.

    case AnalyserEquationAst::Type::TRUE:
        return 1.0;
    case AnalyserEquationAst::Type::FALSE:
        return 0.0;
    case AnalyserEquationAst::Type::E: {
        static const double E = exp(1.0);

        return E;
    }
    case AnalyserEquationAst::Type::PI:
        return M_PI;
    case AnalyserEquationAst::Type::INF: {
        static const double INF = std::numeric_limits<double>::infinity();

        return INF;
    }
    case AnalyserEquationAst::Type::NAN:
        return NAN;
    default:
        // This corresponds to one of the following cases:
        //  - AnalyserEquationAst::Type::EQUALITY (we should never come across this case);
        //  - AnalyserEquationAst::Type::DIFF,
        //    AnalyserEquationAst::Type::BVAR; and
        //  - AnalyserEquationAst::Type::PIECEWISE,
        //    AnalyserEquationAst::Type::PIECE,
        //    AnalyserEquationAst::Type::OTHERWISE.
        // In all these cases, we may not have a constant (power) value.

        powerData.mExponentValueAvailable = false;

        return NAN;
    }
}

std::string Analyser::AnalyserImpl::expression(const AnalyserEquationAstPtr &ast,
                                               bool includeHierarchy)
{
    // Return the generated code for the given AST, specifying the equation and
    // component in which it is, if needed and requested.

    std::string res = "'" + Generator::equationCode(ast, mGeneratorProfile) + "'";

    if (includeHierarchy) {
        auto equationAst = ast;
        auto equationAstParent = ast->parent();
        auto equationAstGrandparent = (equationAstParent != nullptr) ? equationAstParent->parent() : nullptr;

        while (equationAstParent != nullptr) {
            equationAst = equationAstParent;
            equationAstParent = equationAstGrandparent;
            equationAstGrandparent = (equationAstParent != nullptr) ? equationAstParent->parent() : nullptr;

            res += std::string(" in")
                   + ((equationAstParent == nullptr) ? " equation" : "")
                   + " '" + Generator::equationCode(equationAst, mGeneratorProfile) + "'";
        }

        res += " in component '" + componentName(equationAst) + "'";
    }

    return res;
}

std::string Analyser::AnalyserImpl::expressionUnits(const UnitsMaps &unitsMaps,
                                                    const UnitsMultipliers &unitsMultipliers)
{
    // Return a string version of the given units maps and units multipliers.

    Strings units;

    for (size_t i = 0; i < unitsMaps.size(); ++i) {
        auto unitsMap = unitsMaps[i];
        std::string unit;

        if (!unitsMultipliers.empty()) {
            auto intExponent = int(unitsMultipliers[i]);
            auto exponent = areNearlyEqual(unitsMultipliers[i], intExponent) ?
                                convertToString(intExponent) :
                                convertToString(unitsMultipliers[i], false);

            if (exponent != "0") {
                unit += "10^" + exponent;
            }
        }

        for (const auto &unitsItem : unitsMap) {
            if ((unitsItem.first != "dimensionless")
                && !areNearlyEqual(unitsItem.second, 0.0)) {
                auto intExponent = int(unitsItem.second);
                auto exponent = areNearlyEqual(unitsItem.second, intExponent) ?
                                    convertToString(intExponent) :
                                    convertToString(unitsItem.second, false);

                if (!unit.empty()) {
                    unit += " x ";
                }

                unit += unitsItem.first;

                if (exponent != "1") {
                    unit += "^" + exponent;
                }
            }
        }

        if (!unit.empty()) {
            units.push_back(unit);
        }
    }

    std::string unitsString;

    for (size_t i = 0; i < units.size(); ++i) {
        if (i > 0) {
            unitsString += (i == units.size() - 1) ? " and " : ", ";
        }

        unitsString += "'" + units[i] + "'";
    }

    return unitsString;
}

std::string Analyser::AnalyserImpl::expressionUnits(const AnalyserEquationAstPtr &ast,
                                                    const UnitsMaps &unitsMaps,
                                                    const UnitsMaps &userUnitsMaps,
                                                    const UnitsMultipliers &unitsMultipliers)
{
    // Return a string version of the given AST and (user) units maps and units
    // multipliers.

    auto res = expression(ast, false) + " is ";
    auto unitsString = expressionUnits(unitsMaps, unitsMultipliers);
    auto userUnitsString = expressionUnits(userUnitsMaps);

    if (userUnitsString.empty()) {
        res += "'dimensionless'";
    } else {
        res += "in " + userUnitsString;

        if (!unitsString.empty() && (unitsString != userUnitsString)) {
            res += " (i.e. " + unitsString + ")";
        }
    }

    return res;
}

void Analyser::AnalyserImpl::defaultUnitsMapsAndMultipliers(UnitsMaps &unitsMaps,
                                                            UnitsMaps &userUnitsMaps,
                                                            UnitsMultipliers &unitsMultipliers)
{
    // Default units maps and multipliers.

    unitsMaps = {UnitsMap()};
    userUnitsMaps = {UnitsMap()};
    unitsMultipliers = {0.0};
}

void Analyser::AnalyserImpl::analyseEquationUnits(const AnalyserEquationAstPtr &ast,
                                                  UnitsMaps &unitsMaps,
                                                  UnitsMaps &userUnitsMaps,
                                                  UnitsMultipliers &unitsMultipliers,
                                                  std::string &issueDescription,
                                                  PowerData &powerData)
{
    // Analyse the units used with different MathML elements (table 2.1 of the
    // CellML 2.0 normative specification; see https://bit.ly/3vBbyO5):
    //  - Simple operands ('ci' and 'cn'; note: 'sep' is not relevant here): the
    //    operand can have any unit.
    //  - Basic structural (note: 'apply' is not relevant here):
    //     - 'piecewise': the returned value of the different 'piece' and
    //       'otherwise' statements should have equivalent units.
    //     - 'piece': the returned value can have any unit while the condition
    //       should be dimensionless.
    //     - 'otherwise': the returned value can have any unit.
    //  - Relational operators ('eq', 'neq', 'gt', 'lt', 'geq' and 'leq'): the
    //    two operands should have equivalent units. (The result of the
    //    comparison is dimensionless.)
    //  - Logical operators:
    //     - 'and', 'or', 'xor': the two operands should be dimensionless.
    //     - 'not': the operand should be dimensionless.
    //  - Arithmetic operators:
    //     - 'plus': the two operands should have equivalent units.
    //     - 'minus': if there is one operand, then it can have any unit. If
    //       there are two operands, then they should have equivalent units.
    //     - 'times' and 'divide': the two operands can have any units.
    //     - 'power': the base can have any unit while the exponent should be
    //       dimensionless.
    //     - 'root': the base can have any unit while the exponent, if present,
    //       should be dimensionless.
    //     - 'abs': the argument can have any unit.
    //     - 'exp' and 'ln': the argument should be dimensionless.
    //     - 'log': the argument and the base, if present, should be
    //       dimensionless.
    //     - 'floor' and 'ceiling': the argument can have any unit.
    //     - 'min' and 'max': all the arguments should have equivalent units.
    //     - 'rem': the two arguments should have equivalent units.
    //  - Calculus elements ('diff'): the differentiated variable can have any
    //    unit. (See 'bvar' below for the bounding variable.)
    //  - Qualifier elements:
    //     - 'bvar': a bounding variable can have any unit.
    //     - 'degree': a degree should be dimensionless.
    //     - 'logbase': a base should be dimensionless.
    //  - Trigonometric operators ('sin', 'cos', 'tan', etc.): the argument
    //    should be dimensionless.
    //  - Mathematical and logical constants ('pi', 'exponentiale',
    //    'notanumber','infinity', 'true' and 'false'): those constants are
    //    dimensionless.

    // Make sure that we have an AST to analyse.

    if (ast == nullptr) {
        unitsMaps = {};
        userUnitsMaps = {};
        unitsMultipliers = {};

        return;
    }

    // Check whether we are dealing with a CI/CN element and, if so, retrieve
    // both its units maps and multipliers.

    switch (ast->mPimpl->mType) {
    case AnalyserEquationAst::Type::CI:
    case AnalyserEquationAst::Type::CN: {
        auto units = mCiCnUnits[ast];
        auto model = owningModel(units);

        defaultUnitsMapsAndMultipliers(unitsMaps, userUnitsMaps, unitsMultipliers);

        for (auto &unitsMap : unitsMaps) {
            updateUnitsMap(model, units->name(), unitsMap);
        }

        for (auto &userUnitsMap : userUnitsMaps) {
            updateUnitsMap(model, units->name(), userUnitsMap, true);
        }

        for (auto &unitsMultiplier : unitsMultipliers) {
            updateUnitsMultiplier(model, units->name(), unitsMultiplier);
        }

        return;
    }
    default:
        break;
    }

    // Check the left and right children.

    analyseEquationUnits(ast->mPimpl->mOwnedLeftChild, unitsMaps, userUnitsMaps, unitsMultipliers, issueDescription, powerData);

    if (!issueDescription.empty()) {
        return;
    }

    UnitsMaps rightUnitsMaps;
    UnitsMaps rightUserUnitsMaps;
    UnitsMultipliers rightUnitsMultipliers;

    analyseEquationUnits(ast->mPimpl->mOwnedRightChild, rightUnitsMaps, rightUserUnitsMaps, rightUnitsMultipliers, issueDescription, powerData);

    if (!issueDescription.empty()) {
        return;
    }

    switch (ast->mPimpl->mType) {
    case AnalyserEquationAst::Type::EQUALITY:
    case AnalyserEquationAst::Type::EQ:
    case AnalyserEquationAst::Type::NEQ:
    case AnalyserEquationAst::Type::LT:
    case AnalyserEquationAst::Type::LEQ:
    case AnalyserEquationAst::Type::GT:
    case AnalyserEquationAst::Type::GEQ:
    case AnalyserEquationAst::Type::PLUS:
    case AnalyserEquationAst::Type::MINUS:
    case AnalyserEquationAst::Type::MIN:
    case AnalyserEquationAst::Type::MAX:
    case AnalyserEquationAst::Type::REM: {
        auto sameUnitsMaps = rightUnitsMaps.empty()
                             || areSameUnitsMaps(unitsMaps, rightUnitsMaps);
        auto sameUnitsMultipliers = rightUnitsMultipliers.empty()
                                    || areSameUnitsMultipliers(unitsMultipliers, rightUnitsMultipliers);
        auto sameUnits = sameUnitsMaps && sameUnitsMultipliers;

        if (sameUnits && powerData.mExponentValueAvailable && !powerData.mExponentValueChangeable) {
            // Relational operators result in a dimensionless unit.

            switch (ast->mPimpl->mType) {
            case AnalyserEquationAst::Type::EQ:
            case AnalyserEquationAst::Type::NEQ:
            case AnalyserEquationAst::Type::LT:
            case AnalyserEquationAst::Type::LEQ:
            case AnalyserEquationAst::Type::GT:
            case AnalyserEquationAst::Type::GEQ:
                defaultUnitsMapsAndMultipliers(unitsMaps, userUnitsMaps, unitsMultipliers);

                break;
            default:
                break;
            }
        } else if (powerData.mExponentValueAvailable) {
            if (sameUnits) {
                if (!powerData.mDimensionlessBase) {
                    issueDescription = "The units in " + expression(ast) + " are equivalent as long as the value of "
                                       + expression(powerData.mExponentAst, false) + " is equal to '" + generateDoubleCode(convertToString(powerData.mExponentValue)) + "'.";
                }
            } else {
                issueDescription = "The units in " + expression(ast) + " are not equivalent. "
                                   + expressionUnits(ast->mPimpl->mOwnedLeftChild, unitsMaps, userUnitsMaps, unitsMultipliers) + " while "
                                   + expressionUnits(ast->mPimpl->mOwnedRightChild, rightUnitsMaps, rightUserUnitsMaps, rightUnitsMultipliers) + ".";
            }
        } else if (!isDimensionlessUnitsMaps(unitsMaps)) {
            issueDescription = "The units in " + expression(ast) + " may not be equivalent. "
                               + expressionUnits(ast->mPimpl->mOwnedLeftChild, unitsMaps, userUnitsMaps, unitsMultipliers) + " while "
                               + expression(ast->mPimpl->mOwnedRightChild->mPimpl->mOwnedRightChild, false) + " may result in " + expression(ast->mPimpl->mOwnedRightChild, false) + " having different units.";
        }
    } break;
    case AnalyserEquationAst::Type::PIECEWISE:
        unitsMaps.insert(std::end(unitsMaps),
                         std::begin(rightUnitsMaps),
                         std::end(rightUnitsMaps));
        userUnitsMaps.insert(std::end(userUnitsMaps),
                             std::begin(rightUserUnitsMaps),
                             std::end(rightUserUnitsMaps));
        unitsMultipliers.insert(std::end(unitsMultipliers),
                                std::begin(rightUnitsMultipliers),
                                std::end(rightUnitsMultipliers));

        break;
    case AnalyserEquationAst::Type::PIECE:
        if (!Analyser::AnalyserImpl::isDimensionlessUnitsMaps(rightUnitsMaps)) {
            issueDescription = "The unit of " + expression(ast->mPimpl->mOwnedRightChild) + " is not dimensionless. "
                               + expressionUnits(ast->mPimpl->mOwnedRightChild, rightUnitsMaps, rightUserUnitsMaps, rightUnitsMultipliers) + ".";
        }

        break;
    case AnalyserEquationAst::Type::AND:
    case AnalyserEquationAst::Type::OR:
    case AnalyserEquationAst::Type::XOR:
    case AnalyserEquationAst::Type::NOT:
    case AnalyserEquationAst::Type::EXP:
    case AnalyserEquationAst::Type::LN:
    case AnalyserEquationAst::Type::LOG: {
        auto isDimensionlessUnitsMaps = Analyser::AnalyserImpl::isDimensionlessUnitsMaps(unitsMaps);

        if (!isDimensionlessUnitsMaps) {
            auto isDimensionlessRightUnitsMaps = Analyser::AnalyserImpl::isDimensionlessUnitsMaps(rightUnitsMaps);
            issueDescription = "The unit";

            if (!isDimensionlessRightUnitsMaps) {
                issueDescription += "s";
            }

            issueDescription += " of " + expression(ast->mPimpl->mOwnedLeftChild, false);

            if (!isDimensionlessRightUnitsMaps) {
                issueDescription += " and " + expression(ast->mPimpl->mOwnedRightChild, false);
            }

            issueDescription += " in " + expression(ast);

            if (!isDimensionlessRightUnitsMaps) {
                issueDescription += " are ";
            } else {
                issueDescription += " is ";
            }

            issueDescription += "not dimensionless. " + expressionUnits(ast->mPimpl->mOwnedLeftChild, unitsMaps, userUnitsMaps, unitsMultipliers);

            if (!isDimensionlessRightUnitsMaps) {
                issueDescription += " while " + expressionUnits(ast->mPimpl->mOwnedRightChild, rightUnitsMaps, rightUserUnitsMaps, rightUnitsMultipliers);
            }

            issueDescription += ".";
        }
    } break;
    case AnalyserEquationAst::Type::TIMES:
    case AnalyserEquationAst::Type::DIVIDE: {
        auto isTimes = ast->mPimpl->mType == AnalyserEquationAst::Type::TIMES;

        unitsMaps = multiplyDivideUnitsMaps(unitsMaps, rightUnitsMaps, isTimes);
        userUnitsMaps = multiplyDivideUnitsMaps(userUnitsMaps, rightUserUnitsMaps, isTimes);
        unitsMultipliers = multiplyDivideUnitsMultipliers(unitsMultipliers, rightUnitsMultipliers, isTimes);
    } break;
    case AnalyserEquationAst::Type::POWER:
    case AnalyserEquationAst::Type::ROOT: {
        auto isPower = ast->mPimpl->mType == AnalyserEquationAst::Type::POWER;

        // Determine whether we are dealing with a dimensionless base.

        if (isPower) {
            powerData.mDimensionlessBase = Analyser::AnalyserImpl::isDimensionlessUnitsMaps(unitsMaps);
        } else {
            if (ast->mPimpl->mOwnedLeftChild->type() == AnalyserEquationAst::Type::DEGREE) {
                powerData.mDimensionlessBase = Analyser::AnalyserImpl::isDimensionlessUnitsMaps(rightUnitsMaps);
            } else {
                powerData.mDimensionlessBase = Analyser::AnalyserImpl::isDimensionlessUnitsMaps(unitsMaps);
            }
        }

        // Determine whether we are dealing with a dimensionless exponent and report it if not.

        auto isDimensionlessExponent = true;

        if (isPower
            || (ast->mPimpl->mOwnedLeftChild->type() == AnalyserEquationAst::Type::DEGREE)) {
            powerData.mExponentAst = isPower ?
                                         ast->mPimpl->mOwnedRightChild :
                                         ast->mPimpl->mOwnedLeftChild;
            isDimensionlessExponent = Analyser::AnalyserImpl::isDimensionlessUnitsMaps(isPower ?
                                                                                           rightUnitsMaps :
                                                                                           unitsMaps);

            if (!isDimensionlessExponent) {
                auto exponentUnitsMaps = isPower ? rightUnitsMaps : unitsMaps;
                auto exponentUserUnitsMaps = isPower ? rightUserUnitsMaps : userUnitsMaps;
                auto exponentUnitsMultipliers = isPower ? rightUnitsMultipliers : unitsMultipliers;

                issueDescription = "The unit of " + expression(powerData.mExponentAst) + " is not dimensionless. "
                                   + expressionUnits(powerData.mExponentAst, exponentUnitsMaps, exponentUserUnitsMaps, exponentUnitsMultipliers) + ".";
            }
        }

        // Retrieve the exponent and apply it to our units maps and multipliers.

        if (isDimensionlessExponent) {
            if (isPower) {
                powerData.mExponentValue = powerValue(ast->mPimpl->mOwnedRightChild, powerData);
            } else { // AnalyserEquationAst::Type::ROOT.
                if (ast->mPimpl->mOwnedLeftChild->type() == AnalyserEquationAst::Type::DEGREE) {
                    unitsMaps = rightUnitsMaps;
                    userUnitsMaps = rightUserUnitsMaps;
                    unitsMultipliers = rightUnitsMultipliers;

                    powerData.mExponentValue = powerValue(ast->mPimpl->mOwnedLeftChild, powerData);
                } else {
                    // No DEGREE element, which means that we are dealing with a
                    // square root.

                    powerData.mExponentValue = 2.0;
                }
            }

            if (powerData.mExponentValueAvailable) {
                unitsMaps = multiplyDivideUnitsMaps(unitsMaps, powerData.mExponentValue, isPower);
                userUnitsMaps = multiplyDivideUnitsMaps(userUnitsMaps, powerData.mExponentValue, isPower);
                unitsMultipliers = powerRootUnitsMultipliers(unitsMultipliers, powerData.mExponentValue, isPower);
            }
        }
    } break;
    case AnalyserEquationAst::Type::SIN:
    case AnalyserEquationAst::Type::COS:
    case AnalyserEquationAst::Type::TAN:
    case AnalyserEquationAst::Type::SEC:
    case AnalyserEquationAst::Type::CSC:
    case AnalyserEquationAst::Type::COT:
    case AnalyserEquationAst::Type::SINH:
    case AnalyserEquationAst::Type::COSH:
    case AnalyserEquationAst::Type::TANH:
    case AnalyserEquationAst::Type::SECH:
    case AnalyserEquationAst::Type::CSCH:
    case AnalyserEquationAst::Type::COTH:
    case AnalyserEquationAst::Type::ASIN:
    case AnalyserEquationAst::Type::ACOS:
    case AnalyserEquationAst::Type::ATAN:
    case AnalyserEquationAst::Type::ASEC:
    case AnalyserEquationAst::Type::ACSC:
    case AnalyserEquationAst::Type::ACOT:
    case AnalyserEquationAst::Type::ASINH:
    case AnalyserEquationAst::Type::ACOSH:
    case AnalyserEquationAst::Type::ATANH:
    case AnalyserEquationAst::Type::ASECH:
    case AnalyserEquationAst::Type::ACSCH:
    case AnalyserEquationAst::Type::ACOTH:
        if (!Analyser::AnalyserImpl::isDimensionlessUnitsMaps(unitsMaps)) {
            issueDescription = "The unit of " + expression(ast->mPimpl->mOwnedLeftChild) + " is not dimensionless. "
                               + expressionUnits(ast->mPimpl->mOwnedLeftChild, unitsMaps, userUnitsMaps, unitsMultipliers) + ".";
        }

        break;
    case AnalyserEquationAst::Type::DIFF:
        unitsMaps = multiplyDivideUnitsMaps(unitsMaps, rightUnitsMaps);
        userUnitsMaps = multiplyDivideUnitsMaps(userUnitsMaps, rightUserUnitsMaps);
        unitsMultipliers = multiplyDivideUnitsMultipliers(unitsMultipliers, rightUnitsMultipliers);

        break;
    case AnalyserEquationAst::Type::BVAR:
        for (auto &unitsMap : unitsMaps) {
            for (auto &unitsItem : unitsMap) {
                unitsItem.second *= -1.0;
            }
        }

        for (auto &userUnitsMap : userUnitsMaps) {
            for (auto &userUnits : userUnitsMap) {
                userUnits.second *= -1.0;
            }
        }

        unitsMultipliers = multiplyDivideUnitsMultipliers(0.0, unitsMultipliers, false);

        break;
    case AnalyserEquationAst::Type::TRUE:
    case AnalyserEquationAst::Type::FALSE:
    case AnalyserEquationAst::Type::E:
    case AnalyserEquationAst::Type::PI:
    case AnalyserEquationAst::Type::INF:
    case AnalyserEquationAst::Type::NAN:
        defaultUnitsMapsAndMultipliers(unitsMaps, userUnitsMaps, unitsMultipliers);

        break;
    default: // Other types we don't care about.
        break;
    }
}

double Analyser::AnalyserImpl::scalingFactor(const VariablePtr &variable)
{
    return Units::scalingFactor(variable->units(), internalVariable(variable)->mVariable->units());
}

void Analyser::AnalyserImpl::scaleAst(const AnalyserEquationAstPtr &ast,
                                      const AnalyserEquationAstPtr &astParent,
                                      double scalingFactor)
{
    // Scale the given AST using the given scaling factor.

    auto scaledAst = AnalyserEquationAst::create();

    scaledAst->mPimpl->populate(AnalyserEquationAst::Type::TIMES, astParent);

    scaledAst->mPimpl->mOwnedLeftChild = AnalyserEquationAst::create();
    scaledAst->mPimpl->mOwnedRightChild = ast;

    scaledAst->mPimpl->mOwnedLeftChild->mPimpl->populate(AnalyserEquationAst::Type::CN, convertToString(scalingFactor), scaledAst);

    ast->mPimpl->mParent = scaledAst;

    if (astParent->mPimpl->mOwnedLeftChild == ast) {
        astParent->mPimpl->mOwnedLeftChild = scaledAst;
    } else {
        astParent->mPimpl->mOwnedRightChild = scaledAst;
    }
}

void Analyser::AnalyserImpl::scaleEquationAst(const AnalyserEquationAstPtr &ast)
{
    // Make sure that we have an AST to scale.

    if (ast == nullptr) {
        return;
    }

    // Recursively scale the given AST's children.

    scaleEquationAst(ast->mPimpl->mOwnedLeftChild);
    scaleEquationAst(ast->mPimpl->mOwnedRightChild);

    // If the given AST node is a variable (i.e. a CI node) then we may need to
    // do some scaling.

    if (ast->mPimpl->mType == AnalyserEquationAst::Type::CI) {
        // The kind of scaling we may end up doing depends on whether we are
        // dealing with a rate or some other variable, i.e. whether or not it
        // has a DIFF node as a parent.

        auto astParent = ast->parent();

        if (astParent->mPimpl->mType == AnalyserEquationAst::Type::DIFF) {
            // We are dealing with a rate, so retrieve the scaling factor for
            // its corresponding variable of integration and apply it, if
            // needed.

            auto scalingFactor = Analyser::AnalyserImpl::scalingFactor(astParent->mPimpl->mOwnedLeftChild->mPimpl->mOwnedLeftChild->variable());

            if (!areNearlyEqual(scalingFactor, 1.0)) {
                // We need to scale using the inverse of the scaling factor, but
                // how we do it depends on whether the rate is to be computed or
                // used.

                auto astGrandparent = astParent->parent();

                if (astGrandparent->mPimpl->mType == AnalyserEquationAst::Type::EQUALITY) {
                    scaleAst(astGrandparent->mPimpl->mOwnedRightChild, astGrandparent, scalingFactor);
                } else {
                    scaleAst(astParent, astGrandparent, 1.0 / scalingFactor);
                }
            }
        }

        if (((astParent->mPimpl->mType != AnalyserEquationAst::Type::EQUALITY)
             || (astParent->mPimpl->mOwnedLeftChild != ast))
            && (astParent->mPimpl->mType != AnalyserEquationAst::Type::BVAR)) {
            // We are dealing with a variable which is neither a computed
            // variable nor our variable of integration, so retrieve its scaling
            // factor and apply it, if needed, distinguishing between a rate
            // variable and an algebraic variable.

            auto scalingFactor = Analyser::AnalyserImpl::scalingFactor(ast->variable());

            if (!areNearlyEqual(scalingFactor, 1.0)) {
                if (astParent->mPimpl->mType == AnalyserEquationAst::Type::DIFF) {
                    scaleAst(astParent, astParent->parent(), scalingFactor);
                } else {
                    scaleAst(ast, astParent, scalingFactor);
                }
            }
        }
    }
}

bool Analyser::AnalyserImpl::isExternalVariable(const AnalyserInternalVariablePtr &variable)
{
    return variable->mIsExternalVariable;
}

bool Analyser::AnalyserImpl::isStateRateBased(const AnalyserEquationPtr &equation,
                                              AnalyserEquationPtrs &checkedEquations)
{
    if (std::find(checkedEquations.begin(), checkedEquations.end(), equation) != checkedEquations.end()) {
        return false;
    }

    checkedEquations.push_back(equation);

    for (const auto &dependency : equation->dependencies()) {
        // A rate is computed either through an ODE equation or through an NLA
        // equation in case the rate is not on its own on either the LHS or RHS
        // of the equation.

        if ((dependency->type() == AnalyserEquation::Type::ODE)
            || ((dependency->type() == AnalyserEquation::Type::NLA)
                && (dependency->stateCount() == 1))
            || isStateRateBased(dependency, checkedEquations)) {
            return true;
        }
    }

    return false;
}

void Analyser::AnalyserImpl::addInvalidVariableIssue(const AnalyserInternalVariablePtr &variable,
                                                     Issue::ReferenceRule referenceRule)
{
    std::string descriptionStart = "Variable";
    std::string descriptionEnd;

    switch (variable->mType) {
    case AnalyserInternalVariable::Type::UNKNOWN:
        descriptionStart = "The type of variable";
        descriptionEnd = "is unknown";

        break;
    case AnalyserInternalVariable::Type::SHOULD_BE_STATE:
        descriptionEnd = "is used in an ODE, but it is not initialised";

        break;
    default: // AnalyserInternalVariable::Type::OVERCONSTRAINED.
        descriptionEnd = "is computed more than once";

        break;
    }

    auto issue = Issue::IssueImpl::create();
    auto realVariable = variable->mVariable;

    issue->mPimpl->setDescription(descriptionStart + " '" + realVariable->name()
                                  + "' in component '" + owningComponent(realVariable)->name()
                                  + "' " + descriptionEnd + ".");
    issue->mPimpl->setReferenceRule(referenceRule);
    issue->mPimpl->mItem->mPimpl->setVariable(realVariable);

    addIssue(issue);
}

void Analyser::AnalyserImpl::analyseModel(const ModelPtr &model)
{
    // Reset a few things in case this analyser was to be used to analyse more
    // than one model.

    mModel = AnalyserModel::AnalyserModelImpl::create(model);

    mInternalVariables.clear();
    mInternalEquations.clear();

    mCiCnUnits.clear();

    // Recursively analyse the model's components, so that we end up with an AST
    // for each of the model's equations.

    for (size_t i = 0; i < model->componentCount(); ++i) {
        analyseComponent(model->component(i));
    }

    // Recursively analyse the model's components' variables.
    // Note: we can't do this as part of analyseComponent() since we don't
    //       necessarily know the state of all the variables.

    for (size_t i = 0; i < model->componentCount(); ++i) {
        analyseComponentVariables(model->component(i));
    }

    if (mAnalyser->errorCount() != 0) {
        mModel->mPimpl->mType = AnalyserModel::Type::INVALID;

        return;
    }

    // Mark some variables as external variables, should there be some and
    // should they belong to the model being analysed.

    std::map<VariablePtr, VariablePtrs> primaryExternalVariables;

    if (!mExternalVariables.empty()) {
        for (const auto &externalVariable : mExternalVariables) {
            auto variable = externalVariable->variable();

            if (owningModel(variable) != model) {
                auto issue = Issue::IssueImpl::create();

                issue->mPimpl->setDescription("Variable '" + variable->name()
                                              + "' in component '" + owningComponent(variable)->name()
                                              + "' is marked as an external variable, but it belongs to a different model and will therefore be ignored.");
                issue->mPimpl->setLevel(Issue::Level::MESSAGE);
                issue->mPimpl->setReferenceRule(Issue::ReferenceRule::ANALYSER_EXTERNAL_VARIABLE_DIFFERENT_MODEL);
                issue->mPimpl->mItem->mPimpl->setVariable(variable);

                addIssue(issue);
            } else {
                auto internalVariable = Analyser::AnalyserImpl::internalVariable(variable);

                primaryExternalVariables[internalVariable->mVariable].push_back(variable);

                if (!internalVariable->mIsExternalVariable) {
                    internalVariable->mIsExternalVariable = true;

                    for (const auto &dependency : externalVariable->dependencies()) {
                        internalVariable->mDependencies.push_back(Analyser::AnalyserImpl::internalVariable(dependency)->mVariable);
                    }
                }
            }
        }
    }

    // Analyse our different equations' AST to determine the type of our
    // variables.

    for (const auto &internalEquation : mInternalEquations) {
        analyseEquationAst(internalEquation->mAst);
    }

    if (mAnalyser->errorCount() != 0) {
        mModel->mPimpl->mType = AnalyserModel::Type::INVALID;

        return;
    }

    // Check that the variables that were marked as external were rightly so.

    for (const auto &primaryExternalVariable : primaryExternalVariables) {
        std::string description;
        auto isVoi = (mModel->mPimpl->mVoi != nullptr)
                     && (primaryExternalVariable.first == mModel->mPimpl->mVoi->variable());
        auto equivalentVariableCount = primaryExternalVariable.second.size();
        auto hasPrimaryVariable = std::find(primaryExternalVariable.second.begin(),
                                            primaryExternalVariable.second.end(),
                                            primaryExternalVariable.first)
                                  != primaryExternalVariable.second.end();

        if (isVoi || (equivalentVariableCount > 1) || !hasPrimaryVariable) {
            description += (equivalentVariableCount == 2) ? "Both " : "";

            for (size_t i = 0; i < equivalentVariableCount; ++i) {
                if (i != 0) {
                    description += (i != equivalentVariableCount - 1) ? ", " : " and ";
                }

                auto variableString = ((i == 0) && (equivalentVariableCount != 2)) ?
                                          std::string("Variable") :
                                          std::string("variable");

                description += variableString + " '" + primaryExternalVariable.second[i]->name()
                               + "' in component '" + owningComponent(primaryExternalVariable.second[i])->name()
                               + "'";
            }

            Issue::ReferenceRule referenceRule;

            if (isVoi) {
                description += (equivalentVariableCount == 1) ?
                                   " is marked as an external variable, but it is" :
                                   " are marked as external variables, but they are";

                if ((equivalentVariableCount == 1) && hasPrimaryVariable) {
                    description += " the";
                } else {
                    description += " equivalent to variable '" + primaryExternalVariable.first->name()
                                   + "' in component '" + owningComponent(primaryExternalVariable.first)->name()
                                   + "', the primary";
                }

                description += " variable of integration which cannot be used as an external variable.";

                referenceRule = Issue::ReferenceRule::ANALYSER_EXTERNAL_VARIABLE_VOI;
            } else {
                description += (equivalentVariableCount == 1) ?
                                   " is marked as an external variable, but it is not a primary variable." :
                                   " are marked as external variables, but they are";
                description += (equivalentVariableCount > 2) ? " all" : "";
                description += (equivalentVariableCount == 1) ? "" : " equivalent.";
                description += " Variable '" + primaryExternalVariable.first->name()
                               + "' in component '" + owningComponent(primaryExternalVariable.first)->name()
                               + "' is";
                description += hasPrimaryVariable ?
                                   " the" :
                               (equivalentVariableCount == 1) ?
                                   " its corresponding" :
                                   " their corresponding";
                description += " primary variable and will therefore be the one used as an external variable.";

                referenceRule = Issue::ReferenceRule::ANALYSER_EXTERNAL_VARIABLE_USE_PRIMARY_VARIABLE;
            }

            auto issue = Issue::IssueImpl::create();

            issue->mPimpl->setDescription(description);
            issue->mPimpl->setLevel(Issue::Level::MESSAGE);
            issue->mPimpl->setReferenceRule(referenceRule);
            issue->mPimpl->mItem->mPimpl->setVariable(primaryExternalVariable.first);

            addIssue(issue);
        }
    }

    // Analyse our different equations' units to make sure that everything is
    // consistent.

    for (const auto &internalEquation : mInternalEquations) {
        UnitsMaps unitsMaps;
        UnitsMaps userUnitsMaps;
        UnitsMultipliers unitsMultipliers;
        std::string issueDescription;
        PowerData powerData;

        analyseEquationUnits(internalEquation->mAst, unitsMaps, userUnitsMaps, unitsMultipliers,
                             issueDescription, powerData);

        if (!issueDescription.empty()) {
            auto issue = Issue::IssueImpl::create();

            issue->mPimpl->setDescription(issueDescription);
            issue->mPimpl->setLevel(Issue::Level::WARNING);
            issue->mPimpl->setReferenceRule(Issue::ReferenceRule::ANALYSER_UNITS);

            addIssue(issue);
        }
    }

    // Detmerine whether some variables have been marked as external.

    auto hasExternalVariables = std::any_of(mInternalVariables.begin(), mInternalVariables.end(), [](const auto &iv) {
        return iv->mIsExternalVariable;
    });

    // Loop over our equations, checking which variables, if any, can be
    // determined using a given equation.
    // Note: we loop twice by checking the model with the view of:
    //        1) getting an ODE system WITHOUT any NLA systems; and then
    //        2) getting an ODE system WITH one or several NLA systems.
    //       After those two loops, if we still have some unknown variables and
    //       they have been marked as external, then we consider them as
    //       initialised and we go through the two loops one more time. This is
    //       to account for models that have unknown variables (rendering the
    //       model invalid) that have been marked as external (rendering the
    //       model valid).

    auto loopNumber = 1;
    bool relevantCheck;
    auto checkNlaSystems = false;

    do {
        relevantCheck = false;

        for (const auto &internalEquation : mInternalEquations) {
            relevantCheck = internalEquation->check(mModel, checkNlaSystems)
                            || relevantCheck;
        }

        if (((loopNumber == 1) || (loopNumber == 3)) && !relevantCheck) {
            ++loopNumber;

            relevantCheck = true;
            checkNlaSystems = true;
        } else if ((loopNumber == 2) && !relevantCheck) {
            // We have gone through the two loops and we still have some unknown
            // variables, so we consider as initialised those that have been
            // marked as external and we go through the two loops one more time.

            for (const auto &internalVariable : mInternalVariables) {
                if (internalVariable->mIsExternalVariable
                    && (internalVariable->mType == AnalyserInternalVariable::Type::UNKNOWN)) {
                    internalVariable->mType = AnalyserInternalVariable::Type::INITIALISED;
                }
            }

            if (hasExternalVariables) {
                ++loopNumber;

                relevantCheck = true;
                checkNlaSystems = false;
            }
        }
    } while (relevantCheck);

    // Make sure that our variables are valid.

    for (const auto &internalVariable : mInternalVariables) {
        switch (internalVariable->mType) {
        case AnalyserInternalVariable::Type::UNKNOWN:
            addInvalidVariableIssue(internalVariable, Issue::ReferenceRule::ANALYSER_VARIABLE_UNUSED);

            break;
        case AnalyserInternalVariable::Type::SHOULD_BE_STATE:
            addInvalidVariableIssue(internalVariable, Issue::ReferenceRule::ANALYSER_STATE_NOT_INITIALISED);

            break;
        case AnalyserInternalVariable::Type::INITIALISED:
            // The variable is (still) initialised so it has to be a constant.

            internalVariable->makeConstant();

            break;
        case AnalyserInternalVariable::Type::OVERCONSTRAINED:
            addInvalidVariableIssue(internalVariable, Issue::ReferenceRule::ANALYSER_VARIABLE_COMPUTED_MORE_THAN_ONCE);

            break;
        default: // Other types we don't care about.
            break;
        }
    }

    if (mAnalyser->errorCount() != 0) {
        auto hasUnderconstrainedVariables = std::any_of(mInternalVariables.begin(), mInternalVariables.end(), [](const auto &iv) {
            switch (iv->mType) {
            case AnalyserInternalVariable::Type::UNKNOWN:
            case AnalyserInternalVariable::Type::SHOULD_BE_STATE:
                return true;
            default:
                return false;
            }
        });
        auto hasOverconstrainedVariables = std::any_of(mInternalVariables.begin(), mInternalVariables.end(), [](const auto &iv) {
            return iv->mType == AnalyserInternalVariable::Type::OVERCONSTRAINED;
        });

        if (hasUnderconstrainedVariables) {
            if (hasOverconstrainedVariables) {
                mModel->mPimpl->mType = AnalyserModel::Type::UNSUITABLY_CONSTRAINED;
            } else {
                mModel->mPimpl->mType = AnalyserModel::Type::UNDERCONSTRAINED;
            }
        } else {
            mModel->mPimpl->mType = AnalyserModel::Type::OVERCONSTRAINED;
        }

        return;
    }

    // Make sure that our equations are valid.

    AnalyserInternalVariablePtrs addedExternalVariables;
    AnalyserInternalEquationPtrs addedInternalEquations;
    AnalyserInternalEquationPtrs removedInternalEquations;
    auto nlaSystemIndex = MAX_SIZE_T;

    for (const auto &internalEquation : mInternalEquations) {
        // Account for the unknown variables, in an NLA equation, that have been
        // marked as an external variable. This means removing them from
        // mUnknownVariables and adding a new equation for them so that the NLA
        // equation can have a dependency on them.

        if (internalEquation->mType == AnalyserInternalEquation::Type::NLA) {
            for (const auto &unknownVariable : internalEquation->mUnknownVariables) {
                if (unknownVariable->mIsExternalVariable
                    && (std::find(addedExternalVariables.begin(), addedExternalVariables.end(), unknownVariable) == addedExternalVariables.end())) {
                    addedExternalVariables.push_back(unknownVariable);
                    addedInternalEquations.push_back(AnalyserInternalEquation::create(unknownVariable));
                }
            }

            internalEquation->mUnknownVariables.erase(std::remove_if(internalEquation->mUnknownVariables.begin(), internalEquation->mUnknownVariables.end(), isExternalVariable), internalEquation->mUnknownVariables.end());
        }

        // Discard the equation if we have no unknown variables left.

        if (internalEquation->mUnknownVariables.empty()) {
            removedInternalEquations.push_back(internalEquation);
        }

        // Make the NLA equations that compute the same variables aware of one
        // another and assign them an index for the NLA system in which they are
        // used.

        if (internalEquation->mType == AnalyserInternalEquation::Type::NLA) {
            if (internalEquation->mNlaSystemIndex == MAX_SIZE_T) {
                internalEquation->mNlaSystemIndex = ++nlaSystemIndex;
            }

            for (const auto &otherInternalEquation : mInternalEquations) {
                if ((otherInternalEquation != internalEquation)
                    && (otherInternalEquation->mType == AnalyserInternalEquation::Type::NLA)) {
                    // Check what common unknown variables there are between
                    // internalEquation and otherInternalEquation, if any.
                    // Note: we would normally use std::set_intersection() for
                    //       this, but this would require
                    //       internalEquation->mUnknownVariables and
                    //       otherInternalEquation->mUnknownVariables to be
                    //       sorted which neither of them is and it's not worth
                    //       sorting them for such a trivial case, hence we do
                    //       the intersection ourselves.

                    AnalyserInternalVariablePtrs commonUnknownVariables;

                    for (const auto &unknownVariable : internalEquation->mUnknownVariables) {
                        if (std::find(otherInternalEquation->mUnknownVariables.begin(), otherInternalEquation->mUnknownVariables.end(), unknownVariable) != otherInternalEquation->mUnknownVariables.end()) {
                            commonUnknownVariables.push_back(unknownVariable);
                        }
                    }

                    // Consider otherInternalEquation as an NLA sibling of
                    // internalEquation, if there are some common unknown
                    // variables, and make sure that it has the same NLA system
                    // index as internalEquation.

                    if (!commonUnknownVariables.empty()) {
                        internalEquation->mNlaSiblings.push_back(otherInternalEquation);

                        otherInternalEquation->mNlaSystemIndex = internalEquation->mNlaSystemIndex;
                    }
                }
            }
        }
    }

    // Add/remove some internal equations.

    for (const auto &addedInternalEquation : addedInternalEquations) {
        mInternalEquations.push_back(addedInternalEquation);
    }

    for (const auto &removedInternalEquation : removedInternalEquations) {
        mInternalEquations.erase(std::find(mInternalEquations.begin(), mInternalEquations.end(), removedInternalEquation));
    }

    // Confirm that equations that compute a variable-based constant are still
    // of that type.
    // Note: indeed, when originally qualifying such an equation, all we know
    //       about the variables on which the equation depends is that they have
    //       an initial value. However, those variables may then have been
    //       proven to be computed using an NLA system, in which case the
    //       equation should now be considered as an algebraic equation and the
    //       variable it computes an algebraic variable.

    // Confirm that the variables in an NLA system are not overconstrained.
    // Note: this may happen if an NLA system contains too many NLA equations
    //       to compute its unknown variables and/or if some internal equations
    //       were removed (as a result of some variables in an NLA equation
    //       having been marked as external).

    AnalyserInternalVariablePtrs overconstrainedVariables;

    for (const auto &internalEquation : mInternalEquations) {
        switch (internalEquation->mType) {
        case AnalyserInternalEquation::Type::VARIABLE_BASED_CONSTANT: {
            auto unknownVariable = internalEquation->mUnknownVariables.front();

            for (const auto &variable : internalEquation->mAllVariables) {
                if ((variable != unknownVariable)
                    && (variable->mType != AnalyserInternalVariable::Type::CONSTANT)
                    && (variable->mType != AnalyserInternalVariable::Type::COMPUTED_TRUE_CONSTANT)
                    && (variable->mType != AnalyserInternalVariable::Type::COMPUTED_VARIABLE_BASED_CONSTANT)) {
                    // We are supposed to compute a variable-based constant, yet
                    // we have come across a variable which is not some kind of
                    // a constant. In fact, it was an algebraic variable (with
                    // an initial guess) that needs to be computed using an NLA
                    // system. So, requalify the unknown variable and equation.

                    unknownVariable->mType = AnalyserInternalVariable::Type::ALGEBRAIC;
                    internalEquation->mType = AnalyserInternalEquation::Type::ALGEBRAIC;

                    break;
                }
            }
        } break;
        case AnalyserInternalEquation::Type::NLA:
            if (internalEquation->mNlaSiblings.size() + 1 > internalEquation->mUnknownVariables.size()) {
                // There are more NLA equations than unknown variables, so all
                // the unknown variables involved in the NLA system should be
                // considered as overconstrained.

                for (const auto &unknownVariable : internalEquation->mUnknownVariables) {
                    if (std::find(overconstrainedVariables.begin(), overconstrainedVariables.end(), unknownVariable) == overconstrainedVariables.end()) {
                        unknownVariable->mType = AnalyserInternalVariable::Type::OVERCONSTRAINED;

                        addInvalidVariableIssue(unknownVariable, Issue::ReferenceRule::ANALYSER_VARIABLE_COMPUTED_MORE_THAN_ONCE);

                        overconstrainedVariables.push_back(unknownVariable);
                    }
                }
            }

            break;
        default: // Other types we don't care about.
            break;
        }
    }

    if (mAnalyser->errorCount() != 0) {
        mModel->mPimpl->mType = AnalyserModel::Type::OVERCONSTRAINED;

        return;
    }

    // Determine the type of our model.

    auto hasNlaEquations = std::any_of(mInternalEquations.begin(), mInternalEquations.end(), [=](const auto &ie) {
        if (ie->mType == AnalyserInternalEquation::Type::NLA) {
            // Make sure that not all the variables involved in the NLA system
            // have been marked as external

            return std::any_of(ie->mUnknownVariables.begin(), ie->mUnknownVariables.end(), [](const auto &uv) {
                return !uv->mIsExternalVariable;
            });
        }

        return false;
    });

    if (mModel->mPimpl->mVoi != nullptr) {
        mModel->mPimpl->mType = hasNlaEquations ?
                                    AnalyserModel::Type::DAE :
                                    AnalyserModel::Type::ODE;
    } else if (!mInternalVariables.empty()) {
        mModel->mPimpl->mType = hasNlaEquations ?
                                    AnalyserModel::Type::NLA :
                                    AnalyserModel::Type::ALGEBRAIC;
    }

    if (!mModel->isValid()) {
        return;
    }

    // Add a dummy equation for each of our true (i.e. non-computed) constants.
    // Note: this is so that a constant can be marked as an external variable.

    for (const auto &internalVariable : mInternalVariables) {
        if (internalVariable->mType == AnalyserInternalVariable::Type::CONSTANT) {
            mInternalEquations.push_back(AnalyserInternalEquation::create(internalVariable));
        }
    }

    // Make it known through our API whether the model has some external
    // variables.

    mModel->mPimpl->mHasExternalVariables = hasExternalVariables;

    // Create a mapping between our internal equations and our future equations
    // in the API.

    std::map<AnalyserInternalEquationPtr, AnalyserEquationPtr> aie2aeMappings;

    for (const auto &internalEquation : mInternalEquations) {
        auto equation = AnalyserEquation::AnalyserEquationImpl::create();

        aie2aeMappings.emplace(internalEquation, equation);
    }

    // Start making our internal equations available through our API.
    // Note: start because we need to determine the type of our equations before we can make our internal variables
    //       available through our API.

    std::map<AnalyserInternalEquationPtr, AnalyserEquation::Type> aie2aetMappings;

    for (const auto &internalEquation : mInternalEquations) {
        // Determine whether the equation is an external one.

        auto externalEquation = true;

        for (const auto &unknownVariable : internalEquation->mUnknownVariables) {
            if (!unknownVariable->mIsExternalVariable) {
                externalEquation = false;

                break;
            }
        }

        // Determine and keep track of the type of the equation.

        AnalyserEquation::Type type;

        if (externalEquation) {
            type = AnalyserEquation::Type::EXTERNAL;
        } else {
            switch (internalEquation->mType) {
            case AnalyserInternalEquation::Type::TRUE_CONSTANT:
                type = AnalyserEquation::Type::TRUE_CONSTANT;

                break;
            case AnalyserInternalEquation::Type::VARIABLE_BASED_CONSTANT:
                type = AnalyserEquation::Type::VARIABLE_BASED_CONSTANT;

                break;
            case AnalyserInternalEquation::Type::ODE:
                type = AnalyserEquation::Type::ODE;

                break;
            case AnalyserInternalEquation::Type::NLA:
                type = AnalyserEquation::Type::NLA;

                break;
            case AnalyserInternalEquation::Type::ALGEBRAIC:
                type = AnalyserEquation::Type::ALGEBRAIC;

                break;
            default: // AnalyserEquation::Type::UNKNOWN.
                // The equation type is unknown, which means that it is a dummy
                // equation for a true (i.e. non-computed) constant (so that it
                // could have been marked as an external variable), so we skip
                // it since the constant wasn't marked as an external variable.

                continue;
            }
        }

        aie2aetMappings.emplace(internalEquation, type);
    }

    // Make our internal variables available through our API.

    std::map<AnalyserInternalVariablePtr, AnalyserVariablePtr> aiv2avMappings;
    std::map<VariablePtr, AnalyserVariablePtr> v2avMappings;
    auto stateIndex = MAX_SIZE_T;
    auto constantIndex = MAX_SIZE_T;
    auto computedConstantIndex = MAX_SIZE_T;
    auto algebraicIndex = MAX_SIZE_T;
    auto externalIndex = MAX_SIZE_T;

    for (const auto &internalVariable : mInternalVariables) {
        // Determine the type of the variable.

        AnalyserVariable::Type variableType;

        if (internalVariable->mIsExternalVariable) {
            variableType = AnalyserVariable::Type::EXTERNAL;
        } else {
            switch (internalVariable->mType) {
            case AnalyserInternalVariable::Type::STATE:
                variableType = AnalyserVariable::Type::STATE;

                break;
            case AnalyserInternalVariable::Type::CONSTANT:
                variableType = AnalyserVariable::Type::CONSTANT;

                break;
            case AnalyserInternalVariable::Type::COMPUTED_TRUE_CONSTANT:
            case AnalyserInternalVariable::Type::COMPUTED_VARIABLE_BASED_CONSTANT:
                variableType = AnalyserVariable::Type::COMPUTED_CONSTANT;

                break;
            case AnalyserInternalVariable::Type::ALGEBRAIC:
            case AnalyserInternalVariable::Type::INITIALISED_ALGEBRAIC:
                variableType = AnalyserVariable::Type::ALGEBRAIC;

                break;
            default: // AnalyserInternalVariable::Type::VARIABLE_OF_INTEGRATION.
                // This is the variable of integration, so skip it.

                continue;
            }
        }

        // Retrieve the equations used to compute the variable.

        AnalyserEquationPtrs equations;
        auto isNlaEquation = false;

        for (const auto &internalEquation : mInternalEquations) {
            if (std::find(internalEquation->mUnknownVariables.begin(), internalEquation->mUnknownVariables.end(), internalVariable) != internalEquation->mUnknownVariables.end()) {
                equations.push_back(aie2aeMappings[internalEquation]);

                if ((aie2aetMappings.find(internalEquation) != aie2aetMappings.end())
                    && (aie2aetMappings[internalEquation] == AnalyserEquation::Type::NLA)) {
                    isNlaEquation = true;
                }
            }
        }

        // Correct the type of the variable if it is a computed constant that is computed using an NLA equation.

        if ((variableType == AnalyserVariable::Type::COMPUTED_CONSTANT) && isNlaEquation) {
            variableType = AnalyserVariable::Type::ALGEBRAIC;
        }

        // Populate and keep track of the state/variable.

        auto variable = AnalyserVariable::AnalyserVariableImpl::create();

        variable->mPimpl->populate(variableType,
                                   (variableType == AnalyserVariable::Type::STATE) ?
                                       ++stateIndex :
                                   (variableType == AnalyserVariable::Type::CONSTANT) ?
                                       ++constantIndex :
                                   (variableType == AnalyserVariable::Type::COMPUTED_CONSTANT) ?
                                       ++computedConstantIndex :
                                   (variableType == AnalyserVariable::Type::ALGEBRAIC) ?
                                       ++algebraicIndex :
                                       ++externalIndex,
                                   (variableType == AnalyserVariable::Type::EXTERNAL) ?
                                       nullptr :
                                       internalVariable->mInitialisingVariable,
                                   internalVariable->mVariable,
                                   equations);

        aiv2avMappings.emplace(internalVariable, variable);
        v2avMappings.emplace(internalVariable->mVariable, variable);

        if (variableType == AnalyserVariable::Type::STATE) {
            mModel->mPimpl->mStates.push_back(variable);
        } else if (variableType == AnalyserVariable::Type::CONSTANT) {
            mModel->mPimpl->mConstants.push_back(variable);
        } else if (variableType == AnalyserVariable::Type::COMPUTED_CONSTANT) {
            mModel->mPimpl->mComputedConstants.push_back(variable);
        } else if (variableType == AnalyserVariable::Type::ALGEBRAIC) {
            mModel->mPimpl->mAlgebraic.push_back(variable);
        } else { // AnalyserVariable::Type::EXTERNAL.
            mModel->mPimpl->mExternals.push_back(variable);
        }
    }

    // Finish making our internal equations available through our API.

    for (const auto &internalEquation : mInternalEquations) {
        // Make sure that the type of the equation is known.

        if (aie2aetMappings.find(internalEquation) == aie2aetMappings.end()) {
            continue;
        }

        // Scale our internal equation's AST to take into account the fact that
        // we may have mapped variables that use compatible units rather than
        // equivalent ones.

        scaleEquationAst(internalEquation->mAst);

        // Manipulate the equation, if needed.

        auto equationType = aie2aetMappings[internalEquation];

        switch (equationType) {
        case AnalyserEquation::Type::NLA:
            // The equation is currently of the form LHS = RHS, but we want it
            // in the form LHS-RHS, so replace the equality element with a minus
            // one.

            internalEquation->mAst->setType(AnalyserEquationAst::Type::MINUS);

            break;
        case AnalyserEquation::Type::EXTERNAL:
            // Do nothing.

            break;
        default:
            // Swap the LHS and RHS of the equation if its unknown variable is
            // on its RHS.

            if (internalEquation->variableOnRhs(internalEquation->mUnknownVariables.front())) {
                internalEquation->mAst->swapLeftAndRightChildren();
            }

            break;
        }

        // Determine the equation's dependencies, i.e. the equations for the
        // variables on which this equation depends.

        VariablePtrs variableDependencies;

        if (equationType == AnalyserEquation::Type::EXTERNAL) {
            for (const auto &unknownVariable : internalEquation->mUnknownVariables) {
                for (const auto &dependency : unknownVariable->mDependencies) {
                    variableDependencies.push_back(dependency);
                }
            }
        } else {
            variableDependencies = internalEquation->mDependencies;
        }

        AnalyserEquationPtrs equationDependencies;

        for (const auto &variableDependency : variableDependencies) {
            auto variable = v2avMappings[variableDependency];

            if (variable != nullptr) {
                for (const auto &equation : variable->equations()) {
                    if (std::find(equationDependencies.begin(), equationDependencies.end(), equation) == equationDependencies.end()) {
                        equationDependencies.push_back(equation);
                    }
                }
            }
        }

        // Determine the equation's NLA siblings, i.e. the equations that should
        // be computed as part of an NLA system, should this equation be an NLA
        // one.

        AnalyserEquationPtrs equationNlaSiblings;

        for (const auto &nlaSibling : internalEquation->mNlaSiblings) {
            equationNlaSiblings.push_back(aie2aeMappings[nlaSibling.lock()]);
        }

        // Populate and keep track of the equation.

        auto equation = aie2aeMappings[internalEquation];

        equation->mPimpl->mType = equationType;
        equation->mPimpl->mAst = (equationType == AnalyserEquation::Type::EXTERNAL) ?
                                     nullptr :
                                     internalEquation->mAst;
        equation->mPimpl->mNlaSystemIndex = internalEquation->mNlaSystemIndex;

        for (const auto &unknownVariable : internalEquation->mUnknownVariables) {
            // Keep track of the variable that the equation computes.
            // Note: an unknown variable cannot be the variable of integration (since it cannot be computed) or a
            //       constant (snce it is not computed but set), so no need to check for those.

            auto variable = aiv2avMappings[unknownVariable];
            auto variableType = variable->type();

            if (variableType == AnalyserVariable::Type::STATE) {
                equation->mPimpl->mStates.push_back(variable);
            } else if (variableType == AnalyserVariable::Type::COMPUTED_CONSTANT) {
                equation->mPimpl->mComputedConstants.push_back(variable);
            } else if (variableType == AnalyserVariable::Type::ALGEBRAIC) {
                equation->mPimpl->mAlgebraic.push_back(variable);
            } else { // AnalyserVariable::Type::EXTERNAL.
                equation->mPimpl->mExternals.push_back(variable);
            }
        }

        std::copy(equationDependencies.begin(), equationDependencies.end(), back_inserter(equation->mPimpl->mDependencies));
        std::copy(equationNlaSiblings.begin(), equationNlaSiblings.end(), back_inserter(equation->mPimpl->mNlaSiblings));

        mModel->mPimpl->mEquations.push_back(equation);
    }

    // Clean up our equations' dependencies.
    // Note: indeed, some equations may have a dependency on the variable of
    //       integration (for which there is no equation) and/or one or several
    //       true (i.e. non-computed) constants (for which there are no proper
    //       equations). So, we need to remove those dependencies, and obviously
    //       this can only be done once all our equations are ready.

    for (const auto &equation : mModel->mPimpl->mEquations) {
        equation->mPimpl->cleanUpDependencies();
    }

    // Determine whether our equations are state/rate based.
    // Note: obviously, this can only be done once all our equations are ready.

    for (const auto &equation : mModel->mPimpl->mEquations) {
        AnalyserEquationPtrs checkedEquations;

        equation->mPimpl->mIsStateRateBased = isStateRateBased(equation, checkedEquations);
    }
}

AnalyserExternalVariablePtrs::const_iterator Analyser::AnalyserImpl::findExternalVariable(const VariablePtr &variable) const
{
    return std::find_if(mExternalVariables.begin(), mExternalVariables.end(), [=](const auto &ev) {
        return ev->variable() == variable;
    });
}

AnalyserExternalVariablePtrs::const_iterator Analyser::AnalyserImpl::findExternalVariable(const AnalyserExternalVariablePtr &externalVariable) const
{
    return std::find_if(mExternalVariables.begin(), mExternalVariables.end(), [=](const auto &ev) {
        return ev == externalVariable;
    });
}

Analyser::AnalyserImpl *Analyser::pFunc()
{
    return reinterpret_cast<Analyser::AnalyserImpl *>(Logger::pFunc());
}

const Analyser::AnalyserImpl *Analyser::pFunc() const
{
    return reinterpret_cast<Analyser::AnalyserImpl const *>(Logger::pFunc());
}

Analyser::Analyser()
    : Logger(new AnalyserImpl())
{
    pFunc()->mAnalyser = this;
}

Analyser::~Analyser()
{
    delete pFunc();
}

AnalyserPtr Analyser::create() noexcept
{
    return std::shared_ptr<Analyser> {new Analyser {}};
}

void Analyser::analyseModel(const ModelPtr &model)
{
    // Make sure that we have a model and that it is valid before analysing it.

    pFunc()->removeAllIssues();

    if (model == nullptr) {
        auto issue = Issue::IssueImpl::create();

        issue->mPimpl->setDescription("The model is null.");
        issue->mPimpl->setReferenceRule(Issue::ReferenceRule::INVALID_ARGUMENT);

        pFunc()->addIssue(issue);

        return;
    }

    auto validator = Validator::create();

    validator->validateModel(model);

    if (validator->issueCount() > 0) {
        // The model is not valid, so retrieve the validation issues and make
        // them our own.

        for (size_t i = 0; i < validator->issueCount(); ++i) {
            pFunc()->addIssue(validator->issue(i));
        }

        pFunc()->mModel->mPimpl->mType = AnalyserModel::Type::INVALID;
    }

    // Check for non-validation errors that will render the given model invalid
    // for analysis.

    if (model->hasUnlinkedUnits()) {
        auto issue = Issue::IssueImpl::create();

        issue->mPimpl->setDescription("The model has units which are not linked together.");
        issue->mPimpl->setReferenceRule(Issue::ReferenceRule::ANALYSER_UNLINKED_UNITS);

        pFunc()->addIssue(issue);
    }

    // Analyse the model, but only if we didn't come across any issues.

    if (issueCount() == 0) {
        pFunc()->analyseModel(model);
    }
}

bool Analyser::addExternalVariable(const VariablePtr &variable)
{
    for (const auto &externalVariable : pFunc()->mExternalVariables) {
        if (externalVariable->variable() == variable) {
            return false;
        }
    }

    pFunc()->mExternalVariables.push_back(AnalyserExternalVariable::create(variable));

    return true;
}

bool Analyser::addExternalVariable(const AnalyserExternalVariablePtr &externalVariable)
{
    if (std::find(pFunc()->mExternalVariables.begin(), pFunc()->mExternalVariables.end(), externalVariable) == pFunc()->mExternalVariables.end()) {
        pFunc()->mExternalVariables.push_back(externalVariable);

        return true;
    }

    return false;
}

bool Analyser::removeExternalVariable(size_t index)
{
    if (index < pFunc()->mExternalVariables.size()) {
        pFunc()->mExternalVariables.erase(pFunc()->mExternalVariables.begin() + ptrdiff_t(index));

        return true;
    }

    return false;
}

bool Analyser::removeExternalVariable(const VariablePtr &variable)
{
    auto result = pFunc()->findExternalVariable(variable);

    if (result != pFunc()->mExternalVariables.end()) {
        pFunc()->mExternalVariables.erase(result);

        return true;
    }

    return false;
}

bool Analyser::removeExternalVariable(const AnalyserExternalVariablePtr &externalVariable)
{
    auto result = pFunc()->findExternalVariable(externalVariable);

    if (result != pFunc()->mExternalVariables.end()) {
        pFunc()->mExternalVariables.erase(result);

        return true;
    }

    return false;
}

void Analyser::removeAllExternalVariables()
{
    pFunc()->mExternalVariables.clear();
}

bool Analyser::containsExternalVariable(const VariablePtr &variable) const
{
    return pFunc()->findExternalVariable(variable) != pFunc()->mExternalVariables.end();
}

bool Analyser::containsExternalVariable(const AnalyserExternalVariablePtr &externalVariable) const
{
    return pFunc()->findExternalVariable(externalVariable) != pFunc()->mExternalVariables.end();
}

AnalyserExternalVariablePtr Analyser::externalVariable(size_t index) const
{
    if (index < pFunc()->mExternalVariables.size()) {
        return pFunc()->mExternalVariables[index];
    }

    return nullptr;
}

AnalyserExternalVariablePtr Analyser::externalVariable(const VariablePtr &variable) const
{
    auto result = pFunc()->findExternalVariable(variable);

    if (result != pFunc()->mExternalVariables.end()) {
        return *result;
    }

    return nullptr;
}

size_t Analyser::externalVariableCount() const
{
    return pFunc()->mExternalVariables.size();
}

AnalyserModelPtr Analyser::model() const
{
    return pFunc()->mModel;
}

} // namespace libcellml<|MERGE_RESOLUTION|>--- conflicted
+++ resolved
@@ -369,140 +369,6 @@
     return false;
 }
 
-<<<<<<< HEAD
-/**
- * @brief The Analyser::AnalyserImpl class.
- *
- * The private implementation for the Analyser class.
- */
-using UnitsMap = std::map<std::string, double>;
-using UnitsMaps = std::vector<UnitsMap>;
-using UnitsMultipliers = std::vector<double>;
-
-class Analyser::AnalyserImpl: public Logger::LoggerImpl
-{
-public:
-    class PowerData
-    {
-    public:
-        bool mDimensionlessBase;
-        bool mExponentValueAvailable = true;
-        bool mExponentValueChangeable = false;
-        double mExponentValue;
-        AnalyserEquationAstPtr mExponentAst;
-    };
-
-    Analyser *mAnalyser = nullptr;
-
-    AnalyserModelPtr mModel = AnalyserModel::AnalyserModelImpl::create();
-
-    AnalyserExternalVariablePtrs mExternalVariables;
-
-    AnalyserInternalVariablePtrs mInternalVariables;
-    AnalyserInternalEquationPtrs mInternalEquations;
-
-    GeneratorProfilePtr mGeneratorProfile = libcellml::GeneratorProfile::create();
-
-    std::map<std::string, UnitsPtr> mStandardUnits;
-    std::map<AnalyserEquationAstPtr, UnitsPtr> mCiCnUnits;
-
-    AnalyserImpl();
-
-    AnalyserInternalVariablePtr internalVariable(const VariablePtr &variable);
-
-    VariablePtr voiFirstOccurrence(const VariablePtr &variable,
-                                   const ComponentPtr &component);
-
-    void analyseNode(const XmlNodePtr &node, AnalyserEquationAstPtr &ast,
-                     const AnalyserEquationAstPtr &astParent,
-                     const ComponentPtr &component,
-                     const AnalyserInternalEquationPtr &equation);
-    void analyseComponent(const ComponentPtr &component);
-    void analyseComponentVariables(const ComponentPtr &component);
-
-    void doEquivalentVariables(const VariablePtr &variable,
-                               VariablePtrs &equivalentVariables) const;
-    VariablePtrs equivalentVariables(const VariablePtr &variable) const;
-
-    void analyseEquationAst(const AnalyserEquationAstPtr &ast);
-
-    void updateUnitsMapWithStandardUnit(const std::string &unitsName,
-                                        UnitsMap &unitsMap,
-                                        double unitsExponent);
-    void updateUnitsMap(const ModelPtr &model, const std::string &unitsName,
-                        UnitsMap &unitsMap, bool userUnitsMap = false,
-                        double unitsExponent = 1.0,
-                        double unitsMultiplier = 0.0);
-    UnitsMap multiplyDivideUnitsMaps(const UnitsMap &firstUnitsMap,
-                                     const UnitsMap &secondUnitsMap,
-                                     bool multiply);
-    UnitsMaps multiplyDivideUnitsMaps(const UnitsMaps &firstUnitsMaps,
-                                      const UnitsMaps &secondUnitsMaps,
-                                      bool multiply = true);
-    UnitsMaps multiplyDivideUnitsMaps(const UnitsMaps &unitsMaps,
-                                      double factor, bool multiply);
-    double multiplyDivideUnitsMultipliers(double firstUnitsMultiplier,
-                                          double secondUnitsMultiplier,
-                                          bool multiply);
-    UnitsMultipliers multiplyDivideUnitsMultipliers(const UnitsMultipliers &firstUnitsMultipliers,
-                                                    const UnitsMultipliers &secondUnitsMultipliers,
-                                                    bool multiply = true);
-    UnitsMultipliers multiplyDivideUnitsMultipliers(double firstUnitsMultiplier,
-                                                    const UnitsMultipliers &secondUnitsMultipliers,
-                                                    bool multiply);
-    UnitsMultipliers powerRootUnitsMultipliers(const UnitsMultipliers &unitsMultipliers,
-                                               double factor, bool power);
-    bool areSameUnitsMaps(const UnitsMaps &firstUnitsMaps,
-                          const UnitsMaps &secondUnitsMaps);
-    bool isDimensionlessUnitsMaps(const UnitsMaps &unitsMaps);
-    bool areSameUnitsMultipliers(const UnitsMultipliers &firstUnitsMultipliers,
-                                 const UnitsMultipliers &secondUnitsMultipliers);
-    void updateUnitsMultiplier(const ModelPtr &model,
-                               const std::string &unitsName,
-                               double &newUnitsMultiplier,
-                               double unitsExponent = 1.0,
-                               double unitsMultiplier = 0.0);
-    std::string componentName(const AnalyserEquationAstPtr &ast);
-    double powerValue(const AnalyserEquationAstPtr &ast, PowerData &powerData);
-    std::string expression(const AnalyserEquationAstPtr &ast,
-                           bool includeHierarchy = true);
-    std::string expressionUnits(const UnitsMaps &unitsMaps,
-                                const UnitsMultipliers &unitsMultipliers = {});
-    std::string expressionUnits(const AnalyserEquationAstPtr &ast,
-                                const UnitsMaps &unitsMaps,
-                                const UnitsMaps &userUnitsMaps,
-                                const UnitsMultipliers &unitsMultipliers);
-    void defaultUnitsMapsAndMultipliers(UnitsMaps &unitsMaps,
-                                        UnitsMaps &userUnitsMaps,
-                                        UnitsMultipliers &unitsMultipliers);
-    void analyseEquationUnits(const AnalyserEquationAstPtr &ast,
-                              UnitsMaps &unitsMaps, UnitsMaps &userUnitsMaps,
-                              UnitsMultipliers &unitsMultipliers,
-                              std::string &issueDescription, PowerData &powerData);
-
-    double scalingFactor(const VariablePtr &variable);
-
-    void scaleAst(const AnalyserEquationAstPtr &ast,
-                  const AnalyserEquationAstPtr &astParent,
-                  double scalingFactor);
-    void scaleEquationAst(const AnalyserEquationAstPtr &ast);
-
-    static bool isExternalVariable(const AnalyserInternalVariablePtr &variable);
-
-    bool isStateRateBased(const AnalyserEquationPtr &equation,
-                          AnalyserEquationPtrs &checkedEquations);
-
-    void addInvalidVariableIssue(const AnalyserInternalVariablePtr &variable,
-                                 Issue::ReferenceRule referenceRule);
-
-    void analyseModel(const ModelPtr &model);
-
-    AnalyserExternalVariablePtrs::const_iterator findExternalVariable(const VariablePtr &variable) const;
-    AnalyserExternalVariablePtrs::const_iterator findExternalVariable(const AnalyserExternalVariablePtr &externalVariable) const;
-};
-
-=======
->>>>>>> e3ce0d11
 Analyser::AnalyserImpl::AnalyserImpl()
 {
     // Customise our generator's profile.
