--- conflicted
+++ resolved
@@ -131,9 +131,6 @@
  */
 bool isCellMLReal(const std::string &candidate);
 
-<<<<<<< HEAD
-} // namespace libcellml
-=======
 /**
 * @brief Test if the @p path is absolute or relative.
 *
@@ -148,5 +145,4 @@
 */
 bool isRelativePath(const std::string &path);
 
-}
->>>>>>> 299c4fb2
+} // namespace libcellml
