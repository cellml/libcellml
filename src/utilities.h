/*
Copyright libCellML Contributors

Licensed under the Apache License, Version 2.0 (the "License");
you may not use this file except in compliance with the License.
You may obtain a copy of the License at

    http://www.apache.org/licenses/LICENSE-2.0

Unless required by applicable law or agreed to in writing, software
distributed under the License is distributed on an "AS IS" BASIS,
WITHOUT WARRANTIES OR CONDITIONS OF ANY KIND, either express or implied.
See the License for the specific language governing permissions and
limitations under the License.
*/

#pragma once

#include "libcellml/exportdefinitions.h"

#include <map>
#include <string>
#include <vector>

namespace libcellml {

/**
* Vector of base units.
*/
const std::vector<std::string> baseUnitsList = {
    "ampere",
    "candela",
    "dimensionless",
    "kelvin",
    "kilogram",
    "metre",
    "mole",
    "second"};

/**
*  Map connecting standard built-in units to their base unit components and their exponents.
*/
const std::map<std::string, std::map<std::string, double>> standardUnitsList = {
    {"ampere", {{"ampere", 1.0}}},
    {"becquerel", {{"second", -1.0}}},
    {"candela", {{"candela", 1.0}}},
    {"coulomb", {{"ampere", -1.0}, {"second", 1.0}}},
    {"dimensionless", {{"dimensionless", 1.0}}},
    {"farad", {{"ampere", 2.0}, {"kilogram", -1.0}, {"metre", -2.0}, {"second", -4.0}}},
    {"gram", {{"kilogram", 1.0}}},
    {"gray", {{"metre", 2.0}, {"second", -2.0}}},
    {"henry", {{"ampere", -2.0}, {"kilogram", 1.0}, {"metre", 2.0}, {"second", -2.0}}},
    {"hertz", {{"second", -1.0}}},
    {"joule", {{"kilogram", 1.0}, {"metre", 2.0}, {"second", -2.0}}},
    {"katal", {{"mole", 1.0}, {"second", -1.0}}},
    {"kelvin", {{"kelvin", 1.0}}},
    {"kilogram", {{"kilogram", 1.0}}},
    {"litre", {{"metre", 3.0}}},
    {"lumen", {{"candela", 1.0}}},
    {"lux", {{"candela", 1.0}, {"metre", -2.0}}},
    {"metre", {{"metre", 1.0}}},
    {"mole", {{"mole", 1.0}}},
    {"newton", {{"kilogram", 1.0}, {"metre", 1.0}, {"second", -2.0}}},
    {"ohm", {{"ampere", -2.0}, {"kilogram", 1.0}, {"metre", 2.0}, {"second", -3.0}}},
    {"pascal", {{"kilogram", 1.0}, {"metre", -1.0}, {"second", -2.0}}},
    {"radian", {{"dimensionless", 1.0}}},
    {"second", {{"second", 1.0}}},
    {"siemens", {{"ampere", 2.0}, {"kilogram", -1.0}, {"metre", -2.0}, {"second", 3.0}}},
    {"sievert", {{"metre", 2.0}, {"second", -2.0}}},
    {"steradian", {{"dimensionless", 1.0}}},
    {"tesla", {{"ampere", -1.0}, {"kilogram", 1.0}, {"second", -2.0}}},
    {"volt", {{"ampere", -1.0}, {"kilogram", 1.0}, {"metre", 2.0}, {"second", -3.0}}},
    {"watt", {{"kilogram", 1.0}, {"metre", 2.0}, {"second", -3.0}}},
    {"weber", {{"ampere", -1.0}, {"kilogram", 1.0}, {"metre", 2.0}, {"second", -2.0}}}};

/**
* Map connecting standard built-in units to the multiplier exponent of their base unit components.
*/
const std::map<std::string, double> standardMultiplierList = {
    {"ampere", 0.0},
    {"becquerel", 0.0},
    {"candela", 0.0},
    {"coulomb", 0.0},
    {"dimensionless", 0.0},
    {"farad", 0.0},
    {"gram", -3.0},
    {"gray", 0.0},
    {"henry", 0.0},
    {"hertz", 0.0},
    {"joule", 0.0},
    {"katal", 0.0},
    {"kelvin", 0.0},
    {"kilogram", 0.0},
    {"litre", -3.0},
    {"lumen", 0.0},
    {"lux", 0.0},
    {"metre", 0.0},
    {"mole", 0.0},
    {"newton", 0.0},
    {"ohm", 0.0},
    {"pascal", 0.0},
    {"radian", 0.0},
    {"second", 0.0},
    {"siemens", 0.0},
    {"sievert", 0.0},
    {"steradian", 0.0},
    {"tesla", 0.0},
    {"volt", 0.0},
    {"watt", 0.0},
    {"weber", 0.0}};

/**
* Map connecting prefix strings to their exponent (eg: "kilo" -> 10^3).
*/
const std::map<std::string, int> standardPrefixList = {
    {"yotta", 24},
    {"zetta", 21},
    {"exa", 18},
    {"peta", 15},
    {"tera", 12},
    {"giga", 9},
    {"mega", 6},
    {"kilo", 3},
    {"hecto", 2},
    {"deca", 1},
    {"", 0},
    {"deci", -1},
    {"centi", -2},
    {"milli", -3},
    {"micro", -6},
    {"nano", -9},
    {"pico", -12},
    {"femto", -15},
    {"atto", -18},
    {"zepto", -21},
    {"yocto", -24},
    {"24", 24},
    {"23", 23},
    {"22", 22},
    {"21", 21},
    {"20", 20},
    {"19", 19},
    {"18", 18},
    {"17", 17},
    {"16", 16},
    {"15", 15},
    {"14", 14},
    {"13", 13},
    {"12", 12},
    {"11", 11},
    {"10", 10},
    {"9", 9},
    {"8", 8},
    {"7", 7},
    {"6", 6},
    {"5", 5},
    {"4", 4},
    {"3", 3},
    {"2", 2},
    {"1", 1},
    {"0", 0},
    {"-1", -1},
    {"-2", -2},
    {"-3", -3},
    {"-4", -4},
    {"-5", -5},
    {"-6", -6},
    {"-7", -7},
    {"-8", -8},
    {"-9", -9},
    {"-10", -10},
    {"-11", -11},
    {"-12", -12},
    {"-13", -13},
    {"-14", -14},
    {"-15", -15},
    {"-16", -16},
    {"-17", -17},
    {"-18", -18},
    {"-19", -19},
    {"-20", -20},
    {"-21", -21},
    {"-22", -22},
    {"-23", -23},
    {"-24", -24}};

/*
* List of MathML elements supported by CellML.
*/
const std::vector<std::string> supportedMathMLElements = {
    "ci", "cn", "sep", "apply", "piecewise", "piece", "otherwise", "eq", "neq", "gt", "lt", "geq", "leq", "and", "or",
    "xor", "not", "plus", "minus", "times", "divide", "power", "root", "abs", "exp", "ln", "log", "floor",
    "ceiling", "min", "max", "rem", "diff", "bvar", "logbase", "degree", "sin", "cos", "tan", "sec", "csc",
    "cot", "sinh", "cosh", "tanh", "sech", "csch", "coth", "arcsin", "arccos", "arctan", "arcsec", "arccsc",
    "arccot", "arcsinh", "arccosh", "arctanh", "arcsech", "arccsch", "arccoth", "pi", "exponentiale",
    "notanumber", "infinity", "true", "false"};

/**
 * @brief Convert the @p candidate @c std::string to a @c double.
 *
 * Convert the @p candidate @c std::string to a @c double. If @p candidate
 * cannot be converted using @c std::stod an exception will be raised.  To
 * avoid raising an exception the candidate string must be known to be convertible
 * to a double before calling this function.
 *
 * @sa isCellMLReal
 *
 * @param candidate The @c std::string value to convert to a @c double.
 *
 * @return The @c double value of the candidate.
 *
 */
double convertToDouble(const std::string &candidate);

/**
 * @brief Convert a @c double to @c std::string format.
 *
 * Convert the @p value to @c std::string representation.
 *
 * @param value The @c double value number to convert.
 *
 * @return @c std::string representation of the @p value.
 */
std::string convertDoubleToString(double value);

/**
 * @brief Convert the @p candidate @c std::string to an @c int.
 *
 * Convert the @p candidate @c std::string to an @c int. If @p candidate
 * cannot be converted using @c std::stoi an exception will be raised.  To
 * avoid raising an exception the candidate string must be known to be convertible
 * to an int before calling this function.
 *
 * @sa isCellMLInteger
 *
 * @param candidate The @c std::string value to convert to an @c int.
 *
 * @return The @c int value of the candidate.
 */
int convertToInt(const std::string &candidate);

/**
 * @brief Convert a @c int to @c std::string format.
 *
 * Convert the @p value to @c std::string representation.
 *
 * @param value The @c int value of the integer to convert.
 *
 * @return @c std::string representation of the @p value.
 */
std::string convertIntToString(int value);

/**
 * @brief Check if the @p input @c std::string has any non-whitespace characters.
 *
 * If the @p input @c std::string has any non-whitespace characters, return
 * @c true, otherwise return @c false.
 *
 * @param input The string to check for non-whitespace characters.
 *
 * @return @c true if @p input contains non-whitespace characters and @c false otherwise.
 */
bool hasNonWhitespaceCharacters(const std::string &input);

/**
 * @brief Test if the @p candidate @c std::string is a valid non-negative CellML integer.
 *
 * The candidate string must consist entirely of european numeric characters and it must also be
 * expressed in base 10 if it is to be considered a non-negative CellML integer.
 *
 * @param candidate The string to check if it is a non-negative CellML integer.
 * @return @c true if the @p candidate is a non-negative CellML integer and @c false otherwise.
 */
bool isNonNegativeCellMLInteger(const std::string &candidate);

/**
 * @brief Test if the @p candidate @c std::string is a valid CellML integer.
 *
 * The candidate string must consist of european numeric characters and optionally the
 * basic Latin hyphen character '-'.  When the integer being represented is negative
 * the candidate string must start with the '-' character followed by the absolute
 * value of the integer.
 *
 * @param candidate The string to test and determine whether or not it is a CellML integer.
 * @return @c true if the @p candidate is a CellML integer and @c false otherwise.
 */
bool isCellMLInteger(const std::string &candidate);

/**
 * @brief Test if the @p candidate @c std::string is in the form of a CellML real.
 *
 * The candidate string must consist of european numeric characters.  It may optionally
 * have a basic Latin hyphen character '-' to indicate sign.  It may also optianally
 * use the basic Latin fullstop character '.' to indicate a decimal point.  The candidate
 * string must represent a number in base 10.  The basic Latin 'e' or 'E' character
 * may be used to indicate the exponent.  The exponent must be described as a
 * CellML integer.
 *
 * @param candidate The string to test and determine whether or not it is a CellML real.
 * @return @c true if the @p candidate is a CellML real and @c false otherwise.
 */
bool isCellMLReal(const std::string &candidate);

/**
 * @brief Test if @p value1 @c double and @p value2 @c double are equal.
 *
 * Return @c true if @p value1 @c double and @p value2 @c double are equal,
 * otherwise return @c false.
 *
 * @param value1 The first @c double value to test.
 * @param value2 The second @c double value to test.
 *
 * @return @c true if @p value1 and @p value2 are equal and @c false otherwise.
 */
bool areEqual(double value1, double value2);

/**
 * @brief Compute the SHA-1 value of the @p string @c std::string.
 *
 * Compute and return the SHA-1 value of the @p string @c std::string.
 *
 * @param string The @c std::string value for which we want the SHA-1 value.
 *
 * @return The @c std::string SHA-1 value.
 */
std::string sha1(const std::string &string);

<<<<<<< HEAD
=======
/**
 * @brief Get the name of the entity.
 *
 * If the entity is a @c NamedEntity then the name of the entity will
 * be returned (which could be the empty string).  If the entity is not
 * a @c NamedEntity then the empty string will be returned.
 *
 * @param entity The entity to get the name for.
 * @return The @c std::string name of the entity.
 */
std::string entityName(const EntityPtr &entity);

/**
 * @brief Get the @c Model that the entity is owned by.
 *
 * Travel up the entities hierarchy to find the owning model. If
 * the entity doesn't have an owning model return the @c nullptr.
 *
 * @param entity The entity to get the owning model for.
 * @return The owning @c Model or the @c nullptr if no model owns this entity.
 */
ModelPtr owningModel(const EntityPtr &entity);

/**
 * @brief Remove the given component from the given entity.
 *
 * The entity given can be either a @c Model or @c Component and as such is
 * expected to be derived from @c ComponentEntity.  The component to be removed
 * is expected to be a direct child of the given entity.  That is to say the component
 * will only be removed if it is a direct child of the entity itself, the component
 * hierarchy of the entity will *not* be searched for the location of the component.
 *
 * @param entity The entity to remove the component from.
 * @param component The component to remove from the entity.
 */
void removeComponentFromEntity(const EntityPtr &entity, const ComponentPtr &component);

>>>>>>> ff2dd14f
} // namespace libcellml<|MERGE_RESOLUTION|>--- conflicted
+++ resolved
@@ -325,8 +325,6 @@
  */
 std::string sha1(const std::string &string);
 
-<<<<<<< HEAD
-=======
 /**
  * @brief Get the name of the entity.
  *
@@ -364,5 +362,4 @@
  */
 void removeComponentFromEntity(const EntityPtr &entity, const ComponentPtr &component);
 
->>>>>>> ff2dd14f
 } // namespace libcellml