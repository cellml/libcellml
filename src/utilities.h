--- conflicted
+++ resolved
@@ -557,7 +557,6 @@
     return s;
 }
 
-<<<<<<< HEAD
 // These functions were moved out of the Model class to here so that they can be used by the Importer class
 // during model flattening.
 NameList findCnUnitsNames(const XmlNodePtr &node);
@@ -599,7 +598,7 @@
 std::vector<UnitsPtr> referencedUnits(const ModelPtr &model, const UnitsPtr &units);
 
 std::vector<UnitsPtr> unitsUsed(const ModelPtr &model, const ComponentPtr &component);
-=======
+
 /**
  * @brief Collect all existing id attributes within the given model.
  *
@@ -617,6 +616,6 @@
  * @return A string representing a unique id.
  */
 std::string makeUniqueId(IdList &idList);
->>>>>>> a9860a22
+
 
 } // namespace libcellml