--- conflicted
+++ resolved
@@ -364,7 +364,7 @@
     for (size_t n = 0; n < parentComponentEntity->componentCount(); ++n) {
         libcellml::ComponentPtr component = parentComponentEntity->component(n);
         if (component->isImport()) {
-<<<<<<< HEAD
+
             if (!resolveImport(component, component->name(), baseFile, history, issues)) {
                 if (!history.empty()) {
                     std::string msg = "Cyclic dependencies were found when attempting to resolve components. The dependency loop is:\n";
@@ -386,9 +386,6 @@
             if (!resolveComponentImports(component, baseFile, history, issues)) {
                 noErrors = false;
             }
-=======
-            resolveImport(component, baseFile);
->>>>>>> 4f19a5c9
         }
         resolveComponentImports(component, baseFile);
     }
