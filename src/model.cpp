--- conflicted
+++ resolved
@@ -511,7 +511,7 @@
 }
 
 #if 0
-  // This section has been removed to the new importer class, but leaving it here for now to get rid of conflicts and 
+  // This section has been removed to the new importer class, but leaving it here for now to get rid of conflicts and
   // make it easier to fix later.
 IndexStack reverseEngineerIndexStack(const ComponentPtr &component)
 {
@@ -783,9 +783,6 @@
     linkUnits();
 }
 
-<<<<<<< HEAD
-#endif
-=======
 bool Model::fixVariableInterfaces()
 {
     VariablePtrs variables;
@@ -807,5 +804,4 @@
     return allOk;
 }
 
->>>>>>> fb6d5ba5
 } // namespace libcellml