/*
Copyright libCellML Contributors

Licensed under the Apache License, Version 2.0 (the "License");
you may not use this file except in compliance with the License.
You may obtain a copy of the License at

    http://www.apache.org/licenses/LICENSE-2.0

Unless required by applicable law or agreed to in writing, software
distributed under the License is distributed on an "AS IS" BASIS,
WITHOUT WARRANTIES OR CONDITIONS OF ANY KIND, either express or implied.
See the License for the specific language governing permissions and
limitations under the License.
*/

#include "libcellml/model.h"

#include <algorithm>
#include <fstream>
#include <map>
#include <sstream>
#include <stack>
#include <utility>
#include <vector>

#include "libcellml/component.h"
#include "libcellml/importsource.h"
#include "libcellml/parser.h"
#include "libcellml/units.h"
#include "libcellml/variable.h"

#include "internaltypes.h"
#include "utilities.h"
#include "xmldoc.h"
#include "xmlutils.h"

namespace libcellml {

/**
 * @brief The Model::ModelImpl struct.
 *
 * This struct is the private implementation struct for the Model class.  Separating
 * the implementation from the definition allows for greater flexibility when
 * distributing the code.
 */
struct Model::ModelImpl
{
    std::vector<UnitsPtr> mUnits;

    std::vector<UnitsPtr>::iterator findUnits(const std::string &name);
    std::vector<UnitsPtr>::iterator findUnits(const UnitsPtr &units);
};

std::vector<UnitsPtr>::iterator Model::ModelImpl::findUnits(const std::string &name)
{
    return std::find_if(mUnits.begin(), mUnits.end(),
                        [=](const UnitsPtr &u) -> bool { return u->name() == name; });
}

std::vector<UnitsPtr>::iterator Model::ModelImpl::findUnits(const UnitsPtr &units)
{
    return std::find_if(mUnits.begin(), mUnits.end(),
                        [=](const UnitsPtr &u) -> bool { return units->name().empty() ? false : u->name() == units->name() && Units::equivalent(u, units); });
}

Model::Model()
    : mPimpl(new ModelImpl())
{
}

Model::Model(const std::string &name)
    : mPimpl(new ModelImpl())
{
    setName(name);
}

ModelPtr Model::create() noexcept
{
    return std::shared_ptr<Model> {new Model {}};
}

ModelPtr Model::create(const std::string &name) noexcept
{
    return std::shared_ptr<Model> {new Model {name}};
}

Model::~Model()
{
    delete mPimpl;
}

bool Model::doAddComponent(const ComponentPtr &component)
{
    if (component->hasParent()) {
        auto parent = component->parent();
        removeComponentFromEntity(parent, component);
    }
    component->setParent(shared_from_this());
    return ComponentEntity::doAddComponent(component);
}

bool Model::addUnits(const UnitsPtr &units)
{
    if (units == nullptr) {
        return false;
    }

    // Prevent adding multiple times to list.
    if (hasUnits(units)) {
        return false;
    }

    // Prevent adding to multiple models: move units to this model.
    if (units->hasParent()) {
        auto otherParent = std::dynamic_pointer_cast<Model>(units->parent());
        otherParent->removeUnits(units);
    }
    mPimpl->mUnits.push_back(units);
    units->setParent(shared_from_this());
    return true;
}

bool Model::removeUnits(size_t index)
{
    bool status = false;
    if (index < mPimpl->mUnits.size()) {
        auto units = *(mPimpl->mUnits.begin() + int64_t(index));
        units->removeParent();
        mPimpl->mUnits.erase(mPimpl->mUnits.begin() + int64_t(index));
        status = true;
    }

    return status;
}

bool Model::removeUnits(const std::string &name)
{
    bool status = false;
    auto result = mPimpl->findUnits(name);
    if (result != mPimpl->mUnits.end()) {
        (*result)->removeParent();
        mPimpl->mUnits.erase(result);
        status = true;
    }

    return status;
}

bool Model::removeUnits(const UnitsPtr &units)
{
    bool status = false;
    auto result = mPimpl->findUnits(units);
    if (result != mPimpl->mUnits.end()) {
        units->removeParent();
        mPimpl->mUnits.erase(result);
        status = true;
    }

    return status;
}

void Model::removeAllUnits()
{
    for (const auto &u : mPimpl->mUnits) {
        u->removeParent();
    }
    mPimpl->mUnits.clear();
}

bool Model::hasUnits(const std::string &name) const
{
    return mPimpl->findUnits(name) != mPimpl->mUnits.end();
}

bool Model::hasUnits(const UnitsPtr &units) const
{
    return mPimpl->findUnits(units) != mPimpl->mUnits.end();
}

UnitsPtr Model::units(size_t index) const
{
    UnitsPtr units = nullptr;
    if (index < mPimpl->mUnits.size()) {
        units = mPimpl->mUnits.at(index);
    }

    return units;
}

UnitsPtr Model::units(const std::string &name) const
{
    UnitsPtr units = nullptr;
    auto result = mPimpl->findUnits(name);
    if (result != mPimpl->mUnits.end()) {
        units = *result;
    }

    return units;
}

UnitsPtr Model::takeUnits(size_t index)
{
    UnitsPtr units = nullptr;
    if (index < mPimpl->mUnits.size()) {
        units = mPimpl->mUnits.at(index);
        removeUnits(index);
        units->removeParent();
    }

    return units;
}

UnitsPtr Model::takeUnits(const std::string &name)
{
    return takeUnits(size_t(mPimpl->findUnits(name) - mPimpl->mUnits.begin()));
}

bool Model::replaceUnits(size_t index, const UnitsPtr &units)
{
    bool status = false;
    if (removeUnits(index)) {
        mPimpl->mUnits.insert(mPimpl->mUnits.begin() + int64_t(index), units);
        status = true;
    }

    return status;
}

bool Model::replaceUnits(const std::string &name, const UnitsPtr &units)
{
    return replaceUnits(size_t(mPimpl->findUnits(name) - mPimpl->mUnits.begin()), units);
}

bool Model::replaceUnits(const UnitsPtr &oldUnits, const UnitsPtr &newUnits)
{
    return replaceUnits(size_t(mPimpl->findUnits(oldUnits) - mPimpl->mUnits.begin()), newUnits);
}

size_t Model::unitsCount() const
{
    return mPimpl->mUnits.size();
}

void linkComponentVariableUnits(const ComponentPtr &component)
{
    for (size_t index = 0; index < component->variableCount(); ++index) {
        auto v = component->variable(index);
        auto u = v->units();
        if (u != nullptr) {
            auto model = owningModel(u);
            if (model == nullptr && !isStandardUnit(u)) {
                model = owningModel(component);
                if (model->hasUnits(u->name())) {
                    v->setUnits(model->units(u->name()));
                }
            }
        }
    }
}

void traverseComponentTreeLinkingUnits(const ComponentPtr &component)
{
    linkComponentVariableUnits(component);
    for (size_t index = 0; index < component->componentCount(); ++index) {
        auto c = component->component(index);
        traverseComponentTreeLinkingUnits(c);
    }
}

void Model::linkUnits()
{
    for (size_t index = 0; index < componentCount(); ++index) {
        auto c = component(index);
        traverseComponentTreeLinkingUnits(c);
    }
}

bool areComponentVariableUnitsUnlinked(const ComponentPtr &component)
{
    bool unlinked = false;
    for (size_t index = 0; index < component->variableCount() && !unlinked; ++index) {
        auto v = component->variable(index);
        auto u = v->units();
        if (u != nullptr) {
            auto model = owningModel(u);
            unlinked = model == nullptr && !isStandardUnit(u);
        }
    }

    return unlinked;
}

bool traverseComponentTreeForUnlinkedUnits(const ComponentPtr &component)
{
    bool unlinkedUnits = areComponentVariableUnitsUnlinked(component);
    for (size_t index = 0; index < component->componentCount() && !unlinkedUnits; ++index) {
        auto c = component->component(index);
        unlinkedUnits = traverseComponentTreeForUnlinkedUnits(c);
    }
    return unlinkedUnits;
}

bool Model::hasUnlinkedUnits()
{
    bool unlinkedUnits = false;
    for (size_t index = 0; index < componentCount() && !unlinkedUnits; ++index) {
        auto c = component(index);
        unlinkedUnits = traverseComponentTreeForUnlinkedUnits(c);
    }
    return unlinkedUnits;
}

bool isUnresolvedImport(const ImportedEntityPtr &importedEntity)
{
    bool unresolvedImport = false;
    if (importedEntity->isImport()) {
        ImportSourcePtr importedSource = importedEntity->importSource();
        unresolvedImport = !importedSource->hasModel();
    }
    return unresolvedImport;
}

bool hasUnresolvedComponentImports(const ComponentEntityConstPtr &parentComponentEntity);

bool doHasUnresolvedComponentImports(const ComponentPtr &component)
{
    bool unresolvedImports = false;
    if (component->isImport()) {
        unresolvedImports = isUnresolvedImport(component);
        if (!unresolvedImports) {
            // Check that the imported component can import all it needs from its model.
            ImportSourcePtr importedSource = component->importSource();

            ModelPtr importedModel = importedSource->model();
            ComponentPtr importedComponent = importedModel->component(component->importReference());
            if (importedComponent == nullptr) {
                unresolvedImports = true;
            } else {
                unresolvedImports = doHasUnresolvedComponentImports(importedComponent);
            }
        }
    } else {
        unresolvedImports = hasUnresolvedComponentImports(component);
    }
    return unresolvedImports;
}

bool hasUnresolvedComponentImports(const ComponentEntityConstPtr &parentComponentEntity)
{
    bool unresolvedImports = false;
    for (size_t n = 0; n < parentComponentEntity->componentCount() && !unresolvedImports; ++n) {
        libcellml::ComponentPtr component = parentComponentEntity->component(n);
        unresolvedImports = doHasUnresolvedComponentImports(component);
    }
    return unresolvedImports;
}

bool Model::hasUnresolvedImports() const
{
    bool unresolvedImports = false;
    for (size_t n = 0; n < unitsCount() && !unresolvedImports; ++n) {
        libcellml::UnitsPtr units = Model::units(n);
        unresolvedImports = isUnresolvedImport(units);
    }
    if (!unresolvedImports) {
        unresolvedImports = hasUnresolvedComponentImports(shared_from_this());
    }
    return unresolvedImports;
}

bool hasComponentImports(const ComponentEntityConstPtr &componentEntity)
{
    bool importsPresent = false;
    for (size_t n = 0; n < componentEntity->componentCount() && !importsPresent; ++n) {
        libcellml::ComponentPtr childComponent = componentEntity->component(n);
        importsPresent = childComponent->isImport();
        if (!importsPresent) {
            importsPresent = hasComponentImports(childComponent);
        }
    }
    return importsPresent;
}

bool Model::hasImports() const
{
    bool importsPresent = false;
    for (size_t n = 0; n < unitsCount() && !importsPresent; ++n) {
        libcellml::UnitsPtr units = Model::units(n);
        if (units->isImport()) {
            importsPresent = true;
        }
    }

    if (!importsPresent) {
        importsPresent = hasComponentImports(shared_from_this());
    }

    return importsPresent;
}

ModelPtr Model::clone() const
{
    auto m = create();

    m->setId(id());
    m->setName(name());

    m->setEncapsulationId(encapsulationId());

    for (size_t index = 0; index < mPimpl->mUnits.size(); ++index) {
        m->addUnits(units(index)->clone());
    }

    for (size_t index = 0; index < componentCount(); ++index) {
        m->addComponent(component(index)->clone());
    }

    // Generate equivalence map starting from the models components.
    EquivalenceMap map;
    IndexStack indexStack;
    for (size_t index = 0; index < componentCount(); ++index) {
        indexStack.push_back(index);
        auto c = component(index);
        recordVariableEquivalences(c, map, indexStack);
        generateEquivalenceMap(c, map, indexStack);
        indexStack.pop_back();
    }
    applyEquivalenceMapToModel(map, m);

    return m;
}

<<<<<<< HEAD
=======
IndexStack reverseEngineerIndexStack(const ComponentPtr &component)
{
    auto dummyVariable = Variable::create();
    component->addVariable(dummyVariable);
    IndexStack indexStack = reverseEngineerIndexStack(dummyVariable);
    indexStack.pop_back();
    component->removeVariable(dummyVariable);

    return indexStack;
}

IndexStack rebaseIndexStack(const IndexStack &stack, const IndexStack &originStack, const IndexStack &destinationStack)
{
    auto rebasedStack = stack;

    rebasedStack.resize(originStack.size(), SIZE_MAX);
    if (rebasedStack == originStack) {
        rebasedStack = destinationStack;
        auto offsetIt = stack.begin() + static_cast<int64_t>(originStack.size());
        rebasedStack.insert(rebasedStack.end(), offsetIt, stack.end());
    } else {
        rebasedStack.clear();
    }

    return rebasedStack;
}

EquivalenceMap rebaseEquivalenceMap(const EquivalenceMap &map, const IndexStack &originStack, const IndexStack &destinationStack)
{
    EquivalenceMap rebasedMap;
    for (const auto &entry : map) {
        auto key = entry.first;
        auto rebasedKey = rebaseIndexStack(key, originStack, destinationStack);
        if (!rebasedKey.empty()) {
            auto vector = entry.second;
            std::vector<IndexStack> rebasedVector;
            for (const auto &stack : vector) {
                auto rebasedTarget = rebaseIndexStack(stack, originStack, destinationStack);
                if (!rebasedTarget.empty()) {
                    rebasedVector.push_back(rebasedTarget);
                }
            }

            if (!rebasedVector.empty()) {
                rebasedMap[rebasedKey] = rebasedVector;
            }
        }
    }

    return rebasedMap;
}

void componentNames(const ComponentPtr &component, NameList &names)
{
    for (size_t index = 0; index < component->componentCount(); ++index) {
        auto c = component->component(index);
        names.push_back(c->name());
        componentNames(c, names);
    }
}

NameList componentNames(const ModelPtr &model)
{
    NameList names;
    for (size_t index = 0; index < model->componentCount(); ++index) {
        auto component = model->component(index);
        names.push_back(component->name());
        componentNames(component, names);
    }
    return names;
}

ComponentNameMap createComponentNamesMap(const ComponentPtr &component)
{
    ComponentNameMap nameMap;
    for (size_t index = 0; index < component->componentCount(); ++index) {
        auto c = component->component(index);
        nameMap[c->name()] = c;
        ComponentNameMap childrenNameMap = createComponentNamesMap(c);
        nameMap.insert(childrenNameMap.begin(), childrenNameMap.end());
    }

    return nameMap;
}

std::vector<UnitsPtr> referencedUnits(const ModelPtr &model, const UnitsPtr &units)
{
    std::vector<UnitsPtr> requiredUnits;

    std::string ref;
    std::string pre;
    std::string id;
    double expMult;
    double uExp;

    for (size_t index = 0; index < units->unitCount(); ++index) {
        units->unitAttributes(index, ref, pre, uExp, expMult, id);
        if (!isStandardUnitName(ref)) {
            auto refUnits = model->units(ref);
            if (refUnits != nullptr) {
                auto requiredUnitsUnits = referencedUnits(model, refUnits);
                requiredUnits.insert(requiredUnits.end(), requiredUnitsUnits.begin(), requiredUnitsUnits.end());
                requiredUnits.push_back(refUnits);
            }
        }
    }

    return requiredUnits;
}

std::vector<UnitsPtr> unitsUsed(const ModelPtr &model, const ComponentPtr &component)
{
    std::vector<UnitsPtr> usedUnits;
    for (size_t i = 0; i < component->variableCount(); ++i) {
        auto v = component->variable(i);
        auto u = v->units();
        if (u != nullptr && !isStandardUnitName(u->name())) {
            auto requiredUnits = referencedUnits(model, u);
            usedUnits.insert(usedUnits.end(), requiredUnits.begin(), requiredUnits.end());
            usedUnits.push_back(u);
        }
    }
    auto componentCnUnitsNames = findComponentCnUnitsNames(component);
    for (const auto &unitsName : componentCnUnitsNames) {
        auto u = model->units(unitsName);
        if (u != nullptr && !isStandardUnitName(u->name())) {
            auto requiredUnits = referencedUnits(model, u);
            usedUnits.insert(usedUnits.end(), requiredUnits.begin(), requiredUnits.end());
            usedUnits.push_back(u);
        }
    }

    for (size_t i = 0; i < component->componentCount(); ++i) {
        auto childComponent = component->component(i);
        auto childUsedUnits = unitsUsed(model, childComponent);
        usedUnits.insert(usedUnits.end(), childUsedUnits.begin(), childUsedUnits.end());
    }

    return usedUnits;
}

void flattenComponent(const ComponentEntityPtr &parent, const ComponentPtr &component, size_t index)
{
    if (component->isImport()) {
        auto model = owningModel(component);
        auto importSource = component->importSource();
        auto importModel = importSource->model();
        auto importedComponent = importModel->component(component->importReference());

        // Determine names of components already in use.
        NameList compNames = componentNames(model);

        // Determine the stack for the destination component.
        IndexStack destinationComponentBaseIndexStack = reverseEngineerIndexStack(component);

        // Determine the stack for the source component.
        IndexStack importedComponentBaseIndexStack = reverseEngineerIndexStack(importedComponent);

        // Generate equivalence map for the source component.
        EquivalenceMap map;
        recordVariableEquivalences(importedComponent, map, importedComponentBaseIndexStack);
        generateEquivalenceMap(importedComponent, map, importedComponentBaseIndexStack);

        // Rebase the generated equivalence map from the source component to the destination component.
        auto rebasedMap = rebaseEquivalenceMap(map, importedComponentBaseIndexStack, destinationComponentBaseIndexStack);

        // Take a copy of the imported component which will be used to replace the import defined in this model.
        auto importedComponentCopy = importedComponent->clone();
        importedComponentCopy->setName(component->name());
        for (size_t i = 0; i < component->componentCount(); ++i) {
            importedComponentCopy->addComponent(component->component(i));
        }

        // Get list of required units from component's variables.
        std::vector<UnitsPtr> requiredUnits = unitsUsed(importModel, importedComponentCopy);

        // Add all required units to a model so referenced units can be resolved.
        auto requiredUnitsModel = Model::create();
        for (const auto &units : requiredUnits) {
            // Cloning units present elsewhere so that they don't get moved by the addUnits function.
            if (units->parent() == nullptr) {
                requiredUnitsModel->addUnits(units);
            } else {
                auto cloned = units->clone();
                requiredUnitsModel->addUnits(cloned);
            }
        }

        // Make a map of component name to component pointer.
        ComponentNameMap newComponentNames = createComponentNamesMap(importedComponentCopy);
        for (const auto &entry : newComponentNames) {
            std::string newName = entry.first;
            size_t count = 1;
            while (std::find(compNames.begin(), compNames.end(), newName) != compNames.end()) {
                newName += "_" + convertToString(count++);
            }
            if (newName != entry.first) {
                entry.second->setName(newName);
            }
        }

        // If the component 'component' has variables then they are equivalent variables and they
        // need to be exchanged with the real variables from the component 'importedComponent'.
        for (size_t i = 0; i < component->variableCount(); ++i) {
            auto placeholderVariable = component->variable(i);
            for (size_t j = 0; j < placeholderVariable->equivalentVariableCount(); ++j) {
                auto localModelVariable = placeholderVariable->equivalentVariable(j);
                auto importedComponentVariable = importedComponentCopy->variable(placeholderVariable->name());
                Variable::removeEquivalence(placeholderVariable, localModelVariable);
                Variable::addEquivalence(importedComponentVariable, localModelVariable);
            }
        }
        parent->replaceComponent(index, importedComponentCopy);

        // Apply the rebased equivalence map onto the modified model.
        applyEquivalenceMapToModel(rebasedMap, model);

        // Copy over units used in imported component to this model.
        std::map<std::string, std::string> unitsNamesToReplace;
        for (const auto &u : requiredUnits) {
            if (!model->hasUnits(u)) {
                auto orignalName = u->name();
                size_t count = 0;
                while (!model->hasUnits(u) && model->hasUnits(u->name())) {
                    auto name = u->name();
                    name += "_" + convertToString(++count);
                    u->setName(name);
                }
                model->addUnits(u);
                if (orignalName != u->name()) {
                    unitsNamesToReplace[orignalName] = u->name();
                }
            }
        }
        findAndReplaceComponentsCnUnitsNames(importedComponentCopy, unitsNamesToReplace);
    }
}

void flattenComponentTree(const ComponentEntityPtr &parent, const ComponentPtr &component, size_t componentIndex)
{
    flattenComponent(parent, component, componentIndex);
    auto flattenedComponent = parent->component(componentIndex);
    for (size_t index = 0; index < flattenedComponent->componentCount(); ++index) {
        auto c = flattenedComponent->component(index);
        flattenComponentTree(flattenedComponent, c, index);
    }
}

void Model::flatten()
{
    if (hasUnresolvedImports()) {
        return;
    }

    while (hasImports()) {
        // Go through Units and instantiate any imported Units.
        for (size_t index = 0; index < unitsCount(); ++index) {
            auto u = units(index);
            if (u->isImport()) {
                auto importedUnits = u->importSource()->model()->units(u->importReference());
                auto importedUnitsCopy = importedUnits->clone();
                importedUnitsCopy->setName(u->name());
                replaceUnits(index, importedUnitsCopy);
            }
        }

        // Go through Components and instatiate any imported Components
        for (size_t index = 0; index < componentCount(); ++index) {
            auto c = component(index);
            flattenComponentTree(shared_from_this(), c, index);
        }
    }

    linkUnits();
}

>>>>>>> 3870444c
bool Model::fixVariableInterfaces()
{
    VariablePtrs variables;

    for (size_t index = 0; index < componentCount(); ++index) {
        findAllVariablesWithEquivalences(component(index), variables);
    }

    bool allOk = true;
    for (const auto &variable : variables) {
        Variable::InterfaceType interfaceType = determineInterfaceType(variable);
        if (interfaceType == Variable::InterfaceType::NONE) {
            allOk = false;
        } else if (!variable->hasInterfaceType(interfaceType)) {
            variable->setInterfaceType(interfaceType);
        }
    }

    return allOk;
}

} // namespace libcellml<|MERGE_RESOLUTION|>--- conflicted
+++ resolved
@@ -431,8 +431,7 @@
     return m;
 }
 
-<<<<<<< HEAD
-=======
+/*
 IndexStack reverseEngineerIndexStack(const ComponentPtr &component)
 {
     auto dummyVariable = Variable::create();
@@ -709,7 +708,7 @@
     linkUnits();
 }
 
->>>>>>> 3870444c
+*/
 bool Model::fixVariableInterfaces()
 {
     VariablePtrs variables;
