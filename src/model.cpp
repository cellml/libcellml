/*
Copyright libCellML Contributors

Licensed under the Apache License, Version 2.0 (the "License");
you may not use this file except in compliance with the License.
You may obtain a copy of the License at

    http://www.apache.org/licenses/LICENSE-2.0

Unless required by applicable law or agreed to in writing, software
distributed under the License is distributed on an "AS IS" BASIS,
WITHOUT WARRANTIES OR CONDITIONS OF ANY KIND, either express or implied.
See the License for the specific language governing permissions and
limitations under the License.
*/

#include "libcellml/model.h"

#include <algorithm>
#include <fstream>
#include <map>
#include <sstream>
#include <stack>
#include <utility>
#include <vector>

#include "libcellml/component.h"
#include "libcellml/importer.h"
#include "libcellml/importsource.h"
#include "libcellml/parser.h"
#include "libcellml/units.h"
#include "libcellml/variable.h"

#include "internaltypes.h"
#include "utilities.h"
#include "xmldoc.h"
#include "xmlutils.h"

namespace libcellml {

/**
 * @brief The Model::ModelImpl struct.
 *
 * This struct is the private implementation struct for the Model class.  Separating
 * the implementation from the definition allows for greater flexibility when
 * distributing the code.
 */
struct Model::ModelImpl
{
    std::vector<UnitsPtr> mUnits;

    std::vector<UnitsPtr>::iterator findUnits(const std::string &name);
    std::vector<UnitsPtr>::iterator findUnits(const UnitsPtr &units);
};

std::vector<UnitsPtr>::iterator Model::ModelImpl::findUnits(const std::string &name)
{
    return std::find_if(mUnits.begin(), mUnits.end(),
                        [=](const UnitsPtr &u) -> bool { return u->name() == name; });
}

std::vector<UnitsPtr>::iterator Model::ModelImpl::findUnits(const UnitsPtr &units)
{
    return std::find_if(mUnits.begin(), mUnits.end(),
                        [=](const UnitsPtr &u) -> bool { return units->name().empty() ? false : u->name() == units->name() && Units::dimensionallyEquivalent(u, units); });
}

Model::Model()
    : mPimpl(new ModelImpl())
{
}

Model::Model(const std::string &name)
    : mPimpl(new ModelImpl())
{
    setName(name);
}

ModelPtr Model::create() noexcept
{
    return std::shared_ptr<Model> {new Model {}};
}

ModelPtr Model::create(const std::string &name) noexcept
{
    return std::shared_ptr<Model> {new Model {name}};
}

Model::~Model()
{
    delete mPimpl;
}

bool Model::doAddComponent(const ComponentPtr &component)
{
    if (component->hasParent()) {
        auto parent = component->parent();
        removeComponentFromEntity(parent, component);
    }
    component->setParent(shared_from_this());
    return ComponentEntity::doAddComponent(component);
}

void Model::addUnits(const UnitsPtr &units)
{
    mPimpl->mUnits.push_back(units);
    units->setParent(shared_from_this());
}

bool Model::removeUnits(size_t index)
{
    bool status = false;
    if (index < mPimpl->mUnits.size()) {
        auto units = *(mPimpl->mUnits.begin() + int64_t(index));
        units->removeParent();
        mPimpl->mUnits.erase(mPimpl->mUnits.begin() + int64_t(index));
        status = true;
    }

    return status;
}

bool Model::removeUnits(const std::string &name)
{
    bool status = false;
    auto result = mPimpl->findUnits(name);
    if (result != mPimpl->mUnits.end()) {
        (*result)->removeParent();
        mPimpl->mUnits.erase(result);
        status = true;
    }

    return status;
}

bool Model::removeUnits(const UnitsPtr &units)
{
    bool status = false;
    auto result = mPimpl->findUnits(units);
    if (result != mPimpl->mUnits.end()) {
        units->removeParent();
        mPimpl->mUnits.erase(result);
        status = true;
    }

    return status;
}

void Model::removeAllUnits()
{
    mPimpl->mUnits.clear();
}

bool Model::hasUnits(const std::string &name) const
{
    return mPimpl->findUnits(name) != mPimpl->mUnits.end();
}

bool Model::hasUnits(const UnitsPtr &units) const
{
    return mPimpl->findUnits(units) != mPimpl->mUnits.end();
}

UnitsPtr Model::units(size_t index) const
{
    UnitsPtr units = nullptr;
    if (index < mPimpl->mUnits.size()) {
        units = mPimpl->mUnits.at(index);
    }

    return units;
}

UnitsPtr Model::units(const std::string &name) const
{
    UnitsPtr units = nullptr;
    auto result = mPimpl->findUnits(name);
    if (result != mPimpl->mUnits.end()) {
        units = *result;
    }

    return units;
}

UnitsPtr Model::takeUnits(size_t index)
{
    UnitsPtr units = nullptr;
    if (index < mPimpl->mUnits.size()) {
        units = mPimpl->mUnits.at(index);
        removeUnits(index);
        units->removeParent();
    }

    return units;
}

UnitsPtr Model::takeUnits(const std::string &name)
{
    return takeUnits(size_t(mPimpl->findUnits(name) - mPimpl->mUnits.begin()));
}

bool Model::replaceUnits(size_t index, const UnitsPtr &units)
{
    bool status = false;
    if (removeUnits(index)) {
        mPimpl->mUnits.insert(mPimpl->mUnits.begin() + int64_t(index), units);
        status = true;
    }

    return status;
}

bool Model::replaceUnits(const std::string &name, const UnitsPtr &units)
{
    return replaceUnits(size_t(mPimpl->findUnits(name) - mPimpl->mUnits.begin()), units);
}

bool Model::replaceUnits(const UnitsPtr &oldUnits, const UnitsPtr &newUnits)
{
    return replaceUnits(size_t(mPimpl->findUnits(oldUnits) - mPimpl->mUnits.begin()), newUnits);
}

size_t Model::unitsCount() const
{
    return mPimpl->mUnits.size();
}

void linkComponentVariableUnits(const ComponentPtr &component)
{
    for (size_t index = 0; index < component->variableCount(); ++index) {
        auto v = component->variable(index);
        auto u = v->units();
        if (u != nullptr) {
            auto model = owningModel(u);
            if (model == nullptr && !isStandardUnit(u)) {
                model = owningModel(component);
                if (model->hasUnits(u->name())) {
                    v->setUnits(model->units(u->name()));
                }
            }
        }
    }
}

NameList findCnUnitsNames(const XmlNodePtr &node)
{
    NameList names;
    XmlNodePtr childNode = node->firstChild();
    while (childNode != nullptr) {
        if (childNode->isMathmlElement("cn")) {
            std::string u = childNode->attribute("units");
            if (!u.empty() && !isStandardUnitName(u)) {
                names.push_back(u);
            }
        }
        auto childNames = findCnUnitsNames(childNode);
        names.insert(names.end(), childNames.begin(), childNames.end());
        childNode = childNode->next();
    }

    return names;
}

NameList findComponentCnUnitsNames(const ComponentPtr &component)
{
    NameList names;
    // Inspect the MathML in this component for any specified constant <cn> units.
    std::string mathContent = component->math();
    if (mathContent.empty()) {
        return names;
    }
    std::vector<XmlDocPtr> mathDocs = multiRootXml(mathContent);
    for (const auto &doc : mathDocs) {
        auto rootNode = doc->rootNode();
        if (rootNode->isMathmlElement("math")) {
            auto nodesNames = findCnUnitsNames(rootNode);
            names.insert(names.end(), nodesNames.begin(), nodesNames.end());
        }
    }

    return names;
}

void findAndReplaceCnUnitsNames(const XmlNodePtr &node, const StringStringMap &replaceMap)
{
    XmlNodePtr childNode = node->firstChild();
    while (childNode != nullptr) {
        if (childNode->isMathmlElement("cn")) {
            std::string unitsName = childNode->attribute("units");
            auto foundNameIter = replaceMap.find(unitsName);
            if (foundNameIter != replaceMap.end()) {
                childNode->setAttribute("units", foundNameIter->second.c_str());
            }
        }
        findAndReplaceCnUnitsNames(childNode, replaceMap);
        childNode = childNode->next();
    }
}

void findAndReplaceComponentCnUnitsNames(const ComponentPtr &component, const StringStringMap &replaceMap)
{
    std::string mathContent = component->math();
    if (mathContent.empty()) {
        return;
    }
    bool contentModified = false;
    std::string newMathContent;
    std::vector<XmlDocPtr> mathDocs = multiRootXml(mathContent);
    for (const auto &doc : mathDocs) {
        auto rootNode = doc->rootNode();
        if (rootNode->isMathmlElement("math")) {
            auto originalMath = rootNode->convertToString();
            findAndReplaceCnUnitsNames(rootNode, replaceMap);
            auto newMath = rootNode->convertToString();
            newMathContent += newMath;
            if (newMath != originalMath) {
                contentModified = true;
            }
        }
    }

    if (contentModified) {
        component->setMath(newMathContent);
    }
}

void findAndReplaceComponentsCnUnitsNames(const ComponentPtr &component, const StringStringMap &replaceMap)
{
    findAndReplaceComponentCnUnitsNames(component, replaceMap);
    for (size_t index = 0; index < component->componentCount(); ++index) {
        auto childComponent = component->component(index);
        findAndReplaceComponentCnUnitsNames(childComponent, replaceMap);
    }
}

void traverseComponentTreeLinkingUnits(const ComponentPtr &component)
{
    linkComponentVariableUnits(component);
    for (size_t index = 0; index < component->componentCount(); ++index) {
        auto c = component->component(index);
        traverseComponentTreeLinkingUnits(c);
    }
}

void Model::linkUnits()
{
    for (size_t index = 0; index < componentCount(); ++index) {
        auto c = component(index);
        traverseComponentTreeLinkingUnits(c);
    }
}

bool areComponentVariableUnitsUnlinked(const ComponentPtr &component)
{
    bool unlinked = false;
    for (size_t index = 0; index < component->variableCount() && !unlinked; ++index) {
        auto v = component->variable(index);
        auto u = v->units();
        if (u != nullptr) {
            auto model = owningModel(u);
            unlinked = model == nullptr && !isStandardUnit(u);
        }
    }

    return unlinked;
}

bool traverseComponentTreeForUnlinkedUnits(const ComponentPtr &component)
{
    bool unlinkedUnits = areComponentVariableUnitsUnlinked(component);
    for (size_t index = 0; index < component->componentCount() && !unlinkedUnits; ++index) {
        auto c = component->component(index);
        unlinkedUnits = traverseComponentTreeForUnlinkedUnits(c);
    }
    return unlinkedUnits;
}

bool Model::hasUnlinkedUnits()
{
    bool unlinkedUnits = false;
    for (size_t index = 0; index < componentCount() && !unlinkedUnits; ++index) {
        auto c = component(index);
        unlinkedUnits = traverseComponentTreeForUnlinkedUnits(c);
    }
    return unlinkedUnits;
}

bool isUnresolvedImport(const ImportedEntityPtr &importedEntity)
{
    bool unresolvedImport = false;
    if (importedEntity->isImport()) {
        ImportSourcePtr importedSource = importedEntity->importSource();
        unresolvedImport = !importedSource->hasModel();
    }
    return unresolvedImport;
}

bool hasUnresolvedComponentImports(const ComponentEntityConstPtr &parentComponentEntity);

bool doHasUnresolvedComponentImports(const ComponentPtr &component)
{
    bool unresolvedImports = false;
    if (component->isImport()) {
        unresolvedImports = isUnresolvedImport(component);
        if (!unresolvedImports) {
            // Check that the imported component can import all it needs from its model.
            ImportSourcePtr importedSource = component->importSource();
            if (importedSource->hasModel()) {
                ModelPtr importedModel = importedSource->model();
                ComponentPtr importedComponent = importedModel->component(component->importReference());
                if (importedComponent == nullptr) {
                    unresolvedImports = true;
                } else {
                    unresolvedImports = doHasUnresolvedComponentImports(importedComponent);
                }
            }
        }
    } else {
        unresolvedImports = hasUnresolvedComponentImports(component);
    }
    return unresolvedImports;
}

bool hasUnresolvedComponentImports(const ComponentEntityConstPtr &parentComponentEntity)
{
    bool unresolvedImports = false;
    for (size_t n = 0; n < parentComponentEntity->componentCount() && !unresolvedImports; ++n) {
        libcellml::ComponentPtr component = parentComponentEntity->component(n);
        unresolvedImports = doHasUnresolvedComponentImports(component);
    }
    return unresolvedImports;
}

bool Model::hasUnresolvedImports() const
{
    bool unresolvedImports = false;
    for (size_t n = 0; n < unitsCount() && !unresolvedImports; ++n) {
        libcellml::UnitsPtr units = Model::units(n);
        unresolvedImports = isUnresolvedImport(units);
    }
    if (!unresolvedImports) {
        unresolvedImports = hasUnresolvedComponentImports(shared_from_this());
    }
    return unresolvedImports;
}

bool hasComponentImports(const ComponentEntityConstPtr &componentEntity)
{
    bool importsPresent = false;
    for (size_t n = 0; n < componentEntity->componentCount() && !importsPresent; ++n) {
        libcellml::ComponentPtr childComponent = componentEntity->component(n);
        importsPresent = childComponent->isImport();
        if (!importsPresent) {
            importsPresent = hasComponentImports(childComponent);
        }
    }
    return importsPresent;
}

bool Model::hasImports() const
{
    bool importsPresent = false;
    for (size_t n = 0; n < unitsCount() && !importsPresent; ++n) {
        libcellml::UnitsPtr units = Model::units(n);
        if (units->isImport()) {
            importsPresent = true;
        }
    }

    if (!importsPresent) {
        importsPresent = hasComponentImports(shared_from_this());
    }

    return importsPresent;
}

void recordVariableEquivalences(const ComponentPtr &component, EquivalenceMap &equivalenceMap, IndexStack &indexStack);
void generateEquivalenceMap(const ComponentPtr &component, EquivalenceMap &map, IndexStack &indexStack);
void applyEquivalenceMapToModel(const EquivalenceMap &map, const ModelPtr &model);

ModelPtr Model::clone() const
{
    auto m = create();

    m->setId(id());
    m->setName(name());

    m->setEncapsulationId(encapsulationId());

    for (size_t index = 0; index < mPimpl->mUnits.size(); ++index) {
        m->addUnits(units(index)->clone());
    }

    for (size_t index = 0; index < componentCount(); ++index) {
        m->addComponent(component(index)->clone());
    }

    // Generate equivalence map starting from the models components.
    EquivalenceMap map;
    IndexStack indexStack;
    for (size_t index = 0; index < componentCount(); ++index) {
        indexStack.push_back(index);
        auto c = component(index);
        recordVariableEquivalences(c, map, indexStack);
        generateEquivalenceMap(c, map, indexStack);
        indexStack.pop_back();
    }
    applyEquivalenceMapToModel(map, m);

    return m;
}

<<<<<<< HEAD
=======
IndexStack reverseEngineerIndexStack(const ComponentPtr &component)
{
    auto dummyVariable = Variable::create();
    component->addVariable(dummyVariable);
    IndexStack indexStack = reverseEngineerIndexStack(dummyVariable);
    indexStack.pop_back();
    component->removeVariable(dummyVariable);

    return indexStack;
}

IndexStack rebaseIndexStack(const IndexStack &stack, const IndexStack &originStack, const IndexStack &destinationStack)
{
    auto rebasedStack = stack;

    rebasedStack.resize(originStack.size(), SIZE_MAX);
    if (rebasedStack == originStack) {
        rebasedStack = destinationStack;
        auto offsetIt = stack.begin() + static_cast<int64_t>(originStack.size());
        rebasedStack.insert(rebasedStack.end(), offsetIt, stack.end());
    } else {
        rebasedStack.clear();
    }

    return rebasedStack;
}

EquivalenceMap rebaseEquivalenceMap(const EquivalenceMap &map, const IndexStack &originStack, const IndexStack &destinationStack)
{
    EquivalenceMap rebasedMap;
    for (const auto &entry : map) {
        auto key = entry.first;
        auto rebasedKey = rebaseIndexStack(key, originStack, destinationStack);
        if (!rebasedKey.empty()) {
            auto vector = entry.second;
            std::vector<IndexStack> rebasedVector;
            for (const auto &stack : vector) {
                auto rebasedTarget = rebaseIndexStack(stack, originStack, destinationStack);
                if (!rebasedTarget.empty()) {
                    rebasedVector.push_back(rebasedTarget);
                }
            }

            if (!rebasedVector.empty()) {
                rebasedMap[rebasedKey] = rebasedVector;
            }
        }
    }

    return rebasedMap;
}

void componentNames(const ComponentPtr &component, NameList &names)
{
    for (size_t index = 0; index < component->componentCount(); ++index) {
        auto c = component->component(index);
        names.push_back(c->name());
        componentNames(c, names);
    }
}

NameList componentNames(const ModelPtr &model)
{
    NameList names;
    for (size_t index = 0; index < model->componentCount(); ++index) {
        auto component = model->component(index);
        names.push_back(component->name());
        componentNames(component, names);
    }
    return names;
}

ComponentNameMap createComponentNamesMap(const ComponentPtr &component)
{
    ComponentNameMap nameMap;
    for (size_t index = 0; index < component->componentCount(); ++index) {
        auto c = component->component(index);
        nameMap[c->name()] = c;
        ComponentNameMap childrenNameMap = createComponentNamesMap(c);
        nameMap.insert(childrenNameMap.begin(), childrenNameMap.end());
    }

    return nameMap;
}

std::vector<UnitsPtr> referencedUnits(const ModelPtr &model, const UnitsPtr &units)
{
    std::vector<UnitsPtr> requiredUnits;

    std::string ref;
    std::string pre;
    std::string id;
    double expMult;
    double uExp;

    for (size_t index = 0; index < units->unitCount(); ++index) {
        units->unitAttributes(index, ref, pre, uExp, expMult, id);
        if (!isStandardUnitName(ref)) {
            auto refUnits = model->units(ref);
            if (refUnits != nullptr) {
                auto requiredUnitsUnits = referencedUnits(model, refUnits);
                requiredUnits.insert(requiredUnits.end(), requiredUnitsUnits.begin(), requiredUnitsUnits.end());
                requiredUnits.push_back(refUnits);
            }
        }
    }

    return requiredUnits;
}

std::vector<UnitsPtr> unitsUsed(const ModelPtr &model, const ComponentPtr &component)
{
    std::vector<UnitsPtr> usedUnits;
    for (size_t i = 0; i < component->variableCount(); ++i) {
        auto v = component->variable(i);
        auto u = v->units();
        if (u != nullptr && !isStandardUnitName(u->name())) {
            auto requiredUnits = referencedUnits(model, u);
            usedUnits.insert(usedUnits.end(), requiredUnits.begin(), requiredUnits.end());
            usedUnits.push_back(u);
        }
    }
    auto componentCnUnitsNames = findComponentCnUnitsNames(component);
    for (const auto &unitsName : componentCnUnitsNames) {
        auto u = model->units(unitsName);
        if (u != nullptr && !isStandardUnitName(u->name())) {
            auto requiredUnits = referencedUnits(model, u);
            usedUnits.insert(usedUnits.end(), requiredUnits.begin(), requiredUnits.end());
            usedUnits.push_back(u);
        }
    }

    for (size_t i = 0; i < component->componentCount(); ++i) {
        auto childComponent = component->component(i);
        auto childUsedUnits = unitsUsed(model, childComponent);
        usedUnits.insert(usedUnits.end(), childUsedUnits.begin(), childUsedUnits.end());
    }

    return usedUnits;
}

void flattenComponent(const ComponentEntityPtr &parent, const ComponentPtr &component, size_t index)
{
    if (component->isImport()) {
        auto model = owningModel(component);
        auto importSource = component->importSource();
        auto importModel = importSource->model();
        auto importedComponent = importModel->component(component->importReference());

        // Determine names of components already in use.
        NameList compNames = componentNames(model);

        // Determine the stack for the destination component.
        IndexStack destinationComponentBaseIndexStack = reverseEngineerIndexStack(component);

        // Determine the stack for the source component.
        IndexStack importedComponentBaseIndexStack = reverseEngineerIndexStack(importedComponent);

        // Generate equivalence map for the source component.
        EquivalenceMap map;
        recordVariableEquivalences(importedComponent, map, importedComponentBaseIndexStack);
        generateEquivalenceMap(importedComponent, map, importedComponentBaseIndexStack);

        // Rebase the generated equivalence map from the source component to the destination component.
        auto rebasedMap = rebaseEquivalenceMap(map, importedComponentBaseIndexStack, destinationComponentBaseIndexStack);

        // Take a copy of the imported component which will be used to replace the import defined in this model.
        auto importedComponentCopy = importedComponent->clone();
        importedComponentCopy->setName(component->name());
        for (size_t i = 0; i < component->componentCount(); ++i) {
            importedComponentCopy->addComponent(component->component(i));
        }

        // Get list of required units from component's variables.
        std::vector<UnitsPtr> requiredUnits = unitsUsed(importModel, importedComponentCopy);

        // Add all required units to a model so referenced units can be resolved.
        auto requiredUnitsModel = Model::create();
        for (const auto &units : requiredUnits) {
            requiredUnitsModel->addUnits(units);
        }

        // Make a map of component name to component pointer.
        ComponentNameMap newComponentNames = createComponentNamesMap(importedComponentCopy);
        for (const auto &entry : newComponentNames) {
            std::string newName = entry.first;
            size_t count = 1;
            while (std::find(compNames.begin(), compNames.end(), newName) != compNames.end()) {
                newName += "_" + convertToString(count++);
            }
            if (newName != entry.first) {
                entry.second->setName(newName);
            }
        }

        // If the component 'component' has variables then they are equivalent variables and they
        // need to be exchanged with the real variables from the component 'importedComponent'.
        for (size_t i = 0; i < component->variableCount(); ++i) {
            auto placeholderVariable = component->variable(i);
            for (size_t j = 0; j < placeholderVariable->equivalentVariableCount(); ++j) {
                auto localModelVariable = placeholderVariable->equivalentVariable(j);
                auto importedComponentVariable = importedComponentCopy->variable(placeholderVariable->name());
                Variable::removeEquivalence(placeholderVariable, localModelVariable);
                Variable::addEquivalence(importedComponentVariable, localModelVariable);
            }
        }
        parent->replaceComponent(index, importedComponentCopy);

        // Apply the rebased equivalence map onto the modified model.
        applyEquivalenceMapToModel(rebasedMap, model);

        // Copy over units used in imported component to this model.
        std::map<std::string, std::string> unitsNamesToReplace;
        for (const auto &u : requiredUnits) {
            if (!model->hasUnits(u)) {
                auto orignalName = u->name();
                size_t count = 0;
                while (!model->hasUnits(u) && model->hasUnits(u->name())) {
                    auto name = u->name();
                    name += "_" + convertToString(++count);
                    u->setName(name);
                }
                model->addUnits(u);
                if (orignalName != u->name()) {
                    unitsNamesToReplace[orignalName] = u->name();
                }
            }
        }
        findAndReplaceComponentsCnUnitsNames(importedComponentCopy, unitsNamesToReplace);
    }
}

void flattenComponentTree(const ComponentEntityPtr &parent, const ComponentPtr &component, size_t componentIndex)
{
    flattenComponent(parent, component, componentIndex);
    auto flattenedComponent = parent->component(componentIndex);
    for (size_t index = 0; index < flattenedComponent->componentCount(); ++index) {
        auto c = flattenedComponent->component(index);
        flattenComponentTree(flattenedComponent, c, index);
    }
}

void Model::flatten()
{
    if (hasUnresolvedImports()) {
        return;
    }

    while (hasImports()) {
        // Go through Units and instantiate any imported Units.
        for (size_t index = 0; index < unitsCount(); ++index) {
            auto u = units(index);
            if (u->isImport()) {
                auto importedUnits = u->importSource()->model()->units(u->importReference());
                auto importedUnitsCopy = importedUnits->clone();
                importedUnitsCopy->setName(u->name());
                replaceUnits(index, importedUnitsCopy);
            }
        }

        // Go through Components and instatiate any imported Components
        for (size_t index = 0; index < componentCount(); ++index) {
            auto c = component(index);
            flattenComponentTree(shared_from_this(), c, index);
        }
    }

    linkUnits();
}

>>>>>>> abc1a946
} // namespace libcellml<|MERGE_RESOLUTION|>--- conflicted
+++ resolved
@@ -510,8 +510,9 @@
     return m;
 }
 
-<<<<<<< HEAD
-=======
+#if 0
+  // This section has been removed to the new importer class, but leaving it here for now to get rid of conflicts and 
+  // make it easier to fix later.
 IndexStack reverseEngineerIndexStack(const ComponentPtr &component)
 {
     auto dummyVariable = Variable::create();
@@ -782,5 +783,5 @@
     linkUnits();
 }
 
->>>>>>> abc1a946
+#endif
 } // namespace libcellml