/*
Copyright libCellML Contributors

Licensed under the Apache License, Version 2.0 (the "License");
you may not use this file except in compliance with the License.
You may obtain a copy of the License at

    http://www.apache.org/licenses/LICENSE-2.0

Unless required by applicable law or agreed to in writing, software
distributed under the License is distributed on an "AS IS" BASIS,
WITHOUT WARRANTIES OR CONDITIONS OF ANY KIND, either express or implied.
See the License for the specific language governing permissions and
limitations under the License.
*/

#include "libcellml/component.h"
#include "libcellml/importsource.h"
#include "libcellml/model.h"
#include "libcellml/parser.h"
#include "libcellml/units.h"
#include "libcellml/variable.h"

#include "utilities.h"

#include <algorithm>
#include <fstream>
#include <map>
#include <sstream>
#include <stack>
#include <utility>
#include <vector>

namespace libcellml {

/**
 * @brief The Model::ModelImpl struct.
 *
 * This struct is the private implementation struct for the Model class.  Separating
 * the implementation from the definition allows for greater flexibility when
 * distributing the code.
 */
struct Model::ModelImpl
{
    std::vector<UnitsPtr> mUnits;

    std::vector<UnitsPtr>::iterator findUnits(const std::string &name);
    std::vector<UnitsPtr>::iterator findUnits(const UnitsPtr &units);
};

std::vector<UnitsPtr>::iterator Model::ModelImpl::findUnits(const std::string &name)
{
    return std::find_if(mUnits.begin(), mUnits.end(),
                        [=](const UnitsPtr &u) -> bool { return u->name() == name; });
}

std::vector<UnitsPtr>::iterator Model::ModelImpl::findUnits(const UnitsPtr &units)
{
    return std::find_if(mUnits.begin(), mUnits.end(),
                        [=](const UnitsPtr &u) -> bool { return u == units; });
}

Model::Model()
    : mPimpl(new ModelImpl())
{
}

Model::~Model()
{
    delete mPimpl;
}

Model::Model(const Model &rhs)
    : ComponentEntity(rhs)
#ifndef SWIG
    , std::enable_shared_from_this<Model>(rhs)
#endif
    , mPimpl(new ModelImpl())
{
    mPimpl->mUnits = rhs.mPimpl->mUnits;
}

Model::Model(Model &&rhs) noexcept
    : ComponentEntity(std::move(rhs))
    , mPimpl(rhs.mPimpl)
{
    rhs.mPimpl = nullptr;
}

Model &Model::operator=(Model rhs)
{
    ComponentEntity::operator=(rhs);
    rhs.swap(*this);
    return *this;
}

void Model::swap(Model &rhs)
{
    std::swap(mPimpl, rhs.mPimpl);
}

bool Model::doAddComponent(const ComponentPtr &component)
{
<<<<<<< HEAD
    // Check for cycles.
    if (!hasParent(component)) {
        component->setParent(shared_from_this());
        ComponentEntity::doAddComponent(component);
=======
    if (component->hasParent()) {
        auto parent = component->parent();
        removeComponentFromEntity(parent, component);
>>>>>>> 310b3bd9
    }
    component->setParent(shared_from_this());
    return ComponentEntity::doAddComponent(component);
}

void Model::addUnits(const UnitsPtr &units)
{
    mPimpl->mUnits.push_back(units);
}

bool Model::removeUnits(size_t index)
{
    bool status = false;
    if (index < mPimpl->mUnits.size()) {
        mPimpl->mUnits.erase(mPimpl->mUnits.begin() + int64_t(index));
        status = true;
    }

    return status;
}

bool Model::removeUnits(const std::string &name)
{
    bool status = false;
    auto result = mPimpl->findUnits(name);
    if (result != mPimpl->mUnits.end()) {
        mPimpl->mUnits.erase(result);
        status = true;
    }

    return status;
}

bool Model::removeUnits(const UnitsPtr &units)
{
    bool status = false;
    auto result = mPimpl->findUnits(units);
    if (result != mPimpl->mUnits.end()) {
        mPimpl->mUnits.erase(result);
        status = true;
    }

    return status;
}

void Model::removeAllUnits()
{
    mPimpl->mUnits.clear();
}

bool Model::hasUnits(const std::string &name) const
{
    return mPimpl->findUnits(name) != mPimpl->mUnits.end();
}

bool Model::hasUnits(const UnitsPtr &units) const
{
    return mPimpl->findUnits(units) != mPimpl->mUnits.end();
}

UnitsPtr Model::units(size_t index) const
{
    UnitsPtr units = nullptr;
    if (index < mPimpl->mUnits.size()) {
        units = mPimpl->mUnits.at(index);
    }

    return units;
}

UnitsPtr Model::units(const std::string &name) const
{
    UnitsPtr units = nullptr;
    auto result = mPimpl->findUnits(name);
    if (result != mPimpl->mUnits.end()) {
        units = *result;
    }

    return units;
}

UnitsPtr Model::takeUnits(size_t index)
{
    UnitsPtr units = nullptr;
    if (index < mPimpl->mUnits.size()) {
        units = mPimpl->mUnits.at(index);
        removeUnits(index);
        units->clearParent();
    }

    return units;
}

UnitsPtr Model::takeUnits(const std::string &name)
{
    return takeUnits(size_t(mPimpl->findUnits(name) - mPimpl->mUnits.begin()));
}

bool Model::replaceUnits(size_t index, const UnitsPtr &units)
{
    bool status = false;
    if (removeUnits(index)) {
        mPimpl->mUnits.insert(mPimpl->mUnits.begin() + int64_t(index), units);
        status = true;
    }

    return status;
}

bool Model::replaceUnits(const std::string &name, const UnitsPtr &units)
{
    return replaceUnits(size_t(mPimpl->findUnits(name) - mPimpl->mUnits.begin()), units);
}

bool Model::replaceUnits(const UnitsPtr &oldUnits, const UnitsPtr &newUnits)
{
    return replaceUnits(size_t(mPimpl->findUnits(oldUnits) - mPimpl->mUnits.begin()), newUnits);
}

size_t Model::unitsCount() const
{
    return mPimpl->mUnits.size();
}

/**
 * @brief Resolve the path of the given filename using the given base.
 *
 * Resolves the full path to the given @p filename using the @p base.
 *
 * This function is only intended to work with local files.  It may not
 * work with bases that use the 'file://' prefix.
 *
 * @param filename The @c std::string relative path from the base path.
 * @param base The @c std::string location on local disk for determining the full path from.
 * @return The full path from the @p base location to the @p filename
 */
std::string resolvePath(const std::string &filename, const std::string &base)
{
    // We can be naive here as we know what we are dealing with
    std::string path = base.substr(0, base.find_last_of('/') + 1) + filename;
    return path;
}

void resolveImport(const ImportedEntityPtr &importedEntity,
                   const std::string &baseFile)
{
    if (importedEntity->isImport()) {
        ImportSourcePtr importSource = importedEntity->importSource();
        if (!importSource->hasModel()) {
            std::string url = resolvePath(importSource->url(), baseFile);
            std::ifstream file(url);
            if (file.good()) {
                std::stringstream buffer;
                buffer << file.rdbuf();
                Parser parser;
                ModelPtr model = parser.parseModel(buffer.str());
                importSource->setModel(model);
                model->resolveImports(url);
            }
        }
    }
}

void resolveComponentImports(const ComponentEntityPtr &parentComponentEntity,
                             const std::string &baseFile)
{
    for (size_t n = 0; n < parentComponentEntity->componentCount(); ++n) {
        libcellml::ComponentPtr component = parentComponentEntity->component(n);
        if (component->isImport()) {
            resolveImport(component, baseFile);
        } else {
            resolveComponentImports(component, baseFile);
        }
    }
}

void Model::resolveImports(const std::string &baseFile)
{
    for (size_t n = 0; n < unitsCount(); ++n) {
        libcellml::UnitsPtr units = Model::units(n);
        resolveImport(units, baseFile);
    }
    resolveComponentImports(shared_from_this(), baseFile);
}

bool isUnresolvedImport(const ImportedEntityPtr &importedEntity)
{
    bool unresolvedImport = false;
    if (importedEntity->isImport()) {
        ImportSourcePtr importedSource = importedEntity->importSource();
        if (!importedSource->hasModel()) {
            unresolvedImport = true;
        }
    }
    return unresolvedImport;
}

bool hasUnresolvedComponentImports(const ComponentEntityPtr &parentComponentEntity);

bool doHasUnresolvedComponentImports(const ComponentPtr &component)
{
    bool unresolvedImports = false;
    if (component->isImport()) {
        unresolvedImports = isUnresolvedImport(component);
        if (!unresolvedImports) {
            // Check that the imported component can import all it needs from its model.
            ImportSourcePtr importedSource = component->importSource();
            if (importedSource->hasModel()) {
                ModelPtr importedModel = importedSource->model();
                ComponentPtr importedComponent = importedModel->component(component->importReference());
                unresolvedImports = doHasUnresolvedComponentImports(importedComponent);
            }
        }
    } else {
        unresolvedImports = hasUnresolvedComponentImports(component);
    }
    return unresolvedImports;
}

bool hasUnresolvedComponentImports(const ComponentEntityPtr &parentComponentEntity)
{
    bool unresolvedImports = false;
    for (size_t n = 0; n < parentComponentEntity->componentCount() && !unresolvedImports; ++n) {
        libcellml::ComponentPtr component = parentComponentEntity->component(n);
        unresolvedImports = doHasUnresolvedComponentImports(component);
    }
    return unresolvedImports;
}

bool Model::hasUnresolvedImports()
{
    bool unresolvedImports = false;
    for (size_t n = 0; n < unitsCount() && !unresolvedImports; ++n) {
        libcellml::UnitsPtr units = Model::units(n);
        unresolvedImports = isUnresolvedImport(units);
    }
    if (!unresolvedImports) {
        unresolvedImports = hasUnresolvedComponentImports(shared_from_this());
    }
    return unresolvedImports;
}

} // namespace libcellml<|MERGE_RESOLUTION|>--- conflicted
+++ resolved
@@ -101,16 +101,9 @@
 
 bool Model::doAddComponent(const ComponentPtr &component)
 {
-<<<<<<< HEAD
-    // Check for cycles.
-    if (!hasParent(component)) {
-        component->setParent(shared_from_this());
-        ComponentEntity::doAddComponent(component);
-=======
     if (component->hasParent()) {
         auto parent = component->parent();
         removeComponentFromEntity(parent, component);
->>>>>>> 310b3bd9
     }
     component->setParent(shared_from_this());
     return ComponentEntity::doAddComponent(component);
