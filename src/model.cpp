--- conflicted
+++ resolved
@@ -294,16 +294,6 @@
         findAndReplaceCnUnitsNames(childNode, replaceMap);
         childNode = childNode->next();
     }
-<<<<<<< HEAD
-=======
-    XmlDocPtr doc = std::make_shared<XmlDoc>();
-    doc->parse(math);
-    XmlNodePtr root = doc->rootNode();
-    if (root != nullptr) {
-        findCnUnits(root, cnUnitsSet);
-    }
-    // TODO else add error to the import logger when #531 is merged in
->>>>>>> 4ce81a4d
 }
 
 void findAndReplaceComponentCnUnitsNames(const ComponentPtr &component, const StringStringMap &replaceMap)
@@ -866,32 +856,12 @@
         }
 
         // Get list of required units from component's variables.
-<<<<<<< HEAD
         std::vector<UnitsPtr> requiredUnits = unitsUsed(importModel, importedComponentCopy);
 
         // Add all required units to a model so referenced units can be resolved.
         auto requiredUnitsModel = Model::create();
         for (const auto &units : requiredUnits) {
             requiredUnitsModel->addUnits(units);
-=======
-        std::vector<UnitsPtr> requiredUnits = unitsUsed(importedComponentCopy);
-
-        // Get the names of the units used by the <cn> elements in all the components' MathML and add them
-        // to the required units.
-        auto tempModel = Model::create();
-        tempModel->addComponent(importedComponentCopy);
-        tempModel->linkUnits();
-        auto cnList = cnUnits(tempModel);
-        // Distinguish between ci and cn units because we need to alter the MathML if the cn unit name is changed later
-        std::vector<UnitsPtr> requiredCnUnits;
-        for (auto &name : cnList) {
-            if (!tempModel->hasUnits(name)) {
-                auto u = importModel->units(name);
-                if (u != nullptr) {
-                    requiredCnUnits.push_back(u);
-                }
-            }
->>>>>>> 4ce81a4d
         }
 
         // Make a map of component name to component pointer.
@@ -940,25 +910,7 @@
                 }
             }
         }
-<<<<<<< HEAD
         findAndReplaceComponentsCnUnitsNames(importedComponentCopy, unitsNamesToReplace);
-=======
-        for (const auto &u : requiredCnUnits) {
-            if (!model->hasUnits(u)) {
-                size_t count = 0;
-                while (!model->hasUnits(u) && model->hasUnits(u->name())) {
-                    auto oldName = u->name();
-                    auto name = oldName + "_" + convertToString(++count);
-                    u->setName(name);
-                    // Have to replace the units within the MathML string here with their new name
-                    auto mathml = importedComponentCopy->math();
-                    switchUnitsInMathML(mathml, oldName, name);
-                    importedComponentCopy->setMath(mathml);
-                }
-                model->addUnits(u);
-            }
-        }
->>>>>>> 4ce81a4d
     }
 }
 
