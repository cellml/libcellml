--- conflicted
+++ resolved
@@ -1295,15 +1295,9 @@
     parser.parseModel(input);
     EXPECT_EQ(expectedErrors.size(), parser.errorCount());
     for (size_t i = 0; i < parser.errorCount(); ++i) {
-<<<<<<< HEAD
-        EXPECT_EQ(expectedErrors.at(i), parser.getError(i)->getDescription());
-        switch (parser.getError(i)->getKind()) {
-        case (libcellml::Error::Kind::COMPONENT): {
-=======
         EXPECT_EQ(expectedErrors.at(i), parser.error(i)->description());
         switch (parser.error(i)->kind()) {
-        case libcellml::Error::Kind::COMPONENT:
->>>>>>> 68ed296d
+        case libcellml::Error::Kind::COMPONENT: {
             foundKind.at(0) = true;
             break;
         }
@@ -1679,49 +1673,6 @@
     }
 }
 
-// TEST(Parser, parseResetsCheckResetObjectCheckWhenObject)
-// {
-//     const std::string in =
-//         "<?xml version=\"1.0\" encoding=\"UTF-8\"?>\n"
-//         "<model xmlns=\"http://www.cellml.org/cellml/2.0#\" id=\"mid\">\n"
-//         "  <component name=\"component2\" id=\"c2id\">\n"
-//         "    <variable name=\"variable1\" id=\"vid\"/>\n"
-//         "    <variable name=\"V_k\" id=\"vid\"/>\n"
-//         "    <reset variable=\"V_k\" order=\"a\" id=\"rid\">\n"
-//         "      <when order=\"5.9\" goods=\"socks\">\n"
-//         "        <math xmlns=\"http://www.w3.org/1998/Math/MathML\">\n"
-//         "          some condition in mathml\n"
-//         "        </math>\n"
-//         "      </when>\n"
-//         "    </reset>\n"
-//         "  </component>\n"
-//         "</model>\n";
-
-// //         Reset in component 'component2' referencing variable 'V_k' has a non-integer order value 'a'.,
-// // 37
-// // 12.1.1.2
-// // When in reset referencing variable 'V_k' with order '' has an invalid attribute 'goods'.,
-// // 0
-
-// // When in reset referencing variable 'V_k' with order '' does not have an order defined.,
-// // 39
-// // 13.1.1
-// // When in reset referencing variable 'V_k' with order '' contains only one MathML child element.,
-// // 0
-
-//     libcellml::Parser parser;
-//     libcellml::ModelPtr model = parser.parseModel(in);
-
-//     libcellml::ResetPtr resetExpected = model->getComponent(0)->getReset(0);
-//     libcellml::WhenPtr whenExpected = resetExpected->getWhen(0);
-
-//     printErrors(parser);
-
-//     EXPECT_EQ(size_t(6), parser.errorCount());
-//     EXPECT_EQ(resetExpected, parser.getError(2)->getReset());
-//     EXPECT_EQ(whenExpected, parser.getError(3)->getWhen());
-// }
-
 TEST(Parser, parseResetsCheckResetObjectCheckWhenObject)
 {
     const std::string in =
@@ -1746,7 +1697,6 @@
     libcellml::ResetPtr resetExpected = model->component(0)->reset(0);
     libcellml::WhenPtr whenExpected = resetExpected->when(0);
 
-<<<<<<< HEAD
     std::vector<std::string> expectedErrors = {
         "Reset in component 'component2' referencing variable 'V_k' has a non-integer order value 'a'.",
         "When in reset referencing variable 'V_k' with order '' has an invalid attribute 'goods'.",
@@ -1756,15 +1706,10 @@
 
     EXPECT_EQ(size_t(4), parser.errorCount());
     for (size_t i = 0; i < parser.errorCount(); ++i) {
-        EXPECT_EQ(expectedErrors.at(i), parser.getError(i)->getDescription());
+        EXPECT_EQ(expectedErrors.at(i), parser.error(i)->description());
     }
-    EXPECT_EQ(resetExpected, parser.getError(0)->getReset());
-    EXPECT_EQ(whenExpected, parser.getError(1)->getWhen());
-=======
-    EXPECT_EQ(size_t(6), parser.errorCount());
-    EXPECT_EQ(resetExpected, parser.error(2)->reset());
-    EXPECT_EQ(whenExpected, parser.error(3)->when());
->>>>>>> 68ed296d
+    EXPECT_EQ(resetExpected, parser.error(0)->reset());
+    EXPECT_EQ(whenExpected, parser.error(1)->when());
 }
 
 TEST(Parser, unitsWithCellMLRealVariations)
