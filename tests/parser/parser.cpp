--- conflicted
+++ resolved
@@ -1316,18 +1316,10 @@
         case (libcellml::Issue::Cause::VARIABLE):
             foundCause.at(6) = true;
             break;
-<<<<<<< HEAD
         case libcellml::Issue::Cause::MATHML:
         case libcellml::Issue::Cause::RESET:
         case libcellml::Issue::Cause::UNDEFINED:
-        case libcellml::Issue::Cause::WHEN:
         case libcellml::Issue::Cause::XML:
-=======
-        case libcellml::Error::Kind::MATHML:
-        case libcellml::Error::Kind::RESET:
-        case libcellml::Error::Kind::UNDEFINED:
-        case libcellml::Error::Kind::XML:
->>>>>>> e665be4d
             break;
         }
     }
@@ -1635,15 +1627,6 @@
         "      </reset_value>\n" // duplicated reset_value block inside reset
         "    </reset>\n"
 
-<<<<<<< HEAD
-    libcellml::Parser parser;
-    parser.parseModel(input);
-    EXPECT_EQ(expectedErrors.size(), parser.issueCount());
-    for (size_t i = 0; i < parser.issueCount(); ++i) {
-        EXPECT_EQ(expectedErrors.at(i), parser.issue(i)->description());
-    }
-}
-=======
         // order not specified
         "    <reset variable=\"variable2\" test_variable=\"variable4\">\n"
         "      lost text here\n"
@@ -1654,7 +1637,6 @@
         "        <some_other_invalid_tag/>\n" // reset_value should only contain mathml
         "      </reset_value>\n"
         "    </reset>\n"
->>>>>>> e665be4d
 
         //order not specified, unknown attribute
         "    <reset variable=\"variable2\" test_variable=\"variable4\" i_dont_belong_here=\"yep_really_i_dont\">\n"
@@ -1683,25 +1665,14 @@
         "Reset in component 'component2' referencing variable 'variable2' and test_variable 'variable4' does not have a test_value block defined.",
         "Reset in component 'component2' referencing variable 'variable2' and test_variable 'variable4' does not have a reset_value block defined."};
 
-<<<<<<< HEAD
-    EXPECT_EQ(size_t(4), parser.issueCount());
-
-    for (size_t i = 0; i < parser.issueCount(); ++i) {
-        EXPECT_EQ(expectedErrors.at(i), parser.issue(i)->description());
-    }
-
-    EXPECT_EQ(resetExpected, parser.issue(0)->reset());
-    EXPECT_EQ(whenExpected, parser.issue(1)->when());
-=======
     libcellml::Parser p;
     libcellml::Printer printer;
     libcellml::ModelPtr model = p.parseModel(input);
 
-    EXPECT_EQ(expectedErrors.size(), p.errorCount());
-    for (size_t i = 0; i < p.errorCount(); ++i) {
-        EXPECT_EQ(expectedErrors.at(i), p.error(i)->description());
+    EXPECT_EQ(expectedErrors.size(), p.issueCount());
+    for (size_t i = 0; i < p.issueCount(); ++i) {
+        EXPECT_EQ(expectedErrors.at(i), p.issue(i)->description());
     }
->>>>>>> e665be4d
 }
 
 TEST(Parser, unitsWithCellMLRealVariations)
@@ -1781,10 +1752,7 @@
     parser.parseModel(input);
     printIssues(parser);
 
-<<<<<<< HEAD
     EXPECT_EQ(size_t(0), parser.issueCount());
-=======
-    EXPECT_EQ(size_t(0), parser.errorCount());
 }
 
 TEST(Parser, repeatedMathParsePrintBehaviour)
@@ -1868,5 +1836,4 @@
     std::string output3 = printer.printModel(model3);
 
     EXPECT_EQ(input, output3);
->>>>>>> e665be4d
 }