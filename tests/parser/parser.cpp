--- conflicted
+++ resolved
@@ -612,13 +612,9 @@
     EXPECT_EQ(e, a);
 }
 
-<<<<<<< HEAD
-TEST(Parser, emptyEncapsulation)
-{
-=======
-TEST(Parser, emptyEncapsulation) {
+TEST(Parser, emptyEncapsulation) 
+{
     /// @cellml2_15 15.1.1 Parser TEST for empty encapsulation block
->>>>>>> 299c4fb2
     const std::string ex =
         "<?xml version=\"1.0\" encoding=\"UTF-8\"?>\n"
         "<model xmlns=\"http://www.cellml.org/cellml/2.0#\" name=\"model_name\">\n"
@@ -633,13 +629,9 @@
     EXPECT_EQ(expectedError, p.getError(0)->getDescription());
 }
 
-<<<<<<< HEAD
-TEST(Parser, encapsulationWithNoComponentAttribute)
-{
-=======
-TEST(Parser, encapsulationWithNoComponentAttribute) {
+TEST(Parser, encapsulationWithNoComponentAttribute) 
+{
     /// @cellml2_16 16.1.1 Parser TEST for component_ref without component block
->>>>>>> 299c4fb2
     const std::string ex =
         "<?xml version=\"1.0\" encoding=\"UTF-8\"?>\n"
         "<model xmlns=\"http://www.cellml.org/cellml/2.0#\" name=\"model_name\">\n"
@@ -657,13 +649,9 @@
     EXPECT_EQ(expectedError2, p.getError(1)->getDescription());
 }
 
-<<<<<<< HEAD
 TEST(Parser, encapsulationWithNoComponentRef)
 {
-=======
-TEST(Parser, encapsulationWithNoComponentRef) {
     /// @cellml2_15 15.1.1 Parser TEST for encapsulation without component_ref
->>>>>>> 299c4fb2
     const std::string ex =
         "<?xml version=\"1.0\" encoding=\"UTF-8\"?>\n"
         "<model xmlns=\"http://www.cellml.org/cellml/2.0#\" name=\"model_name\">\n"
@@ -681,13 +669,9 @@
     EXPECT_EQ(expectedError2, p.getError(1)->getDescription());
 }
 
-<<<<<<< HEAD
-TEST(Parser, encapsulationWithNoComponent)
-{
-=======
-TEST(Parser, encapsulationWithNoComponent) {
+TEST(Parser, encapsulationWithNoComponent) 
+{
     /// @cellml2_16 16.1.1 Parser TEST for component_ref component must match name within model
->>>>>>> 299c4fb2
     const std::string ex =
         "<?xml version=\"1.0\" encoding=\"UTF-8\"?>\n"
         "<model xmlns=\"http://www.cellml.org/cellml/2.0#\" name=\"model_name\">\n"
@@ -707,14 +691,10 @@
     EXPECT_EQ(expectedError2, p.getError(1)->getDescription());
 }
 
-<<<<<<< HEAD
-TEST(Parser, encapsulationWithMissingComponent)
-{
-=======
-TEST(Parser, encapsulationWithMissingComponent) {
+TEST(Parser, encapsulationWithMissingComponent) 
+{
     /// @cellml2_16 16.1.1 Parser TEST for component_ref component must match name within model
     /// @cellml2_7 7.1.2 Parser TEST for component_ref component must match name within model
->>>>>>> 299c4fb2
     const std::string ex =
         "<?xml version=\"1.0\" encoding=\"UTF-8\"?>\n"
         "<model xmlns=\"http://www.cellml.org/cellml/2.0#\" name=\"model_name\">\n"
@@ -733,13 +713,9 @@
     EXPECT_EQ(expectedError1, p.getError(0)->getDescription());
 }
 
-<<<<<<< HEAD
-TEST(Parser, encapsulationWithNoComponentChild)
-{
-=======
-TEST(Parser, encapsulationWithNoComponentChild) {
+TEST(Parser, encapsulationWithNoComponentChild) 
+{
     /// @cellml2_16 16.1.3 Parser TEST for component_ref child of encapsulation block must have child(ren)
->>>>>>> 299c4fb2
     const std::string ex =
         "<?xml version=\"1.0\" encoding=\"UTF-8\"?>\n"
         "<model xmlns=\"http://www.cellml.org/cellml/2.0#\" name=\"model_name\">\n"
@@ -756,13 +732,9 @@
     EXPECT_EQ(expectedError, p.getError(0)->getDescription());
 }
 
-<<<<<<< HEAD
-TEST(Parser, encapsulationNoChildComponentRef)
-{
-=======
-TEST(Parser, encapsulationNoChildComponentRef) {
+TEST(Parser, encapsulationNoChildComponentRef) 
+{
     /// @cellml2_16 16.1.2 Parser TEST for component_ref child must be valid type
->>>>>>> 299c4fb2
     const std::string ex =
         "<?xml version=\"1.0\" encoding=\"UTF-8\"?>\n"
         "<model xmlns=\"http://www.cellml.org/cellml/2.0#\" name=\"model_name\">\n"
@@ -781,13 +753,9 @@
     EXPECT_EQ(expectedError, p.getError(0)->getDescription());
 }
 
-<<<<<<< HEAD
-TEST(Parser, encapsulationWithNoGrandchildComponentRef)
-{
-=======
-TEST(Parser, encapsulationWithNoGrandchildComponentRef) {
+TEST(Parser, encapsulationWithNoGrandchildComponentRef) 
+{
     /// @cellml2_16 16.1.3 Parser TEST for component_ref component must be valid type, and encapsulations must be grandparents
->>>>>>> 299c4fb2
     const std::string ex =
         "<?xml version=\"1.0\" encoding=\"UTF-8\"?>\n"
         "<model xmlns=\"http://www.cellml.org/cellml/2.0#\" name=\"model_name\">\n"
@@ -809,15 +777,11 @@
     EXPECT_EQ(expectedError, p.getError(0)->getDescription());
 }
 
-<<<<<<< HEAD
-TEST(Parser, invalidEncapsulations)
-{
-=======
-TEST(Parser, invalidEncapsulations) {
+TEST(Parser, invalidEncapsulations) 
+{
     /// @cellml2_15 15.1.1 Parser TEST encapsulation elements
     /// @cellml2_16 16.1.1-3 Parser TEST component_ref elements
     /// @cellml2_4 4.2.3 Parser TEST only one encapsulation element allowed
->>>>>>> 299c4fb2
     const std::string e =
         "<?xml version=\"1.0\" encoding=\"UTF-8\"?>\n"
         "<model xmlns=\"http://www.cellml.org/cellml/2.0#\" name=\"ringo\">\n"
@@ -859,13 +823,9 @@
     }
 }
 
-<<<<<<< HEAD
-TEST(Parser, invalidVariableAttributesAndGetVariableError)
-{
-=======
-TEST(Parser, invalidVariableAttributesAndGetVariableError) {
+TEST(Parser, invalidVariableAttributesAndGetVariableError) 
+{
     /// @cellml2_11 11.1.1.1 Parser TEST invalid variable attribute types caught
->>>>>>> 299c4fb2
     const std::string in =
         "<?xml version=\"1.0\" encoding=\"UTF-8\"?>\n"
         "<model xmlns=\"http://www.cellml.org/cellml/2.0#\">\n"
@@ -899,13 +859,8 @@
     EXPECT_EQ(variableExpected, variableFromError);
 }
 
-<<<<<<< HEAD
 TEST(Parser, variableAttributeAndChildErrors)
 {
-=======
-TEST(Parser, variableAttributeAndChildErrors) {
-
->>>>>>> 299c4fb2
     const std::string input1 =
         "<?xml version=\"1.0\" encoding=\"UTF-8\"?>\n"
         "<model xmlns=\"http://www.cellml.org/cellml/2.0#\" name=\"model_name\">\n"
@@ -1078,12 +1033,7 @@
 
     libcellml::Parser p;
     p.parseModel(in);
-<<<<<<< HEAD
     EXPECT_EQ(size_t(3), p.errorCount());
-=======
-    EXPECT_EQ(3u, p.errorCount());
-    
->>>>>>> 299c4fb2
     EXPECT_EQ(expectedError1, p.getError(0)->getDescription());
     EXPECT_EQ(expectedError2, p.getError(1)->getDescription());
     EXPECT_EQ(expectedError3, p.getError(2)->getDescription());
