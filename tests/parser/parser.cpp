/*
Copyright libCellML Contributors

Licensed under the Apache License, Version 2.0 (the "License");
you may not use this file except in compliance with the License.
You may obtain a copy of the License at

    http://www.apache.org/licenses/LICENSE-2.0

Unless required by applicable law or agreed to in writing, software
distributed under the License is distributed on an "AS IS" BASIS,
WITHOUT WARRANTIES OR CONDITIONS OF ANY KIND, either express or implied.
See the License for the specific language governing permissions and
limitations under the License.
*/

#include "test_utils.h"

#include "gtest/gtest.h"

#include <libcellml>

#include <algorithm>
#include <string>
#include <vector>

TEST(Parser, invalidXMLElements)
{
    const std::string input =
        "<?xml version=\"1.0\" encoding=\"UTF-8\"?>\n"
        "<fellowship>\n"
        "  <Dwarf bearded>Gimli</ShortGuy>\n"
        "  <Hobbit>Frodo</EvenShorterGuy>\n"
        "  <Wizard>Gandalf</SomeGuyWithAStaff>\n"
        "  <Elf>\n"
        "</fellows>\n";
    const std::vector<std::string> expectedIssues = {
        "Specification mandate value for attribute bearded.",
        "Specification mandates value for attribute bearded.",
        "LibXml2 error: Opening and ending tag mismatch: Dwarf line 3 and ShortGuy.",
        "LibXml2 error: Opening and ending tag mismatch: Hobbit line 4 and EvenShorterGuy.",
        "LibXml2 error: Opening and ending tag mismatch: Wizard line 5 and SomeGuyWithAStaff.",
        "LibXml2 error: Opening and ending tag mismatch: Elf line 6 and fellows.",
        "LibXml2 error: Premature end of data in tag fellowship line 2.",
        "Could not get a valid XML root node from the provided input.",
    };

    libcellml::ParserPtr p = libcellml::Parser::create();
    p->parseModel(input);

    EXPECT_EQ(expectedIssues.size() - 1, p->issueCount());
    for (size_t i = 0; i < p->issueCount(); ++i) {
        if (i == 0) {
            EXPECT_TRUE((p->issue(i)->description() != expectedIssues.at(0))
                        || (p->issue(i)->description() != expectedIssues.at(1)));
        } else {
            EXPECT_EQ(expectedIssues.at(i + 1), p->issue(i)->description());
        }
    }
}

TEST(Parser, parse)
{
    const std::string e =
        "<?xml version=\"1.0\" encoding=\"UTF-8\"?>\n"
        "<model xmlns=\"http://www.cellml.org/cellml/2.0#\"/>\n";

    libcellml::ParserPtr parser = libcellml::Parser::create();
    libcellml::ModelPtr model = parser->parseModel(e);
    libcellml::PrinterPtr printer = libcellml::Printer::create();
    const std::string a = printer->printModel(model);
    EXPECT_EQ(e, a);
}

TEST(Parser, parseNamedModel)
{
    const std::string n = "name";
    const std::string e =
        "<?xml version=\"1.0\" encoding=\"UTF-8\"?>\n"
        "<model xmlns=\"http://www.cellml.org/cellml/2.0#\" name=\"name\"/>\n";

    libcellml::ParserPtr parser = libcellml::Parser::create();
    libcellml::ModelPtr model = parser->parseModel(e);
    EXPECT_EQ(n, model->name());

    libcellml::PrinterPtr printer = libcellml::Printer::create();
    const std::string a = printer->printModel(model);
    EXPECT_EQ(e, a);
}

TEST(Parser, makeIssue)
{
    const std::string ex;

    libcellml::IssuePtr e = libcellml::Issue::create();

    EXPECT_EQ(ex, e->description());
}

TEST(Parser, emptyModelString)
{
    const std::string e;
    const std::vector<std::string> expectedIssues = {
        "Model is empty.",
    };

    libcellml::ParserPtr p = libcellml::Parser::create();
    p->parseModel(e);
    EXPECT_EQ_ISSUES(expectedIssues, p);
}

TEST(Parser, nonXmlString)
{
    const std::string ex = "Not an xml string.";
    const std::vector<std::string> expectedIssues = {
        "LibXml2 error: Start tag expected, '<' not found.",
        "Could not get a valid XML root node from the provided input.",
    };

    libcellml::ParserPtr p = libcellml::Parser::create();
    p->parseModel(ex);
    EXPECT_EQ_ISSUES(expectedIssues, p);
}

TEST(Parser, invalidRootNode)
{
    const std::string ex =
        "<?xml version=\"1.0\" encoding=\"UTF-8\"?>\n"
        "<yodel xmlns=\"http://www.cellml.org/cellml/2.0#\" name=\"model_name\">\n"
        "</yodel>\n";
    const std::vector<std::string> expectedIssues = {
        "Model element is of invalid type 'yodel'. A valid CellML root node should be of type 'model'.",
    };

    libcellml::ParserPtr p = libcellml::Parser::create();
    p->parseModel(ex);
    EXPECT_EQ_ISSUES(expectedIssues, p);
}

TEST(Parser, noModelNamespace)
{
    const std::string ex =
        "<?xml version=\"1.0\" encoding=\"UTF-8\"?>\n"
        "<model/>\n";
    const std::vector<std::string> expectedIssues = {
        "Model element is in invalid namespace 'null'. A valid CellML root node should be in namespace 'http://www.cellml.org/cellml/2.0#'.",
    };

    libcellml::ParserPtr p = libcellml::Parser::create();
    p->parseModel(ex);
    EXPECT_EQ_ISSUES(expectedIssues, p);
}

TEST(Parser, invalidModelNamespace)
{
    const std::string ex =
        "<?xml version=\"1.0\" encoding=\"UTF-8\"?>\n"
        "<model xmlns=\"http://www.cellml.org/cellml/1.2#\"/>\n";
    const std::vector<std::string> expectedIssues = {
        "Model element is in invalid namespace 'http://www.cellml.org/cellml/1.2#'. A valid CellML root node should be in namespace 'http://www.cellml.org/cellml/2.0#'.",
    };

    libcellml::ParserPtr p = libcellml::Parser::create();
    p->parseModel(ex);
    EXPECT_EQ_ISSUES(expectedIssues, p);
}

TEST(Parser, invalidModelAttribute)
{
    const std::string ex =
        "<?xml version=\"1.0\" encoding=\"UTF-8\"?>\n"
        "<model xmlns=\"http://www.cellml.org/cellml/2.0#\" game=\"model_name\"/>\n";
    const std::vector<std::string> expectedIssues = {
        "Model '' has an invalid attribute 'game'.",
    };

    libcellml::ParserPtr p = libcellml::Parser::create();
    p->parseModel(ex);
    EXPECT_EQ_ISSUES(expectedIssues, p);
}

TEST(Parser, invalidModelElement)
{
    const std::string ex =
        "<?xml version=\"1.0\" encoding=\"UTF-8\"?>\n"
        "<model xmlns=\"http://www.cellml.org/cellml/2.0#\" name=\"model_name\">\n"
        "  <uknits/>\n"
        "</model>\n";
    const std::vector<std::string> expectedIssues = {
        "Model 'model_name' has an invalid child element 'uknits'.",
    };

    libcellml::ParserPtr p = libcellml::Parser::create();
    p->parseModel(ex);
    EXPECT_EQ_ISSUES(expectedIssues, p);
}

TEST(Parser, modelWithInvalidElement)
{
    const std::string input1 =
        "<?xml version=\"1.0\" encoding=\"UTF-8\"?>\n"
        "<model xmlns=\"http://www.cellml.org/cellml/2.0#\" name=\"bilbo\">\n"
        "  <hobbit/>\n"
        "</model>\n";
    const std::vector<std::string> expectedIssues1 = {
        "Model 'bilbo' has an invalid child element 'hobbit'.",
    };
    const std::string input2 =
        "<?xml version=\"1.0\" encoding=\"UTF-8\"?>\n"
        "<model xmlns=\"http://www.cellml.org/cellml/2.0#\">\n"
        "  <hobbit/>\n"
        "</model>\n";
    const std::vector<std::string> expectedIssues2 = {
        "Model '' has an invalid child element 'hobbit'.",
    };

    libcellml::ParserPtr p = libcellml::Parser::create();
    p->parseModel(input1);
    EXPECT_EQ_ISSUES(expectedIssues1, p);

    p->removeAllIssues();
    p->parseModel(input2);
    EXPECT_EQ_ISSUES(expectedIssues2, p);
}

TEST(Parser, parseModelWithInvalidAttributeAndGetIssue)
{
    const std::string input =
        "<?xml version=\"1.0\" encoding=\"UTF-8\"?>\n"
        "<model xmlns=\"http://www.cellml.org/cellml/2.0#\" name=\"modelName\" nonsense=\"oops\"/>\n";
    const std::vector<std::string> expectedIssues = {
        "Model 'modelName' has an invalid attribute 'nonsense'.",
    };

    libcellml::ParserPtr parser = libcellml::Parser::create();
    libcellml::ModelPtr model = parser->parseModel(input);

    EXPECT_EQ_ISSUES(expectedIssues, parser);

    // Get ModelIssue and check.
    EXPECT_EQ(model, parser->issue(0)->model());
    // Get const modelIssue and check.
    const libcellml::IssuePtr issue = parser->issue(0);
    libcellml::Issue *rawIssue = issue.get();
    const libcellml::ModelPtr modelFromIssue = rawIssue->model();
    EXPECT_EQ(model, modelFromIssue);
}

TEST(Parser, parseNamedModelWithNamedComponent)
{
    const std::string mName = "modelName";
    const std::string cName = "componentName";
    const std::string e =
        "<?xml version=\"1.0\" encoding=\"UTF-8\"?>\n"
        "<model xmlns=\"http://www.cellml.org/cellml/2.0#\" name=\"modelName\">\n"
        "  <component name=\"componentName\"/>\n"
        "</model>\n";

    libcellml::ParserPtr parser = libcellml::Parser::create();
    libcellml::ModelPtr model = parser->parseModel(e);
    EXPECT_EQ(mName, model->name());
    libcellml::ComponentPtr c = model->component(cName);
    EXPECT_EQ(cName, c->name());

    libcellml::PrinterPtr printer = libcellml::Printer::create();
    const std::string a = printer->printModel(model);
    EXPECT_EQ(e, a);
}

TEST(Parser, parseModelWithUnitsAndNamedComponent)
{
    const std::string in =
        "<?xml version=\"1.0\" encoding=\"UTF-8\"?>\n"
        "<model xmlns=\"http://www.cellml.org/cellml/2.0#\" name=\"model_name\">\n"
        "  <units name=\"fahrenheitish\">\n"
        "    <unit multiplier=\"1.8\" units=\"kelvin\"/>\n"
        "  </units>\n"
        "  <units name=\"dimensionless\"/>\n"
        "  <component name=\"component_name\"/>\n"
        "</model>\n";
    const std::string e =
        "<?xml version=\"1.0\" encoding=\"UTF-8\"?>\n"
        "<model xmlns=\"http://www.cellml.org/cellml/2.0#\" name=\"model_name\">\n"
        "  <units name=\"fahrenheitish\">\n"
        "    <unit multiplier=\"1.8\" units=\"kelvin\"/>\n"
        "  </units>\n"
        "  <component name=\"component_name\"/>\n"
        "</model>\n";

    libcellml::ParserPtr parser = libcellml::Parser::create();
    libcellml::ModelPtr model = parser->parseModel(in);

    libcellml::PrinterPtr printer = libcellml::Printer::create();
    const std::string a = printer->printModel(model);
    EXPECT_EQ(e, a);
}

TEST(Parser, unitsAttributeIssue)
{
    const std::string e =
        "<?xml version=\"1.0\" encoding=\"UTF-8\"?>\n"
        "<model xmlns=\"http://www.cellml.org/cellml/2.0#\" name=\"model_name\">\n"
        "  <units name=\"pH\" invalid_attribute=\"yes\"/>\n"
        "</model>\n";
    const std::vector<std::string> expectedIssues = {
        "Units 'pH' has an invalid attribute 'invalid_attribute'.",
    };

    libcellml::ParserPtr p = libcellml::Parser::create();
<<<<<<< HEAD
    p->parseModel(ex);
=======
    p->parseModel(e);
>>>>>>> 3f1ab623
    EXPECT_EQ_ISSUES(expectedIssues, p);
}

TEST(Parser, unitsElementIssues)
{
    const std::string input1 =
        "<?xml version=\"1.0\" encoding=\"UTF-8\"?>\n"
        "<model xmlns=\"http://www.cellml.org/cellml/2.0#\" name=\"model_name\">\n"
        "  <units>\n"
        "    <son name=\"stan\"/>\n"
        "  </units>\n"
        "</model>\n";
    const std::vector<std::string> expectedIssues1 = {
        "Units '' has an invalid child element 'son'.",
    };
    const std::string input2 =
        "<?xml version=\"1.0\" encoding=\"UTF-8\"?>\n"
        "<model xmlns=\"http://www.cellml.org/cellml/2.0#\" name=\"model_name\">\n"
        "  <units name=\"randy\">\n"
        "    <son name=\"stan\"/>\n"
        "  </units>\n"
        "</model>\n";
    const std::vector<std::string> expectedIssues2 = {
        "Units 'randy' has an invalid child element 'son'.",
    };

    libcellml::ParserPtr p = libcellml::Parser::create();
    p->parseModel(input1);
    EXPECT_EQ_ISSUES(expectedIssues1, p);

    p->removeAllIssues();
    p->parseModel(input2);
    EXPECT_EQ_ISSUES(expectedIssues2, p);
}

TEST(Parser, parseModelWithNamedComponentWithInvalidBaseUnitsAttributeAndGetIssue)
{
    const std::string in =
        "<?xml version=\"1.0\" encoding=\"UTF-8\"?>\n"
        "<model xmlns=\"http://www.cellml.org/cellml/2.0#\" name=\"model_name\">\n"
        "  <units name=\"unit_name\" base_unit=\"yes\"/>\n"
        "  <component name=\"component_name\">\n"
        "  </component>\n"
        "</model>\n";
    const std::vector<std::string> expectedIssues = {
        "Units 'unit_name' has an invalid attribute 'base_unit'.",
    };

    libcellml::ParserPtr parser = libcellml::Parser::create();
    libcellml::ModelPtr model = parser->parseModel(in);

    EXPECT_EQ_ISSUES(expectedIssues, parser);

    libcellml::UnitsPtr unitsExpected = model->units("unit_name");

    // Get units from issue and check.
    EXPECT_EQ(unitsExpected, parser->issue(0)->units());

    // Get const units from issue and check.
    const libcellml::IssuePtr issue = parser->issue(0);
    const libcellml::UnitsPtr unitsFromIssue = issue->units();
    EXPECT_EQ(unitsExpected, unitsFromIssue);
}

TEST(Parser, parseModelWithInvalidComponentAttributeAndGetIssue)
{
    const std::string cName = "componentName";
    const std::string input =
        "<?xml version=\"1.0\" encoding=\"UTF-8\"?>\n"
        "<model xmlns=\"http://www.cellml.org/cellml/2.0#\" name=\"modelName\">\n"
        "  <component name=\"componentName\" nonsense=\"oops\"/>\n"
        "</model>\n";
    const std::vector<std::string> expectedIssues = {
        "Component 'componentName' has an invalid attribute 'nonsense'.",
    };

    libcellml::ParserPtr parser = libcellml::Parser::create();
    libcellml::ModelPtr model = parser->parseModel(input);
    libcellml::ComponentPtr component = model->component(cName);

    EXPECT_EQ_ISSUES(expectedIssues, parser);

    // Get component from issue and check.
    EXPECT_EQ(component, parser->issue(0)->component());
    // Get const component from issue and check.
    const libcellml::IssuePtr issue = parser->issue(0);
    libcellml::Issue *rawIssue = issue.get();
    const libcellml::ComponentPtr componentFromIssue = rawIssue->component();
    EXPECT_EQ(component, componentFromIssue);

    // Get non-existent issue
    EXPECT_EQ(nullptr, parser->issue(1));
}

TEST(Parser, componentAttributeIssues)
{
    const std::string input1 =
        "<?xml version=\"1.0\" encoding=\"UTF-8\"?>\n"
        "<model xmlns=\"http://www.cellml.org/cellml/2.0#\" name=\"model_name\">\n"
        "  <component lame=\"randy\"/>\n"
        "</model>\n";
    const std::vector<std::string> expectedIssues1 = {
        "Component '' has an invalid attribute 'lame'.",
    };
    const std::string input2 =
        "<?xml version=\"1.0\" encoding=\"UTF-8\"?>\n"
        "<model xmlns=\"http://www.cellml.org/cellml/2.0#\" name=\"model_name\">\n"
        "  <component name=\"randy\" son=\"stan\"/>\n"
        "</model>\n";
    const std::vector<std::string> expectedIssues2 = {
        "Component 'randy' has an invalid attribute 'son'.",
    };
    const std::string input3 =
        "<?xml version=\"1.0\" encoding=\"UTF-8\"?>\n"
        "<model xmlns=\"http://www.cellml.org/cellml/2.0#\" name=\"model_name\">\n"
        "  <component son=\"stan\" name=\"randy\"/>\n"
        "</model>\n";
    const std::vector<std::string> expectedIssues3 = {
        "Component 'randy' has an invalid attribute 'son'.",
    };

    libcellml::ParserPtr p = libcellml::Parser::create();
    p->parseModel(input1);
    EXPECT_EQ_ISSUES(expectedIssues1, p);

    p->removeAllIssues();
    p->parseModel(input2);
    EXPECT_EQ_ISSUES(expectedIssues2, p);

    p->removeAllIssues();
    p->parseModel(input3);
    EXPECT_EQ_ISSUES(expectedIssues3, p);
}

TEST(Parser, componentElementIssues)
{
    const std::string input1 =
        "<?xml version=\"1.0\" encoding=\"UTF-8\"?>\n"
        "<model xmlns=\"http://www.cellml.org/cellml/2.0#\" name=\"model_name\">\n"
        "  <component>\n"
        "    <son name=\"stan\"/>\n"
        "  </component>\n"
        "</model>\n";
    const std::string expectError1 = "Component '' has an invalid child element 'son'.";
    const std::string input2 =
        "<?xml version=\"1.0\" encoding=\"UTF-8\"?>\n"
        "<model xmlns=\"http://www.cellml.org/cellml/2.0#\" name=\"model_name\">\n"
        "  <component name=\"randy\">\n"
        "    <son name=\"stan\"/>\n"
        "  </component>\n"
        "</model>\n";
    const std::string expectError2 = "Component 'randy' has an invalid child element 'son'.";

    libcellml::ParserPtr p = libcellml::Parser::create();
    p->parseModel(input1);
    EXPECT_EQ(size_t(1), p->issueCount());
    EXPECT_EQ(expectError1, p->issue(0)->description());

    p->removeAllIssues();
    p->parseModel(input2);
    EXPECT_EQ(size_t(1), p->issueCount());
    EXPECT_EQ(expectError2, p->issue(0)->description());
}

TEST(Parser, parseModelWithTwoComponents)
{
    const std::string e =
        "<?xml version=\"1.0\" encoding=\"UTF-8\"?>\n"
        "<model xmlns=\"http://www.cellml.org/cellml/2.0#\" name=\"modelName\">\n"
        "  <component name=\"component1\"/>\n"
        "  <component name=\"component2\"/>\n"
        "</model>\n";

    libcellml::ParserPtr parser = libcellml::Parser::create();
    libcellml::ModelPtr model = parser->parseModel(e);

    libcellml::PrinterPtr printer = libcellml::Printer::create();
    const std::string a = printer->printModel(model);
    EXPECT_EQ(e, a);
}

TEST(Parser, parseModelWithComponentHierarchyWaterfall)
{
    const std::string e =
        "<?xml version=\"1.0\" encoding=\"UTF-8\"?>\n"
        "<model xmlns=\"http://www.cellml.org/cellml/2.0#\">\n"
        "  <component name=\"dave\"/>\n"
        "  <component name=\"bob\"/>\n"
        "  <component name=\"angus\"/>\n"
        "  <encapsulation>\n"
        "    <component_ref component=\"dave\">\n"
        "      <component_ref component=\"bob\">\n"
        "        <component_ref component=\"angus\"/>\n"
        "      </component_ref>\n"
        "    </component_ref>\n"
        "  </encapsulation>\n"
        "</model>\n";

    libcellml::ParserPtr parser = libcellml::Parser::create();
    libcellml::ModelPtr model = parser->parseModel(e);

    libcellml::PrinterPtr printer = libcellml::Printer::create();
    const std::string a = printer->printModel(model);
    EXPECT_EQ(e, a);
}

TEST(Parser, parseModelWithMultipleComponentHierarchyWaterfalls)
{
    const std::string e =
        "<?xml version=\"1.0\" encoding=\"UTF-8\"?>\n"
        "<model xmlns=\"http://www.cellml.org/cellml/2.0#\">\n"
        "  <component name=\"ignatio\"/>\n"
        "  <component name=\"dave\"/>\n"
        "  <component name=\"bob\"/>\n"
        "  <component name=\"angus\"/>\n"
        "  <component name=\"jackie\"/>\n"
        "  <component name=\"mildred\"/>\n"
        "  <component name=\"sue\"/>\n"
        "  <encapsulation>\n"
        "    <component_ref component=\"dave\">\n"
        "      <component_ref component=\"bob\">\n"
        "        <component_ref component=\"angus\"/>\n"
        "        <component_ref component=\"jackie\"/>\n"
        "      </component_ref>\n"
        "    </component_ref>\n"
        "    <component_ref component=\"mildred\">\n"
        "      <component_ref component=\"sue\"/>\n"
        "    </component_ref>\n"
        "  </encapsulation>\n"
        "</model>\n";

    libcellml::ParserPtr parser = libcellml::Parser::create();
    libcellml::ModelPtr model = parser->parseModel(e);

    libcellml::PrinterPtr printer = libcellml::Printer::create();
    const std::string a = printer->printModel(model);
    EXPECT_EQ(e, a);
}

TEST(Parser, modelWithUnits)
{
    const std::string in =
        "<?xml version=\"1.0\" encoding=\"UTF-8\"?>\n"
        "<model xmlns=\"http://www.cellml.org/cellml/2.0#\" name=\"model_name\">\n"
        "  <units name=\"fahrenheitish\">\n"
        "    <unit multiplier=\"1.8\" units=\"kelvin\"/>\n"
        "  </units>\n"
        "  <units name=\"dimensionless\"/>\n"
        "</model>\n";
    const std::string e =
        "<?xml version=\"1.0\" encoding=\"UTF-8\"?>\n"
        "<model xmlns=\"http://www.cellml.org/cellml/2.0#\" name=\"model_name\">\n"
        "  <units name=\"fahrenheitish\">\n"
        "    <unit multiplier=\"1.8\" units=\"kelvin\"/>\n"
        "  </units>\n"
        "</model>\n";

    libcellml::ParserPtr parser = libcellml::Parser::create();
    libcellml::ModelPtr model = parser->parseModel(in);

    libcellml::PrinterPtr printer = libcellml::Printer::create();
    const std::string a = printer->printModel(model);
    EXPECT_EQ(e, a);
}

TEST(Parser, modelWithInvalidUnits)
{
    const std::string in =
        "<?xml version=\"1.0\" encoding=\"UTF-8\"?>\n"
        "<model xmlns=\"http://www.cellml.org/cellml/2.0#\" name=\"model_name\">\n"
        "  <units name=\"fahrenheitish\" temperature=\"451\">\n"
        "    <unit multiplier=\"Z\" exponent=\"35.0E+310\" units=\"kelvin\" bill=\"murray\">\n"
        "      <degrees/>\n"
        "    </unit>\n"
        "    <bobshouse address=\"34 Rich Lane\"/>\n"
        "    <unit GUnit=\"50c\"/>\n"
        "  </units>\n"
        "  <units name=\"dimensionless\"/>\n"
        "  <units jerry=\"seinfeld\">\n"
        "    <unit units=\"friends\" neighbor=\"kramer\"/>\n"
        "    <unit george=\"friends\"/>\n"
        "  </units>\n"
        "</model>\n";
    const std::string e =
        "<?xml version=\"1.0\" encoding=\"UTF-8\"?>\n"
        "<model xmlns=\"http://www.cellml.org/cellml/2.0#\" name=\"model_name\">\n"
        "  <units name=\"fahrenheitish\">\n"
        "    <unit exponent=\"inf\" units=\"kelvin\"/>\n"
        "    <unit units=\"\"/>\n"
        "  </units>\n"
        "  <units>\n"
        "    <unit units=\"friends\"/>\n"
        "    <unit units=\"\"/>\n"
        "  </units>\n"
        "</model>\n";

    const std::vector<std::string> expectedIssues = {
        "Units 'fahrenheitish' has an invalid attribute 'temperature'.",
        "Unit referencing 'kelvin' in units 'fahrenheitish' has an invalid child element 'degrees'.",
        "Unit referencing 'kelvin' in units 'fahrenheitish' has a multiplier with the value 'Z' that is not a representation of a CellML real valued number.",
        "Unit referencing 'kelvin' in units 'fahrenheitish' has an invalid attribute 'bill'.",
        "Units 'fahrenheitish' has an invalid child element 'bobshouse'.",
        "Unit referencing '' in units 'fahrenheitish' has an invalid attribute 'GUnit'.",
        "Units '' has an invalid attribute 'jerry'.",
        "Unit referencing 'friends' in units '' has an invalid attribute 'neighbor'.",
        "Unit referencing '' in units '' has an invalid attribute 'george'.",
    };

    libcellml::ParserPtr parser = libcellml::Parser::create();
    libcellml::ModelPtr model = parser->parseModel(in);

    EXPECT_EQ_ISSUES(expectedIssues, parser);

    libcellml::PrinterPtr printer = libcellml::Printer::create();
    const std::string a = printer->printModel(model);
    EXPECT_EQ(e, a);
}

TEST(Parser, emptyEncapsulation)
{
    const std::string ex =
        "<?xml version=\"1.0\" encoding=\"UTF-8\"?>\n"
        "<model xmlns=\"http://www.cellml.org/cellml/2.0#\" name=\"model_name\">\n"
        "  <encapsulation/>\n"
        "</model>\n";

    const std::vector<std::string> expectedIssues = {
        "Encapsulation in model 'model_name' does not contain any child elements.",
    };

    libcellml::ParserPtr p = libcellml::Parser::create();
    p->parseModel(ex);
    EXPECT_EQ_ISSUES(expectedIssues, p);
}

TEST(Parser, validEncapsulation)
{
    const std::string ex =
        "<?xml version=\"1.0\" encoding=\"UTF-8\"?>\n"
        "<model xmlns=\"http://www.cellml.org/cellml/2.0#\" name=\"model_name\">\n"
        "  <component name=\"bob\"/>\n"
        "  <component name=\"jim\"/>\n"
        "  <encapsulation>\n"
        "    <component_ref component=\"bob\">\n"
        "      <component_ref component=\"jim\">\n"
        "      </component_ref>\n"
        "    </component_ref>\n"
        "  </encapsulation>\n"
        "</model>\n";

    libcellml::ParserPtr p = libcellml::Parser::create();
    p->parseModel(ex);

    EXPECT_EQ(size_t(0), p->issueCount());
}

TEST(Parser, encapsulationWithCycleDefined)
{
    const std::string ex =
        "<?xml version=\"1.0\" encoding=\"UTF-8\"?>\n"
        "<model xmlns=\"http://www.cellml.org/cellml/2.0#\" name=\"model_name\">\n"
        "  <component name=\"bob\"/>\n"
        "  <component name=\"jim\"/>\n"
        "  <component name=\"dave\"/>\n"
        "  <component name=\"bob\"/>\n"
        "  <encapsulation>\n"
        "    <component_ref component=\"bob\">\n"
        "      <component_ref component=\"jim\">\n"
        "        <component_ref component=\"dave\">\n"
        "          <component_ref component=\"bob\"/>\n"
        "        </component_ref>\n"
        "      </component_ref>\n"
        "    </component_ref>\n"
        "  </encapsulation>\n"
        "</model>\n";

    const std::vector<std::string> expectedIssues = {
        "Model 'model_name' contains multiple components with the name 'bob'. Valid component names must be unique to their model.",
    };

    libcellml::ParserPtr p = libcellml::Parser::create();
    auto m = p->parseModel(ex);

    EXPECT_EQ(size_t(0), p->issueCount());

    libcellml::PrinterPtr printer = libcellml::Printer::create();
    auto output = printer->printModel(m);
    EXPECT_EQ(output, ex);

    libcellml::ValidatorPtr v = libcellml::Validator::create();
    v->validateModel(m);

    EXPECT_EQ_ISSUES(expectedIssues, v);
}

TEST(Parser, encapsulationWithNoComponentAttribute)
{
    const std::string ex =
        "<?xml version=\"1.0\" encoding=\"UTF-8\"?>\n"
        "<model xmlns=\"http://www.cellml.org/cellml/2.0#\" name=\"model_name\">\n"
        "  <encapsulation>\n"
        "    <component_ref/>\n"
        "  </encapsulation>\n"
        "</model>\n";

    const std::vector<std::string> expectedIssues = {
        "Encapsulation in model 'model_name' does not have a valid component attribute in a component_ref element.",
        "Encapsulation in model 'model_name' specifies an invalid parent component_ref that also does not have any children.",
    };

    libcellml::ParserPtr p = libcellml::Parser::create();
    p->parseModel(ex);

    EXPECT_EQ_ISSUES(expectedIssues, p);
}

TEST(Parser, encapsulationWithNoComponentRef)
{
    const std::vector<std::string> expectedIssues = {
        "Encapsulation in model 'model_name' has an invalid child element 'component_free'.",
    };

    const std::string ex =
        "<?xml version=\"1.0\" encoding=\"UTF-8\"?>\n"
        "<model xmlns=\"http://www.cellml.org/cellml/2.0#\" name=\"model_name\">\n"
        "  <encapsulation>\n"
        "    <component_free/>\n"
        "  </encapsulation>\n"
        "</model>\n";

    libcellml::ParserPtr p = libcellml::Parser::create();
    p->parseModel(ex);

    EXPECT_EQ_ISSUES(expectedIssues, p);
}

TEST(Parser, encapsulationWithNoComponent)
{
    const std::vector<std::string> expectedIssues = {
        "Encapsulation in model 'model_name' specifies 'bob' as a component in a component_ref but it does not exist in the model.",
        "Encapsulation in model 'model_name' does not have a valid component attribute in a component_ref element.",
        "Encapsulation in model 'model_name' specifies an invalid parent component_ref that also does not have any children.",
    };

    const std::string ex =
        "<?xml version=\"1.0\" encoding=\"UTF-8\"?>\n"
        "<model xmlns=\"http://www.cellml.org/cellml/2.0#\" name=\"model_name\">\n"
        "  <encapsulation>\n"
        "    <component_ref component=\"bob\">\n"
        "      <component_ref/>\n"
        "    </component_ref>\n"
        "  </encapsulation>\n"
        "</model>\n";

    libcellml::ParserPtr p = libcellml::Parser::create();
    p->parseModel(ex);

    EXPECT_EQ_ISSUES(expectedIssues, p);
}

TEST(Parser, encapsulationWithMissingComponent)
{
    const std::vector<std::string> expectedIssues = {
        "Encapsulation in model 'model_name' specifies 'dave' as a component in a component_ref but it does not exist in the model.",
        "Encapsulation in model 'model_name' specifies 'bob' as a parent component_ref but it does not have any children.",
    };

    const std::string ex =
        "<?xml version=\"1.0\" encoding=\"UTF-8\"?>\n"
        "<model xmlns=\"http://www.cellml.org/cellml/2.0#\" name=\"model_name\">\n"
        "  <component name=\"bob\"/>\n"
        "  <encapsulation>\n"
        "    <component_ref component=\"bob\">\n"
        "      <component_ref component=\"dave\"/>\n"
        "    </component_ref>\n"
        "  </encapsulation>\n"
        "</model>\n";

    libcellml::ParserPtr p = libcellml::Parser::create();
    p->parseModel(ex);

    EXPECT_EQ_ISSUES(expectedIssues, p);
}

TEST(Parser, encapsulationWithNoComponentChild)
{
    const std::string ex =
        "<?xml version=\"1.0\" encoding=\"UTF-8\"?>\n"
        "<model xmlns=\"http://www.cellml.org/cellml/2.0#\" name=\"model_name\">\n"
        "  <component name=\"bob\"/>\n"
        "  <encapsulation>\n"
        "    <component_ref component=\"bob\"/>\n"
        "  </encapsulation>\n"
        "</model>\n";
    const std::vector<std::string> expectedIssues = {
        "Encapsulation in model 'model_name' specifies 'bob' as a parent component_ref but it does not have any children.",
    };

    libcellml::ParserPtr p = libcellml::Parser::create();
    p->parseModel(ex);
    EXPECT_EQ_ISSUES(expectedIssues, p);
}

TEST(Parser, encapsulationNoChildComponentRef)
{
    const std::string ex =
        "<?xml version=\"1.0\" encoding=\"UTF-8\"?>\n"
        "<model xmlns=\"http://www.cellml.org/cellml/2.0#\" name=\"model_name\">\n"
        "  <component name=\"bob\"/>\n"
        "  <encapsulation>\n"
        "    <component_ref component=\"bob\">\n"
        "      <component_free/>\n"
        "    </component_ref>\n"
        "  </encapsulation>\n"
        "</model>\n";

    const std::vector<std::string> expectedIssues = {
        "Encapsulation in model 'model_name' has an invalid child element 'component_free'.",
        "Encapsulation in model 'model_name' specifies 'bob' as a parent component_ref but it does not have any children.",
    };

    libcellml::ParserPtr p = libcellml::Parser::create();
    p->parseModel(ex);

    EXPECT_EQ_ISSUES(expectedIssues, p);
}

TEST(Parser, encapsulationWithNoGrandchildComponentRef)
{
    const std::string ex =
        "<?xml version=\"1.0\" encoding=\"UTF-8\"?>\n"
        "<model xmlns=\"http://www.cellml.org/cellml/2.0#\" name=\"model_name\">\n"
        "  <component name=\"bob\"/>\n"
        "  <component name=\"jim\"/>\n"
        "  <encapsulation>\n"
        "    <component_ref component=\"bob\">\n"
        "      <component_ref component=\"jim\">\n"
        "        <component_free/>\n"
        "      </component_ref>\n"
        "    </component_ref>\n"
        "  </encapsulation>\n"
        "</model>\n";

    const std::vector<std::string> expectedIssues = {
        "Encapsulation in model 'model_name' has an invalid child element 'component_free'.",
    };

    libcellml::ParserPtr p = libcellml::Parser::create();
    p->parseModel(ex);

    EXPECT_EQ_ISSUES(expectedIssues, p);
}

TEST(Parser, invalidEncapsulations)
{
    const std::string e =
        "<?xml version=\"1.0\" encoding=\"UTF-8\"?>\n"
        "<model xmlns=\"http://www.cellml.org/cellml/2.0#\" name=\"ringo\">\n"
        "  <component name=\"dave\"/>\n"
        "  <component name=\"bob\"/>\n"
        "  <encapsulation relationship=\"friends\">\n"
        "    <component_ref component=\"dave\" bogus=\"oops\">\n"
        "      <component_ref component=\"bob\" bogus=\"oops\"/>\n"
        "      <component_ref enemy=\"ignatio\"/>\n"
        "    </component_ref>\n"
        "    <component_ref component=\"ignatio\"/>\n"
        "    <component_ref>\n"
        "      <component_ref/>\n"
        "    </component_ref>\n"
        "  </encapsulation>\n"
        "  <encapsulation>\n"
        "    <component_ref component=\"bob\"/>\n"
        "  </encapsulation>\n"
        "</model>\n";

    const std::vector<std::string> expectedIssues = {
        "Encapsulation in model 'ringo' has an invalid attribute 'relationship'.",
        "Encapsulation in model 'ringo' has an invalid component_ref attribute 'bogus'.",
        "Encapsulation in model 'ringo' has an invalid component_ref attribute 'bogus'.",
        "Encapsulation in model 'ringo' has an invalid component_ref attribute 'enemy'.",
        "Encapsulation in model 'ringo' does not have a valid component attribute in a component_ref element.",
        "Encapsulation in model 'ringo' specifies 'ignatio' as a component in a component_ref but it does not exist in the model.",
        "Encapsulation in model 'ringo' specifies an invalid parent component_ref that also does not have any children.",
        "Encapsulation in model 'ringo' does not have a valid component attribute in a component_ref element.",
        "Encapsulation in model 'ringo' does not have a valid component attribute in a component_ref element.",
        "Encapsulation in model 'ringo' specifies an invalid parent component_ref that also does not have any children.",
        "Model 'ringo' has more than one encapsulation element.",
    };

    libcellml::ParserPtr parser = libcellml::Parser::create();
    parser->parseModel(e);

    EXPECT_EQ_ISSUES(expectedIssues, parser);
}

TEST(Parser, invalidVariableAttributesAndGetVariableIssue)
{
    const std::string in =
        "<?xml version=\"1.0\" encoding=\"UTF-8\"?>\n"
        "<model xmlns=\"http://www.cellml.org/cellml/2.0#\">\n"
        "  <component name=\"componentA\">\n"
        "    <variable name=\"quixote\" don=\"true\"/>\n"
        "    <variable windmill=\"tilted\"/>\n"
        "  </component>\n"
        "</model>\n";
    const std::vector<std::string> expectedIssues = {
        "Variable 'quixote' has an invalid attribute 'don'.",
        "Variable '' has an invalid attribute 'windmill'.",
    };

    libcellml::ParserPtr p = libcellml::Parser::create();
    libcellml::ModelPtr model = p->parseModel(in);
    EXPECT_EQ(expectedIssues.size(), p->issueCount());
    for (size_t i = 0; i < p->issueCount(); ++i) {
        EXPECT_EQ(expectedIssues.at(i), p->issue(i)->description());
    }

    libcellml::VariablePtr variableExpected = model->component("componentA")->variable("quixote");
    // Get variable from issue and check.
    EXPECT_EQ(variableExpected, p->issue(0)->variable());
    // Get const variable from issue and check.
    libcellml::IssuePtr issue = p->issue(0);
    libcellml::Issue *rawIssue = issue.get();
    const libcellml::VariablePtr variableFromIssue = rawIssue->variable();
    EXPECT_EQ(variableExpected, variableFromIssue);
}

TEST(Parser, variableAttributeAndChildIssues)
{
    const std::string input1 =
        "<?xml version=\"1.0\" encoding=\"UTF-8\"?>\n"
        "<model xmlns=\"http://www.cellml.org/cellml/2.0#\" name=\"model_name\">\n"
        "  <component name=\"randy\">\n"
        "    <variable lame=\"randy\" name=\"Na\" units=\"daves\"/>\n"
        "  </component>\n"
        "</model>\n";
    const std::string expectError1 = "Variable 'Na' has an invalid attribute 'lame'.";
    const std::string input2 =
        "<?xml version=\"1.0\" encoding=\"UTF-8\"?>\n"
        "<model xmlns=\"http://www.cellml.org/cellml/2.0#\" name=\"model_name\">\n"
        "  <component name=\"randy\">\n"
        "    <variable name=\"randy\" son=\"stan\" units=\"second\">\n"
        "      <daughter name=\"shelly\"/>\n"
        "    </variable>\n"
        "  </component>\n"
        "</model>\n";
    const std::string expectError2 = "Variable 'randy' has an invalid child element 'daughter'.";
    const std::string expectError3 = "Variable 'randy' has an invalid attribute 'son'.";

    libcellml::ParserPtr p = libcellml::Parser::create();
    p->parseModel(input1);
    EXPECT_EQ(size_t(1), p->issueCount());
    EXPECT_EQ(expectError1, p->issue(0)->description());

    p->removeAllIssues();
    p->parseModel(input2);
    EXPECT_EQ(size_t(2), p->issueCount());
    EXPECT_EQ(expectError2, p->issue(0)->description());
    EXPECT_EQ(expectError3, p->issue(1)->description());
}

TEST(Parser, emptyConnections)
{
    const std::string ex =
        "<?xml version=\"1.0\" encoding=\"UTF-8\"?>\n"
        "<model xmlns=\"http://www.cellml.org/cellml/2.0#\" name=\"model_name\">\n"
        "  <connection/>\n"
        "</model>\n";
    const std::vector<std::string> expectedIssues = {
        "Connection in model 'model_name' does not have a valid component_1 in a connection element.",
        "Connection in model 'model_name' does not have a valid component_2 in a connection element.",
        "Connection in model 'model_name' must contain one or more 'map_variables' elements.",
    };

    libcellml::ParserPtr p = libcellml::Parser::create();
    p->parseModel(ex);
    EXPECT_EQ_ISSUES(expectedIssues, p);
}

TEST(Parser, connectionErrorNoComponent2)
{
    const std::string in =
        "<?xml version=\"1.0\" encoding=\"UTF-8\"?>\n"
        "<model xmlns=\"http://www.cellml.org/cellml/2.0#\" name=\"modelA\">\n"
        "  <component name=\"componentA\">\n"
        "    <variable name=\"variable1\" units=\"dimensionless\"/>\n"
        "  </component>\n"
        "  <connection component_1=\"component1\">\n"
        "    <map_variables variable_1=\"variable1\" variable_2=\"variable2\"/>\n"
        "  </connection>\n"
        "</model>\n";
    const std::vector<std::string> expectedIssues = {
        "Connection in model 'modelA' does not have a valid component_2 in a connection element.",
        "Connection in model 'modelA' specifies 'component1' as component_1 but it does not exist in the model.",
        "Connection in model 'modelA' specifies 'variable1' as variable_1 but the corresponding component_1 is invalid.",
        "Connection in model 'modelA' specifies 'variable2' as variable_2 but the corresponding component_2 is invalid.",
    };

    libcellml::ParserPtr p = libcellml::Parser::create();
    p->parseModel(in);

    EXPECT_EQ_ISSUES(expectedIssues, p);
}

TEST(Parser, connectionErrorNoComponent2InModel)
{
    const std::string in =
        "<?xml version=\"1.0\" encoding=\"UTF-8\"?>\n"
        "<model xmlns=\"http://www.cellml.org/cellml/2.0#\" name=\"modelName\">\n"
        "  <component name=\"component1\">\n"
        "    <variable name=\"variable1\" units=\"dimensionless\"/>\n"
        "  </component>\n"
        "  <connection  component_1=\"component1\"  component_2=\"component2\">\n"
        "    <map_variables variable_1=\"variable1\" variable_2=\"variable2\"/>\n"
        "  </connection>\n"
        "</model>\n";
    const std::vector<std::string> expectedIssues = {
        "Connection in model 'modelName' specifies 'component2' as component_2 but it does not exist in the model.",
        "Connection in model 'modelName' specifies 'variable2' as variable_2 but the corresponding component_2 is invalid.",
    };

    libcellml::ParserPtr p = libcellml::Parser::create();
    p->parseModel(in);
    EXPECT_EQ_ISSUES(expectedIssues, p);
}

TEST(Parser, connectionErrorNoComponent1)
{
    const std::string in =
        "<?xml version=\"1.0\" encoding=\"UTF-8\"?>\n"
        "<model xmlns=\"http://www.cellml.org/cellml/2.0#\" name=\"modelName\">\n"
        "<component name=\"componentA\">\n"
        "  <variable name=\"variable1\" units=\"dimensionless\"/>\n"
        "</component>\n"
        "<connection  component_2=\"componentA\">\n"
        "  <map_variables variable_1=\"variable1\" variable_2=\"variable2\"/>\n"
        "</connection>\n"
        "</model>\n";
    const std::vector<std::string> expectedIssues = {
        "Connection in model 'modelName' does not have a valid component_1 in a connection element.",
        "Connection in model 'modelName' specifies 'variable1' as variable_1 but the corresponding component_1 is invalid.",
        "Variable 'variable2' is specified as variable_2 in a connection but it does not exist in component_2 component 'componentA' of model 'modelName'.",
    };

    libcellml::ParserPtr p = libcellml::Parser::create();
    p->parseModel(in);
    EXPECT_EQ_ISSUES(expectedIssues, p);
}

TEST(Parser, connectionErrorNoMapComponents)
{
    const std::string in =
        "<?xml version=\"1.0\" encoding=\"UTF-8\"?>\n"
        "<model xmlns=\"http://www.cellml.org/cellml/2.0#\" name=\"modelName\">\n"
        "  <component name=\"componentA\">\n"
        "    <variable name=\"variable1\" units=\"dimensionless\"/>\n"
        "  </component>\n"
        "  <connection name=\"invalid\">\n"
        "    <map_variables variable_1=\"variable1\" variable_2=\"variable2\" variable_3=\"variable3\">\n"
        "      <map_units/>\n"
        "    </map_variables>\n"
        "  </connection>\n"
        "</model>\n";
    const std::vector<std::string> expectedIssues = {
        "Connection in model 'modelName' has an invalid connection attribute 'name'.",
        "Connection in model 'modelName' does not have a valid component_1 in a connection element.",
        "Connection in model 'modelName' does not have a valid component_2 in a connection element.",
        "Connection in model 'modelName' has an invalid child element 'map_units' of element 'map_variables'.",
        "Connection in model 'modelName' has an invalid map_variables attribute 'variable_3'.",
        "Connection in model 'modelName' specifies 'variable1' as variable_1 but the corresponding component_1 is invalid.",
        "Connection in model 'modelName' specifies 'variable2' as variable_2 but the corresponding component_2 is invalid.",
    };

    libcellml::ParserPtr parser = libcellml::Parser::create();
    parser->parseModel(in);
    EXPECT_EQ_ISSUES(expectedIssues, parser);
}

TEST(Parser, connectionErrorNoMapVariables)
{
    const std::string in =
        "<?xml version=\"1.0\" encoding=\"UTF-8\"?>\n"
        "<model xmlns=\"http://www.cellml.org/cellml/2.0#\">\n"
        "  <component name=\"componentA\">\n"
        "    <variable name=\"variable1\" units=\"dimensionless\"/>\n"
        "  </component>\n"
        "  <connection component_2=\"componentA\" component_1=\"componentA\" component_3=\"componentA\"/>\n"
        "  <connection component_2=\"componentA\" component_1=\"componentA\"/>\n"
        "</model>\n";
    const std::vector<std::string> expectedIssues = {
        "Connection in model '' has an invalid connection attribute 'component_3'.",
        "Connection in model '' must contain one or more 'map_variables' elements.",
        "Connection in model '' must contain one or more 'map_variables' elements.",
    };

    libcellml::ParserPtr p = libcellml::Parser::create();
    p->parseModel(in);
    EXPECT_EQ_ISSUES(expectedIssues, p);
}

TEST(Parser, importedComponent2Connection)
{
    const std::string e =
        "<?xml version=\"1.0\" encoding=\"UTF-8\"?>\n"
        "<model xmlns=\"http://www.cellml.org/cellml/2.0#\">\n"
        "  <import xmlns:xlink=\"http://www.w3.org/1999/xlink\" xlink:href=\"some-other-model.xml\">\n"
        "    <component component_ref=\"component_in_that_model\" name=\"component_in_this_model\"/>\n"
        "  </import>\n"
        "  <component name=\"component_bob\">\n"
        "    <variable name=\"variable_bob\" units=\"dimensionless\"/>\n"
        "  </component>\n"
        "  <connection component_2=\"component_in_this_model\" component_1=\"component_bob\">\n"
        "    <map_variables variable_2=\"variable_import\" variable_1=\"variable_bob\"/>\n"
        "  </connection>\n"
        "</model>\n";

    // Parse
    libcellml::ParserPtr parser = libcellml::Parser::create();
    parser->parseModel(e);
    EXPECT_EQ(size_t(0), parser->issueCount());
}

TEST(Parser, validConnectionMapVariablesFirst)
{
    const std::string e =
        "<?xml version=\"1.0\" encoding=\"UTF-8\"?>\n"
        "<model xmlns=\"http://www.cellml.org/cellml/2.0#\">\n"
        "  <component name=\"robert\">\n"
        "    <variable name=\"bob\" units=\"dimensionless\"/>\n"
        "  </component>\n"
        "  <component name=\"james\">\n"
        "    <variable name=\"jimbo\" units=\"dimensionless\"/>\n"
        "  </component>\n"
        "  <connection component_1=\"robert\" component_2=\"james\">\n"
        "    <map_variables variable_2=\"jimbo\" variable_1=\"bob\"/>\n"
        "  </connection>\n"
        "</model>\n";

    libcellml::ParserPtr parser = libcellml::Parser::create();
    parser->parseModel(e);
    EXPECT_EQ(size_t(0), parser->issueCount());
}

TEST(Parser, component2ConnectionVariableMissing)
{
    const std::string e =
        "<?xml version=\"1.0\" encoding=\"UTF-8\"?>\n"
        "<model xmlns=\"http://www.cellml.org/cellml/2.0#\">\n"
        "  <component name=\"component_bob\">\n"
        "    <variable name=\"variable_bob\" units=\"dimensionless\"/>\n"
        "  </component>\n"
        "  <component name=\"component_dave\">\n"
        "    <variable name=\"variable_dave\" units=\"dimensionless\"/>\n"
        "  </component>\n"
        "  <connection component_2=\"component_dave\" component_1=\"component_bob\">\n"
        "    <map_variables variable_2=\"variable_angus\" variable_1=\"variable_bob\"/>\n"
        "  </connection>\n"
        "</model>\n";
    const std::vector<std::string> expectedIssues = {
        "Variable 'variable_angus' is specified as variable_2 in a connection but it does not exist in component_2 component 'component_dave' of model ''.",
    };

    // Parse
    libcellml::ParserPtr p = libcellml::Parser::create();
    p->parseModel(e);
    EXPECT_EQ_ISSUES(expectedIssues, p);
}

TEST(Parser, component2InConnectionMissing)
{
    const std::string in =
        "<?xml version=\"1.0\" encoding=\"UTF-8\"?>\n"
        "<model xmlns=\"http://www.cellml.org/cellml/2.0#\">\n"
        "  <component name=\"component_bob\">\n"
        "    <variable name=\"variable_bob\" units=\"dimensionless\"/>\n"
        "  </component>\n"
        "  <component name=\"component_dave\">\n"
        "    <variable name=\"variable_dave\" units=\"dimensionless\"/>\n"
        "  </component>\n"
        "  <connection component_1=\"component_bob\">\n"
        "    <map_variables variable_2=\"variable_angus\" variable_1=\"variable_bob\"/>\n"
        "  </connection>\n"
        "</model>\n";
    const std::string e =
        "<?xml version=\"1.0\" encoding=\"UTF-8\"?>\n"
        "<model xmlns=\"http://www.cellml.org/cellml/2.0#\">\n"
        "  <component name=\"component_bob\">\n"
        "    <variable name=\"variable_bob\" units=\"dimensionless\"/>\n"
        "  </component>\n"
        "  <component name=\"component_dave\">\n"
        "    <variable name=\"variable_dave\" units=\"dimensionless\"/>\n"
        "  </component>\n"
        "</model>\n";

    const std::vector<std::string> expectedIssues = {
        "Connection in model '' does not have a valid component_2 in a connection element.",
        "Connection in model '' specifies 'variable_angus' as variable_2 but the corresponding component_2 is invalid.",
    };

    // Parse
    libcellml::ParserPtr p = libcellml::Parser::create();
    libcellml::ModelPtr m = p->parseModel(in);
    EXPECT_EQ_ISSUES(expectedIssues, p);

    libcellml::PrinterPtr printer = libcellml::Printer::create();
    const std::string a = printer->printModel(m);
    EXPECT_EQ(e, a);
}

TEST(Parser, connectionVariable2Missing)
{
    const std::string e =
        "<?xml version=\"1.0\" encoding=\"UTF-8\"?>\n"
        "<model xmlns=\"http://www.cellml.org/cellml/2.0#\">\n"
        "  <component name=\"component_bob\">\n"
        "    <variable name=\"variable_bob\" units=\"dimensionless\"/>\n"
        "  </component>\n"
        "  <component name=\"component_dave\">\n"
        "    <variable name=\"variable_dave\" units=\"dimensionless\"/>\n"
        "  </component>\n"
        "  <connection component_2=\"component_dave\" component_1=\"component_bob\">\n"
        "    <map_variables variable_1=\"variable_bob\"/>\n"
        "  </connection>\n"
        "</model>\n";

    const std::vector<std::string> expectedIssues = {
        "Connection in model '' does not have a valid variable_2 in a map_variables element.",
    };

    // Parse
    libcellml::ParserPtr p = libcellml::Parser::create();
    p->parseModel(e);
    EXPECT_EQ_ISSUES(expectedIssues, p);
}

TEST(Parser, connectionVariable1Missing)
{
    const std::string e =
        "<?xml version=\"1.0\" encoding=\"UTF-8\"?>\n"
        "<model xmlns=\"http://www.cellml.org/cellml/2.0#\">\n"
        "  <component name=\"component_bob\">\n"
        "    <variable name=\"variable_bob\" units=\"scrat\"/>\n"
        "  </component>\n"
        "  <component name=\"component_dave\">\n"
        "    <variable name=\"variable_dave\" units=\"gone\"/>\n"
        "  </component>\n"
        "  <connection component_2=\"component_dave\" component_1=\"component_bob\">\n"
        "    <map_variables variable_2=\"variable_dave\"/>\n"
        "  </connection>\n"
        "</model>\n";
    const std::vector<std::string> expectedIssues = {
        "Connection in model '' does not have a valid variable_1 in a map_variables element.",
    };

    // Parse
    libcellml::ParserPtr p = libcellml::Parser::create();
    p->parseModel(e);
    EXPECT_EQ_ISSUES(expectedIssues, p);
}

TEST(Parser, connectionErrorNoMapVariablesType)
{
    const std::string in =
        "<?xml version=\"1.0\" encoding=\"UTF-8\"?>\n"
        "<model xmlns=\"http://www.cellml.org/cellml/2.0#\">\n"
        "  <component name=\"component1\">\n"
        "    <variable name=\"variable1\" units=\"scrat\"/>\n"
        "  </component>\n"
        "  <component name=\"component2\">\n"
        "    <variable name=\"variable2\" units=\"phils\"/>\n"
        "  </component>\n"
        "  <connection component_1=\"component1\"  component_2=\"component2\">\n"
        "    <map_variabels variable_1=\"variable1\" variable_2=\"variable2\"/>\n"
        "  </connection>\n"
        "</model>\n";
    const std::vector<std::string> expectedIssues = {
        "Connection in model '' has an invalid child element 'map_variabels'.",
        "Connection in model '' does not have a map_variables element.",
    };

    libcellml::ParserPtr p = libcellml::Parser::create();
    p->parseModel(in);
    EXPECT_EQ_ISSUES(expectedIssues, p);
}

TEST(Parser, invalidImportsAndGetIssue)
{
    const std::string input =
        "<?xml version=\"1.0\" encoding=\"UTF-8\"?>\n"
        "<model xmlns=\"http://www.cellml.org/cellml/2.0#\">\n"
        "  <import xmlns:xlink=\"http://www.w3.org/1999/xlink\" xlink:href=\"some-other-model.xml\" sauce=\"hollandaise\">\n"
        "    <units units_ref=\"a_units_in_that_model\" name=\"units_in_this_model\"/>\n"
        "    <component component_ref=\"a_component_in_that_model\" name=\"component_in_this_model\"/>\n"
        "    <invalid_nonsense/>\n"
        "    <units units_ruff=\"dog\" name=\"fido\"/>\n"
        "    <component component_meow=\"cat\" name=\"frank\"/>\n"
        "  </import>\n"
        "</model>\n";
    const std::string expectError1 = "Import from 'some-other-model.xml' has an invalid attribute 'sauce'.";
    const std::string expectError2 = "Import from 'some-other-model.xml' has an invalid child element 'invalid_nonsense'.";
    const std::string expectError3 = "Import of units 'fido' from 'some-other-model.xml' has an invalid attribute 'units_ruff'.";
    const std::string expectError4 = "Import of component 'frank' from 'some-other-model.xml' has an invalid attribute 'component_meow'.";
    const std::string output =
        "<?xml version=\"1.0\" encoding=\"UTF-8\"?>\n"
        "<model xmlns=\"http://www.cellml.org/cellml/2.0#\">\n"
        "  <import xmlns:xlink=\"http://www.w3.org/1999/xlink\" xlink:href=\"some-other-model.xml\">\n"
        "    <component component_ref=\"a_component_in_that_model\" name=\"component_in_this_model\"/>\n"
        "  </import>\n"
        "  <import xmlns:xlink=\"http://www.w3.org/1999/xlink\" xlink:href=\"some-other-model.xml\">\n"
        "    <units units_ref=\"a_units_in_that_model\" name=\"units_in_this_model\"/>\n"
        "  </import>\n"
        "</model>\n";

    libcellml::ParserPtr p = libcellml::Parser::create();
    libcellml::ModelPtr m = p->parseModel(input);
    EXPECT_EQ(size_t(4), p->issueCount());
    EXPECT_EQ(expectError1, p->issue(0)->description());
    EXPECT_EQ(expectError2, p->issue(1)->description());
    EXPECT_EQ(expectError3, p->issue(2)->description());
    EXPECT_EQ(expectError4, p->issue(3)->description());

    libcellml::PrinterPtr printer = libcellml::Printer::create();
    const std::string a = printer->printModel(m);
    EXPECT_EQ(output, a);

    libcellml::ImportSourcePtr import = m->units("units_in_this_model")->importSource();
    // Get import from issue and check.
    EXPECT_EQ(import, p->issue(0)->importSource());
    // Get const import from issue and check.
    const libcellml::IssuePtr issue = p->issue(0);
    libcellml::Issue *rawIssue = issue.get();
    const libcellml::ImportSourcePtr importFromIssue = rawIssue->importSource();
    EXPECT_EQ(import, importFromIssue);
}

TEST(Parser, invalidModelWithAllCausesOfIssues)
{
    // Check for all causes of issues.
    std::vector<bool> foundCause(9, false);

    // Trigger CellML entity issues
    const std::string input =
        "<?xml version=\"1.0\" encoding=\"UTF-8\"?>\n"
        "<model xmlns=\"http://www.cellml.org/cellml/2.0#\" name=\"starwars\" episode=\"four\">\n"
        "  <import princess=\"leia\"/>\n"
        "  <units jedi=\"luke\"/>\n"
        "  <component ship=\"falcon\">\n"
        "    <variable pilot=\"han\"/>\n"
        "  </component>\n"
        "  <connection wookie=\"chewie\"/>\n"
        "  <encapsulation yoda=\"green\"/>\n"
        "</model>\n";

    const std::vector<std::string> expectedIssues = {
        "Model 'starwars' has an invalid attribute 'episode'.",
        "Import from '' has an invalid attribute 'princess'.",
        "Units '' has an invalid attribute 'jedi'.",
        "Component '' has an invalid attribute 'ship'.",
        "Variable '' has an invalid attribute 'pilot'.",
        "Encapsulation in model 'starwars' has an invalid attribute 'yoda'.",
        "Encapsulation in model 'starwars' does not contain any child elements.",
        "Connection in model 'starwars' has an invalid connection attribute 'wookie'.",
        "Connection in model 'starwars' does not have a valid component_1 in a connection element.",
        "Connection in model 'starwars' does not have a valid component_2 in a connection element.",
        "Connection in model 'starwars' must contain one or more 'map_variables' elements.",
    };

    // Parse and check for CellML issues.
    libcellml::ParserPtr parser = libcellml::Parser::create();
    parser->parseModel(input);

    EXPECT_EQ_ISSUES(expectedIssues, parser);

    for (size_t i = 0; i < parser->issueCount(); ++i) {
        switch (parser->issue(i)->cause()) {
        case libcellml::Issue::Cause::COMPONENT:
            foundCause.at(0) = true;
            break;
        case (libcellml::Issue::Cause::CONNECTION):
            foundCause.at(1) = true;
            break;
        case (libcellml::Issue::Cause::ENCAPSULATION):
            foundCause.at(2) = true;
            break;
        case (libcellml::Issue::Cause::IMPORT):
            foundCause.at(3) = true;
            break;
        case (libcellml::Issue::Cause::MODEL):
            foundCause.at(4) = true;
            break;
        case (libcellml::Issue::Cause::UNITS):
            foundCause.at(5) = true;
            break;
        case (libcellml::Issue::Cause::VARIABLE):
            foundCause.at(6) = true;
            break;
        case libcellml::Issue::Cause::MATHML:
        case libcellml::Issue::Cause::RESET:
        case libcellml::Issue::Cause::UNDEFINED:
        case libcellml::Issue::Cause::XML:
        case libcellml::Issue::Cause::GENERATOR:
            break;
        }
    }

    // Trigger undefined issue
    libcellml::ParserPtr parser2 = libcellml::Parser::create();
    // Add an undefined issue
    libcellml::IssuePtr undefinedIssue = libcellml::Issue::create();
    parser2->addIssue(undefinedIssue);
    EXPECT_EQ(size_t(1), parser2->issueCount());
    if (parser2->issue(0)->isCause(libcellml::Issue::Cause::UNDEFINED)) {
        foundCause.at(7) = true;
    }

    // Trigger an XML issue
    const std::string input3 = "jarjarbinks";
    const std::vector<std::string> expectedIssues3 = {
        "LibXml2 error: Start tag expected, '<' not found.",
        "Could not get a valid XML root node from the provided input.",
    };
    libcellml::ParserPtr parser3 = libcellml::Parser::create();
    parser3->parseModel(input3);
    EXPECT_EQ_ISSUES(expectedIssues3, parser3);
    for (size_t i = 0; i < parser3->issueCount(); ++i) {
        if (parser3->issue(i)->isCause(libcellml::Issue::Cause::XML)) {
            foundCause.at(8) = true;
        }
    }

    // Check that we've found all the possible issue types
    bool foundAllCauses = false;
    if (std::all_of(foundCause.begin(), foundCause.end(), [](bool i) { return i; })) {
        foundAllCauses = true;
    }
    EXPECT_TRUE(foundAllCauses);
}

TEST(Parser, invalidModelWithTextInAllElements)
{
    const std::string input =
        "<?xml version=\"1.0\" encoding=\"UTF-8\"?>\n"
        "<model xmlns=\"http://www.cellml.org/cellml/2.0#\" name=\"starwars\">\n"
        "  episode7\n"
        "  <import xmlns:xlink=\"http://www.w3.org/1999/xlink\" xlink:href=\"sith.xml\">\n"
        "    kylo\n"
        "  </import>\n"
        "  <units name=\"robot\">\n"
        "    bb-8\n"
        "    <unit units=\"ball\">\n"
        "      rolls\n"
        "    </unit>\n"
        "  </units>\n"
        "  <component name=\"ship\">\n"
        "    falcon\n"
        "    <variable name=\"jedi\">\n"
        "      rey\n"
        "    </variable>\n"
        "  </component>\n"
        "  <connection>\n"
        "    finn\n"
        "    <map_variables>\n"
        "      trooper\n"
        "    </map_variables>\n"
        "  </connection>\n"
        "  <encapsulation>\n"
        "    awakens\n"
        "    <component_ref component=\"ship\">\n"
        "      force\n"
        "    </component_ref>\n"
        "  </encapsulation>\n"
        "</model>\n";

    const std::vector<std::string> expectedIssues = {
        "Model 'starwars' has an invalid non-whitespace child text element '\n  episode7\n  '.",
        "Import from 'sith.xml' has an invalid non-whitespace child text element '\n    kylo\n  '.",
        "Units 'robot' has an invalid non-whitespace child text element '\n    bb-8\n    '.",
        "Unit referencing 'ball' in units 'robot' has an invalid non-whitespace child text element '\n      rolls\n    '.",
        "Component 'ship' has an invalid non-whitespace child text element '\n    falcon\n    '.",
        "Variable 'jedi' has an invalid non-whitespace child text element '\n      rey\n    '.",
        "Encapsulation in model 'starwars' has an invalid non-whitespace child text element '\n    awakens\n    '.",
        "Encapsulation in model 'starwars' has an invalid non-whitespace child text element '\n      force\n    '.",
        "Encapsulation in model 'starwars' specifies 'ship' as a parent component_ref but it does not have any children.",
        "Connection in model 'starwars' does not have a valid component_1 in a connection element.",
        "Connection in model 'starwars' does not have a valid component_2 in a connection element.",
        "Connection in model 'starwars' has an invalid non-whitespace child text element '\n    finn\n    '.",
        "Connection in model 'starwars' has an invalid non-whitespace child text element '\n      trooper\n    '.",
        "Connection in model 'starwars' does not have a valid variable_1 in a map_variables element.",
        "Connection in model 'starwars' does not have a valid variable_2 in a map_variables element.",
        "Connection in model 'starwars' specifies '' as variable_1 but the corresponding component_1 is invalid.",
        "Connection in model 'starwars' specifies '' as variable_2 but the corresponding component_2 is invalid.",
    };

    // Parse and check for CellML issues.
    libcellml::ParserPtr parser = libcellml::Parser::create();
    parser->parseModel(input);

    EXPECT_EQ_ISSUES(expectedIssues, parser);
}

TEST(Parser, parseIds)
{
    const std::string input =
        "<?xml version=\"1.0\" encoding=\"UTF-8\"?>\n"
        "<model xmlns=\"http://www.cellml.org/cellml/2.0#\" id=\"mid\">\n"
        "  <import xmlns:xlink=\"http://www.w3.org/1999/xlink\" xlink:href=\"some-other-model.xml\" id=\"i1id\">\n"
        "    <component component_ref=\"a_component_in_that_model\" name=\"component1\" id=\"c1id\"/>\n"
        "  </import>\n"
        "  <import xmlns:xlink=\"http://www.w3.org/1999/xlink\" xlink:href=\"some-other-model.xml\" id=\"i2id\">\n"
        "    <units units_ref=\"a_units_in_that_model\" name=\"units1\" id=\"u1id\"/>\n"
        "  </import>\n"
        "  <units name=\"units2\" id=\"u2id\"/>\n"
        "  <units name=\"units3\" id=\"u3id\"/>\n"
        "  <component name=\"component2\" id=\"c2id\">\n"
        "    <variable name=\"variable1\" units=\"blob\" id=\"vid\"/>\n"
        "  </component>\n"
        "</model>\n";

    libcellml::ParserPtr p = libcellml::Parser::create();
    libcellml::ModelPtr model = p->parseModel(input);

    EXPECT_EQ(size_t(0), p->issueCount());
    EXPECT_EQ("mid", model->id());
    EXPECT_EQ("c1id", model->component("component1")->id());
    EXPECT_EQ("i1id", model->component("component1")->importSource()->id());
    EXPECT_EQ("u1id", model->units("units1")->id());
    EXPECT_EQ("i2id", model->units("units1")->importSource()->id());
    EXPECT_EQ("u2id", model->units("units2")->id());
    EXPECT_EQ("c2id", model->component("component2")->id());
    EXPECT_EQ("u3id", model->units("units3")->id());
    EXPECT_EQ("vid", model->component("component2")->variable("variable1")->id());
}

TEST(Parser, parseIdsOnEverythingButMath)
{
    const std::string input =
        "<?xml version=\"1.0\" encoding=\"UTF-8\"?>\n"
        "<model xmlns=\"http://www.cellml.org/cellml/2.0#\" name=\"everything\" id=\"mid\">\n"
        "  <import xmlns:xlink=\"http://www.w3.org/1999/xlink\" xlink:href=\"some-other-model.xml\" id=\"i1id\">\n"
        "    <component component_ref=\"a_component_in_that_model\" name=\"component1\" id=\"c1id\"/>\n"
        "  </import>\n"
        "  <import xmlns:xlink=\"http://www.w3.org/1999/xlink\" xlink:href=\"some-other-model.xml\" id=\"i2id\">\n"
        "    <units units_ref=\"a_units_in_that_model\" name=\"units1\" id=\"u1id\"/>\n"
        "  </import>\n"
        "  <units name=\"units2\" id=\"u2id\">\n"
        "    <unit units=\"second\" id=\"unit1id\"/>\n"
        "  </units>\n"
        "  <units name=\"units3\" id=\"u3id\"/>\n"
        "  <units name=\"blob\"/>\n"
        "  <component name=\"component2\" id=\"c2id\">\n"
        "    <variable name=\"variable1\" units=\"blob\" id=\"v1id\"/>\n"
        "    <variable name=\"variable2\" units=\"blob\" id=\"v2id\"/>\n"
        "    <reset variable=\"variable1\" test_variable=\"variable2\" order=\"1\" id=\"r1id\">\n"
        "      <test_value id=\"tv1id\">\n"
        "        <math xmlns=\"http://www.w3.org/1998/Math/MathML\" id=\"math1when1\">\n"
        "          <apply>\n"
        "            <eq/>\n"
        "            <ci>variable1</ci>\n"
        "            <cn>3.4</cn>\n"
        "          </apply>\n"
        "        </math>\n"
        "      </test_value>\n"
        "      <reset_value id=\"rv1id\">\n"
        "        <math xmlns=\"http://www.w3.org/1998/Math/MathML\" id=\"math2when1\">\n"
        "          <apply>\n"
        "            <eq/>\n"
        "            <ci>variable1</ci>\n"
        "            <cn>9.0</cn>\n"
        "          </apply>\n"
        "        </math>\n"
        "      </reset_value>\n"
        "    </reset>\n"
        "  </component>\n"
        "  <component name=\"component3\" id=\"c3id\">\n"
        "    <variable name=\"variable2\" units=\"ampere\" id=\"c3v2id\"/>\n"
        "  </component>\n"
        "  <connection component_1=\"component2\" component_2=\"component3\" id=\"con1id\">\n"
        "    <map_variables variable_1=\"variable1\" variable_2=\"variable2\" id=\"map1id\"/>\n"
        "  </connection>\n"
        "  <encapsulation id=\"encap1id\">\n"
        "    <component_ref component=\"component2\" id=\"cref1id\">\n"
        "      <component_ref component=\"component3\" id=\"crefchild1id\"/>\n"
        "    </component_ref>\n"
        "  </encapsulation>\n"
        "</model>\n";

    libcellml::ParserPtr parser = libcellml::Parser::create();
    libcellml::ModelPtr model = parser->parseModel(input);

    EXPECT_EQ(size_t(0), parser->issueCount());
    EXPECT_EQ("mid", model->id());
    EXPECT_EQ("c1id", model->component("component1")->id());
    EXPECT_EQ("i1id", model->component("component1")->importSource()->id());
    EXPECT_EQ("u1id", model->units("units1")->id());
    EXPECT_EQ("i2id", model->units("units1")->importSource()->id());
    EXPECT_EQ("u2id", model->units("units2")->id());
    EXPECT_EQ("c2id", model->component("component2")->id());
    EXPECT_EQ("u3id", model->units("units3")->id());
    EXPECT_EQ("v1id", model->component("component2")->variable("variable1")->id());
    EXPECT_EQ("r1id", model->component("component2")->reset(0)->id());
    EXPECT_EQ("tv1id", model->component("component2")->reset(0)->testValueId());
    EXPECT_EQ("rv1id", model->component("component2")->reset(0)->resetValueId());

    libcellml::PrinterPtr printer = libcellml::Printer::create();
    EXPECT_EQ(input, printer->printModel(model));
}

TEST(Parser, parseResets)
{
    const std::string input =
        "<?xml version=\"1.0\" encoding=\"UTF-8\"?>\n"
        "<model xmlns=\"http://www.cellml.org/cellml/2.0#\" id=\"mid\">\n"
        "  <component name=\"component2\" id=\"c2id\">\n"
        "    <variable name=\"variable1\" id=\"vid\"/>\n"
        "    <variable name=\"variable2\" id=\"vid2\"/>\n"
        "    <reset order=\"1\" id=\"rid\" variable=\"variable1\" test_variable=\"variable2\">\n"
        "      <test_value>\n"
        "        <math xmlns=\"http://www.w3.org/1998/Math/MathML\">\n"
        "          some condition in mathml\n"
        "        </math>\n"
        "      </test_value>\n"
        "      <reset_value>\n"
        "        <math xmlns=\"http://www.w3.org/1998/Math/MathML\">\n"
        "          some value in mathml\n"
        "        </math>\n"
        "      </reset_value>\n"
        "    </reset>\n"
        "  </component>\n"
        "</model>\n";

    libcellml::ParserPtr p = libcellml::Parser::create();
    libcellml::ModelPtr model = p->parseModel(input);

    libcellml::ComponentPtr c = model->component(0);
    EXPECT_EQ(size_t(1), c->resetCount());

    libcellml::ResetPtr r = c->reset(0);
    EXPECT_EQ(1, r->order());

    libcellml::VariablePtr v1 = r->variable();
    EXPECT_EQ("variable1", v1->name());

    libcellml::VariablePtr v2 = r->testVariable();
    EXPECT_EQ("variable2", v2->name());

    std::string testValueString = r->testValue();
    std::string t =
        "<math xmlns=\"http://www.w3.org/1998/Math/MathML\">\n"
        "          some condition in mathml\n"
        "        </math>\n";
    EXPECT_EQ(t, testValueString);

    std::string resetValueString = r->resetValue();
    std::string rt =
        "<math xmlns=\"http://www.w3.org/1998/Math/MathML\">\n"
        "          some value in mathml\n"
        "        </math>\n";
    EXPECT_EQ(rt, resetValueString);
}

TEST(Parser, parseResetsWithIssues)
{
    const std::string input =
        "<?xml version=\"1.0\" encoding=\"UTF-8\"?>\n"
        "<model xmlns=\"http://www.cellml.org/cellml/2.0#\" id=\"mid\">\n"
        "  <component name=\"component1\">\n"
        "    <variable name=\"variable1\" id=\"vid\" units=\"dimensionless\"/>\n" // reset variable not in the same component
        "  </component>\n"
        "  <component name=\"component2\" id=\"c2id\">\n"
        "    <variable name=\"variable2\" id=\"vid2\" units=\"dimensionless\"/>\n"
        "    <variable name=\"variable4\" id=\"vid4\" units=\"dimensionless\"/>\n"

        // variable1 does not exist in this component, variable3 does not exist at all
        "    <reset order=\"33\" variable=\"variable3\" test_variable=\"variable1\">\n"
        "      <test_value one_invalid_attribute=\"apples\">\n" // invalid attribute
        "        <math xmlns=\"http://www.w3.org/1998/Math/MathML\">\n"
        "          <apply>\n"
        "          <eq/>\n"
        "            <ci>C1</ci>\n"
        "            <apply>\n"
        "              <plus/>\n"
        "              <ci>A1</ci>\n"
        "              <ci>B1</ci>\n"
        "            </apply>\n"
        "          </apply>\n"
        "        </math>\n"
        "      </test_value>\n"
        "      <test_value>\n" // duplicated test_value block inside reset
        "        <math xmlns=\"http://www.w3.org/1998/Math/MathML\">\n"
        "          some value in mathml\n"
        "        </math>\n"
        "      </test_value>\n"
        "      <reset_value another_invalid_attribute=\"bananas\">\n" // invalid attribute
        "        <math xmlns=\"http://www.w3.org/1998/Math/MathML\">\n"
        "          some value in mathml\n"
        "        </math>\n"
        "      </reset_value>\n"
        "      <test_value>\n" // duplicated test_value block inside reset
        "        <math xmlns=\"http://www.w3.org/1998/Math/MathML\">\n"
        "          some value in mathml\n"
        "        </math>\n"
        "      </test_value>\n"
        "      <reset_value>\n"
        "        <math xmlns=\"http://www.w3.org/1998/Math/MathML\">\n"
        "          some value in mathml\n"
        "        </math>\n"
        "      </reset_value>\n" // duplicated reset_value block inside reset
        "    </reset>\n"

        // order not specified
        "    <reset variable=\"variable2\" test_variable=\"variable4\">\n"
        "      lost text here\n"
        "      <test_value>\n"
        "        <some_invalid_tag/>\n" // test_value should only contain mathml
        "      </test_value>\n"
        "      <reset_value>\n"
        "        <some_other_invalid_tag/>\n" // reset_value should only contain mathml
        "      </reset_value>\n"
        "    </reset>\n"

        //order not specified, unknown attribute
        "    <reset variable=\"variable2\" test_variable=\"variable4\" i_dont_belong_here=\"yep_really_i_dont\">\n"

        //test_value missing
        //reset_value missing
        "    </reset>\n"
        "  </component>\n"
        "</model>\n";

    const std::vector<std::string> expectedIssues = {
        "Reset referencing variable 'variable3' is not a valid reference for a variable in component 'component2'.",
        "Reset referencing test_variable 'variable1' is not a valid reference for a variable in component 'component2'.",
        "Reset in component 'component2' referencing variable '' and test_variable '' has an unexpected attribute in the test_value block of 'one_invalid_attribute'.",
        "Reset in component 'component2' referencing variable '' and test_variable '' has an unexpected attribute in the reset_value block of 'another_invalid_attribute'.",
        "Reset in component 'component2' referencing variable '' and test_variable '' has 3 test_value blocks.",
        "Reset in component 'component2' referencing variable '' and test_variable '' has 2 reset_value blocks.",
        "Reset in component 'component2' does not have its order set.",
        "Reset has an invalid non-whitespace child text element '\n      lost text here\n      '. Either a test_value block or a reset_value block is expected.",
        "The test_value in the reset in component 'component2' referencing variable 'variable2' and test_variable 'variable4' should have a MathML block as a child.",
        "The reset_value in the reset in component 'component2' referencing variable 'variable2' and test_variable 'variable4' should have a MathML block as a child.",
        "Reset in component 'component2' has an invalid attribute 'i_dont_belong_here'.",
        "Reset in component 'component2' does not have its order set.",
        "Reset in component 'component2' referencing variable 'variable2' and test_variable 'variable4' does not have a test_value block defined.",
        "Reset in component 'component2' referencing variable 'variable2' and test_variable 'variable4' does not have a reset_value block defined.",
    };

    libcellml::ParserPtr p = libcellml::Parser::create();
    libcellml::ModelPtr model = p->parseModel(input);

    libcellml::ResetPtr resetExpected = model->component(1)->reset(0);

    EXPECT_EQ_ISSUES(expectedIssues, p);

    EXPECT_EQ(resetExpected, p->issue(0)->reset());
}

TEST(Parser, unitsWithCellMLRealVariations)
{
    const std::string input =
        "<?xml version=\"1.0\" encoding=\"UTF-8\"?>\n"
        "<model xmlns=\"http://www.cellml.org/cellml/2.0#\" name=\"model_name\">\n"
        "  <units name=\"fahrenheitish\">\n"
        "    <unit multiplier=\"1.8\" exponent=\"-0.23E-13\" units=\"kelvin\"/>\n"
        "  </units>\n"
        "  <units name=\"units_invalid_reals\">\n"
        "    <unit multiplier=\"1.8.0\" exponent=\"4.87f87\" units=\"kelvin\"/>\n"
        "    <unit multiplier=\"+9.87\" exponent=\"4.87e+16\" units=\"oranges\"/>\n"
        "    <unit multiplier=\"AB8e34\" exponent=\"4.87ee32\" units=\"apples\"/>\n"
        "    <unit multiplier=\"AB8\" exponent=\"4.87eE32\" units=\"bananas\"/>\n"
        "    <unit multiplier=\"e7\" exponent=\"4.87e\" units=\"mangoes\"/>\n"
        "    <unit multiplier=\"3.4e7.8\" units=\"fruit\"/>\n"
        "  </units>\n"
        "</model>\n";

    const std::string e =
        "<?xml version=\"1.0\" encoding=\"UTF-8\"?>\n"
        "<model xmlns=\"http://www.cellml.org/cellml/2.0#\" name=\"model_name\">\n"
        "  <units name=\"fahrenheitish\">\n"
        "    <unit exponent=\"-2.3e-14\" multiplier=\"1.8\" units=\"kelvin\"/>\n"
        "  </units>\n"
        "  <units name=\"units_invalid_reals\">\n"
        "    <unit units=\"kelvin\"/>\n"
        "    <unit exponent=\"4.87e+16\" units=\"oranges\"/>\n"
        "    <unit units=\"apples\"/>\n"
        "    <unit units=\"bananas\"/>\n"
        "    <unit units=\"mangoes\"/>\n"
        "    <unit units=\"fruit\"/>\n"
        "  </units>\n"
        "</model>\n";

    libcellml::ParserPtr parser = libcellml::Parser::create();
    libcellml::ModelPtr model = parser->parseModel(input);

    libcellml::PrinterPtr printer = libcellml::Printer::create();
    const std::string a = printer->printModel(model);
    EXPECT_EQ(e, a);
}

TEST(Parser, xmlComments)
{
    const std::string input =
        "<?xml version=\"1.0\" encoding=\"UTF-8\"?>\n"
        "<!-- THIS COMMENT SHOULD BE IGNORED 0 -->\n"
        "<model xmlns=\"http://www.cellml.org/cellml/2.0#\" name=\"model_name\">\n"
        "  <!-- THIS COMMENT SHOULD BE IGNORED 1 -->\n"
        "  <units name=\"fahrenheitish\">\n"
        "    <!-- THIS COMMENT SHOULD BE IGNORED 2 -->\n"
        "    <unit units=\"kelvin\"><!-- THIS COMMENT SHOULD BE IGNORED 2a --></unit>\n"
        "  </units>\n"
        "  <component name=\"main\">\n"
        "    <!-- THIS COMMENT SHOULD BE IGNORED 3 -->\n"
        "    <variable name=\"stan\" units=\"dimensionless\"/>\n"
        "    <variable name=\"V_k\" units=\"dimensionless\"><!-- THIS COMMENT SHOULD BE IGNORED 3a --></variable>\n"
        "    <reset variable=\"V_k\" order=\"2\" id=\"rid\" test_variable=\"stan\">\n"
        "      <!-- THIS COMMENT SHOULD BE IGNORED 4 -->\n"
        "      <test_value>\n"
        "        <!-- THIS COMMENT SHOULD BE IGNORED 5 -->\n"
        "        <math xmlns=\"http://www.w3.org/1998/Math/MathML\">\n"
        "          some condition in mathml\n"
        "        </math>\n"
        "      </test_value>\n"
        "      <reset_value>\n"
        "        <!-- THIS COMMENT SHOULD BE IGNORED 6 -->\n"
        "        <math xmlns=\"http://www.w3.org/1998/Math/MathML\">\n"
        "          some condition in mathml\n"
        "        </math>\n"
        "      </reset_value>\n"
        "    </reset>\n"
        "  </component>\n"
        "  <component name=\"child\"/>\n"
        "  <encapsulation>\n"
        "    <!-- THIS COMMENT SHOULD BE IGNORED 7 -->\n"
        "    <component_ref component=\"main\">\n"
        "       <!-- THIS COMMENT SHOULD BE IGNORED 8 -->\n"
        "       <component_ref component=\"child\"/>\n"
        "    </component_ref>\n"
        "  </encapsulation>\n"
        "</model>\n";

    libcellml::ParserPtr parser = libcellml::Parser::create();
    parser->parseModel(input);

    EXPECT_EQ(size_t(0), parser->issueCount());
}

TEST(Parser, mathWithNamespacesDefinedOnTheMathNode)
{
    const std::string input =
        "<?xml version=\"1.0\" encoding=\"UTF-8\"?>\n"
        "<model xmlns=\"http://www.cellml.org/cellml/2.0#\" name=\"model_name\">\n"
        "  <component>\n"
        "  <math xmlns=\"http://www.w3.org/1998/Math/MathML\" xmlns:cellml=\"http://www.cellml.org/cellml/2.0#\">\n"
        "    <apply>\n"
        "      <eq/>\n"
        "      <ci>b2</ci>\n"
        "      <apply>\n"
        "        <times/>\n"
        "        <cn cellml:units=\"dimensionless\">2.0</cn>\n"
        "        <ci>d</ci>\n"
        "      </apply>\n"
        "    </apply>\n"
        "  </math>\n"
        "  </component>\n"
        "</model>\n";

    libcellml::ParserPtr parser = libcellml::Parser::create();
    parser->parseModel(input);

    EXPECT_EQ(size_t(0), parser->issueCount());
}

TEST(Parser, mathWithNamespacesDefinedOnTheNodeThatUsesNamespace)
{
    const std::string input =
        "<?xml version=\"1.0\" encoding=\"UTF-8\"?>\n"
        "<model xmlns=\"http://www.cellml.org/cellml/2.0#\" name=\"model_name\">\n"
        "  <component>\n"
        "  <math xmlns=\"http://www.w3.org/1998/Math/MathML\">\n"
        "    <apply>\n"
        "      <eq/>\n"
        "      <ci>b2</ci>\n"
        "      <apply>\n"
        "        <times/>\n"
        "        <cn xmlns:cellml=\"http://www.cellml.org/cellml/2.0#\" cellml:units=\"dimensionless\">2.0</cn>\n"
        "        <ci>d</ci>\n"
        "      </apply>\n"
        "    </apply>\n"
        "  </math>\n"
        "  </component>\n"
        "</model>\n";

    libcellml::ParserPtr parser = libcellml::Parser::create();
    parser->parseModel(input);

    EXPECT_EQ(size_t(0), parser->issueCount());
}

TEST(Parser, mathWithNonStandardCellMLPrefix)
{
    const std::string input =
        "<?xml version=\"1.0\" encoding=\"UTF-8\"?>\n"
        "<model xmlns=\"http://www.cellml.org/cellml/2.0#\" xmlns:ns_1=\"http://www.cellml.org/cellml/2.0#\" name=\"model_name\">\n"
        "  <component>\n"
        "    <math xmlns=\"http://www.w3.org/1998/Math/MathML\">\n"
        "      <apply>\n"
        "        <eq/>\n"
        "        <ci>b2</ci>\n"
        "        <apply>\n"
        "          <times/>\n"
        "          <cn ns_1:units=\"dimensionless\">2.0</cn>\n"
        "          <ci>d</ci>\n"
        "        </apply>\n"
        "      </apply>\n"
        "    </math>\n"
        "  </component>\n"
        "</model>\n";

    libcellml::ParserPtr parser = libcellml::Parser::create();
    parser->parseModel(input);

    EXPECT_EQ(size_t(0), parser->issueCount());
}

TEST(Parser, mathWithMathmlNamespaceOnModel)
{
    const std::string input =
        "<?xml version=\"1.0\" encoding=\"UTF-8\"?>\n"
        "<model xmlns=\"http://www.cellml.org/cellml/2.0#\" xmlns:ns_2=\"http://www.w3.org/1998/Math/MathML\" xmlns:ns_1=\"http://www.cellml.org/cellml/2.0#\" name=\"model_name\">\n"
        "  <component>\n"
        "    <ns_2:math>\n"
        "      <ns_2:apply>\n"
        "        <ns_2:eq/>\n"
        "        <ns_2:ci>b2</ns_2:ci>\n"
        "        <ns_2:apply>\n"
        "          <ns_2:times/>\n"
        "          <ns_2:cn ns_1:units=\"dimensionless\">2.0</ns_2:cn>\n"
        "          <ns_2:ci>d</ns_2:ci>\n"
        "        </ns_2:apply>\n"
        "      </ns_2:apply>\n"
        "    </ns_2:math>\n"
        "  </component>\n"
        "</model>\n";

    libcellml::ParserPtr parser = libcellml::Parser::create();
    parser->parseModel(input);

    EXPECT_EQ(size_t(0), parser->issueCount());
}

TEST(Parser, repeatedMathParsePrintBehaviour)
{
    const std::string input =
        "<?xml version=\"1.0\" encoding=\"UTF-8\"?>\n"
        "<model xmlns=\"http://www.cellml.org/cellml/2.0#\">\n"
        "  <component name=\"component\">\n"
        "    <variable name=\"A\" initial_value=\"1.0\"/>\n"
        "    <variable name=\"B\" initial_value=\"-1.0\"/>\n"
        "    <math xmlns=\"http://www.w3.org/1998/Math/MathML\">\n"
        "      <apply>\n"
        "        <eq/>\n"
        "        <ci>C</ci>\n"
        "        <apply>\n"
        "          <plus/>\n"
        "          <ci>A</ci>\n"
        "          <ci>B</ci>\n"
        "        </apply>\n"
        "      </apply>\n"
        "    </math>\n"
        "  </component>\n"
        "</model>\n";

    libcellml::ParserPtr parser = libcellml::Parser::create();
    libcellml::PrinterPtr printer = libcellml::Printer::create();

    libcellml::ModelPtr model1 = parser->parseModel(input);
    std::string output1 = printer->printModel(model1);

    libcellml::ModelPtr model2 = parser->parseModel(output1);
    std::string output2 = printer->printModel(model2);

    EXPECT_EQ(input, output2);
}

TEST(Parser, repeatedMathParsePrintBehaviourWithReset)
{
    const std::string input =
        "<?xml version=\"1.0\" encoding=\"UTF-8\"?>\n"
        "<model xmlns=\"http://www.cellml.org/cellml/2.0#\">\n"
        "  <units name=\"blob\"/>\n"
        "  <component name=\"component\">\n"
        "    <variable name=\"variable1\" units=\"blob\" id=\"v1id\"/>\n"
        "    <variable name=\"variable2\" units=\"blob\" id=\"v2id\"/>\n"
        "    <reset variable=\"variable1\" test_variable=\"variable2\" order=\"1\" id=\"r1id\">\n"
        "      <test_value>\n"
        "        <math xmlns=\"http://www.w3.org/1998/Math/MathML\" id=\"math1when1\">\n"
        "          <apply>\n"
        "            <eq/>\n"
        "            <ci>variable1</ci>\n"
        "            <cn>3.4</cn>\n"
        "          </apply>\n"
        "        </math>\n"
        "      </test_value>\n"
        "      <reset_value>\n"
        "        <math xmlns=\"http://www.w3.org/1998/Math/MathML\" id=\"math2when1\">\n"
        "          <apply>\n"
        "            <eq/>\n"
        "            <ci>variable1</ci>\n"
        "            <cn>9.0</cn>\n"
        "          </apply>\n"
        "        </math>\n"
        "      </reset_value>\n"
        "    </reset>\n"
        "  </component>\n"
        "</model>\n";

    libcellml::ParserPtr parser = libcellml::Parser::create();
    libcellml::PrinterPtr printer = libcellml::Printer::create();

    libcellml::ModelPtr model1 = parser->parseModel(input);
    std::string output1 = printer->printModel(model1);

    libcellml::ModelPtr model2 = parser->parseModel(output1);
    std::string output2 = printer->printModel(model2);

    EXPECT_EQ(input, output2);
}<|MERGE_RESOLUTION|>--- conflicted
+++ resolved
@@ -307,11 +307,7 @@
     };
 
     libcellml::ParserPtr p = libcellml::Parser::create();
-<<<<<<< HEAD
-    p->parseModel(ex);
-=======
     p->parseModel(e);
->>>>>>> 3f1ab623
     EXPECT_EQ_ISSUES(expectedIssues, p);
 }
 
