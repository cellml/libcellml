/*
Copyright libCellML Contributors

Licensed under the Apache License, Version 2.0 (the "License");
you may not use this file except in compliance with the License.
You may obtain a copy of the License at

    http://www.apache.org/licenses/LICENSE-2.0

Unless required by applicable law or agreed to in writing, software
distributed under the License is distributed on an "AS IS" BASIS,
WITHOUT WARRANTIES OR CONDITIONS OF ANY KIND, either express or implied.
See the License for the specific language governing permissions and
limitations under the License.
*/

#include "test_utils.h"

#include "gtest/gtest.h"

#include <algorithm>
#include <iostream>
#include <libcellml>
#include <string>
#include <vector>

TEST(Parser, invalidXMLElements)
{
    const std::string input =
        "<?xml version=\"1.0\" encoding=\"UTF-8\"?>\n"
        "<fellowship>\n"
        "  <Dwarf bearded>Gimli</ShortGuy>\n"
        "  <Hobbit>Frodo</EvenShorterGuy>\n"
        "  <Wizard>Gandalf</SomeGuyWithAStaff>\n"
        "  <Elf>\n"
        "</fellows>\n";
    const std::vector<std::string> expectedErrors = {
        "Specification mandate value for attribute bearded.",
        "Specification mandates value for attribute bearded.",
        "Opening and ending tag mismatch: Dwarf line 3 and ShortGuy.",
        "Opening and ending tag mismatch: Hobbit line 4 and EvenShorterGuy.",
        "Opening and ending tag mismatch: Wizard line 5 and SomeGuyWithAStaff.",
        "Opening and ending tag mismatch: Elf line 6 and fellows.",
        "Premature end of data in tag fellowship line 2.",
        "Could not get a valid XML root node from the provided input."};

    libcellml::Parser p;
    p.parseModel(input);

    EXPECT_EQ(expectedErrors.size() - 1, p.issueCount());
    for (size_t i = 0; i < p.issueCount(); ++i) {
        if (i == 0) {
            EXPECT_TRUE((p.issue(i)->description() != expectedErrors.at(0))
                        || (p.issue(i)->description() != expectedErrors.at(1)));
        } else {
            EXPECT_EQ(expectedErrors.at(i + 1), p.issue(i)->description());
        }
    }
}

TEST(Parser, parse)
{
    const std::string e =
        "<?xml version=\"1.0\" encoding=\"UTF-8\"?>\n"
        "<model xmlns=\"http://www.cellml.org/cellml/2.0#\"/>\n";

    libcellml::Parser parser;
    libcellml::ModelPtr model = parser.parseModel(e);
    libcellml::Printer printer;
    const std::string a = printer.printModel(model);
    EXPECT_EQ(e, a);
}

TEST(Parser, parseNamedModel)
{
    const std::string n = "name";
    const std::string e =
        "<?xml version=\"1.0\" encoding=\"UTF-8\"?>\n"
        "<model xmlns=\"http://www.cellml.org/cellml/2.0#\" name=\"name\"/>\n";

    libcellml::Parser parser;
    libcellml::ModelPtr model = parser.parseModel(e);
    EXPECT_EQ(n, model->name());

    libcellml::Printer printer;
    const std::string a = printer.printModel(model);
    EXPECT_EQ(e, a);
}

TEST(Parser, moveParser)
{
    libcellml::Parser p;
    libcellml::Parser pm;
    libcellml::Parser pa;
    pa = p;
    pm = std::move(p);

    libcellml::Parser pc(pm);
}

TEST(Parser, makeError)
{
    const std::string ex;

    libcellml::IssuePtr e = std::make_shared<libcellml::Issue>();

    EXPECT_EQ(ex, e->description());
}

TEST(Parser, emptyModelString)
{
    const std::string ex;
    const std::string expectedError = "Document is empty.";

    libcellml::Parser p;
    p.parseModel(ex);
    EXPECT_EQ(expectedError, p.issue(0)->description());
}

TEST(Parser, nonXmlString)
{
    const std::string ex = "Not an xml string.";
    std::vector<std::string> expectedErrors = {
        "Start tag expected, '<' not found.",
        "Could not get a valid XML root node from the provided input."};

    libcellml::Parser p;
    p.parseModel(ex);
    EXPECT_EQ(expectedErrors.size(), p.issueCount());
    for (size_t i = 0; i < p.issueCount(); ++i) {
        EXPECT_EQ(expectedErrors.at(i), p.issue(i)->description());
    }
}

TEST(Parser, invalidRootNode)
{
    const std::string ex =
        "<?xml version=\"1.0\" encoding=\"UTF-8\"?>\n"
        "<yodel xmlns=\"http://www.cellml.org/cellml/2.0#\" name=\"model_name\">\n"
        "</yodel>\n";
    const std::string expectedError1 = "Model element is of invalid type 'yodel'. A valid CellML root node should be of type 'model'.";

    libcellml::Parser p;
    p.parseModel(ex);
    EXPECT_EQ(size_t(1), p.issueCount());
    EXPECT_EQ(expectedError1, p.issue(0)->description());
}

TEST(Parser, noModelNamespace)
{
    const std::string ex =
        "<?xml version=\"1.0\" encoding=\"UTF-8\"?>\n"
        "<model/>\n";
    const std::string expectedError1 = "Model element is in invalid namespace 'null'. A valid CellML root node should be in namespace 'http://www.cellml.org/cellml/2.0#'.";

    libcellml::Parser p;
    p.parseModel(ex);
    EXPECT_EQ(size_t(1), p.issueCount());
    EXPECT_EQ(expectedError1, p.issue(0)->description());
}

TEST(Parser, invalidModelNamespace)
{
    const std::string ex =
        "<?xml version=\"1.0\" encoding=\"UTF-8\"?>\n"
        "<model xmlns=\"http://www.cellml.org/cellml/1.2#\"/>\n";
    const std::string expectedError1 = "Model element is in invalid namespace 'http://www.cellml.org/cellml/1.2#'. A valid CellML root node should be in namespace 'http://www.cellml.org/cellml/2.0#'.";

    libcellml::Parser p;
    p.parseModel(ex);
    EXPECT_EQ(size_t(1), p.issueCount());
    EXPECT_EQ(expectedError1, p.issue(0)->description());
}

TEST(Parser, invalidModelAttribute)
{
    const std::string ex =
        "<?xml version=\"1.0\" encoding=\"UTF-8\"?>\n"
        "<model xmlns=\"http://www.cellml.org/cellml/2.0#\" game=\"model_name\"/>\n";
    const std::string expectedError1 = "Model '' has an invalid attribute 'game'.";

    libcellml::Parser p;
    p.parseModel(ex);
    EXPECT_EQ(size_t(1), p.issueCount());
    EXPECT_EQ(expectedError1, p.issue(0)->description());
}

TEST(Parser, invalidModelElement)
{
    const std::string ex =
        "<?xml version=\"1.0\" encoding=\"UTF-8\"?>\n"
        "<model xmlns=\"http://www.cellml.org/cellml/2.0#\" name=\"model_name\">\n"
        "  <uknits/>\n"
        "</model>\n";
    const std::string expectedError1 = "Model 'model_name' has an invalid child element 'uknits'.";

    libcellml::Parser p;
    p.parseModel(ex);
    EXPECT_EQ(size_t(1), p.issueCount());
    EXPECT_EQ(expectedError1, p.issue(0)->description());
}

TEST(Parser, modelWithInvalidElement)
{
    const std::string input1 =
        "<?xml version=\"1.0\" encoding=\"UTF-8\"?>\n"
        "<model xmlns=\"http://www.cellml.org/cellml/2.0#\" name=\"bilbo\">\n"
        "  <hobbit/>\n"
        "</model>\n";
    const std::string expectError1 = "Model 'bilbo' has an invalid child element 'hobbit'.";
    const std::string input2 =
        "<?xml version=\"1.0\" encoding=\"UTF-8\"?>\n"
        "<model xmlns=\"http://www.cellml.org/cellml/2.0#\">\n"
        "  <hobbit/>\n"
        "</model>\n";
    const std::string expectError2 = "Model '' has an invalid child element 'hobbit'.";

    libcellml::Parser p;
    p.parseModel(input1);
    EXPECT_EQ(size_t(1), p.issueCount());
    EXPECT_EQ(expectError1, p.issue(0)->description());

    p.clearIssues();
    p.parseModel(input2);
    EXPECT_EQ(size_t(1), p.issueCount());
    EXPECT_EQ(expectError2, p.issue(0)->description());
}

TEST(Parser, parseModelWithInvalidAttributeAndGetError)
{
    const std::string input =
        "<?xml version=\"1.0\" encoding=\"UTF-8\"?>\n"
        "<model xmlns=\"http://www.cellml.org/cellml/2.0#\" name=\"modelName\" nonsense=\"oops\"/>\n";
    const std::string expectedError = "Model 'modelName' has an invalid attribute 'nonsense'.";

    libcellml::Parser parser;
    libcellml::ModelPtr model = parser.parseModel(input);

    EXPECT_EQ(size_t(1), parser.issueCount());
    EXPECT_EQ(expectedError, parser.issue(0)->description());

    // Get ModelError and check.
    EXPECT_EQ(model, parser.issue(0)->model());
    // Get const modelError and check.
<<<<<<< HEAD
    const libcellml::IssuePtr err = static_cast<const libcellml::Parser>(parser).issue(0);
    libcellml::Issue *rawErr = err.get();
    const libcellml::ModelPtr modelFromError = static_cast<const libcellml::Issue *>(rawErr)->model();
=======
    const libcellml::ErrorPtr err = parser.error(0);
    libcellml::Error *rawErr = err.get();
    const libcellml::ModelPtr modelFromError = rawErr->model();
>>>>>>> 510383da
    EXPECT_EQ(model, modelFromError);
}

TEST(Parser, parseNamedModelWithNamedComponent)
{
    const std::string mName = "modelName";
    const std::string cName = "componentName";
    const std::string e =
        "<?xml version=\"1.0\" encoding=\"UTF-8\"?>\n"
        "<model xmlns=\"http://www.cellml.org/cellml/2.0#\" name=\"modelName\">\n"
        "  <component name=\"componentName\"/>\n"
        "</model>\n";

    libcellml::Parser parser;
    libcellml::ModelPtr model = parser.parseModel(e);
    EXPECT_EQ(mName, model->name());
    libcellml::ComponentPtr c = model->component(cName);
    EXPECT_EQ(cName, c->name());

    libcellml::Printer printer;
    const std::string a = printer.printModel(model);
    EXPECT_EQ(e, a);
}

TEST(Parser, parseModelWithUnitsAndNamedComponent)
{
    const std::string e =
        "<?xml version=\"1.0\" encoding=\"UTF-8\"?>\n"
        "<model xmlns=\"http://www.cellml.org/cellml/2.0#\" name=\"model_name\">\n"
        "  <units name=\"fahrenheitish\">\n"
        "    <unit multiplier=\"1.8\" units=\"kelvin\"/>\n"
        "  </units>\n"
        "  <units name=\"dimensionless\"/>\n"
        "  <component name=\"component_name\"/>\n"
        "</model>\n";

    libcellml::Parser parser;
    libcellml::ModelPtr model = parser.parseModel(e);

    libcellml::Printer printer;
    const std::string a = printer.printModel(model);
    EXPECT_EQ(e, a);
}

TEST(Parser, unitsAttributeError)
{
    const std::string ex =
        "<?xml version=\"1.0\" encoding=\"UTF-8\"?>\n"
        "<model xmlns=\"http://www.cellml.org/cellml/2.0#\" name=\"model_name\">\n"
        "  <units name=\"pH\" invalid_attribute=\"yes\"/>\n"
        "</model>\n";
    const std::string expectedError1 = "Units 'pH' has an invalid attribute 'invalid_attribute'.";

    libcellml::Parser p;
    p.parseModel(ex);
    EXPECT_EQ(size_t(1), p.issueCount());
    EXPECT_EQ(expectedError1, p.issue(0)->description());
}

TEST(Parser, unitsElementErrors)
{
    const std::string input1 =
        "<?xml version=\"1.0\" encoding=\"UTF-8\"?>\n"
        "<model xmlns=\"http://www.cellml.org/cellml/2.0#\" name=\"model_name\">\n"
        "  <units>\n"
        "    <son name=\"stan\"/>\n"
        "  </units>\n"
        "</model>\n";
    const std::string expectError1 = "Units '' has an invalid child element 'son'.";
    const std::string input2 =
        "<?xml version=\"1.0\" encoding=\"UTF-8\"?>\n"
        "<model xmlns=\"http://www.cellml.org/cellml/2.0#\" name=\"model_name\">\n"
        "  <units name=\"randy\">\n"
        "    <son name=\"stan\"/>\n"
        "  </units>\n"
        "</model>\n";
    const std::string expectError2 = "Units 'randy' has an invalid child element 'son'.";

    libcellml::Parser p;
    p.parseModel(input1);
    EXPECT_EQ(size_t(1), p.issueCount());
    EXPECT_EQ(expectError1, p.issue(0)->description());

    p.clearIssues();
    p.parseModel(input2);
    EXPECT_EQ(size_t(1), p.issueCount());
    EXPECT_EQ(expectError2, p.issue(0)->description());
}

TEST(Parser, parseModelWithNamedComponentWithInvalidBaseUnitsAttributeAndGetError)
{
    const std::string in =
        "<?xml version=\"1.0\" encoding=\"UTF-8\"?>\n"
        "<model xmlns=\"http://www.cellml.org/cellml/2.0#\" name=\"model_name\">\n"
        "  <units name=\"unit_name\" base_unit=\"yes\"/>\n"
        "  <component name=\"component_name\">\n"
        "  </component>\n"
        "</model>\n";
    const std::string expectedError1 = "Units 'unit_name' has an invalid attribute 'base_unit'.";

    libcellml::Parser parser;
    libcellml::ModelPtr model = parser.parseModel(in);

    EXPECT_EQ(size_t(1), parser.issueCount());
    EXPECT_EQ(expectedError1, parser.issue(0)->description());

    libcellml::UnitsPtr unitsExpected = model->units("unit_name");

    // Get units from error and check.
    EXPECT_EQ(unitsExpected, parser.issue(0)->units());

    // Get const units from error and check.
<<<<<<< HEAD
    const libcellml::IssuePtr err = static_cast<const libcellml::Parser>(parser).issue(0);
=======
    const libcellml::ErrorPtr err = parser.error(0);
>>>>>>> 510383da
    const libcellml::UnitsPtr unitsFromError = err->units();
    EXPECT_EQ(unitsExpected, unitsFromError);
}

TEST(Parser, parseModelWithInvalidComponentAttributeAndGetError)
{
    const std::string cName = "componentName";
    const std::string input =
        "<?xml version=\"1.0\" encoding=\"UTF-8\"?>\n"
        "<model xmlns=\"http://www.cellml.org/cellml/2.0#\" name=\"modelName\">\n"
        "  <component name=\"componentName\" nonsense=\"oops\"/>\n"
        "</model>\n";
    const std::string expectedError = "Component 'componentName' has an invalid attribute 'nonsense'.";

    libcellml::Parser parser;
    libcellml::ModelPtr model = parser.parseModel(input);
    libcellml::ComponentPtr component = model->component(cName);

    EXPECT_EQ(size_t(1), parser.issueCount());
    EXPECT_EQ(expectedError, parser.issue(0)->description());

    // Get component from error and check.
    EXPECT_EQ(component, parser.issue(0)->component());
    // Get const component from error and check.
<<<<<<< HEAD
    const libcellml::IssuePtr err = static_cast<const libcellml::Parser>(parser).issue(0);
    libcellml::Issue *rawErr = err.get();
    const libcellml::ComponentPtr componentFromError = static_cast<const libcellml::Issue *>(rawErr)->component();
=======
    const libcellml::ErrorPtr err = parser.error(0);
    libcellml::Error *rawErr = err.get();
    const libcellml::ComponentPtr componentFromError = rawErr->component();
>>>>>>> 510383da
    EXPECT_EQ(component, componentFromError);

    // Get non-existent error
    EXPECT_EQ(nullptr, parser.issue(1));
}

TEST(Parser, componentAttributeErrors)
{
    const std::string input1 =
        "<?xml version=\"1.0\" encoding=\"UTF-8\"?>\n"
        "<model xmlns=\"http://www.cellml.org/cellml/2.0#\" name=\"model_name\">\n"
        "  <component lame=\"randy\"/>\n"
        "</model>\n";
    const std::string expectError1 = "Component '' has an invalid attribute 'lame'.";
    const std::string input2 =
        "<?xml version=\"1.0\" encoding=\"UTF-8\"?>\n"
        "<model xmlns=\"http://www.cellml.org/cellml/2.0#\" name=\"model_name\">\n"
        "  <component name=\"randy\" son=\"stan\"/>\n"
        "</model>\n";
    const std::string expectError2 = "Component 'randy' has an invalid attribute 'son'.";
    const std::string input3 =
        "<?xml version=\"1.0\" encoding=\"UTF-8\"?>\n"
        "<model xmlns=\"http://www.cellml.org/cellml/2.0#\" name=\"model_name\">\n"
        "  <component son=\"stan\" name=\"randy\"/>\n"
        "</model>\n";
    const std::string expectError3 = "Component 'randy' has an invalid attribute 'son'.";

    libcellml::Parser p;
    p.parseModel(input1);
    EXPECT_EQ(size_t(1), p.issueCount());
    EXPECT_EQ(expectError1, p.issue(0)->description());

    p.clearIssues();
    p.parseModel(input2);
    EXPECT_EQ(size_t(1), p.issueCount());
    EXPECT_EQ(expectError2, p.issue(0)->description());

    p.clearIssues();
    p.parseModel(input3);
    EXPECT_EQ(size_t(1), p.issueCount());
    EXPECT_EQ(expectError3, p.issue(0)->description());
}

TEST(Parser, componentElementErrors)
{
    const std::string input1 =
        "<?xml version=\"1.0\" encoding=\"UTF-8\"?>\n"
        "<model xmlns=\"http://www.cellml.org/cellml/2.0#\" name=\"model_name\">\n"
        "  <component>\n"
        "    <son name=\"stan\"/>\n"
        "  </component>\n"
        "</model>\n";
    const std::string expectError1 = "Component '' has an invalid child element 'son'.";
    const std::string input2 =
        "<?xml version=\"1.0\" encoding=\"UTF-8\"?>\n"
        "<model xmlns=\"http://www.cellml.org/cellml/2.0#\" name=\"model_name\">\n"
        "  <component name=\"randy\">\n"
        "    <son name=\"stan\"/>\n"
        "  </component>\n"
        "</model>\n";
    const std::string expectError2 = "Component 'randy' has an invalid child element 'son'.";

    libcellml::Parser p;
    p.parseModel(input1);
    EXPECT_EQ(size_t(1), p.issueCount());
    EXPECT_EQ(expectError1, p.issue(0)->description());

    p.clearIssues();
    p.parseModel(input2);
    EXPECT_EQ(size_t(1), p.issueCount());
    EXPECT_EQ(expectError2, p.issue(0)->description());
}

TEST(Parser, parseModelWithTwoComponents)
{
    const std::string e =
        "<?xml version=\"1.0\" encoding=\"UTF-8\"?>\n"
        "<model xmlns=\"http://www.cellml.org/cellml/2.0#\" name=\"modelName\">\n"
        "  <component name=\"component1\"/>\n"
        "  <component name=\"component2\"/>\n"
        "</model>\n";

    libcellml::Parser parser;
    libcellml::ModelPtr model = parser.parseModel(e);

    libcellml::Printer printer;
    const std::string a = printer.printModel(model);
    EXPECT_EQ(e, a);
}

TEST(Parser, parseModelWithComponentHierarchyWaterfall)
{
    const std::string e =
        "<?xml version=\"1.0\" encoding=\"UTF-8\"?>\n"
        "<model xmlns=\"http://www.cellml.org/cellml/2.0#\">\n"
        "  <component name=\"dave\"/>\n"
        "  <component name=\"bob\"/>\n"
        "  <component name=\"angus\"/>\n"
        "  <encapsulation>\n"
        "    <component_ref component=\"dave\">\n"
        "      <component_ref component=\"bob\">\n"
        "        <component_ref component=\"angus\"/>\n"
        "      </component_ref>\n"
        "    </component_ref>\n"
        "  </encapsulation>\n"
        "</model>\n";

    libcellml::Parser parser;
    libcellml::ModelPtr model = parser.parseModel(e);

    libcellml::Printer printer;
    const std::string a = printer.printModel(model);
    EXPECT_EQ(e, a);
}

TEST(Parser, parseModelWithMultipleComponentHierarchyWaterfalls)
{
    const std::string e =
        "<?xml version=\"1.0\" encoding=\"UTF-8\"?>\n"
        "<model xmlns=\"http://www.cellml.org/cellml/2.0#\">\n"
        "  <component name=\"ignatio\"/>\n"
        "  <component name=\"dave\"/>\n"
        "  <component name=\"bob\"/>\n"
        "  <component name=\"angus\"/>\n"
        "  <component name=\"jackie\"/>\n"
        "  <component name=\"mildred\"/>\n"
        "  <component name=\"sue\"/>\n"
        "  <encapsulation>\n"
        "    <component_ref component=\"dave\">\n"
        "      <component_ref component=\"bob\">\n"
        "        <component_ref component=\"angus\"/>\n"
        "        <component_ref component=\"jackie\"/>\n"
        "      </component_ref>\n"
        "    </component_ref>\n"
        "    <component_ref component=\"mildred\">\n"
        "      <component_ref component=\"sue\"/>\n"
        "    </component_ref>\n"
        "  </encapsulation>\n"
        "</model>\n";

    libcellml::Parser parser;
    libcellml::ModelPtr model = parser.parseModel(e);

    libcellml::Printer printer;
    const std::string a = printer.printModel(model);
    EXPECT_EQ(e, a);
}

TEST(Parser, modelWithUnits)
{
    const std::string in =
        "<?xml version=\"1.0\" encoding=\"UTF-8\"?>\n"
        "<model xmlns=\"http://www.cellml.org/cellml/2.0#\" name=\"model_name\">\n"
        "  <units name=\"fahrenheitish\">\n"
        "    <unit multiplier=\"1.8\" units=\"kelvin\"/>\n"
        "  </units>\n"
        "  <units name=\"dimensionless\"/>\n"
        "</model>\n";
    const std::string e =
        "<?xml version=\"1.0\" encoding=\"UTF-8\"?>\n"
        "<model xmlns=\"http://www.cellml.org/cellml/2.0#\" name=\"model_name\">\n"
        "  <units name=\"fahrenheitish\">\n"
        "    <unit multiplier=\"1.8\" units=\"kelvin\"/>\n"
        "  </units>\n"
        "  <units name=\"dimensionless\"/>\n"
        "</model>\n";

    libcellml::Parser parser;
    libcellml::ModelPtr model = parser.parseModel(in);

    libcellml::Printer printer;
    const std::string a = printer.printModel(model);
    EXPECT_EQ(e, a);
}

TEST(Parser, modelWithInvalidUnits)
{
    const std::string in =
        "<?xml version=\"1.0\" encoding=\"UTF-8\"?>\n"
        "<model xmlns=\"http://www.cellml.org/cellml/2.0#\" name=\"model_name\">\n"
        "  <units name=\"fahrenheitish\" temperature=\"451\">\n"
        "    <unit multiplier=\"Z\" exponent=\"35.0E+310\" units=\"kelvin\" bill=\"murray\">\n"
        "      <degrees/>\n"
        "    </unit>\n"
        "    <bobshouse address=\"34 Rich Lane\"/>\n"
        "    <unit GUnit=\"50c\"/>\n"
        "  </units>\n"
        "  <units name=\"dimensionless\"/>\n"
        "  <units jerry=\"seinfeld\">\n"
        "    <unit units=\"friends\" neighbor=\"kramer\"/>\n"
        "    <unit george=\"friends\"/>\n"
        "  </units>\n"
        "</model>\n";
    const std::string e =
        "<?xml version=\"1.0\" encoding=\"UTF-8\"?>\n"
        "<model xmlns=\"http://www.cellml.org/cellml/2.0#\" name=\"model_name\">\n"
        "  <units name=\"fahrenheitish\">\n"
        "    <unit exponent=\"inf\" units=\"kelvin\"/>\n"
        "    <unit units=\"\"/>\n"
        "  </units>\n"
        "  <units name=\"dimensionless\"/>\n"
        "  <units>\n"
        "    <unit units=\"friends\"/>\n"
        "    <unit units=\"\"/>\n"
        "  </units>\n"
        "</model>\n";

    std::vector<std::string> expectedErrors = {
        "Units 'fahrenheitish' has an invalid attribute 'temperature'.",
        "Unit referencing 'kelvin' in units 'fahrenheitish' has an invalid child element 'degrees'.",
        "Unit referencing 'kelvin' in units 'fahrenheitish' has a multiplier with the value 'Z' that is not a representation of a CellML real valued number.",
        "Unit referencing 'kelvin' in units 'fahrenheitish' has an invalid attribute 'bill'.",
        "Units 'fahrenheitish' has an invalid child element 'bobshouse'.",
        "Unit referencing '' in units 'fahrenheitish' has an invalid attribute 'GUnit'.",
        "Units '' has an invalid attribute 'jerry'.",
        "Unit referencing 'friends' in units '' has an invalid attribute 'neighbor'.",
        "Unit referencing '' in units '' has an invalid attribute 'george'."};

    libcellml::Parser parser;
    libcellml::ModelPtr model = parser.parseModel(in);

    EXPECT_EQ(expectedErrors.size(), parser.issueCount());
    for (size_t i = 0; i < parser.issueCount(); ++i) {
        EXPECT_EQ(expectedErrors.at(i), parser.issue(i)->description());
    }

    libcellml::Printer printer;
    const std::string a = printer.printModel(model);
    EXPECT_EQ(e, a);
}

TEST(Parser, emptyEncapsulation)
{
    const std::string ex =
        "<?xml version=\"1.0\" encoding=\"UTF-8\"?>\n"
        "<model xmlns=\"http://www.cellml.org/cellml/2.0#\" name=\"model_name\">\n"
        "  <encapsulation/>\n"
        "</model>\n";

    const std::string expectedError = "Encapsulation in model 'model_name' does not contain any child elements.";

    libcellml::Parser p;
    p.parseModel(ex);
    EXPECT_EQ(size_t(1), p.issueCount());
    EXPECT_EQ(expectedError, p.issue(0)->description());
}

TEST(Parser, encapsulationWithNoComponentAttribute)
{
    const std::string ex =
        "<?xml version=\"1.0\" encoding=\"UTF-8\"?>\n"
        "<model xmlns=\"http://www.cellml.org/cellml/2.0#\" name=\"model_name\">\n"
        "  <encapsulation>\n"
        "    <component_ref/>\n"
        "  </encapsulation>\n"
        "</model>\n";
    const std::string expectedError1 = "Encapsulation in model 'model_name' does not have a valid component attribute in a component_ref element.";
    const std::string expectedError2 = "Encapsulation in model 'model_name' specifies an invalid parent component_ref that also does not have any children.";

    libcellml::Parser p;
    p.parseModel(ex);
    EXPECT_EQ(size_t(2), p.issueCount());
    EXPECT_EQ(expectedError1, p.issue(0)->description());
    EXPECT_EQ(expectedError2, p.issue(1)->description());
}

TEST(Parser, encapsulationWithNoComponentRef)
{
    const std::string ex =
        "<?xml version=\"1.0\" encoding=\"UTF-8\"?>\n"
        "<model xmlns=\"http://www.cellml.org/cellml/2.0#\" name=\"model_name\">\n"
        "  <encapsulation>\n"
        "    <component_free/>\n"
        "  </encapsulation>\n"
        "</model>\n";
    const std::string expectedError1 = "Encapsulation in model 'model_name' has an invalid child element 'component_free'.";
    const std::string expectedError2 = "Encapsulation in model 'model_name' specifies an invalid parent component_ref that also does not have any children.";

    libcellml::Parser p;
    p.parseModel(ex);
    EXPECT_EQ(size_t(2), p.issueCount());
    EXPECT_EQ(expectedError1, p.issue(0)->description());
    EXPECT_EQ(expectedError2, p.issue(1)->description());
}

TEST(Parser, encapsulationWithNoComponent)
{
    const std::string ex =
        "<?xml version=\"1.0\" encoding=\"UTF-8\"?>\n"
        "<model xmlns=\"http://www.cellml.org/cellml/2.0#\" name=\"model_name\">\n"
        "  <encapsulation>\n"
        "    <component_ref component=\"bob\">\n"
        "      <component_ref/>\n"
        "    </component_ref>\n"
        "  </encapsulation>\n"
        "</model>\n";
    const std::string expectedError1 = "Encapsulation in model 'model_name' specifies 'bob' as a component in a component_ref but it does not exist in the model.";
    const std::string expectedError2 = "Encapsulation in model 'model_name' does not have a valid component attribute in a component_ref that is a child of invalid parent component 'bob'.";

    libcellml::Parser p;
    p.parseModel(ex);
    EXPECT_EQ(size_t(2), p.issueCount());
    EXPECT_EQ(expectedError1, p.issue(0)->description());
    EXPECT_EQ(expectedError2, p.issue(1)->description());
}

TEST(Parser, encapsulationWithMissingComponent)
{
    const std::string ex =
        "<?xml version=\"1.0\" encoding=\"UTF-8\"?>\n"
        "<model xmlns=\"http://www.cellml.org/cellml/2.0#\" name=\"model_name\">\n"
        "  <component name=\"bob\"/>\n"
        "  <encapsulation>\n"
        "    <component_ref component=\"bob\">\n"
        "      <component_ref component=\"dave\"/>\n"
        "    </component_ref>\n"
        "  </encapsulation>\n"
        "</model>\n";
    const std::string expectedError1 = "Encapsulation in model 'model_name' specifies 'dave' as a component in a component_ref but it does not exist in the model.";

    libcellml::Parser p;
    p.parseModel(ex);
    EXPECT_EQ(size_t(1), p.issueCount());
    EXPECT_EQ(expectedError1, p.issue(0)->description());
}

TEST(Parser, encapsulationWithNoComponentChild)
{
    const std::string ex =
        "<?xml version=\"1.0\" encoding=\"UTF-8\"?>\n"
        "<model xmlns=\"http://www.cellml.org/cellml/2.0#\" name=\"model_name\">\n"
        "  <component name=\"bob\"/>\n"
        "  <encapsulation>\n"
        "    <component_ref component=\"bob\"/>\n"
        "  </encapsulation>\n"
        "</model>\n";
    const std::string expectedError = "Encapsulation in model 'model_name' specifies 'bob' as a parent component_ref but it does not have any children.";

    libcellml::Parser p;
    p.parseModel(ex);
    EXPECT_EQ(size_t(1), p.issueCount());
    EXPECT_EQ(expectedError, p.issue(0)->description());
}

TEST(Parser, encapsulationNoChildComponentRef)
{
    const std::string ex =
        "<?xml version=\"1.0\" encoding=\"UTF-8\"?>\n"
        "<model xmlns=\"http://www.cellml.org/cellml/2.0#\" name=\"model_name\">\n"
        "  <component name=\"bob\"/>\n"
        "  <encapsulation>\n"
        "    <component_ref component=\"bob\">\n"
        "      <component_free/>\n"
        "    </component_ref>\n"
        "  </encapsulation>\n"
        "</model>\n";
    const std::string expectedError = "Encapsulation in model 'model_name' has an invalid child element 'component_free'.";

    libcellml::Parser p;
    p.parseModel(ex);
    EXPECT_EQ(size_t(1), p.issueCount());
    EXPECT_EQ(expectedError, p.issue(0)->description());
}

TEST(Parser, encapsulationWithNoGrandchildComponentRef)
{
    const std::string ex =
        "<?xml version=\"1.0\" encoding=\"UTF-8\"?>\n"
        "<model xmlns=\"http://www.cellml.org/cellml/2.0#\" name=\"model_name\">\n"
        "  <component name=\"bob\"/>\n"
        "  <component name=\"jim\"/>\n"
        "  <encapsulation>\n"
        "    <component_ref component=\"bob\">\n"
        "      <component_ref component=\"jim\">\n"
        "        <component_free/>\n"
        "      </component_ref>\n"
        "    </component_ref>\n"
        "  </encapsulation>\n"
        "</model>\n";
    const std::string expectedError = "Encapsulation in model 'model_name' has an invalid child element 'component_free'.";

    libcellml::Parser p;
    p.parseModel(ex);
    EXPECT_EQ(size_t(1), p.issueCount());
    EXPECT_EQ(expectedError, p.issue(0)->description());
}

TEST(Parser, invalidEncapsulations)
{
    const std::string e =
        "<?xml version=\"1.0\" encoding=\"UTF-8\"?>\n"
        "<model xmlns=\"http://www.cellml.org/cellml/2.0#\" name=\"ringo\">\n"
        "  <component name=\"dave\"/>\n"
        "  <component name=\"bob\"/>\n"
        "  <encapsulation relationship=\"friends\">\n"
        "    <component_ref component=\"dave\" bogus=\"oops\">\n"
        "      <component_ref component=\"bob\" bogus=\"oops\"/>\n"
        "      <component_ref enemy=\"ignatio\"/>\n"
        "    </component_ref>\n"
        "    <component_ref component=\"ignatio\"/>\n"
        "    <component_ref>\n"
        "      <component_ref/>\n"
        "    </component_ref>\n"
        "  </encapsulation>\n"
        "  <encapsulation>\n"
        "    <component_ref component=\"bob\"/>\n"
        "  </encapsulation>\n"
        "</model>\n";
    const std::vector<std::string> expectedErrors = {
        "Encapsulation in model 'ringo' has an invalid attribute 'relationship'.",
        "Encapsulation in model 'ringo' has an invalid component_ref attribute 'bogus'.",
        "Encapsulation in model 'ringo' has an invalid component_ref attribute 'bogus'.",
        "Encapsulation in model 'ringo' has an invalid component_ref attribute 'enemy'.",
        "Encapsulation in model 'ringo' does not have a valid component attribute in a component_ref that is a child of 'dave'.",
        "Encapsulation in model 'ringo' specifies 'ignatio' as a component in a component_ref but it does not exist in the model.",
        "Encapsulation in model 'ringo' specifies an invalid parent component_ref that also does not have any children.",
        "Encapsulation in model 'ringo' does not have a valid component attribute in a component_ref element.",
        "Encapsulation in model 'ringo' does not have a valid component attribute in a component_ref that is a child of an invalid parent component.",
        "Model 'ringo' has more than one encapsulation element.",
    };

    libcellml::Parser parser;
    parser.parseModel(e);

    EXPECT_EQ(expectedErrors.size(), parser.issueCount());
    for (size_t i = 0; i < parser.issueCount(); ++i) {
        EXPECT_EQ(expectedErrors.at(i), parser.issue(i)->description());
    }
}

TEST(Parser, invalidVariableAttributesAndGetVariableError)
{
    const std::string in =
        "<?xml version=\"1.0\" encoding=\"UTF-8\"?>\n"
        "<model xmlns=\"http://www.cellml.org/cellml/2.0#\">\n"
        "  <component name=\"componentA\">\n"
        "    <variable name=\"quixote\" don=\"true\"/>\n"
        "    <variable windmill=\"tilted\"/>\n"
        "  </component>\n"
        "</model>\n";
    const std::vector<std::string> expectedErrors = {
        "Variable 'quixote' has an invalid attribute 'don'.",
        "Variable '' has an invalid attribute 'windmill'.",
    };

    libcellml::Parser p;
    libcellml::ModelPtr model = p.parseModel(in);
    EXPECT_EQ(expectedErrors.size(), p.issueCount());
    for (size_t i = 0; i < p.issueCount(); ++i) {
        EXPECT_EQ(expectedErrors.at(i), p.issue(i)->description());
    }

    libcellml::VariablePtr variableExpected = model->component("componentA")->variable("quixote");
    // Get variable from error and check.
    EXPECT_EQ(variableExpected, p.issue(0)->variable());
    // Get const variable from error and check.
<<<<<<< HEAD
    libcellml::IssuePtr err = static_cast<const libcellml::Parser>(p).issue(0);
    libcellml::Issue *rawErr = err.get();
    const libcellml::VariablePtr variableFromError = static_cast<const libcellml::Issue *>(rawErr)->variable();
=======
    libcellml::ErrorPtr err = p.error(0);
    libcellml::Error *rawErr = err.get();
    const libcellml::VariablePtr variableFromError = rawErr->variable();
>>>>>>> 510383da
    EXPECT_EQ(variableExpected, variableFromError);
}

TEST(Parser, variableAttributeAndChildErrors)
{
    const std::string input1 =
        "<?xml version=\"1.0\" encoding=\"UTF-8\"?>\n"
        "<model xmlns=\"http://www.cellml.org/cellml/2.0#\" name=\"model_name\">\n"
        "  <component name=\"randy\">\n"
        "    <variable lame=\"randy\" name=\"Na\" units=\"daves\"/>\n"
        "  </component>\n"
        "</model>\n";
    const std::string expectError1 = "Variable 'Na' has an invalid attribute 'lame'.";
    const std::string input2 =
        "<?xml version=\"1.0\" encoding=\"UTF-8\"?>\n"
        "<model xmlns=\"http://www.cellml.org/cellml/2.0#\" name=\"model_name\">\n"
        "  <component name=\"randy\">\n"
        "    <variable name=\"randy\" son=\"stan\" units=\"second\">\n"
        "      <daughter name=\"shelly\"/>\n"
        "    </variable>\n"
        "  </component>\n"
        "</model>\n";
    const std::string expectError2 = "Variable 'randy' has an invalid child element 'daughter'.";
    const std::string expectError3 = "Variable 'randy' has an invalid attribute 'son'.";

    libcellml::Parser p;
    p.parseModel(input1);
    EXPECT_EQ(size_t(1), p.issueCount());
    EXPECT_EQ(expectError1, p.issue(0)->description());

    p.clearIssues();
    p.parseModel(input2);
    EXPECT_EQ(size_t(2), p.issueCount());
    EXPECT_EQ(expectError2, p.issue(0)->description());
    EXPECT_EQ(expectError3, p.issue(1)->description());
}

TEST(Parser, emptyConnections)
{
    const std::string ex =
        "<?xml version=\"1.0\" encoding=\"UTF-8\"?>\n"
        "<model xmlns=\"http://www.cellml.org/cellml/2.0#\" name=\"model_name\">\n"
        "  <connection/>\n"
        "</model>\n";
    const std::string expectedError1 = "Connection in model 'model_name' does not have a valid component_1 in a connection element.";
    const std::string expectedError2 = "Connection in model 'model_name' does not have a valid component_2 in a connection element.";
    const std::string expectedError3 = "Connection in model 'model_name' must contain one or more 'map_variables' elements.";

    libcellml::Parser p;
    p.parseModel(ex);
    EXPECT_EQ(size_t(3), p.issueCount());
    EXPECT_EQ(expectedError1, p.issue(0)->description());
    EXPECT_EQ(expectedError2, p.issue(1)->description());
    EXPECT_EQ(expectedError3, p.issue(2)->description());
}

TEST(Parser, connectionErrorNoComponent2)
{
    const std::string in =
        "<?xml version=\"1.0\" encoding=\"UTF-8\"?>\n"
        "<model xmlns=\"http://www.cellml.org/cellml/2.0#\" name=\"modelA\">\n"
        "  <component name=\"componentA\">\n"
        "    <variable name=\"variable1\" units=\"dimensionless\"/>\n"
        "  </component>\n"
        "  <connection component_1=\"component1\">\n"
        "    <map_variables variable_1=\"variable1\" variable_2=\"variable2\"/>\n"
        "  </connection>\n"
        "</model>\n";
    const std::string expectedError1 = "Connection in model 'modelA' does not have a valid component_2 in a connection element.";
    const std::string expectedError2 = "Connection in model 'modelA' specifies 'component1' as component_1 but it does not exist in the model.";
    const std::string expectedError3 = "Connection in model 'modelA' specifies 'variable1' as variable_1 but the corresponding component_1 is invalid.";
    const std::string expectedError4 = "Connection in model 'modelA' specifies 'variable2' as variable_2 but the corresponding component_2 is invalid.";

    libcellml::Parser p;
    p.parseModel(in);
    EXPECT_EQ(size_t(4), p.issueCount());
    EXPECT_EQ(expectedError1, p.issue(0)->description());
    EXPECT_EQ(expectedError2, p.issue(1)->description());
    EXPECT_EQ(expectedError3, p.issue(2)->description());
    EXPECT_EQ(expectedError4, p.issue(3)->description());
}

TEST(Parser, connectionErrorNoComponent2InModel)
{
    const std::string in =
        "<?xml version=\"1.0\" encoding=\"UTF-8\"?>\n"
        "<model xmlns=\"http://www.cellml.org/cellml/2.0#\" name=\"modelName\">\n"
        "  <component name=\"component1\">\n"
        "    <variable name=\"variable1\" units=\"dimensionless\"/>\n"
        "  </component>\n"
        "  <connection  component_1=\"component1\"  component_2=\"component2\">\n"
        "    <map_variables variable_1=\"variable1\" variable_2=\"variable2\"/>\n"
        "  </connection>\n"
        "</model>\n";
    const std::string expectedError1 = "Connection in model 'modelName' specifies 'component2' as component_2 but it does not exist in the model.";
    const std::string expectedError2 = "Connection in model 'modelName' specifies 'variable2' as variable_2 but the corresponding component_2 is invalid.";

    libcellml::Parser p;
    p.parseModel(in);
    EXPECT_EQ(size_t(2), p.issueCount());
    EXPECT_EQ(expectedError1, p.issue(0)->description());
    EXPECT_EQ(expectedError2, p.issue(1)->description());
}

TEST(Parser, connectionErrorNoComponent1)
{
    const std::string in =
        "<?xml version=\"1.0\" encoding=\"UTF-8\"?>\n"
        "<model xmlns=\"http://www.cellml.org/cellml/2.0#\" name=\"modelName\">\n"
        "<component name=\"componentA\">\n"
        "  <variable name=\"variable1\" units=\"dimensionless\"/>\n"
        "</component>\n"
        "<connection  component_2=\"componentA\">\n"
        "  <map_variables variable_1=\"variable1\" variable_2=\"variable2\"/>\n"
        "</connection>\n"
        "</model>\n";
    const std::string expectedError1 = "Connection in model 'modelName' does not have a valid component_1 in a connection element.";
    const std::string expectedError2 = "Connection in model 'modelName' specifies 'variable1' as variable_1 but the corresponding component_1 is invalid.";
    const std::string expectedError3 = "Variable 'variable2' is specified as variable_2 in a connection but it does not exist in component_2 component 'componentA' of model 'modelName'.";

    libcellml::Parser p;
    p.parseModel(in);
    EXPECT_EQ(size_t(3), p.issueCount());
    EXPECT_EQ(expectedError1, p.issue(0)->description());
    EXPECT_EQ(expectedError2, p.issue(1)->description());
    EXPECT_EQ(expectedError3, p.issue(2)->description());
}

TEST(Parser, connectionErrorNoMapComponents)
{
    const std::string in =
        "<?xml version=\"1.0\" encoding=\"UTF-8\"?>\n"
        "<model xmlns=\"http://www.cellml.org/cellml/2.0#\" name=\"modelName\">\n"
        "  <component name=\"componentA\">\n"
        "    <variable name=\"variable1\" units=\"dimensionless\"/>\n"
        "  </component>\n"
        "  <connection name=\"invalid\">\n"
        "    <map_variables variable_1=\"variable1\" variable_2=\"variable2\" variable_3=\"variable3\">\n"
        "      <map_units/>\n"
        "    </map_variables>\n"
        "  </connection>\n"
        "</model>\n";
    const std::vector<std::string> expectedErrors = {
        "Connection in model 'modelName' has an invalid connection attribute 'name'.",
        "Connection in model 'modelName' does not have a valid component_1 in a connection element.",
        "Connection in model 'modelName' does not have a valid component_2 in a connection element.",
        "Connection in model 'modelName' has an invalid child element 'map_units' of element 'map_variables'.",
        "Connection in model 'modelName' has an invalid map_variables attribute 'variable_3'.",
        "Connection in model 'modelName' specifies 'variable1' as variable_1 but the corresponding component_1 is invalid.",
        "Connection in model 'modelName' specifies 'variable2' as variable_2 but the corresponding component_2 is invalid."};

    libcellml::Parser parser;
    parser.parseModel(in);

    EXPECT_EQ(expectedErrors.size(), parser.issueCount());
    for (size_t i = 0; i < parser.issueCount(); ++i) {
        EXPECT_EQ(expectedErrors.at(i), parser.issue(i)->description());
    }
}

TEST(Parser, connectionErrorNoMapVariables)
{
    const std::string in =
        "<?xml version=\"1.0\" encoding=\"UTF-8\"?>\n"
        "<model xmlns=\"http://www.cellml.org/cellml/2.0#\">\n"
        "  <component name=\"componentA\">\n"
        "    <variable name=\"variable1\" units=\"dimensionless\"/>\n"
        "  </component>\n"
        "  <connection component_2=\"componentA\" component_1=\"componentA\" component_3=\"componentA\"/>\n"
        "  <connection component_2=\"componentA\" component_1=\"componentA\"/>\n"
        "</model>\n";
    const std::string expectedError1 = "Connection in model '' has an invalid connection attribute 'component_3'.";
    const std::string expectedError2 = "Connection in model '' must contain one or more 'map_variables' elements.";
    const std::string expectedError3 = "Connection in model '' must contain one or more 'map_variables' elements.";

    libcellml::Parser p;
    p.parseModel(in);
    EXPECT_EQ(size_t(3), p.issueCount());
    EXPECT_EQ(expectedError1, p.issue(0)->description());
    EXPECT_EQ(expectedError2, p.issue(1)->description());
    EXPECT_EQ(expectedError3, p.issue(2)->description());
}

TEST(Parser, importedComponent2Connection)
{
    const std::string e =
        "<?xml version=\"1.0\" encoding=\"UTF-8\"?>\n"
        "<model xmlns=\"http://www.cellml.org/cellml/2.0#\">\n"
        "  <import xlink:href=\"some-other-model.xml\" xmlns:xlink=\"http://www.w3.org/1999/xlink\">\n"
        "    <component component_ref=\"component_in_that_model\" name=\"component_in_this_model\"/>\n"
        "  </import>\n"
        "  <component name=\"component_bob\">\n"
        "    <variable name=\"variable_bob\" units=\"dimensionless\"/>\n"
        "  </component>\n"
        "  <connection component_2=\"component_in_this_model\" component_1=\"component_bob\">\n"
        "    <map_variables variable_2=\"variable_import\" variable_1=\"variable_bob\"/>\n"
        "  </connection>\n"
        "</model>\n";

    // Parse
    libcellml::Parser parser;
    parser.parseModel(e);
    EXPECT_EQ(size_t(0), parser.issueCount());
}

TEST(Parser, validConnectionMapVariablesFirst)
{
    const std::string e =
        "<?xml version=\"1.0\" encoding=\"UTF-8\"?>\n"
        "<model xmlns=\"http://www.cellml.org/cellml/2.0#\">\n"
        "  <component name=\"robert\">\n"
        "    <variable name=\"bob\" units=\"dimensionless\"/>\n"
        "  </component>\n"
        "  <component name=\"james\">\n"
        "    <variable name=\"jimbo\" units=\"dimensionless\"/>\n"
        "  </component>\n"
        "  <connection component_1=\"robert\" component_2=\"james\">\n"
        "    <map_variables variable_2=\"jimbo\" variable_1=\"bob\"/>\n"
        "  </connection>\n"
        "</model>\n";

    libcellml::Parser parser;
    parser.parseModel(e);
    EXPECT_EQ(size_t(0), parser.issueCount());
}

TEST(Parser, component2ConnectionVariableMissing)
{
    const std::string e =
        "<?xml version=\"1.0\" encoding=\"UTF-8\"?>\n"
        "<model xmlns=\"http://www.cellml.org/cellml/2.0#\">\n"
        "  <component name=\"component_bob\">\n"
        "    <variable name=\"variable_bob\" units=\"dimensionless\"/>\n"
        "  </component>\n"
        "  <component name=\"component_dave\">\n"
        "    <variable name=\"variable_dave\" units=\"dimensionless\"/>\n"
        "  </component>\n"
        "  <connection component_2=\"component_dave\" component_1=\"component_bob\">\n"
        "    <map_variables variable_2=\"variable_angus\" variable_1=\"variable_bob\"/>\n"
        "  </connection>\n"
        "</model>\n";
    const std::string expectedError = "Variable 'variable_angus' is specified as variable_2 in a connection but it does not exist in component_2 component 'component_dave' of model ''.";

    // Parse
    libcellml::Parser p;
    p.parseModel(e);
    EXPECT_EQ(size_t(1), p.issueCount());
    EXPECT_EQ(expectedError, p.issue(0)->description());
}

TEST(Parser, component2InConnectionMissing)
{
    const std::string in =
        "<?xml version=\"1.0\" encoding=\"UTF-8\"?>\n"
        "<model xmlns=\"http://www.cellml.org/cellml/2.0#\">\n"
        "  <component name=\"component_bob\">\n"
        "    <variable name=\"variable_bob\" units=\"dimensionless\"/>\n"
        "  </component>\n"
        "  <component name=\"component_dave\">\n"
        "    <variable name=\"variable_dave\" units=\"dimensionless\"/>\n"
        "  </component>\n"
        "  <connection component_1=\"component_bob\">\n"
        "    <map_variables variable_2=\"variable_angus\" variable_1=\"variable_bob\"/>\n"
        "  </connection>\n"
        "</model>\n";
    const std::string e =
        "<?xml version=\"1.0\" encoding=\"UTF-8\"?>\n"
        "<model xmlns=\"http://www.cellml.org/cellml/2.0#\">\n"
        "  <component name=\"component_bob\">\n"
        "    <variable name=\"variable_bob\" units=\"dimensionless\"/>\n"
        "  </component>\n"
        "  <component name=\"component_dave\">\n"
        "    <variable name=\"variable_dave\" units=\"dimensionless\"/>\n"
        "  </component>\n"
        "</model>\n";
    const std::string expectedError1 = "Connection in model '' does not have a valid component_2 in a connection element.";
    const std::string expectedError2 = "Connection in model '' specifies 'variable_angus' as variable_2 but the corresponding component_2 is invalid.";

    // Parse
    libcellml::Parser p;
    libcellml::ModelPtr m = p.parseModel(in);
    EXPECT_EQ(size_t(2), p.issueCount());

    libcellml::Printer printer;
    const std::string a = printer.printModel(m);
    EXPECT_EQ(e, a);
    EXPECT_EQ(expectedError1, p.issue(0)->description());
    EXPECT_EQ(expectedError2, p.issue(1)->description());
}

TEST(Parser, connectionVariable2Missing)
{
    const std::string e =
        "<?xml version=\"1.0\" encoding=\"UTF-8\"?>\n"
        "<model xmlns=\"http://www.cellml.org/cellml/2.0#\">\n"
        "  <component name=\"component_bob\">\n"
        "    <variable name=\"variable_bob\" units=\"dimensionless\"/>\n"
        "  </component>\n"
        "  <component name=\"component_dave\">\n"
        "    <variable name=\"variable_dave\" units=\"dimensionless\"/>\n"
        "  </component>\n"
        "  <connection component_2=\"component_dave\" component_1=\"component_bob\">\n"
        "    <map_variables variable_1=\"variable_bob\"/>\n"
        "  </connection>\n"
        "</model>\n";
    const std::string expectedError1 = "Connection in model '' does not have a valid variable_2 in a map_variables element.";

    // Parse
    libcellml::Parser p;
    p.parseModel(e);
    EXPECT_EQ(size_t(1), p.issueCount());
    EXPECT_EQ(expectedError1, p.issue(0)->description());
}

TEST(Parser, connectionVariable1Missing)
{
    const std::string e =
        "<?xml version=\"1.0\" encoding=\"UTF-8\"?>\n"
        "<model xmlns=\"http://www.cellml.org/cellml/2.0#\">\n"
        "  <component name=\"component_bob\">\n"
        "    <variable name=\"variable_bob\" units=\"scrat\"/>\n"
        "  </component>\n"
        "  <component name=\"component_dave\">\n"
        "    <variable name=\"variable_dave\" units=\"gone\"/>\n"
        "  </component>\n"
        "  <connection component_2=\"component_dave\" component_1=\"component_bob\">\n"
        "    <map_variables variable_2=\"variable_dave\"/>\n"
        "  </connection>\n"
        "</model>\n";
    const std::string expectedError1 = "Connection in model '' does not have a valid variable_1 in a map_variables element.";

    // Parse
    libcellml::Parser p;
    p.parseModel(e);
    EXPECT_EQ(size_t(1), p.issueCount());
    EXPECT_EQ(expectedError1, p.issue(0)->description());
}

TEST(Parser, connectionErrorNoMapVariablesType)
{
    const std::string in =
        "<?xml version=\"1.0\" encoding=\"UTF-8\"?>\n"
        "<model xmlns=\"http://www.cellml.org/cellml/2.0#\">\n"
        "  <component name=\"component1\">\n"
        "    <variable name=\"variable1\" units=\"scrat\"/>\n"
        "  </component>\n"
        "  <component name=\"component2\">\n"
        "    <variable name=\"variable2\" units=\"phils\"/>\n"
        "  </component>\n"
        "  <connection component_1=\"component1\"  component_2=\"component2\">\n"
        "    <map_variabels variable_1=\"variable1\" variable_2=\"variable2\"/>\n"
        "  </connection>\n"
        "</model>\n";
    const std::string expectedError1 = "Connection in model '' has an invalid child element 'map_variabels'.";
    const std::string expectedError2 = "Connection in model '' does not have a map_variables element.";

    libcellml::Parser p;
    p.parseModel(in);
    EXPECT_EQ(size_t(2), p.issueCount());
    EXPECT_EQ(expectedError1, p.issue(0)->description());
    EXPECT_EQ(expectedError2, p.issue(1)->description());
}

TEST(Parser, invalidImportsAndGetError)
{
    const std::string input =
        "<?xml version=\"1.0\" encoding=\"UTF-8\"?>\n"
        "<model xmlns=\"http://www.cellml.org/cellml/2.0#\">\n"
        "  <import xlink:href=\"some-other-model.xml\" xmlns:xlink=\"http://www.w3.org/1999/xlink\" sauce=\"hollandaise\">\n"
        "    <units units_ref=\"a_units_in_that_model\" name=\"units_in_this_model\"/>\n"
        "    <component component_ref=\"a_component_in_that_model\" name=\"component_in_this_model\"/>\n"
        "    <invalid_nonsense/>\n"
        "    <units units_ruff=\"dog\" name=\"fido\"/>\n"
        "    <component component_meow=\"cat\" name=\"frank\"/>\n"
        "  </import>\n"
        "</model>\n";
    const std::string expectError1 = "Import from 'some-other-model.xml' has an invalid attribute 'sauce'.";
    const std::string expectError2 = "Import from 'some-other-model.xml' has an invalid child element 'invalid_nonsense'.";
    const std::string expectError3 = "Import of units 'fido' from 'some-other-model.xml' has an invalid attribute 'units_ruff'.";
    const std::string expectError4 = "Import of component 'frank' from 'some-other-model.xml' has an invalid attribute 'component_meow'.";
    const std::string output =
        "<?xml version=\"1.0\" encoding=\"UTF-8\"?>\n"
        "<model xmlns=\"http://www.cellml.org/cellml/2.0#\">\n"
        "  <import xlink:href=\"some-other-model.xml\" xmlns:xlink=\"http://www.w3.org/1999/xlink\">\n"
        "    <component component_ref=\"a_component_in_that_model\" name=\"component_in_this_model\"/>\n"
        "  </import>\n"
        "  <import xlink:href=\"some-other-model.xml\" xmlns:xlink=\"http://www.w3.org/1999/xlink\">\n"
        "    <units units_ref=\"a_units_in_that_model\" name=\"units_in_this_model\"/>\n"
        "  </import>\n"
        "</model>\n";

    libcellml::Parser p;
    libcellml::ModelPtr m = p.parseModel(input);
    EXPECT_EQ(size_t(4), p.issueCount());
    EXPECT_EQ(expectError1, p.issue(0)->description());
    EXPECT_EQ(expectError2, p.issue(1)->description());
    EXPECT_EQ(expectError3, p.issue(2)->description());
    EXPECT_EQ(expectError4, p.issue(3)->description());

    libcellml::Printer printer;
    const std::string a = printer.printModel(m);
    EXPECT_EQ(output, a);

    libcellml::ImportSourcePtr import = m->units("units_in_this_model")->importSource();
    // Get import from error and check.
    EXPECT_EQ(import, p.issue(0)->importSource());
    // Get const import from error and check.
<<<<<<< HEAD
    const libcellml::IssuePtr err = static_cast<const libcellml::Parser>(p).issue(0);
    libcellml::Issue *rawErr = err.get();
    const libcellml::ImportSourcePtr importFromError = static_cast<const libcellml::Issue *>(rawErr)->importSource();
=======
    const libcellml::ErrorPtr err = p.error(0);
    libcellml::Error *rawErr = err.get();
    const libcellml::ImportSourcePtr importFromError = rawErr->importSource();
>>>>>>> 510383da
    EXPECT_EQ(import, importFromError);
}

TEST(Parser, invalidModelWithAllCausesOfErrors)
{
    // Check for all causes of errors.
    std::vector<bool> foundCause(9, false);

    // Trigger CellML entity errors
    const std::string input =
        "<?xml version=\"1.0\" encoding=\"UTF-8\"?>\n"
        "<model xmlns=\"http://www.cellml.org/cellml/2.0#\" name=\"starwars\" episode=\"four\">\n"
        "  <import princess=\"leia\"/>\n"
        "  <units jedi=\"luke\"/>\n"
        "  <component ship=\"falcon\">\n"
        "    <variable pilot=\"han\"/>\n"
        "  </component>\n"
        "  <connection wookie=\"chewie\"/>\n"
        "  <encapsulation yoda=\"green\"/>\n"
        "</model>\n";
    const std::vector<std::string> expectedErrors = {
        "Model 'starwars' has an invalid attribute 'episode'.",
        "Import from '' has an invalid attribute 'princess'.",
        "Units '' has an invalid attribute 'jedi'.",
        "Component '' has an invalid attribute 'ship'.",
        "Variable '' has an invalid attribute 'pilot'.",
        "Encapsulation in model 'starwars' has an invalid attribute 'yoda'.",
        "Encapsulation in model 'starwars' does not contain any child elements.",
        "Connection in model 'starwars' has an invalid connection attribute 'wookie'.",
        "Connection in model 'starwars' does not have a valid component_1 in a connection element.",
        "Connection in model 'starwars' does not have a valid component_2 in a connection element.",
        "Connection in model 'starwars' must contain one or more 'map_variables' elements.",
    };

    // Parse and check for CellML errors.
    libcellml::Parser parser;
    parser.parseModel(input);
    EXPECT_EQ(expectedErrors.size(), parser.issueCount());
    for (size_t i = 0; i < parser.issueCount(); ++i) {
        EXPECT_EQ(expectedErrors.at(i), parser.issue(i)->description());
        switch (parser.issue(i)->cause()) {
        case libcellml::Issue::Cause::COMPONENT:
            foundCause.at(0) = true;
            break;
        case (libcellml::Issue::Cause::CONNECTION):
            foundCause.at(1) = true;
            break;
        case (libcellml::Issue::Cause::ENCAPSULATION):
            foundCause.at(2) = true;
            break;
        case (libcellml::Issue::Cause::IMPORT):
            foundCause.at(3) = true;
            break;
        case (libcellml::Issue::Cause::MODEL):
            foundCause.at(4) = true;
            break;
        case (libcellml::Issue::Cause::UNITS):
            foundCause.at(5) = true;
            break;
        case (libcellml::Issue::Cause::VARIABLE):
            foundCause.at(6) = true;
            break;
        case libcellml::Issue::Cause::MATHML:
        case libcellml::Issue::Cause::RESET:
        case libcellml::Issue::Cause::UNDEFINED:
        case libcellml::Issue::Cause::XML:
            break;
        }
    }

    // Trigger undefined error
    libcellml::Parser parser2;
    // Add an undefined error
    libcellml::IssuePtr undefinedError = std::make_shared<libcellml::Issue>();
    parser2.addIssue(undefinedError);
    EXPECT_EQ(size_t(1), parser2.issueCount());
    if (parser2.issue(0)->isCause(libcellml::Issue::Cause::UNDEFINED)) {
        foundCause.at(7) = true;
    }

    // Trigger an XML error
    const std::string input3 = "jarjarbinks";
    std::vector<std::string> expectedErrors3 = {
        "Start tag expected, '<' not found.",
        "Could not get a valid XML root node from the provided input."};
    libcellml::Parser parser3;
    parser3.parseModel(input3);
    EXPECT_EQ(expectedErrors3.size(), parser3.issueCount());
    for (size_t i = 0; i < parser3.issueCount(); ++i) {
        EXPECT_EQ(expectedErrors3.at(i), parser3.issue(i)->description());
        if (parser3.issue(i)->isCause(libcellml::Issue::Cause::XML)) {
            foundCause.at(8) = true;
        }
    }

    // Check that we've found all the possible error types
    bool foundAllCauses = false;
    if (std::all_of(foundCause.begin(), foundCause.end(), [](bool i) { return i; })) {
        foundAllCauses = true;
    }
    EXPECT_TRUE(foundAllCauses);
}

TEST(Parser, invalidModelWithTextInAllElements)
{
    const std::string input =
        "<?xml version=\"1.0\" encoding=\"UTF-8\"?>\n"
        "<model xmlns=\"http://www.cellml.org/cellml/2.0#\" name=\"starwars\">\n"
        "  episode7\n"
        "  <import xlink:href=\"sith.xml\" xmlns:xlink=\"http://www.w3.org/1999/xlink\">\n"
        "    kylo\n"
        "  </import>\n"
        "  <units name=\"robot\">\n"
        "    bb-8\n"
        "    <unit units=\"ball\">\n"
        "      rolls\n"
        "    </unit>\n"
        "  </units>\n"
        "  <component name=\"ship\">\n"
        "    falcon\n"
        "    <variable name=\"jedi\">\n"
        "      rey\n"
        "    </variable>\n"
        "  </component>\n"
        "  <connection>\n"
        "    finn\n"
        "    <map_variables>\n"
        "      trooper\n"
        "    </map_variables>\n"
        "  </connection>\n"
        "  <encapsulation>\n"
        "    awakens\n"
        "    <component_ref component=\"ship\">\n"
        "      force\n"
        "    </component_ref>\n"
        "  </encapsulation>\n"
        "</model>\n";
    const std::vector<std::string> expectedErrors = {
        "Model 'starwars' has an invalid non-whitespace child text element '\n  episode7\n  '.",
        "Import from 'sith.xml' has an invalid non-whitespace child text element '\n    kylo\n  '.",
        "Units 'robot' has an invalid non-whitespace child text element '\n    bb-8\n    '.",
        "Unit referencing 'ball' in units 'robot' has an invalid non-whitespace child text element '\n      rolls\n    '.",
        "Component 'ship' has an invalid non-whitespace child text element '\n    falcon\n    '.",
        "Variable 'jedi' has an invalid non-whitespace child text element '\n      rey\n    '.",
        "Encapsulation in model 'starwars' has an invalid non-whitespace child text element '\n    awakens\n    '.",
        "Encapsulation in model 'starwars' specifies an invalid parent component_ref that also does not have any children.",
        "Encapsulation in model 'starwars' has an invalid non-whitespace child text element '\n      force\n    '.",
        "Connection in model 'starwars' does not have a valid component_1 in a connection element.",
        "Connection in model 'starwars' does not have a valid component_2 in a connection element.",
        "Connection in model 'starwars' has an invalid non-whitespace child text element '\n    finn\n    '.",
        "Connection in model 'starwars' has an invalid non-whitespace child text element '\n      trooper\n    '.",
        "Connection in model 'starwars' does not have a valid variable_1 in a map_variables element.",
        "Connection in model 'starwars' does not have a valid variable_2 in a map_variables element.",
        "Connection in model 'starwars' specifies '' as variable_1 but the corresponding component_1 is invalid.",
        "Connection in model 'starwars' specifies '' as variable_2 but the corresponding component_2 is invalid.",
    };

    // Parse and check for CellML errors.
    libcellml::Parser parser;
    parser.parseModel(input);
    EXPECT_EQ(expectedErrors.size(), parser.issueCount());
    for (size_t i = 0; i < parser.issueCount(); ++i) {
        EXPECT_EQ(expectedErrors.at(i), parser.issue(i)->description());
    }
}

TEST(Parser, parseIds)
{
    const std::string input =
        "<?xml version=\"1.0\" encoding=\"UTF-8\"?>\n"
        "<model xmlns=\"http://www.cellml.org/cellml/2.0#\" id=\"mid\">\n"
        "  <import xlink:href=\"some-other-model.xml\" xmlns:xlink=\"http://www.w3.org/1999/xlink\" id=\"i1id\">\n"
        "    <component component_ref=\"a_component_in_that_model\" name=\"component1\" id=\"c1id\"/>\n"
        "  </import>\n"
        "  <import xlink:href=\"some-other-model.xml\" xmlns:xlink=\"http://www.w3.org/1999/xlink\" id=\"i2id\">\n"
        "    <units units_ref=\"a_units_in_that_model\" name=\"units1\" id=\"u1id\"/>\n"
        "  </import>\n"
        "  <units name=\"units2\" id=\"u2id\"/>\n"
        "  <units name=\"units3\" id=\"u3id\"/>\n"
        "  <component name=\"component2\" id=\"c2id\">\n"
        "    <variable name=\"variable1\" units=\"blob\" id=\"vid\"/>\n"
        "  </component>\n"
        "</model>\n";

    libcellml::Parser p;
    libcellml::ModelPtr model = p.parseModel(input);

    EXPECT_EQ(size_t(0), p.issueCount());
    EXPECT_EQ("mid", model->id());
    EXPECT_EQ("c1id", model->component("component1")->id());
    EXPECT_EQ("i1id", model->component("component1")->importSource()->id());
    EXPECT_EQ("u1id", model->units("units1")->id());
    EXPECT_EQ("i2id", model->units("units1")->importSource()->id());
    EXPECT_EQ("u2id", model->units("units2")->id());
    EXPECT_EQ("c2id", model->component("component2")->id());
    EXPECT_EQ("u3id", model->units("units3")->id());
    EXPECT_EQ("vid", model->component("component2")->variable("variable1")->id());
}

TEST(Parser, parseIdsOnEverything)
{
    const std::string input =
        "<?xml version=\"1.0\" encoding=\"UTF-8\"?>\n"
        "<model xmlns=\"http://www.cellml.org/cellml/2.0#\" name=\"everything\" id=\"mid\">\n"
        "  <import xlink:href=\"some-other-model.xml\" xmlns:xlink=\"http://www.w3.org/1999/xlink\" id=\"i1id\">\n"
        "    <component component_ref=\"a_component_in_that_model\" name=\"component1\" id=\"c1id\"/>\n"
        "  </import>\n"
        "  <import xlink:href=\"some-other-model.xml\" xmlns:xlink=\"http://www.w3.org/1999/xlink\" id=\"i2id\">\n"
        "    <units units_ref=\"a_units_in_that_model\" name=\"units1\" id=\"u1id\"/>\n"
        "  </import>\n"
        "  <units name=\"units2\" id=\"u2id\">\n"
        "    <unit units=\"second\" id=\"unit1id\"/>\n"
        "  </units>\n"
        "  <units name=\"units3\" id=\"u3id\"/>\n"
        "  <component name=\"component2\" id=\"c2id\">\n"
        "    <variable name=\"variable1\" units=\"blob\" id=\"v1id\"/>\n"
        "    <variable name=\"variable2\" units=\"blob\" id=\"v2id\"/>\n"
        "    <reset variable=\"variable1\" test_variable=\"variable2\" order=\"1\" id=\"r1id\">\n"
        "      <test_value id=\"tv1id\">\n"
        "        <math xmlns=\"http://www.w3.org/1998/Math/MathML\" id=\"math1when1\">\n"
        "          <apply>\n"
        "            <eq/>\n"
        "            <ci>variable1</ci>\n"
        "            <cn>3.4</cn>\n"
        "          </apply>\n"
        "        </math>\n"
        "      </test_value>\n"
        "      <reset_value id=\"rv1id\">\n"
        "        <math xmlns=\"http://www.w3.org/1998/Math/MathML\" id=\"math2when1\">\n"
        "          <apply>\n"
        "            <eq/>\n"
        "            <ci>variable1</ci>\n"
        "            <cn>9.0</cn>\n"
        "          </apply>\n"
        "        </math>\n"
        "      </reset_value>\n"
        "    </reset>\n"
        "  </component>\n"
        "  <component name=\"component3\" id=\"c3id\">\n"
        "    <variable name=\"variable2\" units=\"ampere\" id=\"c3v2id\"/>\n"
        "  </component>\n"
        "  <connection component_1=\"component2\" component_2=\"component3\" id=\"con1id\">\n"
        "    <map_variables variable_1=\"variable1\" variable_2=\"variable2\" id=\"map1id\"/>\n"
        "  </connection>\n"
        "  <encapsulation id=\"encap1id\">\n"
        "    <component_ref component=\"component2\" id=\"cref1id\">\n"
        "      <component_ref component=\"component3\" id=\"crefchild1id\"/>\n"
        "    </component_ref>\n"
        "  </encapsulation>\n"
        "</model>\n";

    libcellml::Parser parser;
    libcellml::ModelPtr model = parser.parseModel(input);

    printIssues(parser);
    EXPECT_EQ(size_t(0), parser.issueCount());
    EXPECT_EQ("mid", model->id());
    EXPECT_EQ("c1id", model->component("component1")->id());
    EXPECT_EQ("i1id", model->component("component1")->importSource()->id());
    EXPECT_EQ("u1id", model->units("units1")->id());
    EXPECT_EQ("i2id", model->units("units1")->importSource()->id());
    EXPECT_EQ("u2id", model->units("units2")->id());
    EXPECT_EQ("c2id", model->component("component2")->id());
    EXPECT_EQ("u3id", model->units("units3")->id());
    EXPECT_EQ("v1id", model->component("component2")->variable("variable1")->id());
    EXPECT_EQ("r1id", model->component("component2")->reset(0)->id());

    libcellml::Printer printer;
    EXPECT_EQ(input, printer.printModel(model));
}

TEST(Parser, parseResets)
{
    const std::string input =
        "<?xml version=\"1.0\" encoding=\"UTF-8\"?>\n"
        "<model xmlns=\"http://www.cellml.org/cellml/2.0#\" id=\"mid\">\n"
        "  <component name=\"component2\" id=\"c2id\">\n"
        "    <variable name=\"variable1\" id=\"vid\"/>\n"
        "    <variable name=\"variable2\" id=\"vid2\"/>\n"
        "    <reset order=\"1\" id=\"rid\" variable=\"variable1\" test_variable=\"variable2\">\n"
        "      <test_value>\n"
        "        <math xmlns=\"http://www.w3.org/1998/Math/MathML\">\n"
        "          some condition in mathml\n"
        "        </math>\n"
        "      </test_value>\n"
        "      <reset_value>\n"
        "        <math xmlns=\"http://www.w3.org/1998/Math/MathML\">\n"
        "          some value in mathml\n"
        "        </math>\n"
        "      </reset_value>\n"
        "    </reset>\n"
        "  </component>\n"
        "</model>\n";

    libcellml::Parser p;
    libcellml::ModelPtr model = p.parseModel(input);

    libcellml::ComponentPtr c = model->component(0);
    EXPECT_EQ(size_t(1), c->resetCount());

    libcellml::ResetPtr r = c->reset(0);
    EXPECT_EQ(1, r->order());

    libcellml::VariablePtr v1 = r->variable();
    EXPECT_EQ("variable1", v1->name());

    libcellml::VariablePtr v2 = r->testVariable();
    EXPECT_EQ("variable2", v2->name());

    std::string testValueString = r->testValue();
    std::string t =
        "<math xmlns=\"http://www.w3.org/1998/Math/MathML\">\n"
        "          some condition in mathml\n"
        "        </math>\n";
    EXPECT_EQ(t, testValueString);

    std::string resetValueString = r->resetValue();
    std::string rt =
        "<math xmlns=\"http://www.w3.org/1998/Math/MathML\">\n"
        "          some value in mathml\n"
        "        </math>\n";
    EXPECT_EQ(rt, resetValueString);
}

TEST(Parser, parseResetsWithErrors)
{
    const std::string input =
        "<?xml version=\"1.0\" encoding=\"UTF-8\"?>\n"
        "<model xmlns=\"http://www.cellml.org/cellml/2.0#\" id=\"mid\">\n"
        "  <component name=\"component1\">\n"
        "    <variable name=\"variable1\" id=\"vid\" units=\"dimensionless\"/>\n" // reset variable not in the same component: TODO valdiation error only?
        "  </component>\n"
        "  <component name=\"component2\" id=\"c2id\">\n"
        "    <variable name=\"variable2\" id=\"vid2\" units=\"dimensionless\"/>\n"
        "    <variable name=\"variable4\" id=\"vid4\" units=\"dimensionless\"/>\n"

        // variable1 does not exist in this component, variable3 does not exist at all
        "    <reset order=\"33\" variable=\"variable3\" test_variable=\"variable1\">\n"
        "      <test_value one_invalid_attribute=\"apples\">\n" // invalid attribute
        "        <math xmlns=\"http://www.w3.org/1998/Math/MathML\">\n"
        "          <apply>\n"
        "          <eq/>\n"
        "            <ci>C1</ci>\n"
        "            <apply>\n"
        "              <plus/>\n"
        "              <ci>A1</ci>\n"
        "              <ci>B1</ci>\n"
        "            </apply>\n"
        "          </apply>\n"
        "        </math>\n"
        "      </test_value>\n"
        "      <test_value>\n" // duplicated test_value block inside reset
        "        <math xmlns=\"http://www.w3.org/1998/Math/MathML\">\n"
        "          some value in mathml\n"
        "        </math>\n"
        "      </test_value>\n"
        "      <reset_value another_invalid_attribute=\"bananas\">\n" // invalid attribute
        "        <math xmlns=\"http://www.w3.org/1998/Math/MathML\">\n"
        "          some value in mathml\n"
        "        </math>\n"
        "      </reset_value>\n"
        "      <test_value>\n" // duplicated test_value block inside reset
        "        <math xmlns=\"http://www.w3.org/1998/Math/MathML\">\n"
        "          some value in mathml\n"
        "        </math>\n"
        "      </test_value>\n"
        "      <reset_value>\n"
        "        <math xmlns=\"http://www.w3.org/1998/Math/MathML\">\n"
        "          some value in mathml\n"
        "        </math>\n"
        "      </reset_value>\n" // duplicated reset_value block inside reset
        "    </reset>\n"

        // order not specified
        "    <reset variable=\"variable2\" test_variable=\"variable4\">\n"
        "      lost text here\n"
        "      <test_value>\n"
        "        <some_invalid_tag/>\n" // test_value should only contain mathml
        "      </test_value>\n"
        "      <reset_value>\n"
        "        <some_other_invalid_tag/>\n" // reset_value should only contain mathml
        "      </reset_value>\n"
        "    </reset>\n"

        //order not specified, unknown attribute
        "    <reset variable=\"variable2\" test_variable=\"variable4\" i_dont_belong_here=\"yep_really_i_dont\">\n"
        //test_value missing
        //reset_value missing
        "    </reset>\n"

        "  </component>\n"
        "</model>\n";

    const std::vector<std::string> expectedErrors = {
        "Reset referencing variable 'variable3' is not a valid reference for a variable in component 'component2'.",
        "Reset referencing test_variable 'variable1' is not a valid reference for a variable in component 'component2'.",
        "Reset in component 'component2' does not reference a variable in the component.",
        "Reset in component 'component2' referencing variable '' and test_variable '' has an unexpected attribute in the test_value block of 'one_invalid_attribute'.",
        "Reset in component 'component2' referencing variable '' and test_variable '' has an unexpected attribute in the reset_value block of 'another_invalid_attribute'.",
        "Reset in component 'component2' referencing variable '' and test_variable '' has multiple test_value blocks.",
        "Reset in component 'component2' referencing variable '' and test_variable '' has multiple reset_value blocks.",
        "Reset in component 'component2' referencing variable 'variable2' and test_variable 'variable4' does not have an order defined.",
        "Reset has an invalid non-whitespace child text element '\n      lost text here\n      '.  Expected either 'test_value' or 'reset_value' block.",
        "Reset in component 'component2' referencing variable 'variable2' and test_variable 'variable4' has a non-whitespace test_value child. MathML block expected.",
        "Reset in component 'component2' referencing variable 'variable2' and test_variable 'variable4' has a non-whitespace reset_value child. MathML block expected.",
        "Reset in component 'component2' referencing variable 'variable2' and test_variable 'variable4' does not have a test_value block defined.",
        "Reset in component 'component2' referencing variable 'variable2' and test_variable 'variable4' does not have a reset_value block defined.",
        "Reset in component 'component2' has an invalid attribute 'i_dont_belong_here'.",
        "Reset in component 'component2' referencing variable 'variable2' and test_variable 'variable4' does not have an order defined.",
        "Reset in component 'component2' referencing variable 'variable2' and test_variable 'variable4' does not have a test_value block defined.",
        "Reset in component 'component2' referencing variable 'variable2' and test_variable 'variable4' does not have a reset_value block defined."};

    libcellml::Parser p;
    libcellml::Printer printer;
    libcellml::ModelPtr model = p.parseModel(input);

    EXPECT_EQ(expectedErrors.size(), p.issueCount());
    for (size_t i = 0; i < p.issueCount(); ++i) {
        EXPECT_EQ(expectedErrors.at(i), p.issue(i)->description());
    }
}

TEST(Parser, unitsWithCellMLRealVariations)
{
    const std::string input =
        "<?xml version=\"1.0\" encoding=\"UTF-8\"?>\n"
        "<model xmlns=\"http://www.cellml.org/cellml/2.0#\" name=\"model_name\">\n"
        "  <units name=\"fahrenheitish\">\n"
        "    <unit multiplier=\"1.8\" exponent=\"-0.23E-13\" units=\"kelvin\"/>\n"
        "  </units>\n"
        "  <units name=\"units_invalid_reals\">\n"
        "    <unit multiplier=\"1.8.0\" exponent=\"4.87f87\" units=\"kelvin\"/>\n"
        "    <unit multiplier=\"+9.87\" exponent=\"4.87e+16\" units=\"oranges\"/>\n"
        "    <unit multiplier=\"AB8e34\" exponent=\"4.87ee32\" units=\"apples\"/>\n"
        "    <unit multiplier=\"AB8\" exponent=\"4.87eE32\" units=\"bananas\"/>\n"
        "    <unit multiplier=\"e7\" exponent=\"4.87e\" units=\"mangoes\"/>\n"
        "    <unit multiplier=\"3.4e7.8\" units=\"fruit\"/>\n"
        "  </units>\n"
        "</model>\n";
    const std::string e =
        "<?xml version=\"1.0\" encoding=\"UTF-8\"?>\n"
        "<model xmlns=\"http://www.cellml.org/cellml/2.0#\" name=\"model_name\">\n"
        "  <units name=\"fahrenheitish\">\n"
        "    <unit exponent=\"-2.3e-14\" multiplier=\"1.8\" units=\"kelvin\"/>\n"
        "  </units>\n"
        "  <units name=\"units_invalid_reals\">\n"
        "    <unit units=\"kelvin\"/>\n"
        "    <unit exponent=\"4.87e+16\" units=\"oranges\"/>\n"
        "    <unit units=\"apples\"/>\n"
        "    <unit units=\"bananas\"/>\n"
        "    <unit units=\"mangoes\"/>\n"
        "    <unit units=\"fruit\"/>\n"
        "  </units>\n"
        "</model>\n";

    libcellml::Parser parser;
    libcellml::ModelPtr model = parser.parseModel(input);

    libcellml::Printer printer;
    const std::string a = printer.printModel(model);
    EXPECT_EQ(e, a);
}

TEST(Parser, xmlComments)
{
    const std::string input =
        "<?xml version=\"1.0\" encoding=\"UTF-8\"?>\n"
        "<!-- THIS COMMENT SHOULD BE IGNORED 0 -->\n"
        "<model xmlns=\"http://www.cellml.org/cellml/2.0#\" name=\"model_name\">\n"
        "  <!-- THIS COMMENT SHOULD BE IGNORED 1 -->\n"
        "  <units name=\"fahrenheitish\">\n"
        "    <!-- THIS COMMENT SHOULD BE IGNORED 2 -->\n"
        "    <unit units=\"kelvin\"><!-- THIS COMMENT SHOULD BE IGNORED 2a --></unit>\n"
        "  </units>\n"
        "  <component>\n"
        "    <!-- THIS COMMENT SHOULD BE IGNORED 3 -->\n"
        "    <variable name=\"stan\" units=\"dimensionless\"/>\n"
        "    <variable name=\"V_k\" units=\"dimensionless\"><!-- THIS COMMENT SHOULD BE IGNORED 3a --></variable>\n"
        "    <reset variable=\"V_k\" order=\"2\" id=\"rid\" test_variable=\"stan\">\n"
        "      <!-- THIS COMMENT SHOULD BE IGNORED 4 -->\n"
        "      <test_value>\n"
        "        <!-- THIS COMMENT SHOULD BE IGNORED 5 -->\n"
        "        <math xmlns=\"http://www.w3.org/1998/Math/MathML\">\n"
        "          some condition in mathml\n"
        "        </math>\n"
        "      </test_value>\n"
        "      <reset_value>\n"
        "        <math xmlns=\"http://www.w3.org/1998/Math/MathML\">\n"
        "          some condition in mathml\n"
        "        </math>\n"
        "      </reset_value>\n"
        "    </reset>\n"
        "  </component>\n"
        "</model>\n";

    libcellml::Parser parser;
    parser.parseModel(input);
    printIssues(parser);

    EXPECT_EQ(size_t(0), parser.issueCount());
}

TEST(Parser, repeatedMathParsePrintBehaviour)
{
    const std::string input =
        "<?xml version=\"1.0\" encoding=\"UTF-8\"?>\n"
        "<model xmlns=\"http://www.cellml.org/cellml/2.0#\">\n"
        "  <component name=\"component\">\n"
        "    <variable name=\"A\" initial_value=\"1.0\"/>\n"
        "    <variable name=\"B\" initial_value=\"-1.0\"/>\n"
        "    <math xmlns=\"http://www.w3.org/1998/Math/MathML\">\n"
        "      <apply>\n"
        "        <eq/>\n"
        "        <ci>C</ci>\n"
        "        <apply>\n"
        "          <plus/>\n"
        "          <ci>A</ci>\n"
        "          <ci>B</ci>\n"
        "        </apply>\n"
        "      </apply>\n"
        "    </math>\n"
        "  </component>\n"
        "</model>\n";

    libcellml::Parser parser;
    libcellml::Printer printer;

    libcellml::ModelPtr model1 = parser.parseModel(input);
    std::string output1 = printer.printModel(model1);

    libcellml::ModelPtr model2 = parser.parseModel(output1);
    std::string output2 = printer.printModel(model2);

    libcellml::ModelPtr model3 = parser.parseModel(output2);
    std::string output3 = printer.printModel(model3);

    EXPECT_EQ(input, output3);
}

TEST(Parser, repeatedMathParsePrintBehaviourWithReset)
{
    const std::string input =
        "<?xml version=\"1.0\" encoding=\"UTF-8\"?>\n"
        "<model xmlns=\"http://www.cellml.org/cellml/2.0#\">\n"
        "  <component name=\"component\">\n"
        "    <variable name=\"variable1\" units=\"blob\" id=\"v1id\"/>\n"
        "    <variable name=\"variable2\" units=\"blob\" id=\"v2id\"/>\n"
        "    <reset variable=\"variable1\" test_variable=\"variable2\" order=\"1\" id=\"r1id\">\n"
        "      <test_value>\n"
        "        <math xmlns=\"http://www.w3.org/1998/Math/MathML\" id=\"math1when1\">\n"
        "          <apply>\n"
        "            <eq/>\n"
        "            <ci>variable1</ci>\n"
        "            <cn>3.4</cn>\n"
        "          </apply>\n"
        "        </math>\n"
        "      </test_value>\n"
        "      <reset_value>\n"
        "        <math xmlns=\"http://www.w3.org/1998/Math/MathML\" id=\"math2when1\">\n"
        "          <apply>\n"
        "            <eq/>\n"
        "            <ci>variable1</ci>\n"
        "            <cn>9.0</cn>\n"
        "          </apply>\n"
        "        </math>\n"
        "      </reset_value>\n"
        "    </reset>\n"
        "  </component>\n"
        "</model>\n";

    libcellml::Parser parser;
    libcellml::Printer printer;

    libcellml::ModelPtr model1 = parser.parseModel(input);
    std::string output1 = printer.printModel(model1);

    libcellml::ModelPtr model2 = parser.parseModel(output1);
    std::string output2 = printer.printModel(model2);

    libcellml::ModelPtr model3 = parser.parseModel(output2);
    std::string output3 = printer.printModel(model3);

    EXPECT_EQ(input, output3);
}<|MERGE_RESOLUTION|>--- conflicted
+++ resolved
@@ -242,15 +242,9 @@
     // Get ModelError and check.
     EXPECT_EQ(model, parser.issue(0)->model());
     // Get const modelError and check.
-<<<<<<< HEAD
     const libcellml::IssuePtr err = static_cast<const libcellml::Parser>(parser).issue(0);
     libcellml::Issue *rawErr = err.get();
-    const libcellml::ModelPtr modelFromError = static_cast<const libcellml::Issue *>(rawErr)->model();
-=======
-    const libcellml::ErrorPtr err = parser.error(0);
-    libcellml::Error *rawErr = err.get();
     const libcellml::ModelPtr modelFromError = rawErr->model();
->>>>>>> 510383da
     EXPECT_EQ(model, modelFromError);
 }
 
@@ -363,11 +357,7 @@
     EXPECT_EQ(unitsExpected, parser.issue(0)->units());
 
     // Get const units from error and check.
-<<<<<<< HEAD
-    const libcellml::IssuePtr err = static_cast<const libcellml::Parser>(parser).issue(0);
-=======
-    const libcellml::ErrorPtr err = parser.error(0);
->>>>>>> 510383da
+    const libcellml::IssuePtr err = parser.issue(0);
     const libcellml::UnitsPtr unitsFromError = err->units();
     EXPECT_EQ(unitsExpected, unitsFromError);
 }
@@ -392,15 +382,9 @@
     // Get component from error and check.
     EXPECT_EQ(component, parser.issue(0)->component());
     // Get const component from error and check.
-<<<<<<< HEAD
     const libcellml::IssuePtr err = static_cast<const libcellml::Parser>(parser).issue(0);
     libcellml::Issue *rawErr = err.get();
-    const libcellml::ComponentPtr componentFromError = static_cast<const libcellml::Issue *>(rawErr)->component();
-=======
-    const libcellml::ErrorPtr err = parser.error(0);
-    libcellml::Error *rawErr = err.get();
     const libcellml::ComponentPtr componentFromError = rawErr->component();
->>>>>>> 510383da
     EXPECT_EQ(component, componentFromError);
 
     // Get non-existent error
@@ -857,15 +841,9 @@
     // Get variable from error and check.
     EXPECT_EQ(variableExpected, p.issue(0)->variable());
     // Get const variable from error and check.
-<<<<<<< HEAD
-    libcellml::IssuePtr err = static_cast<const libcellml::Parser>(p).issue(0);
+    libcellml::IssuePtr err = p.issue(0);
     libcellml::Issue *rawErr = err.get();
-    const libcellml::VariablePtr variableFromError = static_cast<const libcellml::Issue *>(rawErr)->variable();
-=======
-    libcellml::ErrorPtr err = p.error(0);
-    libcellml::Error *rawErr = err.get();
     const libcellml::VariablePtr variableFromError = rawErr->variable();
->>>>>>> 510383da
     EXPECT_EQ(variableExpected, variableFromError);
 }
 
@@ -1273,15 +1251,9 @@
     // Get import from error and check.
     EXPECT_EQ(import, p.issue(0)->importSource());
     // Get const import from error and check.
-<<<<<<< HEAD
-    const libcellml::IssuePtr err = static_cast<const libcellml::Parser>(p).issue(0);
+    const libcellml::IssuePtr err = p.issue(0);
     libcellml::Issue *rawErr = err.get();
-    const libcellml::ImportSourcePtr importFromError = static_cast<const libcellml::Issue *>(rawErr)->importSource();
-=======
-    const libcellml::ErrorPtr err = p.error(0);
-    libcellml::Error *rawErr = err.get();
     const libcellml::ImportSourcePtr importFromError = rawErr->importSource();
->>>>>>> 510383da
     EXPECT_EQ(import, importFromError);
 }
 
