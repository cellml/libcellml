--- conflicted
+++ resolved
@@ -1014,16 +1014,7 @@
 
     libcellml::Parser p;
     p.parseModel(in);
-<<<<<<< HEAD
-
-    EXPECT_EQ(size_t(4), p.errorCount());
-    EXPECT_EQ(expectedError1, p.error(0)->description());
-    EXPECT_EQ(expectedError2, p.error(1)->description());
-    EXPECT_EQ(expectedError3, p.error(2)->description());
-    EXPECT_EQ(expectedError4, p.error(3)->description());
-=======
-    EXPECT_EQ_ERRORS(expectedErrors, p);
->>>>>>> ff2dd14f
+    EXPECT_EQ_ERRORS(expectedErrors, p);
 }
 
 TEST(Parser, connectionErrorNoComponent2InModel)
@@ -1215,16 +1206,10 @@
         "    <variable name=\"variable_dave\" units=\"dimensionless\"/>\n"
         "  </component>\n"
         "</model>\n";
-<<<<<<< HEAD
-
-    const std::string expectedError1 = "Connection in model '' does not have a valid component_2 in a connection element.";
-    const std::string expectedError2 = "Connection in model '' specifies 'variable_angus' as variable_2 but the corresponding component_2 is invalid.";
-=======
     const std::vector<std::string> expectedErrors = {
         "Connection in model '' does not have a valid component_2 in a connection element.",
         "Connection in model '' specifies 'variable_angus' as variable_2 but the corresponding component_2 is invalid.",
     };
->>>>>>> ff2dd14f
 
     // Parse
     libcellml::Parser p;
@@ -1251,14 +1236,9 @@
         "    <map_variables variable_1=\"variable_bob\"/>\n"
         "  </connection>\n"
         "</model>\n";
-<<<<<<< HEAD
-
-    const std::string expectedError1 = "Connection in model '' does not have a valid variable_2 in a map_variables element.";
-=======
     const std::vector<std::string> expectedErrors = {
         "Connection in model '' does not have a valid variable_2 in a map_variables element.",
     };
->>>>>>> ff2dd14f
 
     // Parse
     libcellml::Parser p;
@@ -1400,12 +1380,7 @@
     // Parse and check for CellML errors.
     libcellml::Parser parser;
     parser.parseModel(input);
-<<<<<<< HEAD
-
-    EXPECT_EQ(expectedErrors.size(), parser.errorCount());
-=======
     EXPECT_EQ_ERRORS(expectedErrors, parser);
->>>>>>> ff2dd14f
     for (size_t i = 0; i < parser.errorCount(); ++i) {
         switch (parser.error(i)->kind()) {
         case libcellml::Error::Kind::COMPONENT:
@@ -1530,14 +1505,7 @@
     libcellml::Parser parser;
     parser.parseModel(input);
 
-<<<<<<< HEAD
-    EXPECT_EQ(expectedErrors.size(), parser.errorCount());
-    for (size_t i = 0; i < parser.errorCount(); ++i) {
-        EXPECT_EQ(expectedErrors.at(i), parser.error(i)->description());
-    }
-=======
     EXPECT_EQ_ERRORS(expectedErrors, parser);
->>>>>>> ff2dd14f
 }
 
 TEST(Parser, parseIds)
@@ -1708,7 +1676,6 @@
         "  <component name=\"component2\" id=\"c2id\">\n"
         "    <variable name=\"variable2\" id=\"vid2\" units=\"dimensionless\"/>\n"
         "    <variable name=\"variable4\" id=\"vid4\" units=\"dimensionless\"/>\n"
-
         // variable1 does not exist in this component, variable3 does not exist at all
         "    <reset order=\"33\" variable=\"variable3\" test_variable=\"variable1\">\n"
         "      <test_value one_invalid_attribute=\"apples\">\n" // invalid attribute
@@ -1745,8 +1712,6 @@
         "        </math>\n"
         "      </reset_value>\n" // duplicated reset_value block inside reset
         "    </reset>\n"
-<<<<<<< HEAD
-
         // order not specified
         "    <reset variable=\"variable2\" test_variable=\"variable4\">\n"
         "      lost text here\n"
@@ -1757,49 +1722,46 @@
         "        <some_other_invalid_tag/>\n" // reset_value should only contain mathml
         "      </reset_value>\n"
         "    </reset>\n"
-=======
-        "  </component>\n"
-        "</model>\n";
-    const std::vector<std::string> expectedErrors = {
-        "Reset in component 'component2' referencing variable '' has a non-integer order value '1.3'.",
-        "Reset in component 'component2' does not reference a variable in the component.",
-        "When in reset referencing variable '' with order '' has an invalid attribute 'change'.",
-        "When in reset referencing variable '' with order '' contains more than two MathML child elements.",
-        "Reset referencing variable 'I_na' is not a valid reference for a variable in component 'component2'.",
-        "Reset in component 'component2' does not reference a variable in the component.",
-        "When in reset referencing variable '' with order '2' has an invalid attribute 'goods'.",
-        "When in reset referencing variable '' with order '2' does not have an order defined.",
-        "When in reset referencing variable '' with order '2' contains only one MathML child element.",
-        "Reset referencing variable 'I_na' is not a valid reference for a variable in component 'component2'.",
-        "Reset in component 'component2' does not reference a variable in the component.",
-        "When in reset referencing variable '' with order '2' does not have an order defined.",
-        "When in reset referencing variable '' with order '2' contains zero MathML child elements.",
-        "Reset in component 'component2' does not reference a variable in the component.",
-        "Reset in component 'component2' referencing variable '' does not have an order defined.",
-        "When in reset referencing variable '' with order '' does not have an order defined.",
-        "When in reset referencing variable '' with order '' contains zero MathML child elements.",
-        "Reset in component 'component2' referencing variable '' has an invalid child element 'about'.",
-        "Reset in component 'component2' referencing variable 'V_k' has a non-integer order value '-'.",
-        "Reset in component 'component2' has an invalid attribute 'start'.",
-        "Reset in component 'component2' referencing variable 'variable1' has an invalid non-whitespace child text element '\n      non empty whitespace.\n      '.",
-        "When in reset referencing variable 'variable1' with order '0' has an invalid non-whitespace child text element '\n        illegal content.\n        '.",
-        "When in reset referencing variable 'variable1' with order '0' has an invalid child element 'variable'.",
-    };
-
-    libcellml::Parser parser;
-    parser.parseModel(input);
-    EXPECT_EQ_ERRORS(expectedErrors, parser);
-}
->>>>>>> ff2dd14f
-
-        //order not specified, unknown attribute
+                //order not specified, unknown attribute
         "    <reset variable=\"variable2\" test_variable=\"variable4\" i_dont_belong_here=\"yep_really_i_dont\">\n"
         //test_value missing
         //reset_value missing
         "    </reset>\n"
-
-        "  </component>\n"
-        "</model>\n";
+        "  </component>\n"
+        "</model>\n";
+// =======
+//     const std::vector<std::string> expectedErrors = {
+//         "Reset in component 'component2' referencing variable '' has a non-integer order value '1.3'.",
+//         "Reset in component 'component2' does not reference a variable in the component.",
+//         "When in reset referencing variable '' with order '' has an invalid attribute 'change'.",
+//         "When in reset referencing variable '' with order '' contains more than two MathML child elements.",
+//         "Reset referencing variable 'I_na' is not a valid reference for a variable in component 'component2'.",
+//         "Reset in component 'component2' does not reference a variable in the component.",
+//         "When in reset referencing variable '' with order '2' has an invalid attribute 'goods'.",
+//         "When in reset referencing variable '' with order '2' does not have an order defined.",
+//         "When in reset referencing variable '' with order '2' contains only one MathML child element.",
+//         "Reset referencing variable 'I_na' is not a valid reference for a variable in component 'component2'.",
+//         "Reset in component 'component2' does not reference a variable in the component.",
+//         "When in reset referencing variable '' with order '2' does not have an order defined.",
+//         "When in reset referencing variable '' with order '2' contains zero MathML child elements.",
+//         "Reset in component 'component2' does not reference a variable in the component.",
+//         "Reset in component 'component2' referencing variable '' does not have an order defined.",
+//         "When in reset referencing variable '' with order '' does not have an order defined.",
+//         "When in reset referencing variable '' with order '' contains zero MathML child elements.",
+//         "Reset in component 'component2' referencing variable '' has an invalid child element 'about'.",
+//         "Reset in component 'component2' referencing variable 'V_k' has a non-integer order value '-'.",
+//         "Reset in component 'component2' has an invalid attribute 'start'.",
+//         "Reset in component 'component2' referencing variable 'variable1' has an invalid non-whitespace child text element '\n      non empty whitespace.\n      '.",
+//         "When in reset referencing variable 'variable1' with order '0' has an invalid non-whitespace child text element '\n        illegal content.\n        '.",
+//         "When in reset referencing variable 'variable1' with order '0' has an invalid child element 'variable'.",
+//     };
+
+//     libcellml::Parser parser;
+//     parser.parseModel(input);
+//     EXPECT_EQ_ERRORS(expectedErrors, parser);
+// }
+// >>>>>>> develop
+
 
     const std::vector<std::string> expectedErrors = {
         "Reset referencing variable 'variable3' is not a valid reference for a variable in component 'component2'.",
@@ -1817,21 +1779,16 @@
         "Reset in component 'component2' referencing variable 'variable2' and test_variable 'variable4' does not have a test_value block defined.",
         "Reset in component 'component2' referencing variable 'variable2' and test_variable 'variable4' does not have a reset_value block defined."};
 
-<<<<<<< HEAD
+
     libcellml::Parser p;
     libcellml::Printer printer;
     libcellml::ModelPtr model = p.parseModel(input);
 
-    EXPECT_EQ(expectedErrors.size(), p.errorCount());
-    for (size_t i = 0; i < p.errorCount(); ++i) {
-        EXPECT_EQ(expectedErrors.at(i), p.error(i)->description());
-    }
-=======
     EXPECT_EQ_ERRORS(expectedErrors, parser);
 
     EXPECT_EQ(resetExpected, parser.error(0)->reset());
     EXPECT_EQ(whenExpected, parser.error(1)->when());
->>>>>>> ff2dd14f
+
 }
 
 TEST(Parser, unitsWithCellMLRealVariations)
