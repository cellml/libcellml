/*
Copyright libCellML Contributors

Licensed under the Apache License, Version 2.0 (the "License");
you may not use this file except in compliance with the License.
You may obtain a copy of the License at

    http://www.apache.org/licenses/LICENSE-2.0

Unless required by applicable law or agreed to in writing, software
distributed under the License is distributed on an "AS IS" BASIS,
WITHOUT WARRANTIES OR CONDITIONS OF ANY KIND, either express or implied.
See the License for the specific language governing permissions and
limitations under the License.
*/

#include "test_utils.h"

#include "gtest/gtest.h"

#include <algorithm>
#include <iostream>
#include <libcellml>
#include <string>
#include <vector>

TEST(Parser, invalidXMLElements)
{
    const std::string input =
        "<?xml version=\"1.0\" encoding=\"UTF-8\"?>\n"
        "<fellowship>"
        "<Dwarf bearded>Gimli</ShortGuy>"
        "<Hobbit>Frodo</EvenShorterGuy>"
        "<Wizard>Gandalf</SomeGuyWithAStaff>"
        "<Elf>"
        "</fellows>";

    std::vector<std::string> expectedErrors = {
        "Specification mandate value for attribute bearded.",
        "Specification mandates value for attribute bearded.",
        "Opening and ending tag mismatch: Dwarf line 2 and ShortGuy.",
        "Opening and ending tag mismatch: Hobbit line 2 and EvenShorterGuy.",
        "Opening and ending tag mismatch: Wizard line 2 and SomeGuyWithAStaff.",
        "Opening and ending tag mismatch: Elf line 2 and fellows.",
        "Premature end of data in tag fellowship line 2.",
        "Could not get a valid XML root node from the provided input."};

    libcellml::Parser p;
    p.parseModel(input);

    EXPECT_EQ(expectedErrors.size() - 1, p.errorCount());
    for (size_t i = 0; i < p.errorCount(); ++i) {
        if (i == 0) {
<<<<<<< HEAD
            EXPECT_TRUE(   (p.getError(i)->getDescription() != expectedErrors.at(0))
                        || (p.getError(i)->getDescription() != expectedErrors.at(1)));
=======
            EXPECT_TRUE(!p.getError(i)->getDescription().compare(expectedErrors.at(0))
                        || !p.getError(i)->getDescription().compare(expectedErrors.at(1)));
>>>>>>> d5d1b516
        } else {
            EXPECT_EQ(expectedErrors.at(i + 1), p.getError(i)->getDescription());
        }
    }
}

TEST(Parser, parse)
{
    const std::string e =
        "<?xml version=\"1.0\" encoding=\"UTF-8\"?>\n"
        "<model xmlns=\"http://www.cellml.org/cellml/2.0#\"/>";

    libcellml::Parser parser;
    libcellml::ModelPtr model = parser.parseModel(e);
    libcellml::Printer printer;
    const std::string a = printer.printModel(model);
    EXPECT_EQ(e, a);
}

TEST(Parser, parseNamedModel)
{
    const std::string n = "name";
    const std::string e =
        "<?xml version=\"1.0\" encoding=\"UTF-8\"?>\n"
        "<model xmlns=\"http://www.cellml.org/cellml/2.0#\" name=\"name\"/>";

    libcellml::Parser parser;
    libcellml::ModelPtr model = parser.parseModel(e);
    EXPECT_EQ(n, model->getName());

    libcellml::Printer printer;
    const std::string a = printer.printModel(model);
    EXPECT_EQ(e, a);
}

<<<<<<< HEAD
TEST(Parser, moveParser) {
    libcellml::Parser p;
    libcellml::Parser pm;
    libcellml::Parser pa;
=======
TEST(Parser, moveParser)
{
    libcellml::Parser p, pm, pa;
>>>>>>> d5d1b516
    pa = p;
    pm = std::move(p);

    libcellml::Parser pc(pm);
}

<<<<<<< HEAD
TEST(Parser, makeError) {
    const std::string ex;
=======
TEST(Parser, makeError)
{
    const std::string ex = "";
>>>>>>> d5d1b516

    libcellml::ErrorPtr e = std::make_shared<libcellml::Error>();

    EXPECT_EQ(ex, e->getDescription());
}

<<<<<<< HEAD
TEST(Parser, emptyModelString) {
    const std::string ex;
=======
TEST(Parser, emptyModelString)
{
    const std::string ex = "";
>>>>>>> d5d1b516
    const std::string expectedError = "Document is empty.";

    libcellml::Parser p;
    p.parseModel(ex);
    EXPECT_EQ(expectedError, p.getError(0)->getDescription());
}

TEST(Parser, nonXmlString)
{
    const std::string ex = "Not an xml string.";
    std::vector<std::string> expectedErrors = {
        "Start tag expected, '<' not found.",
        "Could not get a valid XML root node from the provided input."};

    libcellml::Parser p;
    p.parseModel(ex);
    EXPECT_EQ(expectedErrors.size(), p.errorCount());
    for (size_t i = 0; i < p.errorCount(); ++i) {
        EXPECT_EQ(expectedErrors.at(i), p.getError(i)->getDescription());
    }
}

TEST(Parser, invalidRootNode)
{
    const std::string ex =
        "<?xml version=\"1.0\" encoding=\"UTF-8\"?>\n"
        "<yodel xmlns=\"http://www.cellml.org/cellml/2.0#\" name=\"model_name\">"
        "</yodel>";

    const std::string expectedError1 = "Model element is of invalid type 'yodel'. A valid CellML root node should be of type 'model'.";

    libcellml::Parser p;
    p.parseModel(ex);
    EXPECT_EQ(size_t(1), p.errorCount());
    EXPECT_EQ(expectedError1, p.getError(0)->getDescription());
}

TEST(Parser, noModelNamespace)
{
    const std::string ex =
        "<?xml version=\"1.0\" encoding=\"UTF-8\"?>\n"
        "<model/>";

    const std::string expectedError1 = "Model element is in invalid namespace 'null'. A valid CellML root node should be in namespace 'http://www.cellml.org/cellml/2.0#'.";

    libcellml::Parser p;
    p.parseModel(ex);
    EXPECT_EQ(size_t(1), p.errorCount());
    EXPECT_EQ(expectedError1, p.getError(0)->getDescription());
}

TEST(Parser, invalidModelNamespace)
{
    const std::string ex =
        "<?xml version=\"1.0\" encoding=\"UTF-8\"?>\n"
        "<model xmlns=\"http://www.cellml.org/cellml/1.2#\"/>";

    const std::string expectedError1 = "Model element is in invalid namespace 'http://www.cellml.org/cellml/1.2#'. A valid CellML root node should be in namespace 'http://www.cellml.org/cellml/2.0#'.";

    libcellml::Parser p;
    p.parseModel(ex);
    EXPECT_EQ(size_t(1), p.errorCount());
    EXPECT_EQ(expectedError1, p.getError(0)->getDescription());
}

TEST(Parser, invalidModelAttribute)
{
    const std::string ex =
        "<?xml version=\"1.0\" encoding=\"UTF-8\"?>\n"
        "<model xmlns=\"http://www.cellml.org/cellml/2.0#\" game=\"model_name\"/>";

    const std::string expectedError1 = "Model '' has an invalid attribute 'game'.";

    libcellml::Parser p;
    p.parseModel(ex);
    EXPECT_EQ(size_t(1), p.errorCount());
    EXPECT_EQ(expectedError1, p.getError(0)->getDescription());
}

TEST(Parser, invalidModelElement)
{
    const std::string ex =
        "<?xml version=\"1.0\" encoding=\"UTF-8\"?>\n"
        "<model xmlns=\"http://www.cellml.org/cellml/2.0#\" name=\"model_name\">"
        "<uknits/>"
        "</model>";

    const std::string expectedError1 = "Model 'model_name' has an invalid child element 'uknits'.";

    libcellml::Parser p;
    p.parseModel(ex);
    EXPECT_EQ(size_t(1), p.errorCount());
    EXPECT_EQ(expectedError1, p.getError(0)->getDescription());
}

TEST(Parser, modelWithInvalidElement)
{
    const std::string input1 =
        "<?xml version=\"1.0\" encoding=\"UTF-8\"?>\n"
        "<model xmlns=\"http://www.cellml.org/cellml/2.0#\" name=\"bilbo\">"
        "<hobbit/>"
        "</model>";

    const std::string expectError1 = "Model 'bilbo' has an invalid child element 'hobbit'.";

    const std::string input2 =
        "<?xml version=\"1.0\" encoding=\"UTF-8\"?>\n"
        "<model xmlns=\"http://www.cellml.org/cellml/2.0#\">"
        "<hobbit/>"
        "</model>";

    const std::string expectError2 = "Model '' has an invalid child element 'hobbit'.";

    libcellml::Parser p;
    p.parseModel(input1);
    EXPECT_EQ(size_t(1), p.errorCount());
    EXPECT_EQ(expectError1, p.getError(0)->getDescription());

    p.clearErrors();
    p.parseModel(input2);
    EXPECT_EQ(size_t(1), p.errorCount());
    EXPECT_EQ(expectError2, p.getError(0)->getDescription());
}

TEST(Parser, parseModelWithInvalidAttributeAndGetError)
{
    const std::string input =
        "<?xml version=\"1.0\" encoding=\"UTF-8\"?>\n"
        "<model xmlns=\"http://www.cellml.org/cellml/2.0#\" name=\"modelName\" nonsense=\"oops\"/>";

    const std::string expectedError = "Model 'modelName' has an invalid attribute 'nonsense'.";

    libcellml::Parser parser;
    libcellml::ModelPtr model = parser.parseModel(input);

    EXPECT_EQ(size_t(1), parser.errorCount());
    EXPECT_EQ(expectedError, parser.getError(0)->getDescription());

    // Get ModelError and check.
    EXPECT_EQ(model, parser.getError(0)->getModel());
    // Get const modelError and check.
    const libcellml::ErrorPtr err = static_cast<const libcellml::Parser>(parser).getError(0);
    libcellml::Error *rawErr = err.get();
    const libcellml::ModelPtr modelFromError = static_cast<const libcellml::Error *>(rawErr)->getModel();
    EXPECT_EQ(model, modelFromError);
}

TEST(Parser, parseNamedModelWithNamedComponent)
{
    const std::string mName = "modelName";
    const std::string cName = "componentName";
    const std::string e =
        "<?xml version=\"1.0\" encoding=\"UTF-8\"?>\n"
        "<model xmlns=\"http://www.cellml.org/cellml/2.0#\" name=\"modelName\">"
        "<component name=\"componentName\"/>"
        "</model>";

    libcellml::Parser parser;
    libcellml::ModelPtr model = parser.parseModel(e);
    EXPECT_EQ(mName, model->getName());
    libcellml::ComponentPtr c = model->getComponent(cName);
    EXPECT_EQ(cName, c->getName());

    libcellml::Printer printer;
    const std::string a = printer.printModel(model);
    EXPECT_EQ(e, a);
}

TEST(Parser, parseModelWithUnitsAndNamedComponent)
{
    const std::string e =
        "<?xml version=\"1.0\" encoding=\"UTF-8\"?>\n"
        "<model xmlns=\"http://www.cellml.org/cellml/2.0#\" name=\"model_name\">"
        "<units name=\"fahrenheitish\">"
        "<unit multiplier=\"1.8\" units=\"celsius\"/>"
        "</units>"
        "<units name=\"dimensionless\"/>"
        "<component name=\"component_name\"/>"
        "</model>";

    libcellml::Parser parser;
    libcellml::ModelPtr model = parser.parseModel(e);

    libcellml::Printer printer;
    const std::string a = printer.printModel(model);
    EXPECT_EQ(e, a);
}

TEST(Parser, unitsAttributeError)
{
    const std::string ex =
        "<?xml version=\"1.0\" encoding=\"UTF-8\"?>\n"
        "<model xmlns=\"http://www.cellml.org/cellml/2.0#\" name=\"model_name\">"
        "<units name=\"pH\" invalid_attribute=\"yes\"/>"
        "</model>";

    const std::string expectedError1 = "Units 'pH' has an invalid attribute 'invalid_attribute'.";

    libcellml::Parser p;
    p.parseModel(ex);
    EXPECT_EQ(size_t(1), p.errorCount());
    EXPECT_EQ(expectedError1, p.getError(0)->getDescription());
}

TEST(Parser, unitsElementErrors)
{
    const std::string input1 =
        "<?xml version=\"1.0\" encoding=\"UTF-8\"?>\n"
        "<model xmlns=\"http://www.cellml.org/cellml/2.0#\" name=\"model_name\">"
        "<units>"
        "<son name=\"stan\"/>"
        "</units>"
        "</model>";

    const std::string expectError1 = "Units '' has an invalid child element 'son'.";

    const std::string input2 =
        "<?xml version=\"1.0\" encoding=\"UTF-8\"?>\n"
        "<model xmlns=\"http://www.cellml.org/cellml/2.0#\" name=\"model_name\">"
        "<units name=\"randy\">"
        "<son name=\"stan\"/>"
        "</units>"
        "</model>";

    const std::string expectError2 = "Units 'randy' has an invalid child element 'son'.";

    libcellml::Parser p;
    p.parseModel(input1);
    EXPECT_EQ(size_t(1), p.errorCount());
    EXPECT_EQ(expectError1, p.getError(0)->getDescription());

    p.clearErrors();
    p.parseModel(input2);
    EXPECT_EQ(size_t(1), p.errorCount());
    EXPECT_EQ(expectError2, p.getError(0)->getDescription());
}

TEST(Parser, parseModelWithNamedComponentWithInvalidBaseUnitsAttributeAndGetError)
{
    const std::string in =
        "<?xml version=\"1.0\" encoding=\"UTF-8\"?>\n"
        "<model xmlns=\"http://www.cellml.org/cellml/2.0#\" name=\"model_name\">"
        "<units name=\"unit_name\" base_unit=\"yes\"/>"
        "<component name=\"component_name\">"
        "</component>"
        "</model>";

    const std::string expectedError1 = "Units 'unit_name' has an invalid attribute 'base_unit'.";

    libcellml::Parser parser;
    libcellml::ModelPtr model = parser.parseModel(in);

    EXPECT_EQ(size_t(1), parser.errorCount());
    EXPECT_EQ(expectedError1, parser.getError(0)->getDescription());

    libcellml::UnitsPtr unitsExpected = model->getUnits("unit_name");

    // Get units from error and check.
    EXPECT_EQ(unitsExpected, parser.getError(0)->getUnits());

    // Get const units from error and check.
    const libcellml::ErrorPtr err = static_cast<const libcellml::Parser>(parser).getError(0);
    const libcellml::UnitsPtr unitsFromError = err->getUnits();
    EXPECT_EQ(unitsExpected, unitsFromError);
}

TEST(Parser, parseModelWithInvalidComponentAttributeAndGetError)
{
    const std::string cName = "componentName";
    const std::string input =
        "<?xml version=\"1.0\" encoding=\"UTF-8\"?>\n"
        "<model xmlns=\"http://www.cellml.org/cellml/2.0#\" name=\"modelName\">"
        "<component name=\"componentName\" nonsense=\"oops\"/>"
        "</model>";

    const std::string expectedError = "Component 'componentName' has an invalid attribute 'nonsense'.";

    libcellml::Parser parser;
    libcellml::ModelPtr model = parser.parseModel(input);
    libcellml::ComponentPtr component = model->getComponent(cName);

    EXPECT_EQ(size_t(1), parser.errorCount());
    EXPECT_EQ(expectedError, parser.getError(0)->getDescription());

    // Get component from error and check.
    EXPECT_EQ(component, parser.getError(0)->getComponent());
    // Get const component from error and check.
    const libcellml::ErrorPtr err = static_cast<const libcellml::Parser>(parser).getError(0);
    libcellml::Error *rawErr = err.get();
    const libcellml::ComponentPtr componentFromError = static_cast<const libcellml::Error *>(rawErr)->getComponent();
    EXPECT_EQ(component, componentFromError);

    // Get non-existent error
    EXPECT_EQ(nullptr, parser.getError(1));
}

TEST(Parser, componentAttributeErrors)
{
    const std::string input1 =
        "<?xml version=\"1.0\" encoding=\"UTF-8\"?>\n"
        "<model xmlns=\"http://www.cellml.org/cellml/2.0#\" name=\"model_name\">"
        "<component lame=\"randy\"/>"
        "</model>";

    const std::string expectError1 = "Component '' has an invalid attribute 'lame'.";

    const std::string input2 =
        "<?xml version=\"1.0\" encoding=\"UTF-8\"?>\n"
        "<model xmlns=\"http://www.cellml.org/cellml/2.0#\" name=\"model_name\">"
        "<component name=\"randy\" son=\"stan\"/>"
        "</model>";

    const std::string expectError2 = "Component 'randy' has an invalid attribute 'son'.";

    const std::string input3 =
        "<?xml version=\"1.0\" encoding=\"UTF-8\"?>\n"
        "<model xmlns=\"http://www.cellml.org/cellml/2.0#\" name=\"model_name\">"
        "<component son=\"stan\" name=\"randy\"/>"
        "</model>";

    const std::string expectError3 = "Component 'randy' has an invalid attribute 'son'.";

    libcellml::Parser p;
    p.parseModel(input1);
    EXPECT_EQ(size_t(1), p.errorCount());
    EXPECT_EQ(expectError1, p.getError(0)->getDescription());

    p.clearErrors();
    p.parseModel(input2);
    EXPECT_EQ(size_t(1), p.errorCount());
    EXPECT_EQ(expectError2, p.getError(0)->getDescription());

    p.clearErrors();
    p.parseModel(input3);
    EXPECT_EQ(size_t(1), p.errorCount());
    EXPECT_EQ(expectError3, p.getError(0)->getDescription());
}

TEST(Parser, componentElementErrors)
{
    const std::string input1 =
        "<?xml version=\"1.0\" encoding=\"UTF-8\"?>\n"
        "<model xmlns=\"http://www.cellml.org/cellml/2.0#\" name=\"model_name\">"
        "<component>"
        "<son name=\"stan\"/>"
        "</component>"
        "</model>";

    const std::string expectError1 = "Component '' has an invalid child element 'son'.";

    const std::string input2 =
        "<?xml version=\"1.0\" encoding=\"UTF-8\"?>\n"
        "<model xmlns=\"http://www.cellml.org/cellml/2.0#\" name=\"model_name\">"
        "<component name=\"randy\">"
        "<son name=\"stan\"/>"
        "</component>"
        "</model>";

    const std::string expectError2 = "Component 'randy' has an invalid child element 'son'.";

    libcellml::Parser p;
    p.parseModel(input1);
    EXPECT_EQ(size_t(1), p.errorCount());
    EXPECT_EQ(expectError1, p.getError(0)->getDescription());

    p.clearErrors();
    p.parseModel(input2);
    EXPECT_EQ(size_t(1), p.errorCount());
    EXPECT_EQ(expectError2, p.getError(0)->getDescription());
}

TEST(Parser, parseModelWithTwoComponents)
{
    const std::string e =
        "<?xml version=\"1.0\" encoding=\"UTF-8\"?>\n"
        "<model xmlns=\"http://www.cellml.org/cellml/2.0#\" name=\"modelName\">"
        "<component name=\"component1\"/>"
        "<component name=\"component2\"/>"
        "</model>";

    libcellml::Parser parser;
    libcellml::ModelPtr model = parser.parseModel(e);

    libcellml::Printer printer;
    const std::string a = printer.printModel(model);
    EXPECT_EQ(e, a);
}

TEST(Parser, parseModelWithComponentHierarchyWaterfall)
{
    const std::string e =
        "<?xml version=\"1.0\" encoding=\"UTF-8\"?>\n"
        "<model xmlns=\"http://www.cellml.org/cellml/2.0#\">"
        "<component name=\"dave\"/>"
        "<component name=\"bob\"/>"
        "<component name=\"angus\"/>"
        "<encapsulation>"
        "<component_ref component=\"dave\">"
        "<component_ref component=\"bob\">"
        "<component_ref component=\"angus\"/>"
        "</component_ref>"
        "</component_ref>"
        "</encapsulation>"
        "</model>";

    libcellml::Parser parser;
    libcellml::ModelPtr model = parser.parseModel(e);

    libcellml::Printer printer;
    const std::string a = printer.printModel(model);
    EXPECT_EQ(e, a);
}

TEST(Parser, parseModelWithMultipleComponentHierarchyWaterfalls)
{
    const std::string e =
        "<?xml version=\"1.0\" encoding=\"UTF-8\"?>\n"
        "<model xmlns=\"http://www.cellml.org/cellml/2.0#\">"
        "<component name=\"ignatio\"/>"
        "<component name=\"dave\"/>"
        "<component name=\"bob\"/>"
        "<component name=\"angus\"/>"
        "<component name=\"jackie\"/>"
        "<component name=\"mildred\"/>"
        "<component name=\"sue\"/>"
        "<encapsulation>"
        "<component_ref component=\"dave\">"
        "<component_ref component=\"bob\">"
        "<component_ref component=\"angus\"/>"
        "<component_ref component=\"jackie\"/>"
        "</component_ref>"
        "</component_ref>"
        "<component_ref component=\"mildred\">"
        "<component_ref component=\"sue\"/>"
        "</component_ref>"
        "</encapsulation>"
        "</model>";

    libcellml::Parser parser;
    libcellml::ModelPtr model = parser.parseModel(e);

    libcellml::Printer printer;
    const std::string a = printer.printModel(model);
    EXPECT_EQ(e, a);
}

TEST(Parser, modelWithUnits)
{
    const std::string in =
        "<?xml version=\"1.0\" encoding=\"UTF-8\"?>\n"
        "<model xmlns=\"http://www.cellml.org/cellml/2.0#\" name=\"model_name\">"
        "<units name=\"fahrenheitish\">"
        "<unit multiplier=\"1.8\" units=\"celsius\"/>"
        "</units>"
        "<units name=\"dimensionless\"/>"
        "</model>";

    const std::string e =
        "<?xml version=\"1.0\" encoding=\"UTF-8\"?>\n"
        "<model xmlns=\"http://www.cellml.org/cellml/2.0#\" name=\"model_name\">"
        "<units name=\"fahrenheitish\">"
        "<unit multiplier=\"1.8\" units=\"celsius\"/>"
        "</units>"
        "<units name=\"dimensionless\"/>"
        "</model>";

    libcellml::Parser parser;
    libcellml::ModelPtr model = parser.parseModel(in);

    libcellml::Printer printer;
    const std::string a = printer.printModel(model);
    EXPECT_EQ(e, a);
}

TEST(Parser, modelWithInvalidUnits)
{
    const std::string in =
        "<?xml version=\"1.0\" encoding=\"UTF-8\"?>\n"
        "<model xmlns=\"http://www.cellml.org/cellml/2.0#\" name=\"model_name\">"
        "<units name=\"fahrenheitish\" temperature=\"451\">"
        "<unit multiplier=\"Z\" exponent=\"35.0E+310\" units=\"celsius\" bill=\"murray\">"
        "<degrees/>"
        "</unit>"
        "<bobshouse address=\"34 Rich Lane\"/>"
        "<unit GUnit=\"50c\"/>"
        "</units>"
        "<units name=\"dimensionless\"/>"
        "<units jerry=\"seinfeld\">"
        "<unit units=\"friends\" neighbor=\"kramer\"/>"
        "<unit george=\"friends\"/>"
        "</units>"
        "</model>";

    const std::string e =
        "<?xml version=\"1.0\" encoding=\"UTF-8\"?>\n"
        "<model xmlns=\"http://www.cellml.org/cellml/2.0#\" name=\"model_name\">"
        "<units name=\"fahrenheitish\">"
        "<unit exponent=\"inf\" units=\"celsius\"/>"
        "<unit units=\"\"/>"
        "</units>"
        "<units name=\"dimensionless\"/>"
        "</model>";

    std::vector<std::string> expectedErrors = {
        "Units 'fahrenheitish' has an invalid attribute 'temperature'.",
        "Unit referencing 'celsius' in units 'fahrenheitish' has an invalid child element 'degrees'.",
        "Unit referencing 'celsius' in units 'fahrenheitish' has a multiplier with the value 'Z' that is not a representation of a CellML real valued number.",
        "Unit referencing 'celsius' in units 'fahrenheitish' has an invalid attribute 'bill'.",
        "Units 'fahrenheitish' has an invalid child element 'bobshouse'.",
        "Unit referencing '' in units 'fahrenheitish' has an invalid attribute 'GUnit'.",
        "Units '' has an invalid attribute 'jerry'.",
        "Unit referencing 'friends' in units '' has an invalid attribute 'neighbor'.",
        "Unit referencing '' in units '' has an invalid attribute 'george'."};

    libcellml::Parser parser;
    libcellml::ModelPtr model = parser.parseModel(in);

    EXPECT_EQ(expectedErrors.size(), parser.errorCount());
    for (size_t i = 0; i < parser.errorCount(); ++i) {
        EXPECT_EQ(expectedErrors.at(i), parser.getError(i)->getDescription());
    }

    libcellml::Printer printer;
    const std::string a = printer.printModel(model);
    EXPECT_EQ(e, a);
}

TEST(Parser, emptyEncapsulation)
{
    const std::string ex =
        "<?xml version=\"1.0\" encoding=\"UTF-8\"?>\n"
        "<model xmlns=\"http://www.cellml.org/cellml/2.0#\" name=\"model_name\">"
        "<encapsulation/>"
        "</model>";

    const std::string expectedError = "Encapsulation in model 'model_name' does not contain any child elements.";

    libcellml::Parser p;
    p.parseModel(ex);
    EXPECT_EQ(size_t(1), p.errorCount());
    EXPECT_EQ(expectedError, p.getError(0)->getDescription());
}

TEST(Parser, encapsulationWithNoComponentAttribute)
{
    const std::string ex =
        "<?xml version=\"1.0\" encoding=\"UTF-8\"?>\n"
        "<model xmlns=\"http://www.cellml.org/cellml/2.0#\" name=\"model_name\">"
        "<encapsulation>"
        "<component_ref/>"
        "</encapsulation>"
        "</model>";

    const std::string expectedError1 = "Encapsulation in model 'model_name' does not have a valid component attribute in a component_ref element.";
    const std::string expectedError2 = "Encapsulation in model 'model_name' specifies an invalid parent component_ref that also does not have any children.";

    libcellml::Parser p;
    p.parseModel(ex);
    EXPECT_EQ(size_t(2), p.errorCount());
    EXPECT_EQ(expectedError1, p.getError(0)->getDescription());
    EXPECT_EQ(expectedError2, p.getError(1)->getDescription());
}

TEST(Parser, encapsulationWithNoComponentRef)
{
    const std::string ex =
        "<?xml version=\"1.0\" encoding=\"UTF-8\"?>\n"
        "<model xmlns=\"http://www.cellml.org/cellml/2.0#\" name=\"model_name\">"
        "<encapsulation>"
        "<component_free/>"
        "</encapsulation>"
        "</model>";

    const std::string expectedError1 = "Encapsulation in model 'model_name' has an invalid child element 'component_free'.";
    const std::string expectedError2 = "Encapsulation in model 'model_name' specifies an invalid parent component_ref that also does not have any children.";

    libcellml::Parser p;
    p.parseModel(ex);
    EXPECT_EQ(size_t(2), p.errorCount());
    EXPECT_EQ(expectedError1, p.getError(0)->getDescription());
    EXPECT_EQ(expectedError2, p.getError(1)->getDescription());
}

TEST(Parser, encapsulationWithNoComponent)
{
    const std::string ex =
        "<?xml version=\"1.0\" encoding=\"UTF-8\"?>\n"
        "<model xmlns=\"http://www.cellml.org/cellml/2.0#\" name=\"model_name\">"
        "<encapsulation>"
        "<component_ref component=\"bob\">"
        "<component_ref/>"
        "</component_ref>"
        "</encapsulation>"
        "</model>";

    const std::string expectedError1 = "Encapsulation in model 'model_name' specifies 'bob' as a component in a component_ref but it does not exist in the model.";
    const std::string expectedError2 = "Encapsulation in model 'model_name' does not have a valid component attribute in a component_ref that is a child of invalid parent component 'bob'.";

    libcellml::Parser p;
    p.parseModel(ex);
    EXPECT_EQ(size_t(2), p.errorCount());
    EXPECT_EQ(expectedError1, p.getError(0)->getDescription());
    EXPECT_EQ(expectedError2, p.getError(1)->getDescription());
}

TEST(Parser, encapsulationWithMissingComponent)
{
    const std::string ex =
        "<?xml version=\"1.0\" encoding=\"UTF-8\"?>\n"
        "<model xmlns=\"http://www.cellml.org/cellml/2.0#\" name=\"model_name\">"
        "<component name=\"bob\"/>"
        "<encapsulation>"
        "<component_ref component=\"bob\">"
        "<component_ref component=\"dave\"/>"
        "</component_ref>"
        "</encapsulation>"
        "</model>";

    const std::string expectedError1 = "Encapsulation in model 'model_name' specifies 'dave' as a component in a component_ref but it does not exist in the model.";

    libcellml::Parser p;
    p.parseModel(ex);
    EXPECT_EQ(size_t(1), p.errorCount());
    EXPECT_EQ(expectedError1, p.getError(0)->getDescription());
}

TEST(Parser, encapsulationWithNoComponentChild)
{
    const std::string ex =
        "<?xml version=\"1.0\" encoding=\"UTF-8\"?>\n"
        "<model xmlns=\"http://www.cellml.org/cellml/2.0#\" name=\"model_name\">"
        "<component name=\"bob\"/>"
        "<encapsulation>"
        "<component_ref component=\"bob\"/>"
        "</encapsulation>"
        "</model>";

    const std::string expectedError = "Encapsulation in model 'model_name' specifies 'bob' as a parent component_ref but it does not have any children.";

    libcellml::Parser p;
    p.parseModel(ex);
    EXPECT_EQ(size_t(1), p.errorCount());
    EXPECT_EQ(expectedError, p.getError(0)->getDescription());
}

TEST(Parser, encapsulationNoChildComponentRef)
{
    const std::string ex =
        "<?xml version=\"1.0\" encoding=\"UTF-8\"?>\n"
        "<model xmlns=\"http://www.cellml.org/cellml/2.0#\" name=\"model_name\">"
        "<component name=\"bob\"/>"
        "<encapsulation>"
        "<component_ref component=\"bob\">"
        "<component_free/>"
        "</component_ref>"
        "</encapsulation>"
        "</model>";

    const std::string expectedError = "Encapsulation in model 'model_name' has an invalid child element 'component_free'.";

    libcellml::Parser p;
    p.parseModel(ex);
    EXPECT_EQ(size_t(1), p.errorCount());
    EXPECT_EQ(expectedError, p.getError(0)->getDescription());
}

TEST(Parser, encapsulationWithNoGrandchildComponentRef)
{
    const std::string ex =
        "<?xml version=\"1.0\" encoding=\"UTF-8\"?>\n"
        "<model xmlns=\"http://www.cellml.org/cellml/2.0#\" name=\"model_name\">"
        "<component name=\"bob\"/>"
        "<component name=\"jim\"/>"
        "<encapsulation>"
        "<component_ref component=\"bob\">"
        "<component_ref component=\"jim\">"
        "<component_free/>"
        "</component_ref>"
        "</component_ref>"
        "</encapsulation>"
        "</model>";

    const std::string expectedError = "Encapsulation in model 'model_name' has an invalid child element 'component_free'.";

    libcellml::Parser p;
    p.parseModel(ex);
    EXPECT_EQ(size_t(1), p.errorCount());
    EXPECT_EQ(expectedError, p.getError(0)->getDescription());
}

TEST(Parser, invalidEncapsulations)
{
    const std::string e =
        "<?xml version=\"1.0\" encoding=\"UTF-8\"?>\n"
        "<model xmlns=\"http://www.cellml.org/cellml/2.0#\" name=\"ringo\">"
        "<component name=\"dave\"/>"
        "<component name=\"bob\"/>"
        "<encapsulation relationship=\"friends\">"
        "<component_ref component=\"dave\" bogus=\"oops\">"
        "<component_ref component=\"bob\" bogus=\"oops\"/>"
        "<component_ref enemy=\"ignatio\"/>"
        "</component_ref>"
        "<component_ref component=\"ignatio\"/>"
        "<component_ref>"
        "<component_ref/>"
        "</component_ref>"
        "</encapsulation>"
        "<encapsulation>"
        "<component_ref component=\"bob\"/>"
        "</encapsulation>"
        "</model>";

    std::vector<std::string> expectedErrors = {
        "Encapsulation in model 'ringo' has an invalid attribute 'relationship'.",
        "Encapsulation in model 'ringo' has an invalid component_ref attribute 'bogus'.",
        "Encapsulation in model 'ringo' has an invalid component_ref attribute 'bogus'.",
        "Encapsulation in model 'ringo' has an invalid component_ref attribute 'enemy'.",
        "Encapsulation in model 'ringo' does not have a valid component attribute in a component_ref that is a child of 'dave'.",
        "Encapsulation in model 'ringo' specifies 'ignatio' as a component in a component_ref but it does not exist in the model.",
        "Encapsulation in model 'ringo' specifies an invalid parent component_ref that also does not have any children.",
        "Encapsulation in model 'ringo' does not have a valid component attribute in a component_ref element.",
        "Encapsulation in model 'ringo' does not have a valid component attribute in a component_ref that is a child of an invalid parent component.",
        "Model 'ringo' has more than one encapsulation element.",
    };

    libcellml::Parser parser;
    parser.parseModel(e);

    EXPECT_EQ(expectedErrors.size(), parser.errorCount());
    for (size_t i = 0; i < parser.errorCount(); ++i) {
        EXPECT_EQ(expectedErrors.at(i), parser.getError(i)->getDescription());
    }
}

TEST(Parser, invalidVariableAttributesAndGetVariableError)
{
    const std::string in =
        "<?xml version=\"1.0\" encoding=\"UTF-8\"?>\n"
        "<model xmlns=\"http://www.cellml.org/cellml/2.0#\">"
        "<component name=\"componentA\">"
        "<variable name=\"quixote\" don=\"true\"/>"
        "<variable windmill=\"tilted\"/>"
        "</component>"
        "</model>";

    std::vector<std::string> expectedErrors = {
        "Variable 'quixote' has an invalid attribute 'don'.",
        "Variable 'quixote' is missing a required 'units' attribute.",
        "Variable '' has an invalid attribute 'windmill'.",
        "Variable '' is missing a required 'name' attribute.",
        "Variable '' is missing a required 'units' attribute.",
    };

    libcellml::Parser p;
    libcellml::ModelPtr model = p.parseModel(in);
    EXPECT_EQ(expectedErrors.size(), p.errorCount());
    for (size_t i = 0; i < p.errorCount(); ++i) {
        EXPECT_EQ(expectedErrors.at(i), p.getError(i)->getDescription());
    }

    libcellml::VariablePtr variableExpected = model->getComponent("componentA")->getVariable("quixote");
    // Get variable from error and check.
    EXPECT_EQ(variableExpected, p.getError(0)->getVariable());
    // Get const variable from error and check.
    libcellml::ErrorPtr err = static_cast<const libcellml::Parser>(p).getError(0);
    libcellml::Error *rawErr = err.get();
    const libcellml::VariablePtr variableFromError = static_cast<const libcellml::Error *>(rawErr)->getVariable();
    EXPECT_EQ(variableExpected, variableFromError);
}

TEST(Parser, variableAttributeAndChildErrors)
{
    const std::string input1 =
        "<?xml version=\"1.0\" encoding=\"UTF-8\"?>\n"
        "<model xmlns=\"http://www.cellml.org/cellml/2.0#\" name=\"model_name\">"
        "<component name=\"randy\">"
        "<variable lame=\"randy\" name=\"Na\" units=\"daves\"/>"
        "</component>"
        "</model>";

    const std::string expectError1 = "Variable 'Na' has an invalid attribute 'lame'.";

    const std::string input2 =
        "<?xml version=\"1.0\" encoding=\"UTF-8\"?>\n"
        "<model xmlns=\"http://www.cellml.org/cellml/2.0#\" name=\"model_name\">"
        "<component name=\"randy\">"
        "<variable name=\"randy\" son=\"stan\" units=\"second\">"
        "<daughter name=\"shelly\"/>"
        "</variable>"
        "</component>"
        "</model>";

    const std::string expectError2 = "Variable 'randy' has an invalid child element 'daughter'.";
    const std::string expectError3 = "Variable 'randy' has an invalid attribute 'son'.";

    libcellml::Parser p;
    p.parseModel(input1);
    EXPECT_EQ(size_t(1), p.errorCount());
    EXPECT_EQ(expectError1, p.getError(0)->getDescription());

    p.clearErrors();
    p.parseModel(input2);
    EXPECT_EQ(size_t(2), p.errorCount());
    EXPECT_EQ(expectError2, p.getError(0)->getDescription());
    EXPECT_EQ(expectError3, p.getError(1)->getDescription());
}

TEST(Parser, emptyConnections)
{
    const std::string ex =
        "<?xml version=\"1.0\" encoding=\"UTF-8\"?>\n"
        "<model xmlns=\"http://www.cellml.org/cellml/2.0#\" name=\"model_name\">"
        "<connection/>"
        "</model>";

    const std::string expectedError1 = "Connection in model 'model_name' does not have a valid component_1 in a connection element.";
    const std::string expectedError2 = "Connection in model 'model_name' does not have a valid component_2 in a connection element.";
    const std::string expectedError3 = "Connection in model 'model_name' must contain one or more 'map_variables' elements.";

    libcellml::Parser p;
    p.parseModel(ex);
    EXPECT_EQ(size_t(3), p.errorCount());
    EXPECT_EQ(expectedError1, p.getError(0)->getDescription());
    EXPECT_EQ(expectedError2, p.getError(1)->getDescription());
    EXPECT_EQ(expectedError3, p.getError(2)->getDescription());
}

TEST(Parser, connectionErrorNoComponent2)
{
    const std::string in =
        "<?xml version=\"1.0\" encoding=\"UTF-8\"?>\n"
        "<model xmlns=\"http://www.cellml.org/cellml/2.0#\" name=\"modelA\">"
        "<component name=\"componentA\">"
        "<variable name=\"variable1\" units=\"dimensionless\"/>"
        "</component>"
        "<connection component_1=\"component1\">"
        "<map_variables variable_1=\"variable1\" variable_2=\"variable2\"/>"
        "</connection>"
        "</model>";

    const std::string expectedError1 = "Connection in model 'modelA' does not have a valid component_2 in a connection element.";
    const std::string expectedError2 = "Connection in model 'modelA' specifies 'component1' as component_1 but it does not exist in the model.";
    const std::string expectedError3 = "Connection in model 'modelA' specifies 'variable1' as variable_1 but the corresponding component_1 is invalid.";
    const std::string expectedError4 = "Connection in model 'modelA' specifies 'variable2' as variable_2 but the corresponding component_2 is invalid.";

    libcellml::Parser p;
    p.parseModel(in);
    EXPECT_EQ(size_t(4), p.errorCount());
    EXPECT_EQ(expectedError1, p.getError(0)->getDescription());
    EXPECT_EQ(expectedError2, p.getError(1)->getDescription());
    EXPECT_EQ(expectedError3, p.getError(2)->getDescription());
    EXPECT_EQ(expectedError4, p.getError(3)->getDescription());
}

TEST(Parser, connectionErrorNoComponent2InModel)
{
    const std::string in =
        "<?xml version=\"1.0\" encoding=\"UTF-8\"?>\n"
        "<model xmlns=\"http://www.cellml.org/cellml/2.0#\" name=\"modelName\">"
        "<component name=\"component1\">"
        "<variable name=\"variable1\" units=\"dimensionless\"/>"
        "</component>"
        "<connection  component_1=\"component1\"  component_2=\"component2\">"
        "<map_variables variable_1=\"variable1\" variable_2=\"variable2\"/>"
        "</connection>"
        "</model>";

    const std::string expectedError1 = "Connection in model 'modelName' specifies 'component2' as component_2 but it does not exist in the model.";
    const std::string expectedError2 = "Connection in model 'modelName' specifies 'variable2' as variable_2 but the corresponding component_2 is invalid.";

    libcellml::Parser p;
    p.parseModel(in);
    EXPECT_EQ(size_t(2), p.errorCount());
    EXPECT_EQ(expectedError1, p.getError(0)->getDescription());
    EXPECT_EQ(expectedError2, p.getError(1)->getDescription());
}

TEST(Parser, connectionErrorNoComponent1)
{
    const std::string in =
        "<?xml version=\"1.0\" encoding=\"UTF-8\"?>\n"
        "<model xmlns=\"http://www.cellml.org/cellml/2.0#\" name=\"modelName\">"
        "<component name=\"componentA\">"
        "<variable name=\"variable1\" units=\"dimensionless\"/>"
        "</component>"
        "<connection  component_2=\"componentA\">"
        "<map_variables variable_1=\"variable1\" variable_2=\"variable2\"/>"
        "</connection>"
        "</model>";

    const std::string expectedError1 = "Connection in model 'modelName' does not have a valid component_1 in a connection element.";
    const std::string expectedError2 = "Connection in model 'modelName' specifies 'variable1' as variable_1 but the corresponding component_1 is invalid.";
    const std::string expectedError3 = "Variable 'variable2' is specified as variable_2 in a connection but it does not exist in component_2 component 'componentA' of model 'modelName'.";

    libcellml::Parser p;
    p.parseModel(in);
    EXPECT_EQ(size_t(3), p.errorCount());
    EXPECT_EQ(expectedError1, p.getError(0)->getDescription());
    EXPECT_EQ(expectedError2, p.getError(1)->getDescription());
    EXPECT_EQ(expectedError3, p.getError(2)->getDescription());
}

TEST(Parser, connectionErrorNoMapComponents)
{
    const std::string in =
        "<?xml version=\"1.0\" encoding=\"UTF-8\"?>\n"
        "<model xmlns=\"http://www.cellml.org/cellml/2.0#\" name=\"modelName\">"
        "<component name=\"componentA\">"
        "<variable name=\"variable1\" units=\"dimensionless\"/>"
        "</component>"
        "<connection name=\"invalid\">"
        "<map_variables variable_1=\"variable1\" variable_2=\"variable2\" variable_3=\"variable3\">"
        "<map_units/>"
        "</map_variables>"
        "</connection>"
        "</model>";

    std::vector<std::string> expectedErrors = {
        "Connection in model 'modelName' has an invalid connection attribute 'name'.",
        "Connection in model 'modelName' does not have a valid component_1 in a connection element.",
        "Connection in model 'modelName' does not have a valid component_2 in a connection element.",
        "Connection in model 'modelName' has an invalid child element 'map_units' of element 'map_variables'.",
        "Connection in model 'modelName' has an invalid map_variables attribute 'variable_3'.",
        "Connection in model 'modelName' specifies 'variable1' as variable_1 but the corresponding component_1 is invalid.",
        "Connection in model 'modelName' specifies 'variable2' as variable_2 but the corresponding component_2 is invalid."};

    libcellml::Parser parser;
    parser.parseModel(in);

    EXPECT_EQ(expectedErrors.size(), parser.errorCount());
    for (size_t i = 0; i < parser.errorCount(); ++i) {
        EXPECT_EQ(expectedErrors.at(i), parser.getError(i)->getDescription());
    }
}

TEST(Parser, connectionErrorNoMapVariables)
{
    const std::string in =
        "<?xml version=\"1.0\" encoding=\"UTF-8\"?>\n"
        "<model xmlns=\"http://www.cellml.org/cellml/2.0#\">"
        "<component name=\"componentA\">"
        "<variable name=\"variable1\" units=\"dimensionless\"/>"
        "</component>"
        "<connection component_2=\"componentA\" component_1=\"componentA\" component_3=\"componentA\"/>"
        "<connection component_2=\"componentA\" component_1=\"componentA\"/>"
        "</model>";

    const std::string expectedError1 = "Connection in model '' has an invalid connection attribute 'component_3'.";
    const std::string expectedError2 = "Connection in model '' must contain one or more 'map_variables' elements.";
    const std::string expectedError3 = "Connection in model '' must contain one or more 'map_variables' elements.";

    libcellml::Parser p;
    p.parseModel(in);
    EXPECT_EQ(size_t(3), p.errorCount());
    EXPECT_EQ(expectedError1, p.getError(0)->getDescription());
    EXPECT_EQ(expectedError2, p.getError(1)->getDescription());
    EXPECT_EQ(expectedError3, p.getError(2)->getDescription());
}

TEST(Parser, importedComponent2Connection)
{
    const std::string e =
        "<?xml version=\"1.0\" encoding=\"UTF-8\"?>\n"
        "<model xmlns=\"http://www.cellml.org/cellml/2.0#\">"
        "<import xlink:href=\"some-other-model.xml\" xmlns:xlink=\"http://www.w3.org/1999/xlink\">"
        "<component component_ref=\"component_in_that_model\" name=\"component_in_this_model\"/>"
        "</import>"
        "<component name=\"component_bob\">"
        "<variable name=\"variable_bob\" units=\"dimensionless\"/>"
        "</component>"
        "<connection component_2=\"component_in_this_model\" component_1=\"component_bob\">"
        "<map_variables variable_2=\"variable_import\" variable_1=\"variable_bob\"/>"
        "</connection>"
        "</model>";

    // Parse
    libcellml::Parser parser;
    parser.parseModel(e);
    EXPECT_EQ(size_t(0), parser.errorCount());
}

TEST(Parser, validConnectionMapVariablesFirst)
{
    const std::string e =
        "<?xml version=\"1.0\" encoding=\"UTF-8\"?>\n"
        "<model xmlns=\"http://www.cellml.org/cellml/2.0#\">"
        "<component name=\"robert\">"
        "<variable name=\"bob\" units=\"dimensionless\"/>"
        "</component>"
        "<component name=\"james\">"
        "<variable name=\"jimbo\" units=\"dimensionless\"/>"
        "</component>"
        "<connection component_1=\"robert\" component_2=\"james\">"
        "<map_variables variable_2=\"jimbo\" variable_1=\"bob\"/>"
        "</connection>"
        "</model>";

    libcellml::Parser parser;
    parser.parseModel(e);
    EXPECT_EQ(size_t(0), parser.errorCount());
}

TEST(Parser, component2ConnectionVariableMissing)
{
    const std::string e =
        "<?xml version=\"1.0\" encoding=\"UTF-8\"?>\n"
        "<model xmlns=\"http://www.cellml.org/cellml/2.0#\">"
        "<component name=\"component_bob\">"
        "<variable name=\"variable_bob\" units=\"dimensionless\"/>"
        "</component>"
        "<component name=\"component_dave\">"
        "<variable name=\"variable_dave\" units=\"dimensionless\"/>"
        "</component>"
        "<connection component_2=\"component_dave\" component_1=\"component_bob\">"
        "<map_variables variable_2=\"variable_angus\" variable_1=\"variable_bob\"/>"
        "</connection>"
        "</model>";

    const std::string expectedError = "Variable 'variable_angus' is specified as variable_2 in a connection but it does not exist in component_2 component 'component_dave' of model ''.";

    // Parse
    libcellml::Parser p;
    p.parseModel(e);
    EXPECT_EQ(size_t(1), p.errorCount());
    EXPECT_EQ(expectedError, p.getError(0)->getDescription());
}

TEST(Parser, component2InConnectionMissing)
{
    const std::string in =
        "<?xml version=\"1.0\" encoding=\"UTF-8\"?>\n"
        "<model xmlns=\"http://www.cellml.org/cellml/2.0#\">"
        "<component name=\"component_bob\">"
        "<variable name=\"variable_bob\" units=\"dimensionless\"/>"
        "</component>"
        "<component name=\"component_dave\">"
        "<variable name=\"variable_dave\" units=\"dimensionless\"/>"
        "</component>"
        "<connection component_1=\"component_bob\">"
        "<map_variables variable_2=\"variable_angus\" variable_1=\"variable_bob\"/>"
        "</connection>"
        "</model>";

    const std::string e =
        "<?xml version=\"1.0\" encoding=\"UTF-8\"?>\n"
        "<model xmlns=\"http://www.cellml.org/cellml/2.0#\">"
        "<component name=\"component_bob\">"
        "<variable name=\"variable_bob\" units=\"dimensionless\"/>"
        "</component>"
        "<component name=\"component_dave\">"
        "<variable name=\"variable_dave\" units=\"dimensionless\"/>"
        "</component>"
        "</model>";

    const std::string expectedError1 = "Connection in model '' does not have a valid component_2 in a connection element.";
    const std::string expectedError2 = "Connection in model '' specifies 'variable_angus' as variable_2 but the corresponding component_2 is invalid.";

    // Parse
    libcellml::Parser p;
    libcellml::ModelPtr m = p.parseModel(in);
    EXPECT_EQ(size_t(2), p.errorCount());

    libcellml::Printer printer;
    const std::string a = printer.printModel(m);
    EXPECT_EQ(e, a);
    EXPECT_EQ(expectedError1, p.getError(0)->getDescription());
    EXPECT_EQ(expectedError2, p.getError(1)->getDescription());
}

TEST(Parser, connectionVariable2Missing)
{
    const std::string e =
        "<?xml version=\"1.0\" encoding=\"UTF-8\"?>\n"
        "<model xmlns=\"http://www.cellml.org/cellml/2.0#\">"
        "<component name=\"component_bob\">"
        "<variable name=\"variable_bob\" units=\"dimensionless\"/>"
        "</component>"
        "<component name=\"component_dave\">"
        "<variable name=\"variable_dave\" units=\"dimensionless\"/>"
        "</component>"
        "<connection component_2=\"component_dave\" component_1=\"component_bob\">"
        "<map_variables variable_1=\"variable_bob\"/>"
        "</connection>"
        "</model>";

    const std::string expectedError1 = "Connection in model '' does not have a valid variable_2 in a map_variables element.";

    // Parse
    libcellml::Parser p;
    p.parseModel(e);
    EXPECT_EQ(size_t(1), p.errorCount());
    EXPECT_EQ(expectedError1, p.getError(0)->getDescription());
}

TEST(Parser, connectionVariable1Missing)
{
    const std::string e =
        "<?xml version=\"1.0\" encoding=\"UTF-8\"?>\n"
        "<model xmlns=\"http://www.cellml.org/cellml/2.0#\">"
        "<component name=\"component_bob\">"
        "<variable name=\"variable_bob\" units=\"scrat\"/>"
        "</component>"
        "<component name=\"component_dave\">"
        "<variable name=\"variable_dave\" units=\"gone\"/>"
        "</component>"
        "<connection component_2=\"component_dave\" component_1=\"component_bob\">"
        "<map_variables variable_2=\"variable_dave\"/>"
        "</connection>"
        "</model>";

    const std::string expectedError1 = "Connection in model '' does not have a valid variable_1 in a map_variables element.";

    // Parse
    libcellml::Parser p;
    p.parseModel(e);
    EXPECT_EQ(size_t(1), p.errorCount());
    EXPECT_EQ(expectedError1, p.getError(0)->getDescription());
}

TEST(Parser, connectionErrorNoMapVariablesType)
{
    const std::string in =
        "<?xml version=\"1.0\" encoding=\"UTF-8\"?>\n"
        "<model xmlns=\"http://www.cellml.org/cellml/2.0#\">"
        "<component name=\"component1\">"
        "<variable name=\"variable1\" units=\"scrat\"/>"
        "</component>"
        "<component name=\"component2\">"
        "<variable name=\"variable2\" units=\"phils\"/>"
        "</component>"
        "<connection component_1=\"component1\"  component_2=\"component2\">"
        "<map_variabels variable_1=\"variable1\" variable_2=\"variable2\"/>"
        "</connection>"
        "</model>";

    const std::string expectedError1 = "Connection in model '' has an invalid child element 'map_variabels'.";
    const std::string expectedError2 = "Connection in model '' does not have a map_variables element.";

    libcellml::Parser p;
    p.parseModel(in);
    EXPECT_EQ(size_t(2), p.errorCount());
    EXPECT_EQ(expectedError1, p.getError(0)->getDescription());
    EXPECT_EQ(expectedError2, p.getError(1)->getDescription());
}

TEST(Parser, invalidImportsAndGetError)
{
    const std::string input =
        "<?xml version=\"1.0\" encoding=\"UTF-8\"?>\n"
        "<model xmlns=\"http://www.cellml.org/cellml/2.0#\">"
        "<import xlink:href=\"some-other-model.xml\" xmlns:xlink=\"http://www.w3.org/1999/xlink\" sauce=\"hollandaise\">"
        "<units units_ref=\"a_units_in_that_model\" name=\"units_in_this_model\"/>"
        "<component component_ref=\"a_component_in_that_model\" name=\"component_in_this_model\"/>"
        "<invalid_nonsense/>"
        "<units units_ruff=\"dog\" name=\"fido\"/>"
        "<component component_meow=\"cat\" name=\"frank\"/>"
        "</import>"
        "</model>";

    const std::string expectError1 = "Import from 'some-other-model.xml' has an invalid attribute 'sauce'.";
    const std::string expectError2 = "Import from 'some-other-model.xml' has an invalid child element 'invalid_nonsense'.";
    const std::string expectError3 = "Import of units 'fido' from 'some-other-model.xml' has an invalid attribute 'units_ruff'.";
    const std::string expectError4 = "Import of component 'frank' from 'some-other-model.xml' has an invalid attribute 'component_meow'.";

    const std::string output =
        "<?xml version=\"1.0\" encoding=\"UTF-8\"?>\n"
        "<model xmlns=\"http://www.cellml.org/cellml/2.0#\">"
        "<import xlink:href=\"some-other-model.xml\" xmlns:xlink=\"http://www.w3.org/1999/xlink\">"
        "<component component_ref=\"a_component_in_that_model\" name=\"component_in_this_model\"/>"
        "</import>"
        "<import xlink:href=\"some-other-model.xml\" xmlns:xlink=\"http://www.w3.org/1999/xlink\">"
        "<units units_ref=\"a_units_in_that_model\" name=\"units_in_this_model\"/>"
        "</import>"
        "</model>";

    libcellml::Parser p;
    libcellml::ModelPtr m = p.parseModel(input);
    EXPECT_EQ(size_t(4), p.errorCount());
    EXPECT_EQ(expectError1, p.getError(0)->getDescription());
    EXPECT_EQ(expectError2, p.getError(1)->getDescription());
    EXPECT_EQ(expectError3, p.getError(2)->getDescription());
    EXPECT_EQ(expectError4, p.getError(3)->getDescription());

    libcellml::Printer printer;
    const std::string a = printer.printModel(m);
    EXPECT_EQ(output, a);

    libcellml::ImportSourcePtr import = m->getUnits("units_in_this_model")->getImportSource();
    // Get import from error and check.
    EXPECT_EQ(import, p.getError(0)->getImportSource());
    // Get const import from error and check.
    const libcellml::ErrorPtr err = static_cast<const libcellml::Parser>(p).getError(0);
    libcellml::Error *rawErr = err.get();
    const libcellml::ImportSourcePtr importFromError = static_cast<const libcellml::Error *>(rawErr)->getImportSource();
    EXPECT_EQ(import, importFromError);
}

TEST(Parser, invalidModelWithAllKindsOfErrors)
{
    // Check for all kinds of errors.
    std::vector<bool> foundKind(9, false);

    // Trigger CellML entity errors
    const std::string input =
        "<?xml version=\"1.0\" encoding=\"UTF-8\"?>\n"
        "<model xmlns=\"http://www.cellml.org/cellml/2.0#\" name=\"starwars\" episode=\"four\">"
        "<import princess=\"leia\"/>"
        "<units jedi=\"luke\"/>"
        "<component ship=\"falcon\">"
        "<variable pilot=\"han\"/>"
        "</component>"
        "<connection wookie=\"chewie\"/>"
        "<encapsulation yoda=\"green\"/>"
        "</model>";

    std::vector<std::string> expectedErrors = {
        "Model 'starwars' has an invalid attribute 'episode'.",
        "Import from '' has an invalid attribute 'princess'.",
        "Units '' has an invalid attribute 'jedi'.",
        "Component '' has an invalid attribute 'ship'.",
        "Variable '' has an invalid attribute 'pilot'.",
        "Variable '' is missing a required 'name' attribute.",
        "Variable '' is missing a required 'units' attribute.",
        "Encapsulation in model 'starwars' has an invalid attribute 'yoda'.",
        "Encapsulation in model 'starwars' does not contain any child elements.",
        "Connection in model 'starwars' has an invalid connection attribute 'wookie'.",
        "Connection in model 'starwars' does not have a valid component_1 in a connection element.",
        "Connection in model 'starwars' does not have a valid component_2 in a connection element.",
        "Connection in model 'starwars' must contain one or more 'map_variables' elements.",
    };

    // Parse and check for CellML errors.
    libcellml::Parser parser;
    parser.parseModel(input);
    EXPECT_EQ(expectedErrors.size(), parser.errorCount());
    for (size_t i = 0; i < parser.errorCount(); ++i) {
        EXPECT_EQ(expectedErrors.at(i), parser.getError(i)->getDescription());
        switch (parser.getError(i)->getKind()) {
<<<<<<< HEAD
        case libcellml::Error::Kind::COMPONENT:
            foundKind.at(0) = true;
            break;
        case (libcellml::Error::Kind::CONNECTION):
            foundKind.at(1) = true;
            break;
        case (libcellml::Error::Kind::ENCAPSULATION):
            foundKind.at(2) = true;
            break;
        case (libcellml::Error::Kind::IMPORT):
            foundKind.at(3) = true;
            break;
        case (libcellml::Error::Kind::MODEL):
            foundKind.at(4) = true;
            break;
        case (libcellml::Error::Kind::UNITS):
            foundKind.at(5) = true;
            break;
        case (libcellml::Error::Kind::VARIABLE):
            foundKind.at(6) = true;
            break;
        case libcellml::Error::Kind::MATHML:
        case libcellml::Error::Kind::RESET:
        case libcellml::Error::Kind::UNDEFINED:
        case libcellml::Error::Kind::WHEN:
        case libcellml::Error::Kind::XML:
            break;
=======
        case (libcellml::Error::Kind::COMPONENT): {
            foundKind.at(0) = true;
            break;
        }
        case (libcellml::Error::Kind::CONNECTION): {
            foundKind.at(1) = true;
            break;
        }
        case (libcellml::Error::Kind::ENCAPSULATION): {
            foundKind.at(2) = true;
            break;
        }
        case (libcellml::Error::Kind::IMPORT): {
            foundKind.at(3) = true;
            break;
        }
        case (libcellml::Error::Kind::MODEL): {
            foundKind.at(4) = true;
            break;
        }
        case (libcellml::Error::Kind::UNITS): {
            foundKind.at(5) = true;
            break;
        }
        case (libcellml::Error::Kind::VARIABLE): {
            foundKind.at(6) = true;
            break;
        }
        default: {
        }
>>>>>>> d5d1b516
        }
    }

    // Trigger undefined error
    libcellml::Parser parser2;
    // Add an undefined error
    libcellml::ErrorPtr undefinedError = std::make_shared<libcellml::Error>();
    parser2.addError(undefinedError);
    EXPECT_EQ(size_t(1), parser2.errorCount());
    if (parser2.getError(0)->isKind(libcellml::Error::Kind::UNDEFINED)) {
        foundKind.at(7) = true;
    }

    // Trigger an XML error
    const std::string input3 = "jarjarbinks";
    std::vector<std::string> expectedErrors3 = {
        "Start tag expected, '<' not found.",
        "Could not get a valid XML root node from the provided input."};
    libcellml::Parser parser3;
    parser3.parseModel(input3);
    EXPECT_EQ(expectedErrors3.size(), parser3.errorCount());
    for (size_t i = 0; i < parser3.errorCount(); ++i) {
        EXPECT_EQ(expectedErrors3.at(i), parser3.getError(i)->getDescription());
        if (parser3.getError(i)->isKind(libcellml::Error::Kind::XML)) {
            foundKind.at(8) = true;
        }
    }

    // Check that we've found all the possible error types
    bool foundAllKinds = false;
    if (std::all_of(foundKind.begin(), foundKind.end(), [](bool i) { return i; })) {
        foundAllKinds = true;
    }
    EXPECT_TRUE(foundAllKinds);
}

TEST(Parser, invalidModelWithTextInAllElements)
{
    const std::string input =
        "<?xml version=\"1.0\" encoding=\"UTF-8\"?>\n"
        "<model xmlns=\"http://www.cellml.org/cellml/2.0#\" name=\"starwars\">\n"
        "episode7\n"
        "<import xlink:href=\"sith.xml\" xmlns:xlink=\"http://www.w3.org/1999/xlink\">kylo</import>\n"
        "<units name=\"robot\">"
        "bb-8"
        "<unit units=\"ball\">rolls</unit>"
        "</units>\n"
        "<component name=\"ship\">falcon\n"
        "    <variable name=\"jedi\">rey</variable>\n"
        "</component>\n"
        "<connection>"
        "finn"
        "<map_variables>"
        "trooper"
        "</map_variables>"
        "</connection>\n"
        "<encapsulation>"
        "awakens"
        "<component_ref component=\"ship\">"
        "force"
        "</component_ref>"
        "</encapsulation>\n"
        "</model>";

    const std::vector<std::string> expectedErrors = {
        "Model 'starwars' has an invalid non-whitespace child text element '\nepisode7\n'.",
        "Import from 'sith.xml' has an invalid non-whitespace child text element 'kylo'.",
        "Units 'robot' has an invalid non-whitespace child text element 'bb-8'.",
        "Unit referencing 'ball' in units 'robot' has an invalid non-whitespace child text element 'rolls'.",
        "Component 'ship' has an invalid non-whitespace child text element 'falcon\n    '.",
        "Variable 'jedi' has an invalid non-whitespace child text element 'rey'.",
        "Variable 'jedi' is missing a required 'units' attribute.",
        "Encapsulation in model 'starwars' has an invalid non-whitespace child text element 'awakens'.",
        "Encapsulation in model 'starwars' specifies an invalid parent component_ref that also does not have any children.",
        "Encapsulation in model 'starwars' has an invalid non-whitespace child text element 'force'.",
        "Connection in model 'starwars' does not have a valid component_1 in a connection element.",
        "Connection in model 'starwars' does not have a valid component_2 in a connection element.",
        "Connection in model 'starwars' has an invalid non-whitespace child text element 'finn'.",
        "Connection in model 'starwars' has an invalid non-whitespace child text element 'trooper'.",
        "Connection in model 'starwars' does not have a valid variable_1 in a map_variables element.",
        "Connection in model 'starwars' does not have a valid variable_2 in a map_variables element.",
        "Connection in model 'starwars' specifies '' as variable_1 but the corresponding component_1 is invalid.",
        "Connection in model 'starwars' specifies '' as variable_2 but the corresponding component_2 is invalid.",
    };

    // Parse and check for CellML errors.
    libcellml::Parser parser;
    parser.parseModel(input);
    EXPECT_EQ(expectedErrors.size(), parser.errorCount());
    for (size_t i = 0; i < parser.errorCount(); ++i) {
        EXPECT_EQ(expectedErrors.at(i), parser.getError(i)->getDescription());
    }
}

TEST(Parser, parseIds)
{
    const std::string in =
        "<?xml version=\"1.0\" encoding=\"UTF-8\"?>\n"
        "<model xmlns=\"http://www.cellml.org/cellml/2.0#\" id=\"mid\">"
        "<import xlink:href=\"some-other-model.xml\" xmlns:xlink=\"http://www.w3.org/1999/xlink\" id=\"i1id\">"
        "<component component_ref=\"a_component_in_that_model\" name=\"component1\" id=\"c1id\"/>"
        "</import>"
        "<import xlink:href=\"some-other-model.xml\" xmlns:xlink=\"http://www.w3.org/1999/xlink\" id=\"i2id\">"
        "<units units_ref=\"a_units_in_that_model\" name=\"units1\" id=\"u1id\"/>"
        "</import>"
        "<units name=\"units2\" id=\"u2id\"/>"
        "<units name=\"units3\" id=\"u3id\"/>"
        "<component name=\"component2\" id=\"c2id\">"
        "<variable name=\"variable1\" units=\"blob\" id=\"vid\"/>"
        "</component>"
        "</model>";

    libcellml::Parser p;
    libcellml::ModelPtr model = p.parseModel(in);

    EXPECT_EQ(size_t(0), p.errorCount());
    EXPECT_EQ("mid", model->getId());
    EXPECT_EQ("c1id", model->getComponent("component1")->getId());
    EXPECT_EQ("i1id", model->getComponent("component1")->getImportSource()->getId());
    EXPECT_EQ("u1id", model->getUnits("units1")->getId());
    EXPECT_EQ("i2id", model->getUnits("units1")->getImportSource()->getId());
    EXPECT_EQ("u2id", model->getUnits("units2")->getId());
    EXPECT_EQ("c2id", model->getComponent("component2")->getId());
    EXPECT_EQ("u3id", model->getUnits("units3")->getId());
    EXPECT_EQ("vid", model->getComponent("component2")->getVariable("variable1")->getId());
}

TEST(Parser, parseIdsOnEverything)
{
    const std::string in =
        "<?xml version=\"1.0\" encoding=\"UTF-8\"?>\n"
        "<model xmlns=\"http://www.cellml.org/cellml/2.0#\" name=\"everything\" id=\"mid\">"
        "<import xlink:href=\"some-other-model.xml\" xmlns:xlink=\"http://www.w3.org/1999/xlink\" id=\"i1id\">"
        "<component component_ref=\"a_component_in_that_model\" name=\"component1\" id=\"c1id\"/>"
        "</import>"
        "<import xlink:href=\"some-other-model.xml\" xmlns:xlink=\"http://www.w3.org/1999/xlink\" id=\"i2id\">"
        "<units units_ref=\"a_units_in_that_model\" name=\"units1\" id=\"u1id\"/>"
        "</import>"
        "<units name=\"units2\" id=\"u2id\">"
        "<unit units=\"second\" id=\"unit1id\"/>"
        "</units>"
        "<units name=\"units3\" id=\"u3id\"/>"
        "<component name=\"component2\" id=\"c2id\">"
        "<variable name=\"variable1\" units=\"blob\" id=\"v1id\"/>"
        "<reset variable=\"variable1\" order=\"1\" id=\"r1id\">"
        "<when order=\"5\" id=\"w1id\">"
        "<math xmlns=\"http://www.w3.org/1998/Math/MathML\" id=\"math1when1\">"
        "<apply><eq/>"
        "<ci>variable1</ci><cn>3.4</cn>"
        "</apply>"
        "</math>"
        "<math xmlns=\"http://www.w3.org/1998/Math/MathML\" id=\"math2when2\">"
        "<apply><eq/>"
        "<ci>variable1</ci><cn>9.0</cn>"
        "</apply>"
        "</math>"
        "</when>"
        "</reset>"
        "</component>"
        "<component name=\"component3\" id=\"c3id\">"
        "<variable name=\"variable2\" units=\"ampere\" id=\"c3v2id\"/>"
        "</component>"
        "<connection component_1=\"component2\" component_2=\"component3\" id=\"con1id\">"
        "<map_variables variable_1=\"variable1\" variable_2=\"variable2\" id=\"map1id\"/>"
        "</connection>"
        "<encapsulation id=\"encap1id\">"
        "<component_ref component=\"component2\" id=\"cref1id\">"
        "<component_ref component=\"component3\" id=\"crefchild1id\"/>"
        "</component_ref>"
        "</encapsulation>"
        "</model>";

    libcellml::Parser parser;
    libcellml::ModelPtr model = parser.parseModel(in);

    printErrors(parser);
    EXPECT_EQ(size_t(0), parser.errorCount());
    EXPECT_EQ("mid", model->getId());
    EXPECT_EQ("c1id", model->getComponent("component1")->getId());
    EXPECT_EQ("i1id", model->getComponent("component1")->getImportSource()->getId());
    EXPECT_EQ("u1id", model->getUnits("units1")->getId());
    EXPECT_EQ("i2id", model->getUnits("units1")->getImportSource()->getId());
    EXPECT_EQ("u2id", model->getUnits("units2")->getId());
    EXPECT_EQ("c2id", model->getComponent("component2")->getId());
    EXPECT_EQ("u3id", model->getUnits("units3")->getId());
    EXPECT_EQ("v1id", model->getComponent("component2")->getVariable("variable1")->getId());
    EXPECT_EQ("r1id", model->getComponent("component2")->getReset(0)->getId());
    EXPECT_EQ("w1id", model->getComponent("component2")->getReset(0)->getWhen(0)->getId());

    libcellml::Printer printer;
    EXPECT_EQ(in, printer.printModel(model));
}

TEST(Parser, parseResets)
{
    const std::string in =
        "<?xml version=\"1.0\" encoding=\"UTF-8\"?>\n"
        "<model xmlns=\"http://www.cellml.org/cellml/2.0#\" id=\"mid\">"
        "<component name=\"component2\" id=\"c2id\">"
        "<variable name=\"variable1\" id=\"vid\"/>"
        "<reset order=\"1\" id=\"rid\">"
        "<when order=\"5\">"
        "<math xmlns=\"http://www.w3.org/1998/Math/MathML\">"
        "some condition in mathml"
        "</math>"
        "<math xmlns=\"http://www.w3.org/1998/Math/MathML\">"
        "some value in mathml"
        "</math>"
        "</when>"
        "<when order=\"3\" id=\"wid\">"
        "<math xmlns=\"http://www.w3.org/1998/Math/MathML\">"
        "some condition in mathml"
        "</math>"
        "<math xmlns=\"http://www.w3.org/1998/Math/MathML\">"
        "some value in mathml"
        "</math>"
        "</when>"
        "</reset>"
        "</component>"
        "</model>";

    libcellml::Parser p;
    libcellml::ModelPtr model = p.parseModel(in);

    libcellml::ComponentPtr c = model->getComponent(0);
    EXPECT_EQ(size_t(1), c->resetCount());

    libcellml::ResetPtr r = c->getReset(0);
    EXPECT_EQ(1, r->getOrder());
    EXPECT_EQ(size_t(2), r->whenCount());

    libcellml::WhenPtr w = r->getWhen(1);
    EXPECT_EQ(3, w->getOrder());
}

TEST(Parser, parseResetsWithNumerousErrors)
{
    const std::string in =
        "<?xml version=\"1.0\" encoding=\"UTF-8\"?>\n"
        "<model xmlns=\"http://www.cellml.org/cellml/2.0#\" id=\"mid\">"
        "<component name=\"component2\" id=\"c2id\">"
        "<variable name=\"variable1\" id=\"vid\" units=\"plough\"/>"
        "<variable name=\"V_k\" id=\"vid\" units=\"siemens\"/>"
        "<reset order=\"1.3\" id=\"rid\">"
        "<when order=\"-0\" change=\"$4.50\">"
        "<math xmlns=\"http://www.w3.org/1998/Math/MathML\">"
        "some condition in mathml"
        "</math>"
        "<math xmlns=\"http://www.w3.org/1998/Math/MathML\">"
        "some value in mathml"
        "</math>"
        "<math xmlns=\"http://www.w3.org/1998/Math/MathML\">"
        "extra mathml node"
        "</math>"
        "</when>"
        "<when order=\"3\" id=\"wid\">"
        "<math xmlns=\"http://www.w3.org/1998/Math/MathML\">"
        "some condition in mathml"
        "</math>"
        "<math xmlns=\"http://www.w3.org/1998/Math/MathML\">"
        "some value in mathml"
        "</math>"
        "</when>"
        "<when order=\"3\" id=\"wid\">"
        "<math xmlns=\"http://www.w3.org/1998/Math/MathML\">"
        "some condition in mathml"
        "</math>"
        "<math xmlns=\"http://www.w3.org/1998/Math/MathML\">"
        "some value in mathml"
        "</math>"
        "</when>"
        "</reset>"
        "<reset variable=\"I_na\" order=\"2\" id=\"rid\">"
        "<when order=\"5.9\" goods=\"socks\">"
        "<math xmlns=\"http://www.w3.org/1998/Math/MathML\">"
        "some condition in mathml"
        "</math>"
        "</when>"
        "</reset>"
        "<reset variable=\"I_na\" order=\"2\" id=\"rid\">"
        "<when />"
        "</reset>"
        "<reset id=\"r3id\">"
        "<when order=\"\"/>"
        "<about>"
        "Some description of importance."
        "</about>"
        "</reset>"
        "<reset variable=\"V_k\" order=\"-\" start=\"now\"/>"
        "<reset variable=\"variable1\" order=\"0\">"
        "non empty whitespace."
        "<when order=\"1\">"
        "illegal content."
        "<math xmlns=\"http://www.w3.org/1998/Math/MathML\">"
        "some condition in mathml"
        "</math>"
        "<math xmlns=\"http://www.w3.org/1998/Math/MathML\">"
        "some value in mathml"
        "</math>"
        "<variable/>"
        "</when>"
        "</reset>"
        "</component>"
        "</model>";

    const std::vector<std::string> expectedErrors = {
        "Reset in component 'component2' referencing variable '' has a non-integer order value '1.3'.",
        "Reset in component 'component2' does not reference a variable in the component.",
        "When in reset referencing variable '' with order '' has an invalid attribute 'change'.",
        "When in reset referencing variable '' with order '' contains more than two MathML child elements.",
        //        "Reset in component 'component2' referencing variable '' does not have an order defined.",
        //        "When in reset referencing variable '' with order '' has an invalid attribute 'change'.",
        "Reset referencing variable 'I_na' is not a valid reference for a variable in component 'component2'.",
        "Reset in component 'component2' does not reference a variable in the component.",
        "When in reset referencing variable '' with order '2' has an invalid attribute 'goods'.",
        "When in reset referencing variable '' with order '2' does not have an order defined.",
        "When in reset referencing variable '' with order '2' contains only one MathML child element.",
        "Reset referencing variable 'I_na' is not a valid reference for a variable in component 'component2'.",
        "Reset in component 'component2' does not reference a variable in the component.",
        "When in reset referencing variable '' with order '2' does not have an order defined.",
        "When in reset referencing variable '' with order '2' contains zero MathML child elements.",
        "Reset in component 'component2' does not reference a variable in the component.",
        "Reset in component 'component2' referencing variable '' does not have an order defined.",
        "When in reset referencing variable '' with order '' does not have an order defined.",
        "When in reset referencing variable '' with order '' contains zero MathML child elements.",
        "Reset in component 'component2' referencing variable '' has an invalid child element 'about'.",
        "Reset in component 'component2' referencing variable 'V_k' has a non-integer order value '-'.",
        "Reset in component 'component2' has an invalid attribute 'start'.",
        //        "Reset in component 'component2' referencing variable 'V_k' does not have an order defined.",
        "Reset in component 'component2' referencing variable 'variable1' has an invalid non-whitespace child text element 'non empty whitespace.'.",
        "When in reset referencing variable 'variable1' with order '0' has an invalid non-whitespace child text element 'illegal content.'.",
        "When in reset referencing variable 'variable1' with order '0' has an invalid child element 'variable'.",
    };

    libcellml::Parser parser;
    parser.parseModel(in);
    EXPECT_EQ(expectedErrors.size(), parser.errorCount());
    for (size_t i = 0; i < parser.errorCount(); ++i) {
        EXPECT_EQ(expectedErrors.at(i), parser.getError(i)->getDescription());
    }
}

TEST(Parser, parseResetsCheckResetObjectCheckWhenObject)
{
    const std::string in =
        "<?xml version=\"1.0\" encoding=\"UTF-8\"?>\n"
        "<model xmlns=\"http://www.cellml.org/cellml/2.0#\" id=\"mid\">"
        "<component name=\"component2\" id=\"c2id\">"
        "<variable name=\"variable1\" id=\"vid\"/>"
        "<variable name=\"V_k\" id=\"vid\"/>"
        "<reset variable=\"V_k\" order=\"a\" id=\"rid\">"
        "<when order=\"5.9\" goods=\"socks\">"
        "<math xmlns=\"http://www.w3.org/1998/Math/MathML\">"
        "some condition in mathml"
        "</math>"
        "</when>"
        "</reset>"
        "</component>"
        "</model>";

    libcellml::Parser parser;
    libcellml::ModelPtr model = parser.parseModel(in);

    libcellml::ResetPtr resetExpected = model->getComponent(0)->getReset(0);
    libcellml::WhenPtr whenExpected = resetExpected->getWhen(0);

    EXPECT_EQ(size_t(6), parser.errorCount());
    EXPECT_EQ(resetExpected, parser.getError(2)->getReset());
    EXPECT_EQ(whenExpected, parser.getError(3)->getWhen());
}

TEST(Parser, unitsWithCellMLRealVariations)
{
    const std::string in =
        "<?xml version=\"1.0\" encoding=\"UTF-8\"?>\n"
        "<model xmlns=\"http://www.cellml.org/cellml/2.0#\" name=\"model_name\">"
        "<units name=\"fahrenheitish\">"
        "<unit multiplier=\"1.8\" exponent=\"-0.23E-13\" units=\"celsius\"/>"
        "</units>"
        "<units name=\"units_invalid_reals\">"
        "<unit multiplier=\"1.8.0\" exponent=\"4.87f87\" units=\"celsius\"/>"
        "<unit multiplier=\"+9.87\" exponent=\"4.87e+16\" units=\"oranges\"/>"
        "<unit multiplier=\"AB8e34\" exponent=\"4.87ee32\" units=\"apples\"/>"
        "<unit multiplier=\"AB8\" exponent=\"4.87eE32\" units=\"bananas\"/>"
        "<unit multiplier=\"e7\" exponent=\"4.87e\" units=\"mangoes\"/>"
        "<unit multiplier=\"3.4e7.8\" units=\"fruit\"/>"
        "</units>"
        "</model>";

    const std::string e =
        "<?xml version=\"1.0\" encoding=\"UTF-8\"?>\n"
        "<model xmlns=\"http://www.cellml.org/cellml/2.0#\" name=\"model_name\">"
        "<units name=\"fahrenheitish\">"
        "<unit exponent=\"-2.3e-14\" multiplier=\"1.8\" units=\"celsius\"/>"
        "</units>"
        "<units name=\"units_invalid_reals\">"
        "<unit units=\"celsius\"/>"
        "<unit exponent=\"4.87e+16\" units=\"oranges\"/>"
        "<unit units=\"apples\"/>"
        "<unit units=\"bananas\"/>"
        "<unit units=\"mangoes\"/>"
        "<unit units=\"fruit\"/>"
        "</units>"
        "</model>";

    libcellml::Parser parser;
    libcellml::ModelPtr model = parser.parseModel(in);

    libcellml::Printer printer;
    const std::string a = printer.printModel(model);
    EXPECT_EQ(e, a);
}

TEST(Parser, xmlComments)
{
    const std::string input =
        "<?xml version=\"1.0\" encoding=\"UTF-8\"?>\n"
        "<!-- THIS COMMENT SHOULD BE IGNORED 0 -->"
        "<model xmlns=\"http://www.cellml.org/cellml/2.0#\" name=\"model_name\">"
        "<!-- THIS COMMENT SHOULD BE IGNORED 1 -->"
        "<units name=\"fahrenheitish\">"
        "<!-- THIS COMMENT SHOULD BE IGNORED 2 -->"
        "<unit units=\"kelvin\"><!-- THIS COMMENT SHOULD BE IGNORED 2a --></unit>"
        "</units>"
        "<component>"
        "<!-- THIS COMMENT SHOULD BE IGNORED 3 -->"
        "<variable name=\"stan\" units=\"dimensionless\"/>"
        "<variable name=\"V_k\" units=\"dimensionless\"><!-- THIS COMMENT SHOULD BE IGNORED 3a --></variable>"
        "<reset variable=\"V_k\" order=\"2\" id=\"rid\">"
        "<!-- THIS COMMENT SHOULD BE IGNORED 4 -->"
        "<when order=\"5\">"
        "<!-- THIS COMMENT SHOULD BE IGNORED 5 -->"
        "<math xmlns=\"http://www.w3.org/1998/Math/MathML\">"
        "some condition in mathml"
        "</math>"
        "<math xmlns=\"http://www.w3.org/1998/Math/MathML\">"
        "some condition in mathml"
        "</math>"
        "</when>"
        "</reset>"
        "</component>"
        "</model>";

    libcellml::Parser parser;
    parser.parseModel(input);
    printErrors(parser);

    EXPECT_EQ(size_t(0), parser.errorCount());
}<|MERGE_RESOLUTION|>--- conflicted
+++ resolved
@@ -51,13 +51,8 @@
     EXPECT_EQ(expectedErrors.size() - 1, p.errorCount());
     for (size_t i = 0; i < p.errorCount(); ++i) {
         if (i == 0) {
-<<<<<<< HEAD
             EXPECT_TRUE(   (p.getError(i)->getDescription() != expectedErrors.at(0))
                         || (p.getError(i)->getDescription() != expectedErrors.at(1)));
-=======
-            EXPECT_TRUE(!p.getError(i)->getDescription().compare(expectedErrors.at(0))
-                        || !p.getError(i)->getDescription().compare(expectedErrors.at(1)));
->>>>>>> d5d1b516
         } else {
             EXPECT_EQ(expectedErrors.at(i + 1), p.getError(i)->getDescription());
         }
@@ -93,44 +88,29 @@
     EXPECT_EQ(e, a);
 }
 
-<<<<<<< HEAD
-TEST(Parser, moveParser) {
+TEST(Parser, moveParser)
+{
     libcellml::Parser p;
     libcellml::Parser pm;
     libcellml::Parser pa;
-=======
-TEST(Parser, moveParser)
-{
-    libcellml::Parser p, pm, pa;
->>>>>>> d5d1b516
     pa = p;
     pm = std::move(p);
 
     libcellml::Parser pc(pm);
 }
 
-<<<<<<< HEAD
-TEST(Parser, makeError) {
+TEST(Parser, makeError)
+{
     const std::string ex;
-=======
-TEST(Parser, makeError)
-{
-    const std::string ex = "";
->>>>>>> d5d1b516
 
     libcellml::ErrorPtr e = std::make_shared<libcellml::Error>();
 
     EXPECT_EQ(ex, e->getDescription());
 }
 
-<<<<<<< HEAD
-TEST(Parser, emptyModelString) {
+TEST(Parser, emptyModelString)
+{
     const std::string ex;
-=======
-TEST(Parser, emptyModelString)
-{
-    const std::string ex = "";
->>>>>>> d5d1b516
     const std::string expectedError = "Document is empty.";
 
     libcellml::Parser p;
@@ -1369,7 +1349,6 @@
     for (size_t i = 0; i < parser.errorCount(); ++i) {
         EXPECT_EQ(expectedErrors.at(i), parser.getError(i)->getDescription());
         switch (parser.getError(i)->getKind()) {
-<<<<<<< HEAD
         case libcellml::Error::Kind::COMPONENT:
             foundKind.at(0) = true;
             break;
@@ -1397,38 +1376,6 @@
         case libcellml::Error::Kind::WHEN:
         case libcellml::Error::Kind::XML:
             break;
-=======
-        case (libcellml::Error::Kind::COMPONENT): {
-            foundKind.at(0) = true;
-            break;
-        }
-        case (libcellml::Error::Kind::CONNECTION): {
-            foundKind.at(1) = true;
-            break;
-        }
-        case (libcellml::Error::Kind::ENCAPSULATION): {
-            foundKind.at(2) = true;
-            break;
-        }
-        case (libcellml::Error::Kind::IMPORT): {
-            foundKind.at(3) = true;
-            break;
-        }
-        case (libcellml::Error::Kind::MODEL): {
-            foundKind.at(4) = true;
-            break;
-        }
-        case (libcellml::Error::Kind::UNITS): {
-            foundKind.at(5) = true;
-            break;
-        }
-        case (libcellml::Error::Kind::VARIABLE): {
-            foundKind.at(6) = true;
-            break;
-        }
-        default: {
-        }
->>>>>>> d5d1b516
         }
     }
 
