--- conflicted
+++ resolved
@@ -92,11 +92,7 @@
 {
     const std::string e;
 
-<<<<<<< HEAD
-    libcellml::IssuePtr e = libcellml::Issue::create();
-=======
-    libcellml::ErrorPtr err = libcellml::Error::create();
->>>>>>> 0d96cb3d
+    libcellml::IssuePtr err = libcellml::Issue::create();
 
     EXPECT_EQ(e, err->description());
 }
@@ -115,25 +111,15 @@
 
 TEST(Parser, nonXmlString)
 {
-<<<<<<< HEAD
     const std::string ex = "Not an xml string.";
     const std::vector<std::string> expectedIssues = {
-=======
-    const std::string in = "Not an xml string.";
-    const std::vector<std::string> expectedErrors = {
->>>>>>> 0d96cb3d
         "LibXml2 error: Start tag expected, '<' not found.",
         "Could not get a valid XML root node from the provided input.",
     };
 
     libcellml::ParserPtr p = libcellml::Parser::create();
-<<<<<<< HEAD
     p->parseModel(ex);
     EXPECT_EQ_ISSUES(expectedIssues, p);
-=======
-    p->parseModel(in);
-    EXPECT_EQ_ERRORS(expectedErrors, p);
->>>>>>> 0d96cb3d
 }
 
 TEST(Parser, invalidRootNode)
@@ -147,13 +133,8 @@
     };
 
     libcellml::ParserPtr p = libcellml::Parser::create();
-<<<<<<< HEAD
-    p->parseModel(ex);
-    EXPECT_EQ_ISSUES(expectedIssues, p);
-=======
     p->parseModel(in);
-    EXPECT_EQ_ERRORS(expectedErrors, p);
->>>>>>> 0d96cb3d
+    EXPECT_EQ_ISSUES(expectedIssues, p);
 }
 
 TEST(Parser, noModelNamespace)
@@ -166,13 +147,8 @@
     };
 
     libcellml::ParserPtr p = libcellml::Parser::create();
-<<<<<<< HEAD
-    p->parseModel(ex);
-    EXPECT_EQ_ISSUES(expectedIssues, p);
-=======
     p->parseModel(in);
-    EXPECT_EQ_ERRORS(expectedErrors, p);
->>>>>>> 0d96cb3d
+    EXPECT_EQ_ISSUES(expectedIssues, p);
 }
 
 TEST(Parser, invalidModelNamespace)
@@ -185,13 +161,8 @@
     };
 
     libcellml::ParserPtr p = libcellml::Parser::create();
-<<<<<<< HEAD
-    p->parseModel(ex);
-    EXPECT_EQ_ISSUES(expectedIssues, p);
-=======
     p->parseModel(in);
-    EXPECT_EQ_ERRORS(expectedErrors, p);
->>>>>>> 0d96cb3d
+    EXPECT_EQ_ISSUES(expectedIssues, p);
 }
 
 TEST(Parser, invalidModelAttribute)
@@ -204,13 +175,8 @@
     };
 
     libcellml::ParserPtr p = libcellml::Parser::create();
-<<<<<<< HEAD
-    p->parseModel(ex);
-    EXPECT_EQ_ISSUES(expectedIssues, p);
-=======
     p->parseModel(in);
-    EXPECT_EQ_ERRORS(expectedErrors, p);
->>>>>>> 0d96cb3d
+    EXPECT_EQ_ISSUES(expectedIssues, p);
 }
 
 TEST(Parser, invalidModelElement)
@@ -225,13 +191,8 @@
     };
 
     libcellml::ParserPtr p = libcellml::Parser::create();
-<<<<<<< HEAD
-    p->parseModel(ex);
-    EXPECT_EQ_ISSUES(expectedIssues, p);
-=======
     p->parseModel(in);
-    EXPECT_EQ_ERRORS(expectedErrors, p);
->>>>>>> 0d96cb3d
+    EXPECT_EQ_ISSUES(expectedIssues, p);
 }
 
 TEST(Parser, modelWithInvalidElement)
@@ -254,21 +215,12 @@
     };
 
     libcellml::ParserPtr p = libcellml::Parser::create();
-<<<<<<< HEAD
-    p->parseModel(input1);
+    p->parseModel(in1);
     EXPECT_EQ_ISSUES(expectedIssues1, p);
 
     p->removeAllIssues();
-    p->parseModel(input2);
+    p->parseModel(in2);
     EXPECT_EQ_ISSUES(expectedIssues2, p);
-=======
-    p->parseModel(in1);
-    EXPECT_EQ_ERRORS(expectedErrors1, p);
-
-    p->removeAllErrors();
-    p->parseModel(in2);
-    EXPECT_EQ_ERRORS(expectedErrors2, p);
->>>>>>> 0d96cb3d
 }
 
 TEST(Parser, parseModelWithInvalidAttributeAndGetIssue)
@@ -384,21 +336,12 @@
     };
 
     libcellml::ParserPtr p = libcellml::Parser::create();
-<<<<<<< HEAD
-    p->parseModel(input1);
+    p->parseModel(in1);
     EXPECT_EQ_ISSUES(expectedIssues1, p);
 
     p->removeAllIssues();
-    p->parseModel(input2);
+    p->parseModel(in2);
     EXPECT_EQ_ISSUES(expectedIssues2, p);
-=======
-    p->parseModel(in1);
-    EXPECT_EQ_ERRORS(expectedErrors1, p);
-
-    p->removeAllErrors();
-    p->parseModel(in2);
-    EXPECT_EQ_ERRORS(expectedErrors2, p);
->>>>>>> 0d96cb3d
 }
 
 TEST(Parser, parseModelWithNamedComponentWithInvalidBaseUnitsAttributeAndGetIssue)
@@ -488,29 +431,16 @@
     };
 
     libcellml::ParserPtr p = libcellml::Parser::create();
-<<<<<<< HEAD
-    p->parseModel(input1);
+    p->parseModel(in1);
     EXPECT_EQ_ISSUES(expectedIssues1, p);
 
     p->removeAllIssues();
-    p->parseModel(input2);
+    p->parseModel(in2);
     EXPECT_EQ_ISSUES(expectedIssues2, p);
 
     p->removeAllIssues();
-    p->parseModel(input3);
+    p->parseModel(in3);
     EXPECT_EQ_ISSUES(expectedIssues3, p);
-=======
-    p->parseModel(in1);
-    EXPECT_EQ_ERRORS(expectedErrors1, p);
-
-    p->removeAllErrors();
-    p->parseModel(in2);
-    EXPECT_EQ_ERRORS(expectedErrors2, p);
-
-    p->removeAllErrors();
-    p->parseModel(in3);
-    EXPECT_EQ_ERRORS(expectedErrors3, p);
->>>>>>> 0d96cb3d
 }
 
 TEST(Parser, componentElementIssues)
@@ -533,25 +463,14 @@
     const std::string expectError2 = "Component 'randy' has an invalid child element 'son'.";
 
     libcellml::ParserPtr p = libcellml::Parser::create();
-<<<<<<< HEAD
-    p->parseModel(input1);
+    p->parseModel(in1);
     EXPECT_EQ(size_t(1), p->issueCount());
     EXPECT_EQ(expectError1, p->issue(0)->description());
 
     p->removeAllIssues();
-    p->parseModel(input2);
+    p->parseModel(in2);
     EXPECT_EQ(size_t(1), p->issueCount());
     EXPECT_EQ(expectError2, p->issue(0)->description());
-=======
-    p->parseModel(in1);
-    EXPECT_EQ(size_t(1), p->errorCount());
-    EXPECT_EQ(expectError1, p->error(0)->description());
-
-    p->removeAllErrors();
-    p->parseModel(in2);
-    EXPECT_EQ(size_t(1), p->errorCount());
-    EXPECT_EQ(expectError2, p->error(0)->description());
->>>>>>> 0d96cb3d
 }
 
 TEST(Parser, parseModelWithTwoComponents)
@@ -721,13 +640,8 @@
     };
 
     libcellml::ParserPtr p = libcellml::Parser::create();
-<<<<<<< HEAD
-    p->parseModel(ex);
-    EXPECT_EQ_ISSUES(expectedIssues, p);
-=======
     p->parseModel(in);
-    EXPECT_EQ_ERRORS(expectedErrors, p);
->>>>>>> 0d96cb3d
+    EXPECT_EQ_ISSUES(expectedIssues, p);
 }
 
 TEST(Parser, validEncapsulation)
@@ -894,13 +808,8 @@
     };
 
     libcellml::ParserPtr p = libcellml::Parser::create();
-<<<<<<< HEAD
-    p->parseModel(ex);
-    EXPECT_EQ_ISSUES(expectedIssues, p);
-=======
     p->parseModel(in);
-    EXPECT_EQ_ERRORS(expectedErrors, p);
->>>>>>> 0d96cb3d
+    EXPECT_EQ_ISSUES(expectedIssues, p);
 }
 
 TEST(Parser, encapsulationNoChildComponentRef)
@@ -1050,27 +959,15 @@
     const std::string expectError3 = "Variable 'randy' has an invalid attribute 'son'.";
 
     libcellml::ParserPtr p = libcellml::Parser::create();
-<<<<<<< HEAD
-    p->parseModel(input1);
+    p->parseModel(in1);
     EXPECT_EQ(size_t(1), p->issueCount());
     EXPECT_EQ(expectError1, p->issue(0)->description());
 
     p->removeAllIssues();
-    p->parseModel(input2);
+    p->parseModel(in2);
     EXPECT_EQ(size_t(2), p->issueCount());
     EXPECT_EQ(expectError2, p->issue(0)->description());
     EXPECT_EQ(expectError3, p->issue(1)->description());
-=======
-    p->parseModel(in1);
-    EXPECT_EQ(size_t(1), p->errorCount());
-    EXPECT_EQ(expectError1, p->error(0)->description());
-
-    p->removeAllErrors();
-    p->parseModel(in2);
-    EXPECT_EQ(size_t(2), p->errorCount());
-    EXPECT_EQ(expectError2, p->error(0)->description());
-    EXPECT_EQ(expectError3, p->error(1)->description());
->>>>>>> 0d96cb3d
 }
 
 TEST(Parser, emptyConnections)
@@ -1087,13 +984,8 @@
     };
 
     libcellml::ParserPtr p = libcellml::Parser::create();
-<<<<<<< HEAD
-    p->parseModel(ex);
-    EXPECT_EQ_ISSUES(expectedIssues, p);
-=======
     p->parseModel(in);
-    EXPECT_EQ_ERRORS(expectedErrors, p);
->>>>>>> 0d96cb3d
+    EXPECT_EQ_ISSUES(expectedIssues, p);
 }
 
 TEST(Parser, connectionErrorNoComponent2)
@@ -1431,21 +1323,12 @@
         "</model>\n";
 
     libcellml::ParserPtr p = libcellml::Parser::create();
-<<<<<<< HEAD
-    libcellml::ModelPtr m = p->parseModel(input);
+    libcellml::ModelPtr m = p->parseModel(in);
     EXPECT_EQ(size_t(4), p->issueCount());
     EXPECT_EQ(expectError1, p->issue(0)->description());
     EXPECT_EQ(expectError2, p->issue(1)->description());
     EXPECT_EQ(expectError3, p->issue(2)->description());
     EXPECT_EQ(expectError4, p->issue(3)->description());
-=======
-    libcellml::ModelPtr m = p->parseModel(in);
-    EXPECT_EQ(size_t(4), p->errorCount());
-    EXPECT_EQ(expectError1, p->error(0)->description());
-    EXPECT_EQ(expectError2, p->error(1)->description());
-    EXPECT_EQ(expectError3, p->error(2)->description());
-    EXPECT_EQ(expectError4, p->error(3)->description());
->>>>>>> 0d96cb3d
 
     libcellml::PrinterPtr printer = libcellml::Printer::create();
     const std::string a = printer->printModel(m);
@@ -1466,13 +1349,8 @@
     // Check for all causes of issues.
     std::vector<bool> foundCause(9, false);
 
-<<<<<<< HEAD
     // Trigger CellML entity issues
-    const std::string input =
-=======
-    // Trigger CellML entity errors
-    const std::string in =
->>>>>>> 0d96cb3d
+    const std::string in =
         "<?xml version=\"1.0\" encoding=\"UTF-8\"?>\n"
         "<model xmlns=\"http://www.cellml.org/cellml/2.0#\" name=\"starwars\" episode=\"four\">\n"
         "  <import princess=\"leia\"/>\n"
@@ -1546,32 +1424,18 @@
         foundCause.at(7) = true;
     }
 
-<<<<<<< HEAD
     // Trigger an XML issue
     const std::string input3 = "jarjarbinks";
     const std::vector<std::string> expectedIssues3 = {
-=======
-    // Trigger an XML error
-    const std::string in3 = "jarjarbinks";
-    const std::vector<std::string> expectedErrors3 = {
->>>>>>> 0d96cb3d
         "LibXml2 error: Start tag expected, '<' not found.",
         "Could not get a valid XML root node from the provided input.",
     };
     libcellml::ParserPtr parser3 = libcellml::Parser::create();
-<<<<<<< HEAD
     parser3->parseModel(input3);
     EXPECT_EQ_ISSUES(expectedIssues3, parser3);
     for (size_t i = 0; i < parser3->issueCount(); ++i) {
         if (parser3->issue(i)->isCause(libcellml::Issue::Cause::XML)) {
             foundCause.at(8) = true;
-=======
-    parser3->parseModel(in3);
-    EXPECT_EQ_ERRORS(expectedErrors3, parser3);
-    for (size_t i = 0; i < parser3->errorCount(); ++i) {
-        if (parser3->error(i)->isKind(libcellml::Error::Kind::XML)) {
-            foundKind.at(8) = true;
->>>>>>> 0d96cb3d
         }
     }
 
