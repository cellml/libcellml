--- conflicted
+++ resolved
@@ -307,13 +307,9 @@
     };
 
     libcellml::ParserPtr p = libcellml::Parser::create();
-<<<<<<< HEAD
-    p->parseModel(ex);
-    EXPECT_EQ_ISSUES(expectedIssues, p);
-=======
     p->parseModel(e);
     EXPECT_EQ_ERRORS(expectedErrors, p);
->>>>>>> 9a910dee
+
 }
 
 TEST(Parser, unitsElementIssues)
