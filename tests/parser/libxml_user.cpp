/*
Copyright libCellML Contributors

Licensed under the Apache License, Version 2.0 (the "License");
you may not use this file except in compliance with the License.
You may obtain a copy of the License at

    http://www.apache.org/licenses/LICENSE-2.0

Unless required by applicable law or agreed to in writing, software
distributed under the License is distributed on an "AS IS" BASIS,
WITHOUT WARRANTIES OR CONDITIONS OF ANY KIND, either express or implied.
See the License for the specific language governing permissions and
limitations under the License.
*/

#include "gtest/gtest.h"

<<<<<<< HEAD
#include <algorithm>
=======
>>>>>>> f4dee318
#include <libcellml>

#include <algorithm>
#include <string>
#include <vector>

#include <libxml/parser.h>

TEST(Parser, parseValidXmlDirectlyUsingLibxml)
{
    const std::string e =
        "<?xml version=\"1.0\" encoding=\"UTF-8\"?>\n"
        "<model xmlns=\"http://www.cellml.org/cellml/2.0#\"/>\n";

    // parse the string using libcellml
    libcellml::Parser parser;
    libcellml::ModelPtr model = parser.parseModel(e);
    libcellml::Printer printer;
    const std::string a = printer.printModel(model);
    EXPECT_EQ(e, a);

    // and now parse directly using libxml2
    xmlParserCtxtPtr context = xmlNewParserCtxt();
    xmlDocPtr doc = xmlCtxtReadDoc(context, reinterpret_cast<const xmlChar *>(e.c_str()), "/", nullptr, 0);
    xmlFreeParserCtxt(context);
    EXPECT_NE(nullptr, doc);
    xmlFreeDoc(doc);
}

TEST(Parser, parseInvalidXmlDirectlyUsingLibxml)
{
    const std::string e =
        "<?xml version=\"1.0\" encoding=\"UTF-8\"?>\n"
        "<model xmlns=\"http://www.cellml.org/cellml/2.0#\"><component></model>";

    // parse the string using libcellml
    libcellml::Parser parser;
    libcellml::ModelPtr model = parser.parseModel(e);
    EXPECT_NE(size_t(0), parser.errorCount());

    // and now parse directly using libxml2
    xmlParserCtxtPtr context = xmlNewParserCtxt();
    xmlDocPtr doc = xmlCtxtReadDoc(context, reinterpret_cast<const xmlChar *>(e.c_str()), "/", nullptr, 0);
    xmlFreeParserCtxt(context);
    EXPECT_EQ(nullptr, doc);
}<|MERGE_RESOLUTION|>--- conflicted
+++ resolved
@@ -16,10 +16,6 @@
 
 #include "gtest/gtest.h"
 
-<<<<<<< HEAD
-#include <algorithm>
-=======
->>>>>>> f4dee318
 #include <libcellml>
 
 #include <algorithm>
