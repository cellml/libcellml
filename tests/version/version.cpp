--- conflicted
+++ resolved
@@ -7,11 +7,6 @@
     unsigned int version = libcellml::version();
     EXPECT_EQ(0x000200u, version);
 
-<<<<<<< HEAD
     std::string versionString = libcellml::versionString();
-    EXPECT_EQ("0.1.0", versionString);
-=======
-    std::string version_string = libcellml::versionString();
-    EXPECT_EQ("0.2.0", version_string);
->>>>>>> 16136e22
+    EXPECT_EQ("0.2.0", versionString);
 }