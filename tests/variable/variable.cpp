/*
Copyright libCellML Contributors

Licensed under the Apache License, Version 2.0 (the "License");
you may not use this file except in compliance with the License.
You may obtain a copy of the License at

    http://www.apache.org/licenses/LICENSE-2.0

Unless required by applicable law or agreed to in writing, software
distributed under the License is distributed on an "AS IS" BASIS,
WITHOUT WARRANTIES OR CONDITIONS OF ANY KIND, either express or implied.
See the License for the specific language governing permissions and
limitations under the License.
*/

#include "test_utils.h"

#include "gtest/gtest.h"

#include <libcellml>

TEST(Component, construct)
{
    const std::string validName = "valid_name";

    libcellml::VariablePtr v1 = libcellml::Variable::create();
    v1->setName(validName);

    EXPECT_EQ("valid_name", v1->name());

    auto v2 = libcellml::Variable::create(validName);
    EXPECT_EQ("valid_name", v2->name());
}

TEST(Variable, setValidVariableName)
{
    const std::string in = "valid_name";
    const std::string e =
        "<?xml version=\"1.0\" encoding=\"UTF-8\"?>\n"
        "<model xmlns=\"http://www.cellml.org/cellml/2.0#\">\n"
        "  <component>\n"
        "    <variable name=\"valid_name\"/>\n"
        "  </component>\n"
        "</model>\n";
    libcellml::ModelPtr m = createModelWithComponent();
    libcellml::ComponentPtr c = m->component(0);
    libcellml::VariablePtr v = libcellml::Variable::create();
    v->setName(in);

    c->addVariable(v);
    libcellml::PrinterPtr printer = libcellml::Printer::create();
    const std::string a = printer->printModel(m);
    EXPECT_EQ(e, a);
}

TEST(Variable, setInvalidVariableName)
{
    const std::string in = "invalid name";
    const std::string e =
        "<?xml version=\"1.0\" encoding=\"UTF-8\"?>\n"
        "<model xmlns=\"http://www.cellml.org/cellml/2.0#\">\n"
        "  <component>\n"
        "    <variable name=\"invalid name\"/>\n"
        "  </component>\n"
        "</model>\n";
    libcellml::ModelPtr m = createModelWithComponent();
    libcellml::ComponentPtr c = m->component(0);
    libcellml::VariablePtr v = libcellml::Variable::create();
    v->setName(in);
    c->addVariable(v);
    libcellml::PrinterPtr printer = libcellml::Printer::create();
    const std::string a = printer->printModel(m);
    EXPECT_EQ(e, a);
}

TEST(Variable, validVariableName)
{
    const std::string in = "valid_name";
    const std::string e = in;
    libcellml::VariablePtr v = libcellml::Variable::create();
    v->setName(in);
    const std::string a = v->name();
    EXPECT_EQ(e, a);
}

TEST(Variable, invalidVariableName)
{
    const std::string in = "invalid name";
    const std::string e = in;
    libcellml::VariablePtr v = libcellml::Variable::create();
    v->setName(in);
    const std::string a = v->name();
    EXPECT_EQ(e, a);
}

TEST(Variable, setUnits)
{
    const std::string in = "dimensionless";
    const std::string e =
        "<?xml version=\"1.0\" encoding=\"UTF-8\"?>\n"
        "<model xmlns=\"http://www.cellml.org/cellml/2.0#\">\n"
        "  <component>\n"
        "    <variable units=\"dimensionless\"/>\n"
        "  </component>\n"
        "</model>\n";
    libcellml::ModelPtr m = createModelWithComponent();
    libcellml::ComponentPtr c = m->component(0);
    libcellml::VariablePtr v = libcellml::Variable::create();

    libcellml::UnitsPtr u = libcellml::Units::create();
    u->setName(in);
    v->setUnits(u);
    c->addVariable(v);
    libcellml::PrinterPtr printer = libcellml::Printer::create();
    const std::string a = printer->printModel(m);
    EXPECT_EQ(e, a);
}

TEST(Variable, setUnitsAndName)
{
    const std::string in = "valid_name";
    const std::string e =
        "<?xml version=\"1.0\" encoding=\"UTF-8\"?>\n"
        "<model xmlns=\"http://www.cellml.org/cellml/2.0#\">\n"
        "  <component>\n"
        "    <variable name=\"valid_name\" units=\"dimensionless\"/>\n"
        "  </component>\n"
        "</model>\n";
    libcellml::ModelPtr m = createModelWithComponent();
    libcellml::ComponentPtr c = m->component(0);
    libcellml::VariablePtr v = libcellml::Variable::create();
    v->setName(in);

    libcellml::UnitsPtr u = libcellml::Units::create();
    u->setName("dimensionless");
    v->setUnits(u);
    c->addVariable(v);

    libcellml::PrinterPtr printer = libcellml::Printer::create();
    const std::string a = printer->printModel(m);
    EXPECT_EQ(e, a);
}

TEST(Variable, removeUnits)
{
    const std::string in = "dimensionless";
    const std::string eVariableWithUnits =
        "<?xml version=\"1.0\" encoding=\"UTF-8\"?>\n"
        "<model xmlns=\"http://www.cellml.org/cellml/2.0#\">\n"
        "  <component>\n"
        "    <variable units=\"dimensionless\"/>\n"
        "  </component>\n"
        "</model>\n";
    const std::string eVariableWithOutUnits =
        "<?xml version=\"1.0\" encoding=\"UTF-8\"?>\n"
        "<model xmlns=\"http://www.cellml.org/cellml/2.0#\">\n"
        "  <component>\n"
        "    <variable/>\n"
        "  </component>\n"
        "</model>\n";
    libcellml::ModelPtr m = createModelWithComponent();
    libcellml::ComponentPtr c = m->component(0);
    libcellml::VariablePtr v = libcellml::Variable::create();

    libcellml::UnitsPtr u = libcellml::Units::create();
    u->setName(in);
    v->setUnits(u);
    c->addVariable(v);

    libcellml::PrinterPtr printer = libcellml::Printer::create();
    std::string a = printer->printModel(m);
    EXPECT_EQ(eVariableWithUnits, a);

    v->removeUnits();
    a = printer->printModel(m);
    EXPECT_EQ(eVariableWithOutUnits, a);
}

TEST(Variable, setInitialValueByString)
{
    const std::string e =
        "<?xml version=\"1.0\" encoding=\"UTF-8\"?>\n"
        "<model xmlns=\"http://www.cellml.org/cellml/2.0#\">\n"
        "  <component>\n"
        "    <variable initial_value=\"0.0\"/>\n"
        "  </component>\n"
        "</model>\n";
    libcellml::ModelPtr m = createModelWithComponent();
    libcellml::ComponentPtr c = m->component(0);
    libcellml::VariablePtr v = libcellml::Variable::create();
    v->setInitialValue("0.0");
    c->addVariable(v);
    libcellml::PrinterPtr printer = libcellml::Printer::create();
    const std::string a = printer->printModel(m);
    EXPECT_EQ(e, a);
}

TEST(Variable, setInitialValueByDouble)
{
    const std::string e =
        "<?xml version=\"1.0\" encoding=\"UTF-8\"?>\n"
        "<model xmlns=\"http://www.cellml.org/cellml/2.0#\">\n"
        "  <component>\n"
        "    <variable initial_value=\"0\"/>\n"
        "  </component>\n"
        "</model>\n";
    libcellml::ModelPtr m = createModelWithComponent();
    libcellml::ComponentPtr c = m->component(0);
    libcellml::VariablePtr v = libcellml::Variable::create();
    double value = 0.0;
    v->setInitialValue(value);
    c->addVariable(v);
    libcellml::PrinterPtr printer = libcellml::Printer::create();
    const std::string a = printer->printModel(m);
    EXPECT_EQ(e, a);
}

TEST(Variable, setInitialValueByReference)
{
    const std::string e =
        "<?xml version=\"1.0\" encoding=\"UTF-8\"?>\n"
        "<model xmlns=\"http://www.cellml.org/cellml/2.0#\">\n"
        "  <component>\n"
        "    <variable initial_value=\"referencedVariable\"/>\n"
        "  </component>\n"
        "</model>\n";
    libcellml::VariablePtr v1 = libcellml::Variable::create();
    v1->setName("referencedVariable");
    libcellml::ModelPtr m = createModelWithComponent();
    libcellml::ComponentPtr c = m->component(0);
    libcellml::VariablePtr v2 = libcellml::Variable::create();
    v2->setInitialValue(v1);
    c->addVariable(v2);
    libcellml::PrinterPtr printer = libcellml::Printer::create();
    const std::string a = printer->printModel(m);
    EXPECT_EQ(e, a);
}

TEST(Variable, unsetInitialValue)
{
    libcellml::VariablePtr v = libcellml::Variable::create();
    v->setInitialValue("3.0");

    EXPECT_EQ(v->initialValue(), "3.0");

    v->removeInitialValue();
    EXPECT_EQ(v->initialValue(), "");
}

TEST(Variable, setInitialValue)
{
    libcellml::VariablePtr v = libcellml::Variable::create();
    const std::string e = "0.0";
    v->setInitialValue(e);
    const std::string a = v->initialValue();
    EXPECT_EQ(e, a);
}

TEST(Variable, setInterfaceTypeByInvalidString)
{
    const std::string e =
        "<?xml version=\"1.0\" encoding=\"UTF-8\"?>\n"
        "<model xmlns=\"http://www.cellml.org/cellml/2.0#\">\n"
        "  <component>\n"
        "    <variable interface=\"invalid\"/>\n"
        "  </component>\n"
        "</model>\n";
    libcellml::ModelPtr m = createModelWithComponent();
    libcellml::ComponentPtr c = m->component(0);
    libcellml::VariablePtr v = libcellml::Variable::create();
    v->setInterfaceType("invalid");
    c->addVariable(v);
    libcellml::PrinterPtr printer = libcellml::Printer::create();
    const std::string a = printer->printModel(m);
    EXPECT_EQ(e, a);
}

TEST(Variable, setInterfaceTypeNoneByValidString)
{
    const std::string e =
        "<?xml version=\"1.0\" encoding=\"UTF-8\"?>\n"
        "<model xmlns=\"http://www.cellml.org/cellml/2.0#\">\n"
        "  <component>\n"
        "    <variable interface=\"none\"/>\n"
        "  </component>\n"
        "</model>\n";
    libcellml::ModelPtr m = createModelWithComponent();
    libcellml::ComponentPtr c = m->component(0);
    libcellml::VariablePtr v = libcellml::Variable::create();
    v->setInterfaceType("none");
    c->addVariable(v);
    libcellml::PrinterPtr printer = libcellml::Printer::create();
    const std::string a = printer->printModel(m);
    EXPECT_EQ(e, a);
}

TEST(Variable, setInterfaceTypeNoneByEnum)
{
    const std::string e =
        "<?xml version=\"1.0\" encoding=\"UTF-8\"?>\n"
        "<model xmlns=\"http://www.cellml.org/cellml/2.0#\">\n"
        "  <component>\n"
        "    <variable interface=\"none\"/>\n"
        "  </component>\n"
        "</model>\n";
    libcellml::ModelPtr m = createModelWithComponent();
    libcellml::ComponentPtr c = m->component(0);
    libcellml::VariablePtr v = libcellml::Variable::create();
    v->setInterfaceType(libcellml::Variable::InterfaceType::NONE);
    c->addVariable(v);
    libcellml::PrinterPtr printer = libcellml::Printer::create();
    const std::string a = printer->printModel(m);
    EXPECT_EQ(e, a);
}

TEST(Variable, setInterfaceTypePrivate)
{
    const std::string e =
        "<?xml version=\"1.0\" encoding=\"UTF-8\"?>\n"
        "<model xmlns=\"http://www.cellml.org/cellml/2.0#\">\n"
        "  <component>\n"
        "    <variable interface=\"private\"/>\n"
        "  </component>\n"
        "</model>\n";
    libcellml::ModelPtr m = createModelWithComponent();
    libcellml::ComponentPtr c = m->component(0);
    libcellml::VariablePtr v = libcellml::Variable::create();
    v->setInterfaceType(libcellml::Variable::InterfaceType::PRIVATE);
    c->addVariable(v);
    libcellml::PrinterPtr printer = libcellml::Printer::create();
    const std::string a = printer->printModel(m);
    EXPECT_EQ(e, a);
}

TEST(Variable, setInterfaceTypePublic)
{
    const std::string e =
        "<?xml version=\"1.0\" encoding=\"UTF-8\"?>\n"
        "<model xmlns=\"http://www.cellml.org/cellml/2.0#\">\n"
        "  <component>\n"
        "    <variable interface=\"public\"/>\n"
        "  </component>\n"
        "</model>\n";
    libcellml::ModelPtr m = createModelWithComponent();
    libcellml::ComponentPtr c = m->component(0);
    libcellml::VariablePtr v = libcellml::Variable::create();
    v->setInterfaceType(libcellml::Variable::InterfaceType::PUBLIC);
    c->addVariable(v);
    libcellml::PrinterPtr printer = libcellml::Printer::create();
    const std::string a = printer->printModel(m);
    EXPECT_EQ(e, a);
}

TEST(Variable, setInterfaceTypePublicAndPrivate)
{
    const std::string e =
        "<?xml version=\"1.0\" encoding=\"UTF-8\"?>\n"
        "<model xmlns=\"http://www.cellml.org/cellml/2.0#\">\n"
        "  <component>\n"
        "    <variable interface=\"public_and_private\"/>\n"
        "  </component>\n"
        "</model>\n";
    libcellml::ModelPtr m = createModelWithComponent();
    libcellml::ComponentPtr c = m->component(0);
    libcellml::VariablePtr v = libcellml::Variable::create();
    v->setInterfaceType(libcellml::Variable::InterfaceType::PUBLIC_AND_PRIVATE);
    c->addVariable(v);
    libcellml::PrinterPtr printer = libcellml::Printer::create();
    const std::string a = printer->printModel(m);
    EXPECT_EQ(e, a);
}

TEST(Variable, removeInterfaceTypePublicAndPrivate)
{
    const std::string eWithInterfaceType =
        "<?xml version=\"1.0\" encoding=\"UTF-8\"?>\n"
        "<model xmlns=\"http://www.cellml.org/cellml/2.0#\">\n"
        "  <component>\n"
        "    <variable interface=\"public_and_private\"/>\n"
        "  </component>\n"
        "</model>\n";
    const std::string eWithOutInterfaceType =
        "<?xml version=\"1.0\" encoding=\"UTF-8\"?>\n"
        "<model xmlns=\"http://www.cellml.org/cellml/2.0#\">\n"
        "  <component>\n"
        "    <variable/>\n"
        "  </component>\n"
        "</model>\n";

    libcellml::ModelPtr m = createModelWithComponent();
    libcellml::ComponentPtr c = m->component(0);
    libcellml::VariablePtr v = libcellml::Variable::create();
    v->setInterfaceType(libcellml::Variable::InterfaceType::PUBLIC_AND_PRIVATE);
    c->addVariable(v);
    libcellml::PrinterPtr printer = libcellml::Printer::create();
    std::string a = printer->printModel(m);
    EXPECT_EQ(eWithInterfaceType, a);

    v->removeInterfaceType();

    a = printer->printModel(m);
    EXPECT_EQ(eWithOutInterfaceType, a);
}

TEST(Variable, setGetInterfaceType)
{
    libcellml::VariablePtr v1 = libcellml::Variable::create();
    libcellml::VariablePtr v2 = libcellml::Variable::create();
    libcellml::VariablePtr v3 = libcellml::Variable::create();
    libcellml::VariablePtr v4 = libcellml::Variable::create();
    libcellml::Variable::InterfaceType interfaceType1 = libcellml::Variable::InterfaceType::NONE;
    libcellml::Variable::InterfaceType interfaceType2 = libcellml::Variable::InterfaceType::PRIVATE;
    libcellml::Variable::InterfaceType interfaceType3 = libcellml::Variable::InterfaceType::PUBLIC;
    libcellml::Variable::InterfaceType interfaceType4 = libcellml::Variable::InterfaceType::PUBLIC_AND_PRIVATE;
    v1->setInterfaceType(interfaceType1);
    v2->setInterfaceType(interfaceType2);
    v3->setInterfaceType(interfaceType3);
    v4->setInterfaceType(interfaceType4);

    const std::string interfaceTypeString1 = "none";
    const std::string interfaceTypeString2 = "private";
    const std::string interfaceTypeString3 = "public";
    const std::string interfaceTypeString4 = "public_and_private";

    EXPECT_EQ(interfaceTypeString1, v1->interfaceType());
    EXPECT_EQ(interfaceTypeString2, v2->interfaceType());
    EXPECT_EQ(interfaceTypeString3, v3->interfaceType());
    EXPECT_EQ(interfaceTypeString4, v4->interfaceType());
}

TEST(Variable, hasInterfaceType)
{
    libcellml::VariablePtr v1 = libcellml::Variable::create();

    v1->setInterfaceType(libcellml::Variable::InterfaceType::PRIVATE);
    EXPECT_TRUE(v1->hasInterfaceType(libcellml::Variable::InterfaceType::PRIVATE));

    v1->setInterfaceType(libcellml::Variable::InterfaceType::PUBLIC);
    EXPECT_FALSE(v1->hasInterfaceType(libcellml::Variable::InterfaceType::PRIVATE));
    EXPECT_TRUE(v1->hasInterfaceType(libcellml::Variable::InterfaceType::PUBLIC));

    v1->setInterfaceType(libcellml::Variable::InterfaceType::NONE);
    EXPECT_FALSE(v1->hasInterfaceType(libcellml::Variable::InterfaceType::PUBLIC));
    EXPECT_TRUE(v1->hasInterfaceType(libcellml::Variable::InterfaceType::NONE));

    v1->setInterfaceType(libcellml::Variable::InterfaceType::PUBLIC_AND_PRIVATE);
    EXPECT_FALSE(v1->hasInterfaceType(libcellml::Variable::InterfaceType::NONE));
    EXPECT_TRUE(v1->hasInterfaceType(libcellml::Variable::InterfaceType::PUBLIC_AND_PRIVATE));

    v1->removeInterfaceType();
    EXPECT_FALSE(v1->hasInterfaceType(libcellml::Variable::InterfaceType::PUBLIC_AND_PRIVATE));
    EXPECT_TRUE(v1->hasInterfaceType(libcellml::Variable::InterfaceType::NONE));
}

TEST(Variable, addVariable)
{
    const std::string in = "valid_name";
    const std::string e =
        "<?xml version=\"1.0\" encoding=\"UTF-8\"?>\n"
        "<model xmlns=\"http://www.cellml.org/cellml/2.0#\">\n"
        "  <component name=\"valid_name\">\n"
        "    <variable name=\"valid_name\" units=\"dimensionless\"/>\n"
        "  </component>\n"
        "</model>\n";

    libcellml::ModelPtr m = createModelWithComponent();
    libcellml::ComponentPtr c = m->component(0);
    c->setName(in);

    libcellml::VariablePtr v = libcellml::Variable::create();
    v->setName(in);
    c->addVariable(v);

    libcellml::UnitsPtr u = libcellml::Units::create();
    u->setName("dimensionless");
    v->setUnits(u);

    libcellml::PrinterPtr printer = libcellml::Printer::create();
    const std::string a = printer->printModel(m);
    EXPECT_EQ(e, a);
}

TEST(Variable, parentOfVariable)
{
    libcellml::ComponentPtr c = libcellml::Component::create();
    libcellml::VariablePtr v = libcellml::Variable::create();
    c->addVariable(v);
    EXPECT_EQ(c, v->parent());
}

TEST(Variable, nullParentOfVariable)
{
    libcellml::VariablePtr v = libcellml::Variable::create();
    EXPECT_EQ(nullptr, v->parent());
}

TEST(Variable, hasEquivalentVariable)
{
    libcellml::VariablePtr v1 = libcellml::Variable::create();
    libcellml::VariablePtr v2 = libcellml::Variable::create();
    libcellml::VariablePtr v3 = libcellml::Variable::create();

    EXPECT_FALSE(v1->hasEquivalentVariable(v1));
    EXPECT_FALSE(v1->hasEquivalentVariable(v2));
    EXPECT_FALSE(v1->hasEquivalentVariable(v3));

    EXPECT_FALSE(v2->hasEquivalentVariable(v1));
    EXPECT_FALSE(v2->hasEquivalentVariable(v2));
    EXPECT_FALSE(v2->hasEquivalentVariable(v3));

    EXPECT_FALSE(v3->hasEquivalentVariable(v1));
    EXPECT_FALSE(v3->hasEquivalentVariable(v2));
    EXPECT_FALSE(v3->hasEquivalentVariable(v3));

    libcellml::Variable::addEquivalence(v1, v2);
    libcellml::Variable::addEquivalence(v2, v3);

    EXPECT_FALSE(v1->hasEquivalentVariable(v1));
    EXPECT_TRUE(v1->hasEquivalentVariable(v2));
    EXPECT_FALSE(v1->hasEquivalentVariable(v3));

    EXPECT_TRUE(v2->hasEquivalentVariable(v1));
    EXPECT_FALSE(v2->hasEquivalentVariable(v2));
    EXPECT_TRUE(v2->hasEquivalentVariable(v3));

    EXPECT_FALSE(v3->hasEquivalentVariable(v1));
    EXPECT_TRUE(v3->hasEquivalentVariable(v2));
    EXPECT_FALSE(v3->hasEquivalentVariable(v3));
}

TEST(Variable, hasIndirectEquivalentVariable)
{
    libcellml::VariablePtr v1 = libcellml::Variable::create();
    libcellml::VariablePtr v2 = libcellml::Variable::create();
    libcellml::VariablePtr v3 = libcellml::Variable::create();

    EXPECT_FALSE(v1->hasEquivalentVariable(v1, true));
    EXPECT_FALSE(v1->hasEquivalentVariable(v2, true));
    EXPECT_FALSE(v1->hasEquivalentVariable(v3, true));

    EXPECT_FALSE(v2->hasEquivalentVariable(v1, true));
    EXPECT_FALSE(v2->hasEquivalentVariable(v2, true));
    EXPECT_FALSE(v2->hasEquivalentVariable(v3, true));

    EXPECT_FALSE(v3->hasEquivalentVariable(v1, true));
    EXPECT_FALSE(v3->hasEquivalentVariable(v2, true));
    EXPECT_FALSE(v3->hasEquivalentVariable(v3, true));

    libcellml::Variable::addEquivalence(v1, v2);
    libcellml::Variable::addEquivalence(v2, v3);

    EXPECT_FALSE(v1->hasEquivalentVariable(v1, true));
    EXPECT_TRUE(v1->hasEquivalentVariable(v2, true));
    EXPECT_TRUE(v1->hasEquivalentVariable(v3, true));

    EXPECT_TRUE(v2->hasEquivalentVariable(v1, true));
    EXPECT_FALSE(v2->hasEquivalentVariable(v2, true));
    EXPECT_TRUE(v2->hasEquivalentVariable(v3, true));

    EXPECT_TRUE(v3->hasEquivalentVariable(v1, true));
    EXPECT_TRUE(v3->hasEquivalentVariable(v2, true));
    EXPECT_FALSE(v3->hasEquivalentVariable(v3, true));
}

TEST(Variable, addVariableToUnnamedComponent)
{
    const std::string in = "valid_name";
    const std::string e =
        "<?xml version=\"1.0\" encoding=\"UTF-8\"?>\n"
        "<model xmlns=\"http://www.cellml.org/cellml/2.0#\">\n"
        "  <component>\n"
        "    <variable name=\"valid_name\"/>\n"
        "  </component>\n"
        "</model>\n";

    libcellml::ModelPtr m = createModelWithComponent();
    libcellml::ComponentPtr c = m->component(0);
    libcellml::VariablePtr v = libcellml::Variable::create();

    v->setName(in);
    c->addVariable(v);

    libcellml::PrinterPtr printer = libcellml::Printer::create();
    const std::string a = printer->printModel(m);
    EXPECT_EQ(e, a);
}

TEST(Variable, addTwoVariables)
{
    const std::string in = "valid_name";
    const std::string e =
        "<?xml version=\"1.0\" encoding=\"UTF-8\"?>\n"
        "<model xmlns=\"http://www.cellml.org/cellml/2.0#\">\n"
        "  <component name=\"valid_name\">\n"
        "    <variable name=\"variable1\"/>\n"
        "    <variable name=\"variable2\"/>\n"
        "  </component>\n"
        "</model>\n";

    libcellml::ModelPtr m = createModelWithComponent();
    libcellml::ComponentPtr c = m->component(0);
    c->setName(in);

    libcellml::VariablePtr v1 = libcellml::Variable::create();
    v1->setName("variable1");
    c->addVariable(v1);

    libcellml::VariablePtr v2 = libcellml::Variable::create();
    v2->setName("variable2");
    c->addVariable(v2);

    libcellml::PrinterPtr printer = libcellml::Printer::create();
    const std::string a = printer->printModel(m);
    EXPECT_EQ(e, a);
}

TEST(Variable, addVariablesWithAndWithoutNameAndUnits)
{
    const std::string e =
        "<?xml version=\"1.0\" encoding=\"UTF-8\"?>\n"
        "<model xmlns=\"http://www.cellml.org/cellml/2.0#\">\n"
        "  <component>\n"
        "    <variable name=\"var1\" units=\"dimensionless\"/>\n"
        "    <variable name=\"var2\"/>\n"
        "    <variable units=\"dimensionless\"/>\n"
        "    <variable/>\n"
        "  </component>\n"
        "</model>\n";

    libcellml::ModelPtr m = createModelWithComponent();
    libcellml::ComponentPtr c = m->component(0);
    libcellml::VariablePtr v1 = libcellml::Variable::create();
    v1->setName("var1");
    libcellml::VariablePtr v2 = libcellml::Variable::create();
    v2->setName("var2");
    libcellml::VariablePtr v3 = libcellml::Variable::create();
    libcellml::VariablePtr v4 = libcellml::Variable::create();

    c->addVariable(v1);
    c->addVariable(v2);
    c->addVariable(v3);
    c->addVariable(v4);

    libcellml::UnitsPtr u = libcellml::Units::create();
    u->setName("dimensionless");
    v1->setUnits(u);
    v3->setUnits(u);

    libcellml::PrinterPtr printer = libcellml::Printer::create();
    const std::string a = printer->printModel(m);
    EXPECT_EQ(e, a);
}

TEST(Variable, componentWithTwoVariablesWithInitialValues)
{
    const std::string in = "valid_name";
    const std::string e =
        "<?xml version=\"1.0\" encoding=\"UTF-8\"?>\n"
        "<model xmlns=\"http://www.cellml.org/cellml/2.0#\">\n"
        "  <component name=\"valid_name\">\n"
        "    <variable initial_value=\"1\"/>\n"
        "    <variable initial_value=\"-1\"/>\n"
        "  </component>\n"
        "</model>\n";

    libcellml::ModelPtr m = createModelWithComponent();
    libcellml::ComponentPtr c = m->component(0);
    c->setName(in);

    libcellml::VariablePtr v1 = libcellml::Variable::create();
    v1->setInitialValue(1.0);
    c->addVariable(v1);

    libcellml::VariablePtr v2 = libcellml::Variable::create();
    v2->setInitialValue(-1.0);
    c->addVariable(v2);

    libcellml::PrinterPtr printer = libcellml::Printer::create();
    const std::string a = printer->printModel(m);
    EXPECT_EQ(e, a);
}

TEST(Variable, removeVariableMethods)
{
    const std::string in = "valid_name";
    const std::string e1 =
        "<?xml version=\"1.0\" encoding=\"UTF-8\"?>\n"
        "<model xmlns=\"http://www.cellml.org/cellml/2.0#\">\n"
        "  <component name=\"valid_name\">\n"
        "    <variable name=\"variable2\"/>\n"
        "  </component>\n"
        "</model>\n";
    const std::string e2 =
        "<?xml version=\"1.0\" encoding=\"UTF-8\"?>\n"
        "<model xmlns=\"http://www.cellml.org/cellml/2.0#\">\n"
        "  <component name=\"valid_name\"/>\n"
        "</model>\n";

    libcellml::ModelPtr m = createModelWithComponent();
    libcellml::ComponentPtr c = m->component(0);
    libcellml::VariablePtr v1 = libcellml::Variable::create();
    libcellml::VariablePtr v2 = libcellml::Variable::create();
    libcellml::VariablePtr v3 = libcellml::Variable::create();
    libcellml::VariablePtr v4 = libcellml::Variable::create();
    libcellml::VariablePtr v5 = libcellml::Variable::create();

    c->setName(in);
    v1->setName("variable1");
    v2->setName("variable2");
    v3->setName("variable3");
    v4->setName("variable4");

    c->addVariable(v1);
    c->addVariable(v2);
    c->addVariable(v3);

    EXPECT_TRUE(c->removeVariable("variable1"));
    EXPECT_TRUE(c->removeVariable(v3));
    libcellml::PrinterPtr printer = libcellml::Printer::create();
    std::string a = printer->printModel(m);
    EXPECT_EQ(e1, a);
    EXPECT_FALSE(c->removeVariable("BAD_NAME"));

    c->addVariable(v4);
    c->removeAllVariables();
    a = printer->printModel(m);
    EXPECT_EQ(e2, a);
    EXPECT_FALSE(c->removeVariable(v5));

    c->addVariable(v1);
    c->addVariable(v2);
    c->addVariable(v3);

    EXPECT_TRUE(c->removeVariable(0)); // v1
    EXPECT_TRUE(c->removeVariable(1)); // new index of v3
    a = printer->printModel(m);
    EXPECT_EQ(e1, a);
    EXPECT_FALSE(c->removeVariable(1));
}

TEST(Variable, variableMethods)
{
    const std::string in = "valid_name";
    libcellml::ComponentPtr c = libcellml::Component::create();
    c->setName(in);

    libcellml::VariablePtr v1 = libcellml::Variable::create();
    v1->setName("variable1");
    c->addVariable(v1);
    libcellml::VariablePtr v2 = libcellml::Variable::create();
    v2->setName("variable2");
    c->addVariable(v2);
    libcellml::VariablePtr v3 = libcellml::Variable::create();
    v3->setName("variable3");
    c->addVariable(v3);
    libcellml::VariablePtr v4 = libcellml::Variable::create();
    v4->setName("variable4");
    c->addVariable(v4);

    // Get by string
    libcellml::VariablePtr vMethod1 = c->variable("variable1");
    const std::string a1 = vMethod1->name();
    EXPECT_EQ("variable1", a1);

    // Get by index
    libcellml::VariablePtr vMethod2 = c->variable(1);
    const std::string a2 = vMethod2->name();
    EXPECT_EQ("variable2", a2);

    // Get const by string
    const libcellml::VariablePtr vMethod3 = c->variable("variable3");
    const std::string a3 = vMethod3->name();
    EXPECT_EQ("variable3", a3);

    // Get const by index
    const libcellml::VariablePtr vMethod4 = c->variable(3);
    const std::string a4 = vMethod4->name();
    EXPECT_EQ("variable4", a4);

    // Get invalid index
    EXPECT_EQ(nullptr, c->variable(7));

    // Get non-existent variable by string
    EXPECT_EQ(nullptr, c->variable("doesntexist"));
}

TEST(Variable, takeVariableMethods)
{
    const std::string in = "valid_name";
    libcellml::ComponentPtr c = libcellml::Component::create();
    c->setName(in);

    libcellml::VariablePtr v1 = libcellml::Variable::create();
    v1->setName("variable1");
    c->addVariable(v1);
    libcellml::VariablePtr v2 = libcellml::Variable::create();
    v2->setName("variable2");
    c->addVariable(v2);
    libcellml::VariablePtr v3 = libcellml::Variable::create();
    v3->setName("variable3");
    c->addVariable(v3);
    libcellml::VariablePtr v4 = libcellml::Variable::create();
    v4->setName("variable4");
    c->addVariable(v4);

    // Take by index
    libcellml::VariablePtr tv = c->takeVariable(0);
    std::string tvn = tv->name();
    EXPECT_EQ("variable1", tvn);
    libcellml::VariablePtr gv = c->variable(0);
    std::string gvn = gv->name();
    EXPECT_EQ("variable2", gvn);
    tv = c->takeVariable(0);
    tvn = tv->name();
    EXPECT_EQ("variable2", tvn);
    gv = c->variable(0);
    gvn = gv->name();
    EXPECT_EQ("variable3", gvn);

    // Take by string
    libcellml::VariablePtr tv3 = c->takeVariable("variable3");
    const std::string tvn3 = tv3->name();
    EXPECT_EQ("variable3", tvn3);

    // Get invalid index
    EXPECT_EQ(nullptr, c->takeVariable(737));

    // Get non-existent variable by string
    EXPECT_EQ(nullptr, c->takeVariable("notreal"));
    EXPECT_EQ(nullptr, c->takeVariable("doesntexist"));
}

TEST(Variable, modelWithComponentWithVariableWithValidName)
{
    const std::string in = "valid_name";
    const std::string e =
        "<?xml version=\"1.0\" encoding=\"UTF-8\"?>\n"
        "<model xmlns=\"http://www.cellml.org/cellml/2.0#\">\n"
        "  <component name=\"valid_name\">\n"
        "    <variable name=\"valid_name\" units=\"dimensionless\"/>\n"
        "  </component>\n"
        "</model>\n";

    libcellml::ModelPtr m = libcellml::Model::create();

    libcellml::ComponentPtr c = libcellml::Component::create();
    c->setName(in);
    m->addComponent(c);

    libcellml::VariablePtr v = libcellml::Variable::create();
    v->setName(in);
    c->addVariable(v);

    libcellml::UnitsPtr u = libcellml::Units::create();
    u->setName("dimensionless");
    v->setUnits(u);

    libcellml::PrinterPtr printer = libcellml::Printer::create();
    const std::string a = printer->printModel(m);
    EXPECT_EQ(e, a);
    EXPECT_EQ("valid_name", v->name());
}

TEST(Variable, modelWithComponentWithVariableWithInvalidName)
{
    const std::string in = "invalid name";
    const std::string e =
        "<?xml version=\"1.0\" encoding=\"UTF-8\"?>\n"
        "<model xmlns=\"http://www.cellml.org/cellml/2.0#\">\n"
        "  <component name=\"invalid name\">\n"
        "    <variable name=\"invalid name\" units=\"dimensionless\"/>\n"
        "  </component>\n"
        "</model>\n";

    libcellml::ModelPtr m = libcellml::Model::create();

    libcellml::ComponentPtr c = libcellml::Component::create();
    c->setName(in);
    m->addComponent(c);

    libcellml::VariablePtr v = libcellml::Variable::create();
    v->setName(in);
    c->addVariable(v);

    libcellml::UnitsPtr u = libcellml::Units::create();
    u->setName("dimensionless");
    v->setUnits(u);

    libcellml::PrinterPtr printer = libcellml::Printer::create();
    const std::string a = printer->printModel(m);
    EXPECT_EQ(e, a);
    EXPECT_EQ("invalid name", v->name());
}

TEST(Variable, modelWithComponentWithVariableWithInvalidUnitsNameAndParse)
{
    const std::string in = "valid_name";
    const std::string e =
        "<?xml version=\"1.0\" encoding=\"UTF-8\"?>\n"
        "<model xmlns=\"http://www.cellml.org/cellml/2.0#\">\n"
        "  <component name=\"valid_name\">\n"
        "    <variable name=\"valid_name\" units=\"invalid name\"/>\n"
        "  </component>\n"
        "</model>\n";

    libcellml::ModelPtr m = libcellml::Model::create();

    libcellml::ComponentPtr c = libcellml::Component::create();
    c->setName(in);
    m->addComponent(c);

    libcellml::VariablePtr v = libcellml::Variable::create();
    v->setName(in);
    c->addVariable(v);

    libcellml::UnitsPtr u = libcellml::Units::create();
    u->setName("invalid name");
    v->setUnits(u);

    libcellml::PrinterPtr printer = libcellml::Printer::create();
    std::string a = printer->printModel(m);
    EXPECT_EQ(e, a);
    EXPECT_EQ("invalid name", u->name());

    // Parse
    libcellml::ParserPtr parser = libcellml::Parser::create();
    libcellml::ModelPtr model = parser->parseModel(e);
    a = printer->printModel(model);
    EXPECT_EQ(e, a);
}

TEST(Variable, modelWithComponentWithTwoNamedVariablesWithInitialValues)
{
    const std::string in = "valid_name";
    const std::string e =
        "<?xml version=\"1.0\" encoding=\"UTF-8\"?>\n"
        "<model xmlns=\"http://www.cellml.org/cellml/2.0#\">\n"
        "  <component name=\"valid_name\">\n"
        "    <variable name=\"variable1\" initial_value=\"1.0\"/>\n"
        "    <variable name=\"variable2\" initial_value=\"-1.0\"/>\n"
        "  </component>\n"
        "</model>\n";

    libcellml::ModelPtr m = libcellml::Model::create();

    libcellml::ComponentPtr c = libcellml::Component::create();
    c->setName(in);
    m->addComponent(c);

    libcellml::VariablePtr v1 = libcellml::Variable::create();
    v1->setName("variable1");
    v1->setInitialValue("1.0");
    c->addVariable(v1);

    libcellml::VariablePtr v2 = libcellml::Variable::create();
    v2->setName("variable2");
    v2->setInitialValue("-1.0");
    c->addVariable(v2);

    libcellml::PrinterPtr printer = libcellml::Printer::create();
    const std::string a = printer->printModel(m);
    EXPECT_EQ(e, a);
}

TEST(Variable, modelWithComponentWithTwoNamedVariablesWithInitialValuesOneReferenced)
{
    const std::string in = "valid_name";
    const std::string e =
        "<?xml version=\"1.0\" encoding=\"UTF-8\"?>\n"
        "<model xmlns=\"http://www.cellml.org/cellml/2.0#\">\n"
        "  <component name=\"valid_name\">\n"
        "    <variable name=\"variable1\" initial_value=\"1\"/>\n"
        "    <variable name=\"variable2\" initial_value=\"variable1\"/>\n"
        "  </component>\n"
        "</model>\n";

    libcellml::ModelPtr m = libcellml::Model::create();

    libcellml::ComponentPtr c = libcellml::Component::create();
    c->setName(in);
    m->addComponent(c);

    libcellml::VariablePtr v1 = libcellml::Variable::create();
    v1->setName("variable1");
    v1->setInitialValue(1.0);
    c->addVariable(v1);

    libcellml::VariablePtr v2 = libcellml::Variable::create();
    v2->setName("variable2");
    v2->setInitialValue(v1);
    c->addVariable(v2);

    libcellml::PrinterPtr printer = libcellml::Printer::create();
    const std::string a = printer->printModel(m);
    EXPECT_EQ(e, a);
}

TEST(Variable, modelWithComponentWithTwoNamedVariablesWithInitialValuesAndParse)
{
    const std::string in = "valid_name";
    const std::string e =
        "<?xml version=\"1.0\" encoding=\"UTF-8\"?>\n"
        "<model xmlns=\"http://www.cellml.org/cellml/2.0#\">\n"
        "  <component name=\"valid_name\">\n"
        "    <variable name=\"variable1\" initial_value=\"1.0\"/>\n"
        "    <variable name=\"variable2\" initial_value=\"-1.0\"/>\n"
        "  </component>\n"
        "</model>\n";

    libcellml::ModelPtr m = libcellml::Model::create();

    libcellml::ComponentPtr c = libcellml::Component::create();
    c->setName(in);
    m->addComponent(c);

    libcellml::VariablePtr v1 = libcellml::Variable::create();
    v1->setName("variable1");
    v1->setInitialValue("1.0");
    c->addVariable(v1);

    libcellml::VariablePtr v2 = libcellml::Variable::create();
    v2->setName("variable2");
    v2->setInitialValue("-1.0");
    c->addVariable(v2);

    libcellml::ParserPtr parser = libcellml::Parser::create();
    libcellml::ModelPtr model = parser->parseModel(e);
    libcellml::PrinterPtr printer = libcellml::Printer::create();
    const std::string a = printer->printModel(model);
    EXPECT_EQ(e, a);
}

TEST(Variable, modelWithComponentWithFourNamedVariablesWithInterfaces)
{
    const std::string e =
        "<?xml version=\"1.0\" encoding=\"UTF-8\"?>\n"
        "<model xmlns=\"http://www.cellml.org/cellml/2.0#\">\n"
        "  <component name=\"valid_name\">\n"
        "    <variable name=\"variable1\" interface=\"none\"/>\n"
        "    <variable name=\"variable2\" interface=\"public\"/>\n"
        "    <variable name=\"variable3\" interface=\"private\"/>\n"
        "    <variable name=\"variable4\" interface=\"public_and_private\"/>\n"
        "  </component>\n"
        "</model>\n";

    libcellml::ModelPtr m = libcellml::Model::create();

    libcellml::ComponentPtr c = libcellml::Component::create();
    c->setName("valid_name");
    m->addComponent(c);

    libcellml::VariablePtr v1 = libcellml::Variable::create();
    v1->setName("variable1");
    v1->setInterfaceType(libcellml::Variable::InterfaceType::NONE);
    c->addVariable(v1);

    libcellml::VariablePtr v2 = libcellml::Variable::create();
    v2->setName("variable2");
    v2->setInterfaceType(libcellml::Variable::InterfaceType::PUBLIC);
    c->addVariable(v2);

    libcellml::VariablePtr v3 = libcellml::Variable::create();
    v3->setName("variable3");
    v3->setInterfaceType(libcellml::Variable::InterfaceType::PRIVATE);
    c->addVariable(v3);

    libcellml::VariablePtr v4 = libcellml::Variable::create();
    v4->setName("variable4");
    v4->setInterfaceType(libcellml::Variable::InterfaceType::PUBLIC_AND_PRIVATE);
    c->addVariable(v4);

    libcellml::PrinterPtr printer = libcellml::Printer::create();
    const std::string a = printer->printModel(m);
    EXPECT_EQ(e, a);
}

TEST(Variable, modelWithComponentWithFourNamedVariablesWithInterfacesAndParse)
{
    const std::string e =
        "<?xml version=\"1.0\" encoding=\"UTF-8\"?>\n"
        "<model xmlns=\"http://www.cellml.org/cellml/2.0#\">\n"
        "  <component name=\"valid_name\">\n"
        "    <variable name=\"variable1\" interface=\"none\"/>\n"
        "    <variable name=\"variable2\" interface=\"public\"/>\n"
        "    <variable name=\"variable3\" interface=\"private\"/>\n"
        "    <variable name=\"variable4\" interface=\"public_and_private\"/>\n"
        "  </component>\n"
        "</model>\n";

    libcellml::ModelPtr m = libcellml::Model::create();

    libcellml::ComponentPtr c = libcellml::Component::create();
    c->setName("valid_name");
    m->addComponent(c);

    libcellml::VariablePtr v1 = libcellml::Variable::create();
    v1->setName("variable1");
    v1->setInterfaceType(libcellml::Variable::InterfaceType::NONE);
    c->addVariable(v1);

    libcellml::VariablePtr v2 = libcellml::Variable::create();
    v2->setName("variable2");
    v2->setInterfaceType("public");
    c->addVariable(v2);

    libcellml::VariablePtr v3 = libcellml::Variable::create();
    v3->setName("variable3");
    v3->setInterfaceType(libcellml::Variable::InterfaceType::PRIVATE);
    c->addVariable(v3);

    libcellml::VariablePtr v4 = libcellml::Variable::create();
    v4->setName("variable4");
    v4->setInterfaceType(libcellml::Variable::InterfaceType::PUBLIC_AND_PRIVATE);
    c->addVariable(v4);

    libcellml::ParserPtr parser = libcellml::Parser::create();
    libcellml::ModelPtr model = parser->parseModel(e);
    libcellml::PrinterPtr printer = libcellml::Printer::create();
    const std::string a = printer->printModel(model);
    EXPECT_EQ(e, a);
}

TEST(Variable, modelWithComponentWithFiveNamedVariablesWithInterfacesAndParse)
{
    const std::string e =
        "<?xml version=\"1.0\" encoding=\"UTF-8\"?>\n"
        "<model xmlns=\"http://www.cellml.org/cellml/2.0#\">\n"
        "  <component name=\"valid_name\">\n"
        "    <variable name=\"variable1\" interface=\"none\"/>\n"
        "    <variable name=\"variable2\" interface=\"public\"/>\n"
        "    <variable name=\"variable3\" interface=\"private\"/>\n"
        "    <variable name=\"variable4\" interface=\"public_and_private\"/>\n"
        "    <variable name=\"variable5\"/>\n"
        "  </component>\n"
        "</model>\n";

    libcellml::ModelPtr m = libcellml::Model::create();

    libcellml::ComponentPtr c = libcellml::Component::create();
    c->setName("valid_name");
    m->addComponent(c);

    libcellml::VariablePtr v1 = libcellml::Variable::create();
    v1->setName("variable1");
    v1->setInterfaceType(libcellml::Variable::InterfaceType::NONE);
    c->addVariable(v1);

    libcellml::VariablePtr v2 = libcellml::Variable::create();
    v2->setName("variable2");
    v2->setInterfaceType("public");
    c->addVariable(v2);

    libcellml::VariablePtr v3 = libcellml::Variable::create();
    v3->setName("variable3");
    v3->setInterfaceType(libcellml::Variable::InterfaceType::PRIVATE);
    c->addVariable(v3);

    libcellml::VariablePtr v4 = libcellml::Variable::create();
    v4->setName("variable4");
    v4->setInterfaceType(libcellml::Variable::InterfaceType::PUBLIC_AND_PRIVATE);
    c->addVariable(v4);

    libcellml::VariablePtr v5 = libcellml::Variable::create();
    v5->setName("variable4");
    v5->setInterfaceType("other");
    c->addVariable(v5);

    libcellml::ParserPtr parser = libcellml::Parser::create();
    libcellml::ModelPtr model = parser->parseModel(e);
    libcellml::PrinterPtr printer = libcellml::Printer::create();
    const std::string a = printer->printModel(model);
    EXPECT_EQ(e, a);
}

TEST(Variable, modelUnitsAttributeBeforeNameAttribute)
{
    const std::string e =
        "<?xml version=\"1.0\" encoding=\"UTF-8\"?>\n"
        "<model xmlns=\"http://www.cellml.org/cellml/2.0#\">\n"
        "  <component name=\"valid_name\">\n"
        "    <variable units=\"dimensionless\" name=\"variable1\" interface=\"none\"/>\n"
        "    <variable id=\"sin\" units=\"dimensionless\" name=\"sin1\" interface=\"public_and_private\"/>\n"
        "    <variable id=\"deriv_approx_initial_value\" units=\"dimensionless\" initial_value=\"0\" name=\"deriv_approx_initial_value\" interface=\"public_and_private\"/>\n"
        "  </component>\n"
        "</model>\n";

    libcellml::ParserPtr parser = libcellml::Parser::create();
    parser->parseModel(e);
    EXPECT_EQ(size_t(0), parser->issueCount());
}

TEST(Variable, parentlessUsingRemoveVariable)
{
    libcellml::ModelPtr m = libcellml::Model::create();
    libcellml::ComponentPtr comp1 = libcellml::Component::create();

    libcellml::VariablePtr v1 = libcellml::Variable::create();

    m->setName("modelName");
    comp1->setName("component1");

    v1->setName("variable1");

    v1->setUnits("dimensionless");

    comp1->addVariable(v1);
    m->addComponent(comp1);

    EXPECT_TRUE(v1->hasParent());
    // Make a variable without a parent component.
    comp1->removeVariable(v1);

    EXPECT_EQ(size_t(0), comp1->variableCount());
    EXPECT_FALSE(v1->hasParent());
    EXPECT_EQ(nullptr, v1->parent());
}

TEST(Variable, parentlessUsingRemoveAllVariables)
{
    libcellml::ModelPtr m = libcellml::Model::create();
    libcellml::ComponentPtr comp1 = libcellml::Component::create();

    libcellml::VariablePtr v1 = libcellml::Variable::create();
    libcellml::VariablePtr v2 = libcellml::Variable::create();

    m->setName("modelName");
    comp1->setName("component1");

    v1->setName("variable1");
    v2->setName("variable2");

    v1->setUnits("dimensionless");
    v2->setUnits("dimensionless");

    comp1->addVariable(v1);
    comp1->addVariable(v2);
    m->addComponent(comp1);

    EXPECT_TRUE(v1->hasParent());
    EXPECT_TRUE(v2->hasParent());

    // Make a variable without a parent component.
    comp1->removeAllVariables();

    EXPECT_EQ(size_t(0), comp1->variableCount());
    EXPECT_FALSE(v1->hasParent());
    EXPECT_FALSE(v2->hasParent());
    EXPECT_EQ(nullptr, v1->parent());
    EXPECT_EQ(nullptr, v2->parent());
}

TEST(Variable, removeIndirectEquivalence)
{
    libcellml::ModelPtr m = libcellml::Model::create();
    libcellml::ComponentPtr comp1 = libcellml::Component::create();

    libcellml::VariablePtr v1 = libcellml::Variable::create();
    libcellml::VariablePtr v2 = libcellml::Variable::create();
    libcellml::VariablePtr v3 = libcellml::Variable::create();

    m->setName("modelName");
    comp1->setName("component1");

    v1->setName("variable1");
    v2->setName("variable2");
    v3->setName("variable3");

    v1->setUnits("dimensionless");
    v2->setUnits("dimensionless");
    v3->setUnits("dimensionless");

    comp1->addVariable(v1);
    comp1->addVariable(v2);
    comp1->addVariable(v3);
    m->addComponent(comp1);

    EXPECT_TRUE(v1->hasParent());
    EXPECT_TRUE(v2->hasParent());
    EXPECT_TRUE(v3->hasParent());

    // Make v1=v2=v3
    libcellml::Variable::addEquivalence(v2, v3);
    libcellml::Variable::addEquivalence(v1, v3);

    // All variables connected ...
    EXPECT_TRUE(v1->hasEquivalentVariable(v2, true));
    EXPECT_TRUE(v2->hasEquivalentVariable(v3, true));
    EXPECT_TRUE(v1->hasEquivalentVariable(v3, true));

    // ... but not directly through v1-v2
    EXPECT_FALSE(v1->hasEquivalentVariable(v2));
    EXPECT_TRUE(v1->hasEquivalentVariable(v3));
    EXPECT_TRUE(v2->hasEquivalentVariable(v3));

    // Attempt to remove v1=v2
    EXPECT_FALSE(libcellml::Variable::removeEquivalence(v1, v2));

    // But cannot remove indirect equivalence
    EXPECT_TRUE(v1->hasEquivalentVariable(v2, true));
    EXPECT_FALSE(v1->hasEquivalentVariable(v2)); // It never was anyway, no change here

    // Nothing else should have changed here
    EXPECT_TRUE(v1->hasEquivalentVariable(v3, true));
    EXPECT_TRUE(v2->hasEquivalentVariable(v3, true));
    EXPECT_TRUE(v1->hasEquivalentVariable(v3));
    EXPECT_TRUE(v2->hasEquivalentVariable(v3));
}

TEST(Variable, leaveExpiredVariable)
{
    libcellml::VariablePtr v1 = libcellml::Variable::create();
    libcellml::VariablePtr v2 = libcellml::Variable::create();
    libcellml::VariablePtr v3 = libcellml::Variable::create();
    libcellml::Variable::addEquivalence(v1, v2);
    v2.reset();
    libcellml::Variable::addEquivalence(v1, v3);
    EXPECT_FALSE(v1->hasEquivalentVariable(v2));
    EXPECT_TRUE(v1->hasEquivalentVariable(v3));
}

TEST(Variable, addEquivalenceFirstParameterNullptr)
{
    libcellml::ModelPtr m = libcellml::Model::create();
    libcellml::ComponentPtr comp1 = libcellml::Component::create();

    libcellml::VariablePtr v1 = libcellml::Variable::create();

    m->setName("modelName");
    comp1->setName("component1");

    v1->setName("variable1");

    v1->setUnits("dimensionless");

    comp1->addVariable(v1);

    m->addComponent(comp1);

    EXPECT_FALSE(libcellml::Variable::addEquivalence(nullptr, v1));
}

TEST(Variable, addEquivalenceSecondParameterNullptr)
{
    libcellml::ModelPtr m = libcellml::Model::create();
    libcellml::ComponentPtr comp1 = libcellml::Component::create();

    libcellml::VariablePtr v1 = libcellml::Variable::create();

    m->setName("modelName");
    comp1->setName("component1");

    v1->setName("variable1");

    v1->setUnits("dimensionless");

    comp1->addVariable(v1);

    m->addComponent(comp1);

    EXPECT_FALSE(libcellml::Variable::addEquivalence(v1, nullptr));
}

TEST(Variable, addEquivalenceBothParametersNullptr)
{
    EXPECT_FALSE(libcellml::Variable::addEquivalence(nullptr, nullptr));
}

TEST(Variable, removeEquivalenceFirstParametersNullptr)
{
    libcellml::ModelPtr m = libcellml::Model::create();
    libcellml::ComponentPtr comp1 = libcellml::Component::create();

    libcellml::VariablePtr v1 = libcellml::Variable::create();

    m->setName("modelName");
    comp1->setName("component1");

    v1->setName("variable1");

    v1->setUnits("dimensionless");

    comp1->addVariable(v1);

    m->addComponent(comp1);

    EXPECT_FALSE(libcellml::Variable::removeEquivalence(nullptr, v1));
}

TEST(Variable, removeEquivalenceSecondParametersNullptr)
{
    libcellml::ModelPtr m = libcellml::Model::create();
    libcellml::ComponentPtr comp1 = libcellml::Component::create();

    libcellml::VariablePtr v1 = libcellml::Variable::create();

    m->setName("modelName");
    comp1->setName("component1");

    v1->setName("variable1");

    v1->setUnits("dimensionless");

    comp1->addVariable(v1);

    m->addComponent(comp1);

    EXPECT_FALSE(libcellml::Variable::removeEquivalence(v1, nullptr));
}

TEST(Variable, removeEquivalenceBothParametersNullptr)
{
    EXPECT_FALSE(libcellml::Variable::removeEquivalence(nullptr, nullptr));
}

TEST(Variable, hasEquivalentVariableWithNullptr)
{
    libcellml::ModelPtr m = libcellml::Model::create();
    libcellml::ComponentPtr c1 = libcellml::Component::create();
    libcellml::VariablePtr v1 = libcellml::Variable::create();

    m->setName("modelName");
    c1->setName("component1");
    v1->setName("variable1");
    v1->setUnits("dimensionless");

    c1->addVariable(v1);
    m->addComponent(c1);

    EXPECT_FALSE(v1->hasEquivalentVariable(nullptr));
}

TEST(Variable, variableEquivalenceInterface)
{
    libcellml::ModelPtr model = libcellml::Model::create();
    libcellml::ComponentPtr c1 = libcellml::Component::create();
    libcellml::ComponentPtr c2 = libcellml::Component::create();
    libcellml::ComponentPtr c3 = libcellml::Component::create();

    model->setName("model");
    c1->setName("c1");
    c2->setName("c2");
    c3->setName("c3");

    model->addComponent(c1);
    model->addComponent(c2);
    c2->addComponent(c3);

    libcellml::VariablePtr v1 = libcellml::Variable::create();
    v1->setName("v1");
    v1->setUnits("dimensionless");

    libcellml::VariablePtr v2 = libcellml::Variable::create();
    v2->setName("v2");
    v2->setUnits("dimensionless");

    libcellml::VariablePtr v3 = libcellml::Variable::create();
    v3->setName("v3");
    v3->setUnits("dimensionless");

    c1->addVariable(v1);
    c2->addVariable(v2);
    c3->addVariable(v3);

    libcellml::Variable::addEquivalence(v1, v2);
    libcellml::Variable::addEquivalence(v2, v3);

    EXPECT_TRUE(model->fixVariableInterfaces());

    EXPECT_EQ("public", v1->interfaceType());
    EXPECT_EQ("public_and_private", v2->interfaceType());
    EXPECT_EQ("public", v3->interfaceType());
}

TEST(Variable, variableEquivalencePublicInterface)
{
    libcellml::ModelPtr model = libcellml::Model::create();
    libcellml::ComponentPtr c1 = libcellml::Component::create();
    libcellml::ComponentPtr c2 = libcellml::Component::create();

    model->setName("model");
    c1->setName("c1");
    c2->setName("c2");

    model->addComponent(c1);
    model->addComponent(c2);

    libcellml::VariablePtr v1 = libcellml::Variable::create();
    v1->setName("v1");
    v1->setUnits("dimensionless");

    libcellml::VariablePtr v2 = libcellml::Variable::create();
    v2->setName("v2");
    v2->setUnits("dimensionless");

    c1->addVariable(v1);
    c2->addVariable(v2);

    libcellml::Variable::addEquivalence(v1, v2);

    EXPECT_TRUE(model->fixVariableInterfaces());

    EXPECT_EQ("public", v1->interfaceType());
    EXPECT_EQ("public", v2->interfaceType());
}

TEST(Variable, variableEquivalencePrivateInterface)
{
    libcellml::ModelPtr model = libcellml::Model::create();
    libcellml::ComponentPtr c1 = libcellml::Component::create();
    libcellml::ComponentPtr c2 = libcellml::Component::create();

    model->setName("model");
    c1->setName("c1");
    c2->setName("c2");

    model->addComponent(c1);
    c1->addComponent(c2);

    libcellml::VariablePtr v1 = libcellml::Variable::create();
    v1->setName("v1");
    v1->setUnits("dimensionless");

    libcellml::VariablePtr v2 = libcellml::Variable::create();
    v2->setName("v2");
    v2->setUnits("dimensionless");

    c1->addVariable(v1);
    c2->addVariable(v2);

    libcellml::Variable::addEquivalence(v1, v2);

    EXPECT_TRUE(model->fixVariableInterfaces());

    EXPECT_EQ("private", v1->interfaceType());
    EXPECT_EQ("public", v2->interfaceType());
}

TEST(Variable, variableEquivalencePublicAndPrivateInterface)
{
    libcellml::ModelPtr model = libcellml::Model::create();
    libcellml::ComponentPtr c1 = libcellml::Component::create();
    libcellml::ComponentPtr c2 = libcellml::Component::create();
    libcellml::ComponentPtr c3 = libcellml::Component::create();

    model->setName("model");
    c1->setName("c1");
    c2->setName("c2");
    c3->setName("c3");

    model->addComponent(c1);
    c1->addComponent(c2);
    c2->addComponent(c3);

    libcellml::VariablePtr v1 = libcellml::Variable::create();
    v1->setName("v1");
    v1->setUnits("dimensionless");

    libcellml::VariablePtr v2 = libcellml::Variable::create();
    v2->setName("v2");
    v2->setUnits("dimensionless");

    libcellml::VariablePtr v3 = libcellml::Variable::create();
    v3->setName("v3");
    v3->setUnits("dimensionless");

    c1->addVariable(v1);
    c2->addVariable(v2);
    c3->addVariable(v3);

    libcellml::Variable::addEquivalence(v1, v2);
    libcellml::Variable::addEquivalence(v3, v2);

    EXPECT_TRUE(model->fixVariableInterfaces());

    EXPECT_EQ("private", v1->interfaceType());
    EXPECT_EQ("public_and_private", v2->interfaceType());
    EXPECT_EQ("public", v3->interfaceType());
}

TEST(Variable, distantVariableEquivalence)
{
    libcellml::ModelPtr model = libcellml::Model::create();
    libcellml::ComponentPtr c1 = libcellml::Component::create();
    libcellml::ComponentPtr c2 = libcellml::Component::create();
    libcellml::ComponentPtr c3 = libcellml::Component::create();

    model->setName("model");
    c1->setName("c1");
    c2->setName("c2");
    c3->setName("c3");

    model->addComponent(c1);
    c1->addComponent(c2);
    c2->addComponent(c3);

    libcellml::VariablePtr v1 = libcellml::Variable::create();
    v1->setName("v1");
    v1->setUnits("dimensionless");

    libcellml::VariablePtr v2 = libcellml::Variable::create();
    v2->setName("v2");
    v2->setUnits("dimensionless");

    libcellml::VariablePtr v3 = libcellml::Variable::create();
    v3->setName("v3");
    v3->setUnits("dimensionless");

    c1->addVariable(v1);
    c2->addVariable(v2);
    c3->addVariable(v3);

    libcellml::Variable::addEquivalence(v1, v3);

    EXPECT_FALSE(model->fixVariableInterfaces());

    // Couldn't determine interface types for variables that are
    // too distant from each other in the component hierarchy.
    EXPECT_EQ("", v1->interfaceType());
    EXPECT_EQ("", v3->interfaceType());
}

TEST(Variable, variableEquivalencePromoteFromPrivate)
{
    libcellml::ModelPtr model = libcellml::Model::create();
    libcellml::ComponentPtr c1 = libcellml::Component::create();
    libcellml::ComponentPtr c2 = libcellml::Component::create();

    model->setName("model");
    c1->setName("c1");
    c2->setName("c2");

    model->addComponent(c1);
    c1->addComponent(c2);

    libcellml::VariablePtr v1 = libcellml::Variable::create();
    v1->setName("v1");
    v1->setUnits("dimensionless");

    libcellml::VariablePtr v2 = libcellml::Variable::create();
    v2->setName("v2");
    v2->setUnits("dimensionless");

    c1->addVariable(v1);
    c2->addVariable(v2);

    v2->setInterfaceType("private");

    libcellml::Variable::addEquivalence(v1, v2);

    EXPECT_TRUE(model->fixVariableInterfaces());

    EXPECT_EQ("private", v1->interfaceType());
    EXPECT_EQ("public", v2->interfaceType());
}

TEST(Variable, variableInterfaceDontDowngrade)
{
    libcellml::ModelPtr model = libcellml::Model::create();
    libcellml::ComponentPtr c1 = libcellml::Component::create();
    libcellml::ComponentPtr c2 = libcellml::Component::create();
    libcellml::ComponentPtr c3 = libcellml::Component::create();
    libcellml::ComponentPtr c4 = libcellml::Component::create();

    model->setName("model");
    c1->setName("c1");
    c2->setName("c2");
    c3->setName("c3");
    c4->setName("c4");

    model->addComponent(c1);
    model->addComponent(c4);
    c1->addComponent(c2);
    c2->addComponent(c3);

    libcellml::VariablePtr v1 = libcellml::Variable::create();
    v1->setName("v1");
    v1->setUnits("dimensionless");
    v1->setInterfaceType("public");

    libcellml::VariablePtr v3 = libcellml::Variable::create();
    v3->setName("v3");
    v3->setUnits("dimensionless");

    libcellml::VariablePtr v4 = libcellml::Variable::create();
    v4->setName("v4");
    v4->setUnits("dimensionless");

    c1->addVariable(v1);
    c3->addVariable(v3);
    c4->addVariable(v4);

    libcellml::Variable::addEquivalence(v1, v4);
    libcellml::Variable::addEquivalence(v1, v3);

    EXPECT_FALSE(model->fixVariableInterfaces());

    EXPECT_EQ("public", v1->interfaceType());
    EXPECT_EQ("", v3->interfaceType());
    EXPECT_EQ("public", v4->interfaceType());
}

<<<<<<< HEAD
TEST(Variable, connectionsPersistAfterImporting)
{
    auto model = libcellml::Model::create("model");
    auto importedComponent = libcellml::Component::create("importedComponent");
    model->addComponent(importedComponent);

    auto importer = libcellml::ImportSource::create();
    importer->setUrl("importedModelWithMaps.cellml");
    importedComponent->setImportSource(importer);
    importedComponent->setImportReference("importMe");

    EXPECT_TRUE(model->hasUnresolvedImports());
    model->resolveImports(resourcePath(""));
    EXPECT_FALSE(model->hasUnresolvedImports());

    model->flatten();
    EXPECT_NE(nullptr, model->component("importedComponent"));
    EXPECT_NE(nullptr, model->component("importedComponent")->component("child1"));
    EXPECT_NE(nullptr, model->component("importedComponent")->component("child2"));
    EXPECT_NE(nullptr, model->component("importedComponent")->component("child1")->variable("x"));
    EXPECT_NE(nullptr, model->component("importedComponent")->component("child2")->variable("x"));

    auto x1 = model->component("importedComponent")->component("child1")->variable("x");
    auto x2 = model->component("importedComponent")->component("child2")->variable("x");
    EXPECT_EQ(size_t(1), x1->equivalentVariableCount());
    EXPECT_EQ(size_t(1), x2->equivalentVariableCount());
    EXPECT_EQ(x1, x2->equivalentVariable(0));
    EXPECT_EQ(x2, x1->equivalentVariable(0));
}

TEST(Variable, connectionsAsymmetricWithRepeatedUnits)
{
    auto model = libcellml::Model::create("model");
    auto c1 = libcellml::Component::create("c1");
    auto c2 = libcellml::Component::create("c2");

    model->addComponent(c1);
    model->addComponent(c2);

    auto importer = libcellml::ImportSource::create();
    importer->setUrl("importedModelWithCustomUnits1.cellml");

    c1->setImportSource(importer);
    c1->setImportReference("importMe");

    c2->setImportSource(importer);
    c2->setImportReference("importMe");

    EXPECT_TRUE(model->hasUnresolvedImports());
    model->resolveImports(resourcePath(""));
    EXPECT_FALSE(model->hasUnresolvedImports());

    model->flatten();

    EXPECT_NE(nullptr, model->component("c1"));
    EXPECT_NE(nullptr, model->component("c1")->variable("x"));
    EXPECT_NE(nullptr, model->component("c2")->variable("x"));

    EXPECT_TRUE(libcellml::Variable::addEquivalence(model->component("c1")->variable("x"), model->component("c2")->variable("x")));

    auto x1 = model->component("c1")->variable("x");
    auto x2 = model->component("c2")->variable("x");
    EXPECT_EQ(size_t(1), x1->equivalentVariableCount());
    EXPECT_EQ(size_t(1), x2->equivalentVariableCount());
    EXPECT_EQ(x1, x2->equivalentVariable(0));
    EXPECT_EQ(x2, x1->equivalentVariable(0));
}

TEST(Variable, connectionsSymmetricWithMismatchedUnits)
{
    auto model = libcellml::Model::create("model");
    auto c1 = libcellml::Component::create("c1");
    auto c2 = libcellml::Component::create("c2");

    model->addComponent(c1);
    model->addComponent(c2);

    auto importer1 = libcellml::ImportSource::create();
    importer1->setUrl("importedModelWithCustomUnits1.cellml");

    c1->setImportSource(importer1);
    c1->setImportReference("importMe");

    auto importer2 = libcellml::ImportSource::create();
    importer2->setUrl("importedModelWithCustomUnits2.cellml");

    c2->setImportSource(importer2);
    c2->setImportReference("importMe");

    EXPECT_TRUE(model->hasUnresolvedImports());
    model->resolveImports(resourcePath(""));
    EXPECT_FALSE(model->hasUnresolvedImports());

    model->flatten();

    EXPECT_NE(nullptr, model->component("c1"));
    EXPECT_NE(nullptr, model->component("c1")->variable("x"));
    EXPECT_NE(nullptr, model->component("c2")->variable("x"));

    EXPECT_TRUE(libcellml::Variable::addEquivalence(model->component("c1")->variable("x"), model->component("c2")->variable("x")));

    auto x1 = model->component("c1")->variable("x");
    auto x2 = model->component("c2")->variable("x");
    EXPECT_EQ(size_t(1), x1->equivalentVariableCount());
    EXPECT_EQ(size_t(1), x2->equivalentVariableCount());
    EXPECT_EQ(x1, x2->equivalentVariable(0));
    EXPECT_EQ(x2, x1->equivalentVariable(0));
=======
TEST(Variable, addVariableDuplicates)
{
    auto model = libcellml::Model::create("model");
    auto tomato = libcellml::Component::create("tomato");
    auto apple = libcellml::Component::create("apple");
    auto pip = libcellml::Variable::create("pip");

    EXPECT_TRUE(model->addComponent(tomato));
    EXPECT_TRUE(model->addComponent(apple));

    // Adding a pip to the tomato.
    EXPECT_TRUE(tomato->addVariable(pip));
    EXPECT_EQ(size_t(1), tomato->variableCount());

    // Try to add the same pip again.
    EXPECT_FALSE(tomato->addVariable(pip));

    // Add the same pip to the apple this time, which will effectively move it
    // from the tomato to the apple.
    EXPECT_TRUE(apple->addVariable(pip));

    EXPECT_EQ(size_t(1), apple->variableCount());
    EXPECT_EQ(size_t(0), tomato->variableCount());
}

TEST(Variable, addEquivalenceReturnsFalseProperly)
{
    auto m = libcellml::Model::create("m");
    auto c1 = libcellml::Component::create("c1");
    auto c2 = libcellml::Component::create("c2");
    auto v1 = libcellml::Variable::create("v1");
    auto v2 = libcellml::Variable::create("v2");

    EXPECT_TRUE(m->addComponent(c1));
    EXPECT_TRUE(m->addComponent(c2));
    EXPECT_TRUE(c1->addVariable(v1));
    EXPECT_TRUE(c2->addVariable(v2));

    // Create a connection with self variable, expect no connections have been created.
    EXPECT_FALSE(libcellml::Variable::addEquivalence(v1, v1));
    EXPECT_EQ(size_t(0), v1->equivalentVariableCount());

    // Create a connection with one nullptr, expect no connections have been created.
    EXPECT_FALSE(libcellml::Variable::addEquivalence(v2, nullptr));
    EXPECT_EQ(size_t(0), v2->equivalentVariableCount());
>>>>>>> eb3b7b0b
}<|MERGE_RESOLUTION|>--- conflicted
+++ resolved
@@ -1700,7 +1700,6 @@
     EXPECT_EQ("public", v4->interfaceType());
 }
 
-<<<<<<< HEAD
 TEST(Variable, connectionsPersistAfterImporting)
 {
     auto model = libcellml::Model::create("model");
@@ -1808,7 +1807,8 @@
     EXPECT_EQ(size_t(1), x2->equivalentVariableCount());
     EXPECT_EQ(x1, x2->equivalentVariable(0));
     EXPECT_EQ(x2, x1->equivalentVariable(0));
-=======
+}
+
 TEST(Variable, addVariableDuplicates)
 {
     auto model = libcellml::Model::create("model");
@@ -1854,5 +1854,4 @@
     // Create a connection with one nullptr, expect no connections have been created.
     EXPECT_FALSE(libcellml::Variable::addEquivalence(v2, nullptr));
     EXPECT_EQ(size_t(0), v2->equivalentVariableCount());
->>>>>>> eb3b7b0b
 }