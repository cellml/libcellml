--- conflicted
+++ resolved
@@ -1700,7 +1700,6 @@
     EXPECT_EQ("public", v4->interfaceType());
 }
 
-<<<<<<< HEAD
 TEST(Variable, variableEquivalenceSetReturned)
 {
     auto model = libcellml::Model::create("model");
@@ -1723,7 +1722,8 @@
     auto eList = "Component: 'c1', Variable: 'v1'\nComponent: 'c2', Variable: 'v2'\nComponent: 'c3', Variable: 'v3'\n";
     EXPECT_EQ(eList, libcellml::Variable::traceEquivalentVariableSet(v1));
     EXPECT_EQ("", libcellml::Variable::traceEquivalentVariableSet(nullptr));
-=======
+}
+  
 TEST(Variable, addVariableDuplicates)
 {
     auto model = libcellml::Model::create("model");
@@ -1769,5 +1769,4 @@
     // Create a connection with one nullptr, expect no connections have been created.
     EXPECT_FALSE(libcellml::Variable::addEquivalence(v2, nullptr));
     EXPECT_EQ(size_t(0), v2->equivalentVariableCount());
->>>>>>> 9cb8c294
 }