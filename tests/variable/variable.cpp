/*
Copyright libCellML Contributors

Licensed under the Apache License, Version 2.0 (the "License");
you may not use this file except in compliance with the License.
You may obtain a copy of the License at

    http://www.apache.org/licenses/LICENSE-2.0

Unless required by applicable law or agreed to in writing, software
distributed under the License is distributed on an "AS IS" BASIS,
WITHOUT WARRANTIES OR CONDITIONS OF ANY KIND, either express or implied.
See the License for the specific language governing permissions and
limitations under the License.
*/

#include "test_utils.h"

#include "gtest/gtest.h"

#include <libcellml>

TEST(Component, construct)
{
    const std::string validName = "valid_name";

    libcellml::VariablePtr v1 = libcellml::Variable::create();
    v1->setName(validName);

    EXPECT_EQ("valid_name", v1->name());

    auto v2 = libcellml::Variable::create(validName);
    EXPECT_EQ("valid_name", v2->name());
}

TEST(Variable, setValidVariableName)
{
    const std::string in = "valid_name";
    const std::string e =
        "<?xml version=\"1.0\" encoding=\"UTF-8\"?>\n"
        "<model xmlns=\"http://www.cellml.org/cellml/2.0#\">\n"
        "  <component>\n"
        "    <variable name=\"valid_name\"/>\n"
        "  </component>\n"
        "</model>\n";
    libcellml::ModelPtr m = createModelWithComponent();
    libcellml::ComponentPtr c = m->component(0);
    libcellml::VariablePtr v = libcellml::Variable::create();
    v->setName(in);

    c->addVariable(v);
    libcellml::PrinterPtr printer = libcellml::Printer::create();
    const std::string a = printer->printModel(m);
    EXPECT_EQ(e, a);
}

TEST(Variable, setInvalidVariableName)
{
    const std::string in = "invalid name";
    const std::string e =
        "<?xml version=\"1.0\" encoding=\"UTF-8\"?>\n"
        "<model xmlns=\"http://www.cellml.org/cellml/2.0#\">\n"
        "  <component>\n"
        "    <variable name=\"invalid name\"/>\n"
        "  </component>\n"
        "</model>\n";
    libcellml::ModelPtr m = createModelWithComponent();
    libcellml::ComponentPtr c = m->component(0);
    libcellml::VariablePtr v = libcellml::Variable::create();
    v->setName(in);
    c->addVariable(v);
    libcellml::PrinterPtr printer = libcellml::Printer::create();
    const std::string a = printer->printModel(m);
    EXPECT_EQ(e, a);
}

TEST(Variable, validVariableName)
{
    const std::string in = "valid_name";
    const std::string e = in;
    libcellml::VariablePtr v = libcellml::Variable::create();
    v->setName(in);
    const std::string a = v->name();
    EXPECT_EQ(e, a);
}

TEST(Variable, invalidVariableName)
{
    const std::string in = "invalid name";
    const std::string e = in;
    libcellml::VariablePtr v = libcellml::Variable::create();
    v->setName(in);
    const std::string a = v->name();
    EXPECT_EQ(e, a);
}

TEST(Variable, setUnits)
{
    const std::string in = "dimensionless";
    const std::string e =
        "<?xml version=\"1.0\" encoding=\"UTF-8\"?>\n"
        "<model xmlns=\"http://www.cellml.org/cellml/2.0#\">\n"
        "  <component>\n"
        "    <variable units=\"dimensionless\"/>\n"
        "  </component>\n"
        "</model>\n";
    libcellml::ModelPtr m = createModelWithComponent();
    libcellml::ComponentPtr c = m->component(0);
    libcellml::VariablePtr v = libcellml::Variable::create();

    libcellml::UnitsPtr u = libcellml::Units::create();
    u->setName(in);
    v->setUnits(u);
    c->addVariable(v);
    libcellml::PrinterPtr printer = libcellml::Printer::create();
    const std::string a = printer->printModel(m);
    EXPECT_EQ(e, a);
}

TEST(Variable, setUnitsAndName)
{
    const std::string in = "valid_name";
    const std::string e =
        "<?xml version=\"1.0\" encoding=\"UTF-8\"?>\n"
        "<model xmlns=\"http://www.cellml.org/cellml/2.0#\">\n"
        "  <component>\n"
        "    <variable name=\"valid_name\" units=\"dimensionless\"/>\n"
        "  </component>\n"
        "</model>\n";
    libcellml::ModelPtr m = createModelWithComponent();
    libcellml::ComponentPtr c = m->component(0);
    libcellml::VariablePtr v = libcellml::Variable::create();
    v->setName(in);

    libcellml::UnitsPtr u = libcellml::Units::create();
    u->setName("dimensionless");
    v->setUnits(u);
    c->addVariable(v);

    libcellml::PrinterPtr printer = libcellml::Printer::create();
    const std::string a = printer->printModel(m);
    EXPECT_EQ(e, a);
}

TEST(Variable, removeUnits)
{
    const std::string in = "dimensionless";
    const std::string eVariableWithUnits =
        "<?xml version=\"1.0\" encoding=\"UTF-8\"?>\n"
        "<model xmlns=\"http://www.cellml.org/cellml/2.0#\">\n"
        "  <component>\n"
        "    <variable units=\"dimensionless\"/>\n"
        "  </component>\n"
        "</model>\n";
    const std::string eVariableWithOutUnits =
        "<?xml version=\"1.0\" encoding=\"UTF-8\"?>\n"
        "<model xmlns=\"http://www.cellml.org/cellml/2.0#\">\n"
        "  <component>\n"
        "    <variable/>\n"
        "  </component>\n"
        "</model>\n";
    libcellml::ModelPtr m = createModelWithComponent();
    libcellml::ComponentPtr c = m->component(0);
    libcellml::VariablePtr v = libcellml::Variable::create();

    libcellml::UnitsPtr u = libcellml::Units::create();
    u->setName(in);
    v->setUnits(u);
    c->addVariable(v);

    libcellml::PrinterPtr printer = libcellml::Printer::create();
    std::string a = printer->printModel(m);
    EXPECT_EQ(eVariableWithUnits, a);

    v->removeUnits();
    a = printer->printModel(m);
    EXPECT_EQ(eVariableWithOutUnits, a);
}

TEST(Variable, setInitialValueByString)
{
    const std::string e =
        "<?xml version=\"1.0\" encoding=\"UTF-8\"?>\n"
        "<model xmlns=\"http://www.cellml.org/cellml/2.0#\">\n"
        "  <component>\n"
        "    <variable initial_value=\"0.0\"/>\n"
        "  </component>\n"
        "</model>\n";
    libcellml::ModelPtr m = createModelWithComponent();
    libcellml::ComponentPtr c = m->component(0);
    libcellml::VariablePtr v = libcellml::Variable::create();
    v->setInitialValue("0.0");
    c->addVariable(v);
    libcellml::PrinterPtr printer = libcellml::Printer::create();
    const std::string a = printer->printModel(m);
    EXPECT_EQ(e, a);
}

TEST(Variable, setInitialValueByDouble)
{
    const std::string e =
        "<?xml version=\"1.0\" encoding=\"UTF-8\"?>\n"
        "<model xmlns=\"http://www.cellml.org/cellml/2.0#\">\n"
        "  <component>\n"
        "    <variable initial_value=\"0\"/>\n"
        "  </component>\n"
        "</model>\n";
    libcellml::ModelPtr m = createModelWithComponent();
    libcellml::ComponentPtr c = m->component(0);
    libcellml::VariablePtr v = libcellml::Variable::create();
    double value = 0.0;
    v->setInitialValue(value);
    c->addVariable(v);
    libcellml::PrinterPtr printer = libcellml::Printer::create();
    const std::string a = printer->printModel(m);
    EXPECT_EQ(e, a);
}

TEST(Variable, setInitialValueByReference)
{
    const std::string e =
        "<?xml version=\"1.0\" encoding=\"UTF-8\"?>\n"
        "<model xmlns=\"http://www.cellml.org/cellml/2.0#\">\n"
        "  <component>\n"
        "    <variable initial_value=\"referencedVariable\"/>\n"
        "  </component>\n"
        "</model>\n";
    libcellml::VariablePtr v1 = libcellml::Variable::create();
    v1->setName("referencedVariable");
    libcellml::ModelPtr m = createModelWithComponent();
    libcellml::ComponentPtr c = m->component(0);
    libcellml::VariablePtr v2 = libcellml::Variable::create();
    v2->setInitialValue(v1);
    c->addVariable(v2);
    libcellml::PrinterPtr printer = libcellml::Printer::create();
    const std::string a = printer->printModel(m);
    EXPECT_EQ(e, a);
}

TEST(Variable, unsetInitialValue)
{
    libcellml::VariablePtr v = libcellml::Variable::create();
    v->setInitialValue("3.0");

    EXPECT_EQ(v->initialValue(), "3.0");

    v->removeInitialValue();
    EXPECT_EQ(v->initialValue(), "");
}

TEST(Variable, setInitialValue)
{
    libcellml::VariablePtr v = libcellml::Variable::create();
    const std::string e = "0.0";
    v->setInitialValue(e);
    const std::string a = v->initialValue();
    EXPECT_EQ(e, a);
}

TEST(Variable, setInterfaceTypeByInvalidString)
{
    const std::string e =
        "<?xml version=\"1.0\" encoding=\"UTF-8\"?>\n"
        "<model xmlns=\"http://www.cellml.org/cellml/2.0#\">\n"
        "  <component>\n"
        "    <variable interface=\"invalid\"/>\n"
        "  </component>\n"
        "</model>\n";
    libcellml::ModelPtr m = createModelWithComponent();
    libcellml::ComponentPtr c = m->component(0);
    libcellml::VariablePtr v = libcellml::Variable::create();
    v->setInterfaceType("invalid");
    c->addVariable(v);
    libcellml::PrinterPtr printer = libcellml::Printer::create();
    const std::string a = printer->printModel(m);
    EXPECT_EQ(e, a);
}

TEST(Variable, setInterfaceTypeNoneByValidString)
{
    const std::string e =
        "<?xml version=\"1.0\" encoding=\"UTF-8\"?>\n"
        "<model xmlns=\"http://www.cellml.org/cellml/2.0#\">\n"
        "  <component>\n"
        "    <variable interface=\"none\"/>\n"
        "  </component>\n"
        "</model>\n";
    libcellml::ModelPtr m = createModelWithComponent();
    libcellml::ComponentPtr c = m->component(0);
    libcellml::VariablePtr v = libcellml::Variable::create();
    v->setInterfaceType("none");
    c->addVariable(v);
    libcellml::PrinterPtr printer = libcellml::Printer::create();
    const std::string a = printer->printModel(m);
    EXPECT_EQ(e, a);
}

TEST(Variable, setInterfaceTypeNoneByEnum)
{
    const std::string e =
        "<?xml version=\"1.0\" encoding=\"UTF-8\"?>\n"
        "<model xmlns=\"http://www.cellml.org/cellml/2.0#\">\n"
        "  <component>\n"
        "    <variable interface=\"none\"/>\n"
        "  </component>\n"
        "</model>\n";
    libcellml::ModelPtr m = createModelWithComponent();
    libcellml::ComponentPtr c = m->component(0);
    libcellml::VariablePtr v = libcellml::Variable::create();
    v->setInterfaceType(libcellml::Variable::InterfaceType::NONE);
    c->addVariable(v);
    libcellml::PrinterPtr printer = libcellml::Printer::create();
    const std::string a = printer->printModel(m);
    EXPECT_EQ(e, a);
}

TEST(Variable, setInterfaceTypePrivate)
{
    const std::string e =
        "<?xml version=\"1.0\" encoding=\"UTF-8\"?>\n"
        "<model xmlns=\"http://www.cellml.org/cellml/2.0#\">\n"
        "  <component>\n"
        "    <variable interface=\"private\"/>\n"
        "  </component>\n"
        "</model>\n";
    libcellml::ModelPtr m = createModelWithComponent();
    libcellml::ComponentPtr c = m->component(0);
    libcellml::VariablePtr v = libcellml::Variable::create();
    v->setInterfaceType(libcellml::Variable::InterfaceType::PRIVATE);
    c->addVariable(v);
    libcellml::PrinterPtr printer = libcellml::Printer::create();
    const std::string a = printer->printModel(m);
    EXPECT_EQ(e, a);
}

TEST(Variable, setInterfaceTypePublic)
{
    const std::string e =
        "<?xml version=\"1.0\" encoding=\"UTF-8\"?>\n"
        "<model xmlns=\"http://www.cellml.org/cellml/2.0#\">\n"
        "  <component>\n"
        "    <variable interface=\"public\"/>\n"
        "  </component>\n"
        "</model>\n";
    libcellml::ModelPtr m = createModelWithComponent();
    libcellml::ComponentPtr c = m->component(0);
    libcellml::VariablePtr v = libcellml::Variable::create();
    v->setInterfaceType(libcellml::Variable::InterfaceType::PUBLIC);
    c->addVariable(v);
    libcellml::PrinterPtr printer = libcellml::Printer::create();
    const std::string a = printer->printModel(m);
    EXPECT_EQ(e, a);
}

TEST(Variable, setInterfaceTypePublicAndPrivate)
{
    const std::string e =
        "<?xml version=\"1.0\" encoding=\"UTF-8\"?>\n"
        "<model xmlns=\"http://www.cellml.org/cellml/2.0#\">\n"
        "  <component>\n"
        "    <variable interface=\"public_and_private\"/>\n"
        "  </component>\n"
        "</model>\n";
    libcellml::ModelPtr m = createModelWithComponent();
    libcellml::ComponentPtr c = m->component(0);
    libcellml::VariablePtr v = libcellml::Variable::create();
    v->setInterfaceType(libcellml::Variable::InterfaceType::PUBLIC_AND_PRIVATE);
    c->addVariable(v);
    libcellml::PrinterPtr printer = libcellml::Printer::create();
    const std::string a = printer->printModel(m);
    EXPECT_EQ(e, a);
}

TEST(Variable, removeInterfaceTypePublicAndPrivate)
{
    const std::string eWithInterfaceType =
        "<?xml version=\"1.0\" encoding=\"UTF-8\"?>\n"
        "<model xmlns=\"http://www.cellml.org/cellml/2.0#\">\n"
        "  <component>\n"
        "    <variable interface=\"public_and_private\"/>\n"
        "  </component>\n"
        "</model>\n";
    const std::string eWithOutInterfaceType =
        "<?xml version=\"1.0\" encoding=\"UTF-8\"?>\n"
        "<model xmlns=\"http://www.cellml.org/cellml/2.0#\">\n"
        "  <component>\n"
        "    <variable/>\n"
        "  </component>\n"
        "</model>\n";

    libcellml::ModelPtr m = createModelWithComponent();
    libcellml::ComponentPtr c = m->component(0);
    libcellml::VariablePtr v = libcellml::Variable::create();
    v->setInterfaceType(libcellml::Variable::InterfaceType::PUBLIC_AND_PRIVATE);
    c->addVariable(v);
    libcellml::PrinterPtr printer = libcellml::Printer::create();
    std::string a = printer->printModel(m);
    EXPECT_EQ(eWithInterfaceType, a);

    v->removeInterfaceType();

    a = printer->printModel(m);
    EXPECT_EQ(eWithOutInterfaceType, a);
}

TEST(Variable, setGetInterfaceType)
{
    libcellml::VariablePtr v1 = libcellml::Variable::create();
    libcellml::VariablePtr v2 = libcellml::Variable::create();
    libcellml::VariablePtr v3 = libcellml::Variable::create();
    libcellml::VariablePtr v4 = libcellml::Variable::create();
    libcellml::Variable::InterfaceType interfaceType1 = libcellml::Variable::InterfaceType::NONE;
    libcellml::Variable::InterfaceType interfaceType2 = libcellml::Variable::InterfaceType::PRIVATE;
    libcellml::Variable::InterfaceType interfaceType3 = libcellml::Variable::InterfaceType::PUBLIC;
    libcellml::Variable::InterfaceType interfaceType4 = libcellml::Variable::InterfaceType::PUBLIC_AND_PRIVATE;
    v1->setInterfaceType(interfaceType1);
    v2->setInterfaceType(interfaceType2);
    v3->setInterfaceType(interfaceType3);
    v4->setInterfaceType(interfaceType4);

    const std::string interfaceTypeString1 = "none";
    const std::string interfaceTypeString2 = "private";
    const std::string interfaceTypeString3 = "public";
    const std::string interfaceTypeString4 = "public_and_private";

    EXPECT_EQ(interfaceTypeString1, v1->interfaceType());
    EXPECT_EQ(interfaceTypeString2, v2->interfaceType());
    EXPECT_EQ(interfaceTypeString3, v3->interfaceType());
    EXPECT_EQ(interfaceTypeString4, v4->interfaceType());
}

TEST(Variable, hasInterfaceType)
{
    libcellml::VariablePtr v1 = libcellml::Variable::create();

    v1->setInterfaceType(libcellml::Variable::InterfaceType::PRIVATE);
    EXPECT_TRUE(v1->hasInterfaceType(libcellml::Variable::InterfaceType::PRIVATE));

    v1->setInterfaceType(libcellml::Variable::InterfaceType::PUBLIC);
    EXPECT_FALSE(v1->hasInterfaceType(libcellml::Variable::InterfaceType::PRIVATE));
    EXPECT_TRUE(v1->hasInterfaceType(libcellml::Variable::InterfaceType::PUBLIC));

    v1->setInterfaceType(libcellml::Variable::InterfaceType::NONE);
    EXPECT_FALSE(v1->hasInterfaceType(libcellml::Variable::InterfaceType::PUBLIC));
    EXPECT_TRUE(v1->hasInterfaceType(libcellml::Variable::InterfaceType::NONE));

    v1->setInterfaceType(libcellml::Variable::InterfaceType::PUBLIC_AND_PRIVATE);
    EXPECT_FALSE(v1->hasInterfaceType(libcellml::Variable::InterfaceType::NONE));
    EXPECT_TRUE(v1->hasInterfaceType(libcellml::Variable::InterfaceType::PUBLIC_AND_PRIVATE));

    v1->removeInterfaceType();
    EXPECT_FALSE(v1->hasInterfaceType(libcellml::Variable::InterfaceType::PUBLIC_AND_PRIVATE));
    EXPECT_TRUE(v1->hasInterfaceType(libcellml::Variable::InterfaceType::NONE));
}

TEST(Variable, addVariable)
{
    const std::string in = "valid_name";
    const std::string e =
        "<?xml version=\"1.0\" encoding=\"UTF-8\"?>\n"
        "<model xmlns=\"http://www.cellml.org/cellml/2.0#\">\n"
        "  <component name=\"valid_name\">\n"
        "    <variable name=\"valid_name\" units=\"dimensionless\"/>\n"
        "  </component>\n"
        "</model>\n";

    libcellml::ModelPtr m = createModelWithComponent();
    libcellml::ComponentPtr c = m->component(0);
    c->setName(in);

    libcellml::VariablePtr v = libcellml::Variable::create();
    v->setName(in);
    c->addVariable(v);

    libcellml::UnitsPtr u = libcellml::Units::create();
    u->setName("dimensionless");
    v->setUnits(u);

    libcellml::PrinterPtr printer = libcellml::Printer::create();
    const std::string a = printer->printModel(m);
    EXPECT_EQ(e, a);
}

TEST(Variable, parentOfVariable)
{
    libcellml::ComponentPtr c = libcellml::Component::create();
    libcellml::VariablePtr v = libcellml::Variable::create();
    c->addVariable(v);
    EXPECT_EQ(c, v->parent());
}

TEST(Variable, nullParentOfVariable)
{
    libcellml::VariablePtr v = libcellml::Variable::create();
    EXPECT_EQ(nullptr, v->parent());
}

TEST(Variable, hasEquivalentVariable)
{
    libcellml::VariablePtr v1 = libcellml::Variable::create();
    libcellml::VariablePtr v2 = libcellml::Variable::create();
    libcellml::VariablePtr v3 = libcellml::Variable::create();

    EXPECT_FALSE(v1->hasEquivalentVariable(v1));
    EXPECT_FALSE(v1->hasEquivalentVariable(v2));
    EXPECT_FALSE(v1->hasEquivalentVariable(v3));

    EXPECT_FALSE(v2->hasEquivalentVariable(v1));
    EXPECT_FALSE(v2->hasEquivalentVariable(v2));
    EXPECT_FALSE(v2->hasEquivalentVariable(v3));

    EXPECT_FALSE(v3->hasEquivalentVariable(v1));
    EXPECT_FALSE(v3->hasEquivalentVariable(v2));
    EXPECT_FALSE(v3->hasEquivalentVariable(v3));

    libcellml::Variable::addEquivalence(v1, v2);
    libcellml::Variable::addEquivalence(v2, v3);

    EXPECT_FALSE(v1->hasEquivalentVariable(v1));
    EXPECT_TRUE(v1->hasEquivalentVariable(v2));
    EXPECT_FALSE(v1->hasEquivalentVariable(v3));

    EXPECT_TRUE(v2->hasEquivalentVariable(v1));
    EXPECT_FALSE(v2->hasEquivalentVariable(v2));
    EXPECT_TRUE(v2->hasEquivalentVariable(v3));

    EXPECT_FALSE(v3->hasEquivalentVariable(v1));
    EXPECT_TRUE(v3->hasEquivalentVariable(v2));
    EXPECT_FALSE(v3->hasEquivalentVariable(v3));
}

TEST(Variable, hasIndirectEquivalentVariable)
{
    libcellml::VariablePtr v1 = libcellml::Variable::create();
    libcellml::VariablePtr v2 = libcellml::Variable::create();
    libcellml::VariablePtr v3 = libcellml::Variable::create();

    EXPECT_FALSE(v1->hasEquivalentVariable(v1, true));
    EXPECT_FALSE(v1->hasEquivalentVariable(v2, true));
    EXPECT_FALSE(v1->hasEquivalentVariable(v3, true));

    EXPECT_FALSE(v2->hasEquivalentVariable(v1, true));
    EXPECT_FALSE(v2->hasEquivalentVariable(v2, true));
    EXPECT_FALSE(v2->hasEquivalentVariable(v3, true));

    EXPECT_FALSE(v3->hasEquivalentVariable(v1, true));
    EXPECT_FALSE(v3->hasEquivalentVariable(v2, true));
    EXPECT_FALSE(v3->hasEquivalentVariable(v3, true));

    libcellml::Variable::addEquivalence(v1, v2);
    libcellml::Variable::addEquivalence(v2, v3);

    EXPECT_FALSE(v1->hasEquivalentVariable(v1, true));
    EXPECT_TRUE(v1->hasEquivalentVariable(v2, true));
    EXPECT_TRUE(v1->hasEquivalentVariable(v3, true));

    EXPECT_TRUE(v2->hasEquivalentVariable(v1, true));
    EXPECT_FALSE(v2->hasEquivalentVariable(v2, true));
    EXPECT_TRUE(v2->hasEquivalentVariable(v3, true));

    EXPECT_TRUE(v3->hasEquivalentVariable(v1, true));
    EXPECT_TRUE(v3->hasEquivalentVariable(v2, true));
    EXPECT_FALSE(v3->hasEquivalentVariable(v3, true));
}

TEST(Variable, addVariableToUnnamedComponent)
{
    const std::string in = "valid_name";
    const std::string e =
        "<?xml version=\"1.0\" encoding=\"UTF-8\"?>\n"
        "<model xmlns=\"http://www.cellml.org/cellml/2.0#\">\n"
        "  <component>\n"
        "    <variable name=\"valid_name\"/>\n"
        "  </component>\n"
        "</model>\n";

    libcellml::ModelPtr m = createModelWithComponent();
    libcellml::ComponentPtr c = m->component(0);
    libcellml::VariablePtr v = libcellml::Variable::create();

    v->setName(in);
    c->addVariable(v);

    libcellml::PrinterPtr printer = libcellml::Printer::create();
    const std::string a = printer->printModel(m);
    EXPECT_EQ(e, a);
}

TEST(Variable, addTwoVariables)
{
    const std::string in = "valid_name";
    const std::string e =
        "<?xml version=\"1.0\" encoding=\"UTF-8\"?>\n"
        "<model xmlns=\"http://www.cellml.org/cellml/2.0#\">\n"
        "  <component name=\"valid_name\">\n"
        "    <variable name=\"variable1\"/>\n"
        "    <variable name=\"variable2\"/>\n"
        "  </component>\n"
        "</model>\n";

    libcellml::ModelPtr m = createModelWithComponent();
    libcellml::ComponentPtr c = m->component(0);
    c->setName(in);

    libcellml::VariablePtr v1 = libcellml::Variable::create();
    v1->setName("variable1");
    c->addVariable(v1);

    libcellml::VariablePtr v2 = libcellml::Variable::create();
    v2->setName("variable2");
    c->addVariable(v2);

    libcellml::PrinterPtr printer = libcellml::Printer::create();
    const std::string a = printer->printModel(m);
    EXPECT_EQ(e, a);
}

TEST(Variable, addVariablesWithAndWithoutNameAndUnits)
{
    const std::string e =
        "<?xml version=\"1.0\" encoding=\"UTF-8\"?>\n"
        "<model xmlns=\"http://www.cellml.org/cellml/2.0#\">\n"
        "  <component>\n"
        "    <variable name=\"var1\" units=\"dimensionless\"/>\n"
        "    <variable name=\"var2\"/>\n"
        "    <variable units=\"dimensionless\"/>\n"
        "    <variable/>\n"
        "  </component>\n"
        "</model>\n";

    libcellml::ModelPtr m = createModelWithComponent();
    libcellml::ComponentPtr c = m->component(0);
    libcellml::VariablePtr v1 = libcellml::Variable::create();
    v1->setName("var1");
    libcellml::VariablePtr v2 = libcellml::Variable::create();
    v2->setName("var2");
    libcellml::VariablePtr v3 = libcellml::Variable::create();
    libcellml::VariablePtr v4 = libcellml::Variable::create();

    c->addVariable(v1);
    c->addVariable(v2);
    c->addVariable(v3);
    c->addVariable(v4);

    libcellml::UnitsPtr u = libcellml::Units::create();
    u->setName("dimensionless");
    v1->setUnits(u);
    v3->setUnits(u);

    libcellml::PrinterPtr printer = libcellml::Printer::create();
    const std::string a = printer->printModel(m);
    EXPECT_EQ(e, a);
}

TEST(Variable, componentWithTwoVariablesWithInitialValues)
{
    const std::string in = "valid_name";
    const std::string e =
        "<?xml version=\"1.0\" encoding=\"UTF-8\"?>\n"
        "<model xmlns=\"http://www.cellml.org/cellml/2.0#\">\n"
        "  <component name=\"valid_name\">\n"
        "    <variable initial_value=\"1\"/>\n"
        "    <variable initial_value=\"-1\"/>\n"
        "  </component>\n"
        "</model>\n";

    libcellml::ModelPtr m = createModelWithComponent();
    libcellml::ComponentPtr c = m->component(0);
    c->setName(in);

    libcellml::VariablePtr v1 = libcellml::Variable::create();
    v1->setInitialValue(1.0);
    c->addVariable(v1);

    libcellml::VariablePtr v2 = libcellml::Variable::create();
    v2->setInitialValue(-1.0);
    c->addVariable(v2);

    libcellml::PrinterPtr printer = libcellml::Printer::create();
    const std::string a = printer->printModel(m);
    EXPECT_EQ(e, a);
}

TEST(Variable, removeVariableMethods)
{
    const std::string in = "valid_name";
    const std::string e1 =
        "<?xml version=\"1.0\" encoding=\"UTF-8\"?>\n"
        "<model xmlns=\"http://www.cellml.org/cellml/2.0#\">\n"
        "  <component name=\"valid_name\">\n"
        "    <variable name=\"variable2\"/>\n"
        "  </component>\n"
        "</model>\n";
    const std::string e2 =
        "<?xml version=\"1.0\" encoding=\"UTF-8\"?>\n"
        "<model xmlns=\"http://www.cellml.org/cellml/2.0#\">\n"
        "  <component name=\"valid_name\"/>\n"
        "</model>\n";

    libcellml::ModelPtr m = createModelWithComponent();
    libcellml::ComponentPtr c = m->component(0);
    libcellml::VariablePtr v1 = libcellml::Variable::create();
    libcellml::VariablePtr v2 = libcellml::Variable::create();
    libcellml::VariablePtr v3 = libcellml::Variable::create();
    libcellml::VariablePtr v4 = libcellml::Variable::create();
    libcellml::VariablePtr v5 = libcellml::Variable::create();

    c->setName(in);
    v1->setName("variable1");
    v2->setName("variable2");
    v3->setName("variable3");
    v4->setName("variable4");

    c->addVariable(v1);
    c->addVariable(v2);
    c->addVariable(v3);

    EXPECT_TRUE(c->removeVariable("variable1"));
    EXPECT_TRUE(c->removeVariable(v3));
    libcellml::PrinterPtr printer = libcellml::Printer::create();
    std::string a = printer->printModel(m);
    EXPECT_EQ(e1, a);
    EXPECT_FALSE(c->removeVariable("BAD_NAME"));

    c->addVariable(v4);
    c->removeAllVariables();
    a = printer->printModel(m);
    EXPECT_EQ(e2, a);
    EXPECT_FALSE(c->removeVariable(v5));

    c->addVariable(v1);
    c->addVariable(v2);
    c->addVariable(v3);

    EXPECT_TRUE(c->removeVariable(0)); // v1
    EXPECT_TRUE(c->removeVariable(1)); // new index of v3
    a = printer->printModel(m);
    EXPECT_EQ(e1, a);
    EXPECT_FALSE(c->removeVariable(1));
}

TEST(Variable, variableMethods)
{
    const std::string in = "valid_name";
    libcellml::ComponentPtr c = libcellml::Component::create();
    c->setName(in);

    libcellml::VariablePtr v1 = libcellml::Variable::create();
    v1->setName("variable1");
    c->addVariable(v1);
    libcellml::VariablePtr v2 = libcellml::Variable::create();
    v2->setName("variable2");
    c->addVariable(v2);
    libcellml::VariablePtr v3 = libcellml::Variable::create();
    v3->setName("variable3");
    c->addVariable(v3);
    libcellml::VariablePtr v4 = libcellml::Variable::create();
    v4->setName("variable4");
    c->addVariable(v4);

    // Get by string
    libcellml::VariablePtr vMethod1 = c->variable("variable1");
    const std::string a1 = vMethod1->name();
    EXPECT_EQ("variable1", a1);

    // Get by index
    libcellml::VariablePtr vMethod2 = c->variable(1);
    const std::string a2 = vMethod2->name();
    EXPECT_EQ("variable2", a2);

    // Get const by string
    const libcellml::VariablePtr vMethod3 = c->variable("variable3");
    const std::string a3 = vMethod3->name();
    EXPECT_EQ("variable3", a3);

    // Get const by index
    const libcellml::VariablePtr vMethod4 = c->variable(3);
    const std::string a4 = vMethod4->name();
    EXPECT_EQ("variable4", a4);

    // Get invalid index
    EXPECT_EQ(nullptr, c->variable(7));

    // Get non-existent variable by string
    EXPECT_EQ(nullptr, c->variable("doesntexist"));
}

TEST(Variable, takeVariableMethods)
{
    const std::string in = "valid_name";
    libcellml::ComponentPtr c = libcellml::Component::create();
    c->setName(in);

    libcellml::VariablePtr v1 = libcellml::Variable::create();
    v1->setName("variable1");
    c->addVariable(v1);
    libcellml::VariablePtr v2 = libcellml::Variable::create();
    v2->setName("variable2");
    c->addVariable(v2);
    libcellml::VariablePtr v3 = libcellml::Variable::create();
    v3->setName("variable3");
    c->addVariable(v3);
    libcellml::VariablePtr v4 = libcellml::Variable::create();
    v4->setName("variable4");
    c->addVariable(v4);

    // Take by index
    libcellml::VariablePtr tv = c->takeVariable(0);
    std::string tvn = tv->name();
    EXPECT_EQ("variable1", tvn);
    libcellml::VariablePtr gv = c->variable(0);
    std::string gvn = gv->name();
    EXPECT_EQ("variable2", gvn);
    tv = c->takeVariable(0);
    tvn = tv->name();
    EXPECT_EQ("variable2", tvn);
    gv = c->variable(0);
    gvn = gv->name();
    EXPECT_EQ("variable3", gvn);

    // Take by string
    libcellml::VariablePtr tv3 = c->takeVariable("variable3");
    const std::string tvn3 = tv3->name();
    EXPECT_EQ("variable3", tvn3);

    // Get invalid index
    EXPECT_EQ(nullptr, c->takeVariable(737));

    // Get non-existent variable by string
    EXPECT_EQ(nullptr, c->takeVariable("notreal"));
    EXPECT_EQ(nullptr, c->takeVariable("doesntexist"));
}

TEST(Variable, modelWithComponentWithVariableWithValidName)
{
    const std::string in = "valid_name";
    const std::string e =
        "<?xml version=\"1.0\" encoding=\"UTF-8\"?>\n"
        "<model xmlns=\"http://www.cellml.org/cellml/2.0#\">\n"
        "  <component name=\"valid_name\">\n"
        "    <variable name=\"valid_name\" units=\"dimensionless\"/>\n"
        "  </component>\n"
        "</model>\n";

    libcellml::ModelPtr m = libcellml::Model::create();

    libcellml::ComponentPtr c = libcellml::Component::create();
    c->setName(in);
    m->addComponent(c);

    libcellml::VariablePtr v = libcellml::Variable::create();
    v->setName(in);
    c->addVariable(v);

    libcellml::UnitsPtr u = libcellml::Units::create();
    u->setName("dimensionless");
    v->setUnits(u);

    libcellml::PrinterPtr printer = libcellml::Printer::create();
    const std::string a = printer->printModel(m);
    EXPECT_EQ(e, a);
    EXPECT_EQ("valid_name", v->name());
}

TEST(Variable, modelWithComponentWithVariableWithInvalidName)
{
    const std::string in = "invalid name";
    const std::string e =
        "<?xml version=\"1.0\" encoding=\"UTF-8\"?>\n"
        "<model xmlns=\"http://www.cellml.org/cellml/2.0#\">\n"
        "  <component name=\"invalid name\">\n"
        "    <variable name=\"invalid name\" units=\"dimensionless\"/>\n"
        "  </component>\n"
        "</model>\n";

    libcellml::ModelPtr m = libcellml::Model::create();

    libcellml::ComponentPtr c = libcellml::Component::create();
    c->setName(in);
    m->addComponent(c);

    libcellml::VariablePtr v = libcellml::Variable::create();
    v->setName(in);
    c->addVariable(v);

    libcellml::UnitsPtr u = libcellml::Units::create();
    u->setName("dimensionless");
    v->setUnits(u);

    libcellml::PrinterPtr printer = libcellml::Printer::create();
    const std::string a = printer->printModel(m);
    EXPECT_EQ(e, a);
    EXPECT_EQ("invalid name", v->name());
}

TEST(Variable, modelWithComponentWithVariableWithInvalidUnitsNameAndParse)
{
    const std::string in = "valid_name";
    const std::string e =
        "<?xml version=\"1.0\" encoding=\"UTF-8\"?>\n"
        "<model xmlns=\"http://www.cellml.org/cellml/2.0#\">\n"
        "  <units name=\"invalid name\"/>\n"
        "  <component name=\"valid_name\">\n"
        "    <variable name=\"valid_name\" units=\"invalid name\"/>\n"
        "  </component>\n"
        "</model>\n";

    libcellml::ModelPtr m = libcellml::Model::create();

    libcellml::ComponentPtr c = libcellml::Component::create();
    c->setName(in);
    m->addComponent(c);

    libcellml::VariablePtr v = libcellml::Variable::create();
    v->setName(in);
    c->addVariable(v);

    libcellml::UnitsPtr u = libcellml::Units::create();
    u->setName("invalid name");
    v->setUnits(u);

    m->linkUnits();

    libcellml::PrinterPtr printer = libcellml::Printer::create();
    std::string a = printer->printModel(m);
    EXPECT_EQ(e, a);
    EXPECT_EQ("invalid name", u->name());

    // Parse
    libcellml::ParserPtr parser = libcellml::Parser::create();
    libcellml::ModelPtr model = parser->parseModel(e);
    a = printer->printModel(model);
    EXPECT_EQ(e, a);
}

TEST(Variable, modelWithComponentWithTwoNamedVariablesWithInitialValues)
{
    const std::string in = "valid_name";
    const std::string e =
        "<?xml version=\"1.0\" encoding=\"UTF-8\"?>\n"
        "<model xmlns=\"http://www.cellml.org/cellml/2.0#\">\n"
        "  <component name=\"valid_name\">\n"
        "    <variable name=\"variable1\" initial_value=\"1.0\"/>\n"
        "    <variable name=\"variable2\" initial_value=\"-1.0\"/>\n"
        "  </component>\n"
        "</model>\n";

    libcellml::ModelPtr m = libcellml::Model::create();

    libcellml::ComponentPtr c = libcellml::Component::create();
    c->setName(in);
    m->addComponent(c);

    libcellml::VariablePtr v1 = libcellml::Variable::create();
    v1->setName("variable1");
    v1->setInitialValue("1.0");
    c->addVariable(v1);

    libcellml::VariablePtr v2 = libcellml::Variable::create();
    v2->setName("variable2");
    v2->setInitialValue("-1.0");
    c->addVariable(v2);

    libcellml::PrinterPtr printer = libcellml::Printer::create();
    const std::string a = printer->printModel(m);
    EXPECT_EQ(e, a);
}

TEST(Variable, modelWithComponentWithTwoNamedVariablesWithInitialValuesOneReferenced)
{
    const std::string in = "valid_name";
    const std::string e =
        "<?xml version=\"1.0\" encoding=\"UTF-8\"?>\n"
        "<model xmlns=\"http://www.cellml.org/cellml/2.0#\">\n"
        "  <component name=\"valid_name\">\n"
        "    <variable name=\"variable1\" initial_value=\"1\"/>\n"
        "    <variable name=\"variable2\" initial_value=\"variable1\"/>\n"
        "  </component>\n"
        "</model>\n";

    libcellml::ModelPtr m = libcellml::Model::create();

    libcellml::ComponentPtr c = libcellml::Component::create();
    c->setName(in);
    m->addComponent(c);

    libcellml::VariablePtr v1 = libcellml::Variable::create();
    v1->setName("variable1");
    v1->setInitialValue(1.0);
    c->addVariable(v1);

    libcellml::VariablePtr v2 = libcellml::Variable::create();
    v2->setName("variable2");
    v2->setInitialValue(v1);
    c->addVariable(v2);

    libcellml::PrinterPtr printer = libcellml::Printer::create();
    const std::string a = printer->printModel(m);
    EXPECT_EQ(e, a);
}

TEST(Variable, modelWithComponentWithTwoNamedVariablesWithInitialValuesAndParse)
{
    const std::string in = "valid_name";
    const std::string e =
        "<?xml version=\"1.0\" encoding=\"UTF-8\"?>\n"
        "<model xmlns=\"http://www.cellml.org/cellml/2.0#\">\n"
        "  <component name=\"valid_name\">\n"
        "    <variable name=\"variable1\" initial_value=\"1.0\"/>\n"
        "    <variable name=\"variable2\" initial_value=\"-1.0\"/>\n"
        "  </component>\n"
        "</model>\n";

    libcellml::ModelPtr m = libcellml::Model::create();

    libcellml::ComponentPtr c = libcellml::Component::create();
    c->setName(in);
    m->addComponent(c);

    libcellml::VariablePtr v1 = libcellml::Variable::create();
    v1->setName("variable1");
    v1->setInitialValue("1.0");
    c->addVariable(v1);

    libcellml::VariablePtr v2 = libcellml::Variable::create();
    v2->setName("variable2");
    v2->setInitialValue("-1.0");
    c->addVariable(v2);

    libcellml::ParserPtr parser = libcellml::Parser::create();
    libcellml::ModelPtr model = parser->parseModel(e);
    libcellml::PrinterPtr printer = libcellml::Printer::create();
    const std::string a = printer->printModel(model);
    EXPECT_EQ(e, a);
}

TEST(Variable, modelWithComponentWithFourNamedVariablesWithInterfaces)
{
    const std::string e =
        "<?xml version=\"1.0\" encoding=\"UTF-8\"?>\n"
        "<model xmlns=\"http://www.cellml.org/cellml/2.0#\">\n"
        "  <component name=\"valid_name\">\n"
        "    <variable name=\"variable1\" interface=\"none\"/>\n"
        "    <variable name=\"variable2\" interface=\"public\"/>\n"
        "    <variable name=\"variable3\" interface=\"private\"/>\n"
        "    <variable name=\"variable4\" interface=\"public_and_private\"/>\n"
        "  </component>\n"
        "</model>\n";

    libcellml::ModelPtr m = libcellml::Model::create();

    libcellml::ComponentPtr c = libcellml::Component::create();
    c->setName("valid_name");
    m->addComponent(c);

    libcellml::VariablePtr v1 = libcellml::Variable::create();
    v1->setName("variable1");
    v1->setInterfaceType(libcellml::Variable::InterfaceType::NONE);
    c->addVariable(v1);

    libcellml::VariablePtr v2 = libcellml::Variable::create();
    v2->setName("variable2");
    v2->setInterfaceType(libcellml::Variable::InterfaceType::PUBLIC);
    c->addVariable(v2);

    libcellml::VariablePtr v3 = libcellml::Variable::create();
    v3->setName("variable3");
    v3->setInterfaceType(libcellml::Variable::InterfaceType::PRIVATE);
    c->addVariable(v3);

    libcellml::VariablePtr v4 = libcellml::Variable::create();
    v4->setName("variable4");
    v4->setInterfaceType(libcellml::Variable::InterfaceType::PUBLIC_AND_PRIVATE);
    c->addVariable(v4);

    libcellml::PrinterPtr printer = libcellml::Printer::create();
    const std::string a = printer->printModel(m);
    EXPECT_EQ(e, a);
}

TEST(Variable, modelWithComponentWithFourNamedVariablesWithInterfacesAndParse)
{
    const std::string e =
        "<?xml version=\"1.0\" encoding=\"UTF-8\"?>\n"
        "<model xmlns=\"http://www.cellml.org/cellml/2.0#\">\n"
        "  <component name=\"valid_name\">\n"
        "    <variable name=\"variable1\" interface=\"none\"/>\n"
        "    <variable name=\"variable2\" interface=\"public\"/>\n"
        "    <variable name=\"variable3\" interface=\"private\"/>\n"
        "    <variable name=\"variable4\" interface=\"public_and_private\"/>\n"
        "  </component>\n"
        "</model>\n";

    libcellml::ModelPtr m = libcellml::Model::create();

    libcellml::ComponentPtr c = libcellml::Component::create();
    c->setName("valid_name");
    m->addComponent(c);

    libcellml::VariablePtr v1 = libcellml::Variable::create();
    v1->setName("variable1");
    v1->setInterfaceType(libcellml::Variable::InterfaceType::NONE);
    c->addVariable(v1);

    libcellml::VariablePtr v2 = libcellml::Variable::create();
    v2->setName("variable2");
    v2->setInterfaceType("public");
    c->addVariable(v2);

    libcellml::VariablePtr v3 = libcellml::Variable::create();
    v3->setName("variable3");
    v3->setInterfaceType(libcellml::Variable::InterfaceType::PRIVATE);
    c->addVariable(v3);

    libcellml::VariablePtr v4 = libcellml::Variable::create();
    v4->setName("variable4");
    v4->setInterfaceType(libcellml::Variable::InterfaceType::PUBLIC_AND_PRIVATE);
    c->addVariable(v4);

    libcellml::ParserPtr parser = libcellml::Parser::create();
    libcellml::ModelPtr model = parser->parseModel(e);
    libcellml::PrinterPtr printer = libcellml::Printer::create();
    const std::string a = printer->printModel(model);
    EXPECT_EQ(e, a);
}

TEST(Variable, modelWithComponentWithFiveNamedVariablesWithInterfacesAndParse)
{
    const std::string e =
        "<?xml version=\"1.0\" encoding=\"UTF-8\"?>\n"
        "<model xmlns=\"http://www.cellml.org/cellml/2.0#\">\n"
        "  <component name=\"valid_name\">\n"
        "    <variable name=\"variable1\" interface=\"none\"/>\n"
        "    <variable name=\"variable2\" interface=\"public\"/>\n"
        "    <variable name=\"variable3\" interface=\"private\"/>\n"
        "    <variable name=\"variable4\" interface=\"public_and_private\"/>\n"
        "    <variable name=\"variable5\"/>\n"
        "  </component>\n"
        "</model>\n";

    libcellml::ModelPtr m = libcellml::Model::create();

    libcellml::ComponentPtr c = libcellml::Component::create();
    c->setName("valid_name");
    m->addComponent(c);

    libcellml::VariablePtr v1 = libcellml::Variable::create();
    v1->setName("variable1");
    v1->setInterfaceType(libcellml::Variable::InterfaceType::NONE);
    c->addVariable(v1);

    libcellml::VariablePtr v2 = libcellml::Variable::create();
    v2->setName("variable2");
    v2->setInterfaceType("public");
    c->addVariable(v2);

    libcellml::VariablePtr v3 = libcellml::Variable::create();
    v3->setName("variable3");
    v3->setInterfaceType(libcellml::Variable::InterfaceType::PRIVATE);
    c->addVariable(v3);

    libcellml::VariablePtr v4 = libcellml::Variable::create();
    v4->setName("variable4");
    v4->setInterfaceType(libcellml::Variable::InterfaceType::PUBLIC_AND_PRIVATE);
    c->addVariable(v4);

    libcellml::VariablePtr v5 = libcellml::Variable::create();
    v5->setName("variable4");
    v5->setInterfaceType("other");
    c->addVariable(v5);

    libcellml::ParserPtr parser = libcellml::Parser::create();
    libcellml::ModelPtr model = parser->parseModel(e);
    libcellml::PrinterPtr printer = libcellml::Printer::create();
    const std::string a = printer->printModel(model);
    EXPECT_EQ(e, a);
}

TEST(Variable, modelUnitsAttributeBeforeNameAttribute)
{
    const std::string e =
        "<?xml version=\"1.0\" encoding=\"UTF-8\"?>\n"
        "<model xmlns=\"http://www.cellml.org/cellml/2.0#\">\n"
        "  <component name=\"valid_name\">\n"
        "    <variable units=\"dimensionless\" name=\"variable1\" interface=\"none\"/>\n"
        "    <variable id=\"sin\" units=\"dimensionless\" name=\"sin1\" interface=\"public_and_private\"/>\n"
        "    <variable id=\"deriv_approx_initial_value\" units=\"dimensionless\" initial_value=\"0\" name=\"deriv_approx_initial_value\" interface=\"public_and_private\"/>\n"
        "  </component>\n"
        "</model>\n";

    libcellml::ParserPtr parser = libcellml::Parser::create();
    parser->parseModel(e);
    EXPECT_EQ(size_t(0), parser->errorCount());
}

<<<<<<< HEAD
TEST(Variable, parentlessUsingRemoveVariable)
{
    libcellml::ModelPtr m = libcellml::Model::create();
    libcellml::ComponentPtr comp1 = libcellml::Component::create();

    libcellml::VariablePtr v1 = libcellml::Variable::create();

    m->setName("modelName");
    comp1->setName("component1");

    v1->setName("variable1");

    v1->setUnits("dimensionless");

    comp1->addVariable(v1);
    m->addComponent(comp1);

    EXPECT_TRUE(v1->hasParent());
    // Make a variable without a parent component.
    comp1->removeVariable(v1);

    EXPECT_EQ(size_t(0), comp1->variableCount());
    EXPECT_FALSE(v1->hasParent());
    EXPECT_EQ(nullptr, v1->parent());
}

TEST(Variable, parentlessUsingRemoveAllVariables)
{
    libcellml::ModelPtr m = libcellml::Model::create();
    libcellml::ComponentPtr comp1 = libcellml::Component::create();

    libcellml::VariablePtr v1 = libcellml::Variable::create();
    libcellml::VariablePtr v2 = libcellml::Variable::create();

    m->setName("modelName");
    comp1->setName("component1");

    v1->setName("variable1");
    v2->setName("variable2");

    v1->setUnits("dimensionless");
    v2->setUnits("dimensionless");

    comp1->addVariable(v1);
    comp1->addVariable(v2);
    m->addComponent(comp1);

    EXPECT_TRUE(v1->hasParent());
    EXPECT_TRUE(v2->hasParent());

    // Make a variable without a parent component.
    comp1->removeAllVariables();

    EXPECT_EQ(size_t(0), comp1->variableCount());
    EXPECT_FALSE(v1->hasParent());
    EXPECT_FALSE(v2->hasParent());
    EXPECT_EQ(nullptr, v1->parent());
    EXPECT_EQ(nullptr, v2->parent());
}

TEST(Variable, removeIndirectEquivalence)
{
    libcellml::ModelPtr m = libcellml::Model::create();
    libcellml::ComponentPtr comp1 = libcellml::Component::create();

    libcellml::VariablePtr v1 = libcellml::Variable::create();
    libcellml::VariablePtr v2 = libcellml::Variable::create();
    libcellml::VariablePtr v3 = libcellml::Variable::create();

    m->setName("modelName");
    comp1->setName("component1");

    v1->setName("variable1");
    v2->setName("variable2");
    v3->setName("variable3");

    v1->setUnits("dimensionless");
    v2->setUnits("dimensionless");
    v3->setUnits("dimensionless");

    comp1->addVariable(v1);
    comp1->addVariable(v2);
    comp1->addVariable(v3);
    m->addComponent(comp1);

    EXPECT_TRUE(v1->hasParent());
    EXPECT_TRUE(v2->hasParent());
    EXPECT_TRUE(v3->hasParent());

    // Make v1=v2=v3
    libcellml::Variable::addEquivalence(v2, v3);
    libcellml::Variable::addEquivalence(v1, v3);

    // All variables connected ...
    EXPECT_TRUE(v1->hasEquivalentVariable(v2, true));
    EXPECT_TRUE(v2->hasEquivalentVariable(v3, true));
    EXPECT_TRUE(v1->hasEquivalentVariable(v3, true));

    // ... but not directly through v1-v2
    EXPECT_FALSE(v1->hasEquivalentVariable(v2));
    EXPECT_TRUE(v1->hasEquivalentVariable(v3));
    EXPECT_TRUE(v2->hasEquivalentVariable(v3));

    // Attempt to remove v1=v2
    EXPECT_FALSE(libcellml::Variable::removeEquivalence(v1, v2));

    // But cannot remove indirect equivalence
    EXPECT_TRUE(v1->hasEquivalentVariable(v2, true));
    EXPECT_FALSE(v1->hasEquivalentVariable(v2)); // It never was anyway, no change here

    // Nothing else should have changed here
    EXPECT_TRUE(v1->hasEquivalentVariable(v3, true));
    EXPECT_TRUE(v2->hasEquivalentVariable(v3, true));
    EXPECT_TRUE(v1->hasEquivalentVariable(v3));
    EXPECT_TRUE(v2->hasEquivalentVariable(v3));
}

TEST(Variable, leaveExpiredVariable)
{
    libcellml::VariablePtr v1 = libcellml::Variable::create();
    libcellml::VariablePtr v2 = libcellml::Variable::create();
    libcellml::VariablePtr v3 = libcellml::Variable::create();
    libcellml::Variable::addEquivalence(v1, v2);
    v2.reset();
    libcellml::Variable::addEquivalence(v1, v3);
    EXPECT_FALSE(v1->hasEquivalentVariable(v2));
    EXPECT_TRUE(v1->hasEquivalentVariable(v3));
}

TEST(Variable, addEquivalenceFirstParameterNullptr)
{
    libcellml::ModelPtr m = libcellml::Model::create();
    libcellml::ComponentPtr comp1 = libcellml::Component::create();

    libcellml::VariablePtr v1 = libcellml::Variable::create();

    m->setName("modelName");
    comp1->setName("component1");

    v1->setName("variable1");

    v1->setUnits("dimensionless");

    comp1->addVariable(v1);

    m->addComponent(comp1);

    EXPECT_FALSE(libcellml::Variable::addEquivalence(nullptr, v1));
}

TEST(Variable, addEquivalenceSecondParameterNullptr)
{
    libcellml::ModelPtr m = libcellml::Model::create();
    libcellml::ComponentPtr comp1 = libcellml::Component::create();

    libcellml::VariablePtr v1 = libcellml::Variable::create();

    m->setName("modelName");
    comp1->setName("component1");

    v1->setName("variable1");

    v1->setUnits("dimensionless");

    comp1->addVariable(v1);

    m->addComponent(comp1);

    EXPECT_FALSE(libcellml::Variable::addEquivalence(v1, nullptr));
}

TEST(Variable, addEquivalenceBothParametersNullptr)
{
    EXPECT_FALSE(libcellml::Variable::addEquivalence(nullptr, nullptr));
}

TEST(Variable, removeEquivalenceFirstParametersNullptr)
{
    libcellml::ModelPtr m = libcellml::Model::create();
    libcellml::ComponentPtr comp1 = libcellml::Component::create();

    libcellml::VariablePtr v1 = libcellml::Variable::create();

    m->setName("modelName");
    comp1->setName("component1");

    v1->setName("variable1");

    v1->setUnits("dimensionless");

    comp1->addVariable(v1);

    m->addComponent(comp1);

    EXPECT_FALSE(libcellml::Variable::removeEquivalence(nullptr, v1));
}

TEST(Variable, removeEquivalenceSecondParametersNullptr)
{
    libcellml::ModelPtr m = libcellml::Model::create();
    libcellml::ComponentPtr comp1 = libcellml::Component::create();

    libcellml::VariablePtr v1 = libcellml::Variable::create();

    m->setName("modelName");
    comp1->setName("component1");

    v1->setName("variable1");

    v1->setUnits("dimensionless");

    comp1->addVariable(v1);

    m->addComponent(comp1);

    EXPECT_FALSE(libcellml::Variable::removeEquivalence(v1, nullptr));
}

TEST(Variable, removeEquivalenceBothParametersNullptr)
{
    EXPECT_FALSE(libcellml::Variable::removeEquivalence(nullptr, nullptr));
}

TEST(Variable, hasEquivalentVariableWithNullptr)
{
    libcellml::ModelPtr m = libcellml::Model::create();
    libcellml::ComponentPtr c1 = libcellml::Component::create();
    libcellml::VariablePtr v1 = libcellml::Variable::create();

    m->setName("modelName");
    c1->setName("component1");
    v1->setName("variable1");
    v1->setUnits("dimensionless");

    c1->addVariable(v1);
    m->addComponent(c1);

    EXPECT_FALSE(v1->hasEquivalentVariable(nullptr));
=======
TEST(Variable, variableEquivalenceInterface)
{
    libcellml::ModelPtr model = libcellml::Model::create();
    libcellml::ComponentPtr c1 = libcellml::Component::create();
    libcellml::ComponentPtr c2 = libcellml::Component::create();
    libcellml::ComponentPtr c3 = libcellml::Component::create();

    model->setName("model");
    c1->setName("c1");
    c2->setName("c2");
    c3->setName("c3");

    model->addComponent(c1);
    model->addComponent(c2);
    c2->addComponent(c3);

    libcellml::VariablePtr v1 = libcellml::Variable::create();
    v1->setName("v1");
    v1->setUnits("dimensionless");

    libcellml::VariablePtr v2 = libcellml::Variable::create();
    v2->setName("v2");
    v2->setUnits("dimensionless");

    libcellml::VariablePtr v3 = libcellml::Variable::create();
    v3->setName("v3");
    v3->setUnits("dimensionless");

    c1->addVariable(v1);
    c2->addVariable(v2);
    c3->addVariable(v3);

    libcellml::Variable::addEquivalence(v1, v2);
    libcellml::Variable::addEquivalence(v2, v3);

    EXPECT_TRUE(model->fixVariableInterfaces());

    EXPECT_EQ("public", v1->interfaceType());
    EXPECT_EQ("public_and_private", v2->interfaceType());
    EXPECT_EQ("public", v3->interfaceType());
}

TEST(Variable, variableEquivalencePublicInterface)
{
    libcellml::ModelPtr model = libcellml::Model::create();
    libcellml::ComponentPtr c1 = libcellml::Component::create();
    libcellml::ComponentPtr c2 = libcellml::Component::create();

    model->setName("model");
    c1->setName("c1");
    c2->setName("c2");

    model->addComponent(c1);
    model->addComponent(c2);

    libcellml::VariablePtr v1 = libcellml::Variable::create();
    v1->setName("v1");
    v1->setUnits("dimensionless");

    libcellml::VariablePtr v2 = libcellml::Variable::create();
    v2->setName("v2");
    v2->setUnits("dimensionless");

    c1->addVariable(v1);
    c2->addVariable(v2);

    libcellml::Variable::addEquivalence(v1, v2);

    EXPECT_TRUE(model->fixVariableInterfaces());

    EXPECT_EQ("public", v1->interfaceType());
    EXPECT_EQ("public", v2->interfaceType());
}

TEST(Variable, variableEquivalencePrivateInterface)
{
    libcellml::ModelPtr model = libcellml::Model::create();
    libcellml::ComponentPtr c1 = libcellml::Component::create();
    libcellml::ComponentPtr c2 = libcellml::Component::create();

    model->setName("model");
    c1->setName("c1");
    c2->setName("c2");

    model->addComponent(c1);
    c1->addComponent(c2);

    libcellml::VariablePtr v1 = libcellml::Variable::create();
    v1->setName("v1");
    v1->setUnits("dimensionless");

    libcellml::VariablePtr v2 = libcellml::Variable::create();
    v2->setName("v2");
    v2->setUnits("dimensionless");

    c1->addVariable(v1);
    c2->addVariable(v2);

    libcellml::Variable::addEquivalence(v1, v2);

    EXPECT_TRUE(model->fixVariableInterfaces());

    EXPECT_EQ("private", v1->interfaceType());
    EXPECT_EQ("public", v2->interfaceType());
}

TEST(Variable, variableEquivalencePublicAndPrivateInterface)
{
    libcellml::ModelPtr model = libcellml::Model::create();
    libcellml::ComponentPtr c1 = libcellml::Component::create();
    libcellml::ComponentPtr c2 = libcellml::Component::create();
    libcellml::ComponentPtr c3 = libcellml::Component::create();

    model->setName("model");
    c1->setName("c1");
    c2->setName("c2");
    c3->setName("c3");

    model->addComponent(c1);
    c1->addComponent(c2);
    c2->addComponent(c3);

    libcellml::VariablePtr v1 = libcellml::Variable::create();
    v1->setName("v1");
    v1->setUnits("dimensionless");

    libcellml::VariablePtr v2 = libcellml::Variable::create();
    v2->setName("v2");
    v2->setUnits("dimensionless");

    libcellml::VariablePtr v3 = libcellml::Variable::create();
    v3->setName("v3");
    v3->setUnits("dimensionless");

    c1->addVariable(v1);
    c2->addVariable(v2);
    c3->addVariable(v3);

    libcellml::Variable::addEquivalence(v1, v2);
    libcellml::Variable::addEquivalence(v3, v2);

    EXPECT_TRUE(model->fixVariableInterfaces());

    EXPECT_EQ("private", v1->interfaceType());
    EXPECT_EQ("public_and_private", v2->interfaceType());
    EXPECT_EQ("public", v3->interfaceType());
}

TEST(Variable, distantVariableEquivalence)
{
    libcellml::ModelPtr model = libcellml::Model::create();
    libcellml::ComponentPtr c1 = libcellml::Component::create();
    libcellml::ComponentPtr c2 = libcellml::Component::create();
    libcellml::ComponentPtr c3 = libcellml::Component::create();

    model->setName("model");
    c1->setName("c1");
    c2->setName("c2");
    c3->setName("c3");

    model->addComponent(c1);
    c1->addComponent(c2);
    c2->addComponent(c3);

    libcellml::VariablePtr v1 = libcellml::Variable::create();
    v1->setName("v1");
    v1->setUnits("dimensionless");

    libcellml::VariablePtr v2 = libcellml::Variable::create();
    v2->setName("v2");
    v2->setUnits("dimensionless");

    libcellml::VariablePtr v3 = libcellml::Variable::create();
    v3->setName("v3");
    v3->setUnits("dimensionless");

    c1->addVariable(v1);
    c2->addVariable(v2);
    c3->addVariable(v3);

    libcellml::Variable::addEquivalence(v1, v3);

    EXPECT_FALSE(model->fixVariableInterfaces());

    EXPECT_EQ("", v1->interfaceType());
    EXPECT_EQ("", v3->interfaceType());
}

TEST(Variable, variableEquivalencePromoteFromPrivate)
{
    libcellml::ModelPtr model = libcellml::Model::create();
    libcellml::ComponentPtr c1 = libcellml::Component::create();
    libcellml::ComponentPtr c2 = libcellml::Component::create();

    model->setName("model");
    c1->setName("c1");
    c2->setName("c2");

    model->addComponent(c1);
    c1->addComponent(c2);

    libcellml::VariablePtr v1 = libcellml::Variable::create();
    v1->setName("v1");
    v1->setUnits("dimensionless");

    libcellml::VariablePtr v2 = libcellml::Variable::create();
    v2->setName("v2");
    v2->setUnits("dimensionless");

    c1->addVariable(v1);
    c2->addVariable(v2);

    v2->setInterfaceType("private");

    libcellml::Variable::addEquivalence(v1, v2);

    EXPECT_TRUE(model->fixVariableInterfaces());

    EXPECT_EQ("private", v1->interfaceType());
    EXPECT_EQ("public", v2->interfaceType());
>>>>>>> 868848e8
}<|MERGE_RESOLUTION|>--- conflicted
+++ resolved
@@ -1193,7 +1193,6 @@
     EXPECT_EQ(size_t(0), parser->errorCount());
 }
 
-<<<<<<< HEAD
 TEST(Variable, parentlessUsingRemoveVariable)
 {
     libcellml::ModelPtr m = libcellml::Model::create();
@@ -1432,7 +1431,9 @@
     m->addComponent(c1);
 
     EXPECT_FALSE(v1->hasEquivalentVariable(nullptr));
-=======
+
+}
+
 TEST(Variable, variableEquivalenceInterface)
 {
     libcellml::ModelPtr model = libcellml::Model::create();
@@ -1653,5 +1654,4 @@
 
     EXPECT_EQ("private", v1->interfaceType());
     EXPECT_EQ("public", v2->interfaceType());
->>>>>>> 868848e8
 }