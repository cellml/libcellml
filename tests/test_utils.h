--- conflicted
+++ resolved
@@ -18,26 +18,16 @@
 
 #include <libcellml>
 
-<<<<<<< HEAD
-void dbg(const std::string &text, bool newLine=true);
+#include "test_exportdefinitions.h"
 
-std::string resourcePath(const std::string &resourceRelativePath = "");
-=======
-#include "test_exportdefinitions.h"
->>>>>>> 310b3bd9
+const std::string EMPTY_MATH = "<math xmlns=\"http://www.w3.org/1998/Math/MathML\"/>\n";
+
+void TEST_EXPORT dbg(const std::string &text, bool newLine=true);
 
 std::string TEST_EXPORT resourcePath(const std::string &resourceRelativePath = "");
 
 std::string TEST_EXPORT fileContents(const std::string &fileName);
 
-<<<<<<< HEAD
-libcellml::ModelPtr createModel(const std::string &name = "");
-libcellml::ModelPtr createModelWithComponent(const std::string &name = "");
-
-const std::string emptyMath =
-    "<math xmlns=\"http://www.w3.org/1998/Math/MathML\">\n"
-    "</math>\n";
-=======
 void TEST_EXPORT printErrors(const libcellml::Validator &v);
 void TEST_EXPORT printErrors(const libcellml::Parser &p);
 void TEST_EXPORT expectEqualErrors(const std::vector<std::string> &errors,
@@ -62,5 +52,4 @@
 
 #define EXPECT_EQ_ERRORS_KINDS(errors, kinds, logger) \
     SCOPED_TRACE("Error occured here."); \
-    expectEqualErrorsKinds(errors, kinds, logger)
->>>>>>> 310b3bd9
+    expectEqualErrorsKinds(errors, kinds, logger)