/*
Copyright libCellML Contributors

Licensed under the Apache License, Version 2.0 (the "License");
you may not use this file except in compliance with the License.
You may obtain a copy of the License at

    http://www.apache.org/licenses/LICENSE-2.0

Unless required by applicable law or agreed to in writing, software
distributed under the License is distributed on an "AS IS" BASIS,
WITHOUT WARRANTIES OR CONDITIONS OF ANY KIND, either express or implied.
See the License for the specific language governing permissions and
limitations under the License.
*/

#pragma once

#include <chrono>
#include <iostream>
#include <libcellml>
#include <sstream>

#include "test_exportdefinitions.h"

#define TEST_UTILS
#include "../src/commonutils.h"
#undef TEST_UTILS

const std::string EMPTY_MATH = "<math xmlns=\"http://www.w3.org/1998/Math/MathML\"/>\n";

const std::string NON_EMPTY_MATH =
    "<math xmlns:cellml=\"http://www.cellml.org/cellml/2.0#\" xmlns=\"http://www.w3.org/1998/Math/MathML\">\n"
    "  <apply>\n"
    "    <eq/>\n"
    "    <ci>var</ci>\n"
    "    <apply>\n"
    "      <plus/>\n"
    "      <cn cellml:units=\"dimensionless\" type=\"e-notation\">3.44<sep/>2</cn>\n"
    "      <cn cellml:units=\"dimensionless\">-9.612</cn>\n"
    "    </apply>\n"
    "  </apply>\n"
    "</math>\n";

struct Debug
{
    explicit Debug(bool newLine = true)
        : mNewLine(newLine)
    {
    }

    ~Debug()
    {
        std::cout << mSS.str();
        if (mNewLine) {
            std::cout << std::endl;
        }
    }

    Debug &operator<<(const void *p)
    {
        std::ostringstream ss;
        ss << static_cast<const void *>(p);
        mSS << ss.str();
        return *this;
    }

    // Accept just about anything.
    template<class T>
    Debug &operator<<(const T &x)
    {
        mSS << x;
        return *this;
    }

private:
    std::ostringstream mSS;
    bool mNewLine;
};

std::chrono::steady_clock::time_point TEST_EXPORT timeNow();
int TEST_EXPORT elapsedTime(const std::chrono::steady_clock::time_point &startTime);

std::string TEST_EXPORT resourcePath(const std::string &resourceRelativePath = "");
std::string TEST_EXPORT fileContents(const std::string &fileName);
void TEST_EXPORT printIssues(const libcellml::LoggerPtr &l, bool headings = false, bool cellmlElementTypes = false, bool rule = false);

void TEST_EXPORT printModel(const libcellml::ModelPtr &model, bool includeMaths = true);
void TEST_EXPORT printComponent(const libcellml::ComponentPtr &component, bool includeMaths = true);

std::vector<libcellml::CellmlElementType> TEST_EXPORT expectedCellmlElementTypes(size_t size, libcellml::CellmlElementType type);
std::vector<libcellml::Issue::Level> TEST_EXPORT expectedLevels(size_t size, libcellml::Issue::Level level);
std::vector<libcellml::Issue::ReferenceRule> TEST_EXPORT expectedReferenceRules(size_t size, libcellml::Issue::ReferenceRule rule);
std::vector<std::string> TEST_EXPORT expectedUrls(size_t size, std::string url);

void TEST_EXPORT expectEqualIssues(const std::vector<std::string> &issues, const libcellml::LoggerPtr &logger);
void TEST_EXPORT expectEqualIssuesSpecificationHeadingsUrls(const std::vector<std::string> &issues,
                                                            const std::vector<std::string> &specificationHeadings,
                                                            const std::vector<std::string> &urls,
                                                            const libcellml::LoggerPtr &logger);
void TEST_EXPORT expectEqualIssuesCellmlElementTypesLevelsReferenceRulesUrls(const std::vector<std::string> &issues,
                                                                             const std::vector<libcellml::CellmlElementType> &cellmlElementTypes,
                                                                             const std::vector<libcellml::Issue::Level> &levels,
                                                                             const std::vector<libcellml::Issue::ReferenceRule> &referenceRules,
                                                                             const std::vector<std::string> &urls,
                                                                             const libcellml::LoggerPtr &logger);

void TEST_EXPORT expectEqualValues(const std::vector<double> &expectedValues, double *values, size_t valueCount);

libcellml::ModelPtr TEST_EXPORT createModel(const std::string &name = "");
libcellml::ModelPtr TEST_EXPORT createModelWithComponent(const std::string &modelName = "",
                                                         const std::string &componentName = "");
libcellml::VariablePtr TEST_EXPORT createVariableWithUnits(const std::string &name, const std::string &units);
libcellml::ModelPtr TEST_EXPORT createModelTwoComponentsWithOneVariableEach(const std::string &modelName = "", const std::string &c1Name = "", const std::string &c2Name = "", const std::string &v1Name = "", const std::string &v2Name = "");

void TEST_EXPORT compareUnit(const libcellml::UnitsPtr &u1, const libcellml::UnitsPtr &u2);
void TEST_EXPORT compareUnits(const libcellml::UnitsPtr &u1, const libcellml::UnitsPtr &u2, const libcellml::EntityPtr &expectedParent = nullptr);
void TEST_EXPORT compareComponent(const libcellml::ComponentPtr &c1, const libcellml::ComponentPtr &c2, const libcellml::EntityPtr &expectedParent = nullptr);
void TEST_EXPORT compareReset(const libcellml::ResetPtr &r1, const libcellml::ResetPtr &r2);
void TEST_EXPORT compareModel(const libcellml::ModelPtr &m1, const libcellml::ModelPtr &m2);

#define EXPECT_EQ_ISSUES(issues, logger) \
    SCOPED_TRACE("Issue occurred here."); \
    expectEqualIssues(issues, logger)

#define EXPECT_EQ_ISSUES_SPECIFICATION_HEADINGS_URLS(issues, specificationHeadings, urls, logger) \
    SCOPED_TRACE("Issue occurred here."); \
    expectEqualIssuesSpecificationHeadingsUrls(issues, specificationHeadings, urls, logger)

#define EXPECT_EQ_ISSUES_CELLMLELEMENTTYPES_LEVELS_REFERENCERULES_URLS(issues, cellmlElementTypes, levels, referenceRules, urls, logger) \
<<<<<<< HEAD
    SCOPED_TRACE("Issue occured here."); \
    expectEqualIssuesCellmlElementTypesLevelsReferenceRulesUrls(issues, cellmlElementTypes, levels, referenceRules, urls, logger)

#define EXPECT_EQ_VALUES(expectedValues, values, valueCount) \
    SCOPED_TRACE("Values checked here."); \
    expectEqualValues(expectedValues, values, valueCount)
=======
    SCOPED_TRACE("Issue occurred here."); \
    expectEqualIssuesCellmlElementTypesLevelsReferenceRulesUrls(issues, cellmlElementTypes, levels, referenceRules, urls, logger)
>>>>>>> 999ab6dd
<|MERGE_RESOLUTION|>--- conflicted
+++ resolved
@@ -128,14 +128,9 @@
     expectEqualIssuesSpecificationHeadingsUrls(issues, specificationHeadings, urls, logger)
 
 #define EXPECT_EQ_ISSUES_CELLMLELEMENTTYPES_LEVELS_REFERENCERULES_URLS(issues, cellmlElementTypes, levels, referenceRules, urls, logger) \
-<<<<<<< HEAD
-    SCOPED_TRACE("Issue occured here."); \
+    SCOPED_TRACE("Issue occurred here."); \
     expectEqualIssuesCellmlElementTypesLevelsReferenceRulesUrls(issues, cellmlElementTypes, levels, referenceRules, urls, logger)
 
 #define EXPECT_EQ_VALUES(expectedValues, values, valueCount) \
     SCOPED_TRACE("Values checked here."); \
-    expectEqualValues(expectedValues, values, valueCount)
-=======
-    SCOPED_TRACE("Issue occurred here."); \
-    expectEqualIssuesCellmlElementTypesLevelsReferenceRulesUrls(issues, cellmlElementTypes, levels, referenceRules, urls, logger)
->>>>>>> 999ab6dd
+    expectEqualValues(expectedValues, values, valueCount)