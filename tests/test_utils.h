--- conflicted
+++ resolved
@@ -84,16 +84,12 @@
 void TEST_EXPORT expectEqualIssuesSpecificationHeadings(const std::vector<std::string> &issues,
                                                         const std::vector<std::string> &specificationHeadings,
                                                         const libcellml::LoggerPtr &logger);
-<<<<<<< HEAD
-void TEST_EXPORT expectEqualIssuesCauses(const std::vector<std::string> &issues,
-                                         const std::vector<libcellml::ItemType> &causes,
-                                         const libcellml::LoggerPtr &logger);
-=======
+
 void TEST_EXPORT expectEqualIssuesCausesLevels(const std::vector<std::string> &issues,
                                                const std::vector<libcellml::Issue::Cause> &causes,
                                                const std::vector<libcellml::Issue::Level> &levels,
                                                const libcellml::LoggerPtr &logger);
->>>>>>> 58015571
+
 libcellml::ModelPtr TEST_EXPORT createModel(const std::string &name = "");
 libcellml::ModelPtr TEST_EXPORT createModelWithComponent(const std::string &modelName = "",
                                                          const std::string &componentName = "");
