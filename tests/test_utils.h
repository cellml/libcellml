/*
Copyright libCellML Contributors

Licensed under the Apache License, Version 2.0 (the "License");
you may not use this file except in compliance with the License.
You may obtain a copy of the License at

    http://www.apache.org/licenses/LICENSE-2.0

Unless required by applicable law or agreed to in writing, software
distributed under the License is distributed on an "AS IS" BASIS,
WITHOUT WARRANTIES OR CONDITIONS OF ANY KIND, either express or implied.
See the License for the specific language governing permissions and
limitations under the License.
*/

#pragma once

#include <iostream>
#include <libcellml>
#include <sstream>

#include "test_exportdefinitions.h"

const std::string EMPTY_MATH = "<math xmlns=\"http://www.w3.org/1998/Math/MathML\"/>\n";

const std::string NON_EMPTY_MATH =
    "<math xmlns:cellml=\"http://www.cellml.org/cellml/2.0#\" xmlns=\"http://www.w3.org/1998/Math/MathML\">\n"
    "  <apply>\n"
    "    <eq/>\n"
    "    <ci>var</ci>\n"
    "    <apply>\n"
    "      <plus/>\n"
    "      <cn cellml:units=\"dimensionless\">3.44<sep/>2</cn>\n"
    "      <cn cellml:units=\"dimensionless\">-9.612</cn>\n"
    "    </apply>\n"
    "  </apply>\n"
    "</math>\n";

struct Debug
{
    explicit Debug(bool newLine = true)
        : mNewLine(newLine)
    {
    }

    ~Debug()
    {
        std::cout << mSS.str();
        if (mNewLine) {
            std::cout << std::endl;
        }
    }

    Debug &operator<<(const void *p)
    {
        std::ostringstream ss;
        ss << static_cast<const void *>(p);
        mSS << ss.str();
        return *this;
    }

    // Accept just about anything.
    template<class T>
    Debug &operator<<(const T &x)
    {
        mSS << x;
        return *this;
    }

private:
    std::ostringstream mSS;
    bool mNewLine;
};

std::string TEST_EXPORT resourcePath(const std::string &resourceRelativePath = "");

std::string TEST_EXPORT fileContents(const std::string &fileName);

void TEST_EXPORT printErrors(const libcellml::LoggerPtr &l, bool headings = false, bool kinds = false, bool rule = false);

<<<<<<< HEAD
void TEST_EXPORT printModel(const libcellml::ModelPtr &model);
=======
void TEST_EXPORT printComponent(const libcellml::ComponentPtr &component, size_t const c, std::string const spacer);

void TEST_EXPORT printModel(libcellml::ModelPtr &model);
>>>>>>> abc1a946

void TEST_EXPORT expectEqualErrors(const std::vector<std::string> &errors,
                                   const libcellml::LoggerPtr &logger);
void TEST_EXPORT expectEqualErrorsSpecificationHeadings(const std::vector<std::string> &errors,
                                                        const std::vector<std::string> &specificationHeadings,
                                                        const libcellml::LoggerPtr &logger);
void TEST_EXPORT expectEqualErrorsKinds(const std::vector<std::string> &errors,
                                        const std::vector<libcellml::Error::Kind> &kinds,
                                        const libcellml::LoggerPtr &logger);

libcellml::ModelPtr TEST_EXPORT createModel(const std::string &name = "");
libcellml::ModelPtr TEST_EXPORT createModelWithComponent(const std::string &name = "");
libcellml::VariablePtr TEST_EXPORT createVariableWithUnits(const std::string &name, const std::string &units);
libcellml::ModelPtr TEST_EXPORT createModelTwoComponentsWithOneVariableEach(const std::string &modelName = "", const std::string &c1Name = "", const std::string &c2Name = "", const std::string &v1Name = "", const std::string &v2Name = "");

#define EXPECT_EQ_ERRORS(errors, logger) \
    SCOPED_TRACE("Error occured here."); \
    expectEqualErrors(errors, logger)

#define EXPECT_EQ_ERRORS_SPECIFICATION_HEADINGS(errors, specificationHeadings, logger) \
    SCOPED_TRACE("Error occured here."); \
    expectEqualErrorsSpecificationHeadings(errors, specificationHeadings, logger)

#define EXPECT_EQ_ERRORS_KINDS(errors, kinds, logger) \
    SCOPED_TRACE("Error occured here."); \
    expectEqualErrorsKinds(errors, kinds, logger)<|MERGE_RESOLUTION|>--- conflicted
+++ resolved
@@ -79,13 +79,9 @@
 
 void TEST_EXPORT printErrors(const libcellml::LoggerPtr &l, bool headings = false, bool kinds = false, bool rule = false);
 
-<<<<<<< HEAD
-void TEST_EXPORT printModel(const libcellml::ModelPtr &model);
-=======
 void TEST_EXPORT printComponent(const libcellml::ComponentPtr &component, size_t const c, std::string const spacer);
 
 void TEST_EXPORT printModel(libcellml::ModelPtr &model);
->>>>>>> abc1a946
 
 void TEST_EXPORT expectEqualErrors(const std::vector<std::string> &errors,
                                    const libcellml::LoggerPtr &logger);
