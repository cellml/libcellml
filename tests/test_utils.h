/*
Copyright libCellML Contributors

Licensed under the Apache License, Version 2.0 (the "License");
you may not use this file except in compliance with the License.
You may obtain a copy of the License at

    http://www.apache.org/licenses/LICENSE-2.0

Unless required by applicable law or agreed to in writing, software
distributed under the License is distributed on an "AS IS" BASIS,
WITHOUT WARRANTIES OR CONDITIONS OF ANY KIND, either express or implied.
See the License for the specific language governing permissions and
limitations under the License.
*/

#pragma once

#include <libcellml>

<<<<<<< HEAD
void dbg(const std::string &text, bool newLine=true);
=======
std::string resourcePath(const std::string &resourceRelativePath = "");

std::string fileContents(const std::string &fileName);
>>>>>>> 4e08cbb4

void printErrors(const libcellml::Validator &v);
void printErrors(const libcellml::Parser &p);

libcellml::ModelPtr createModel(const std::string &name = "");
libcellml::ModelPtr createModelWithComponent(const std::string &name = "");

const std::string emptyMath =
    "<math xmlns=\"http://www.w3.org/1998/Math/MathML\">\n"
    "</math>\n";<|MERGE_RESOLUTION|>--- conflicted
+++ resolved
@@ -18,13 +18,11 @@
 
 #include <libcellml>
 
-<<<<<<< HEAD
 void dbg(const std::string &text, bool newLine=true);
-=======
+
 std::string resourcePath(const std::string &resourceRelativePath = "");
 
 std::string fileContents(const std::string &fileName);
->>>>>>> 4e08cbb4
 
 void printErrors(const libcellml::Validator &v);
 void printErrors(const libcellml::Parser &p);
