/*
Copyright libCellML Contributors

Licensed under the Apache License, Version 2.0 (the "License");
you may not use this file except in compliance with the License.
You may obtain a copy of the License at

    http://www.apache.org/licenses/LICENSE-2.0

Unless required by applicable law or agreed to in writing, software
distributed under the License is distributed on an "AS IS" BASIS,
WITHOUT WARRANTIES OR CONDITIONS OF ANY KIND, either express or implied.
See the License for the specific language governing permissions and
limitations under the License.
*/

#pragma once

#include <chrono>
#include <iostream>
#include <libcellml>
#include <sstream>

#include "test_exportdefinitions.h"

#define TEST_UTILS
#include "../src/commonutils.h"
#undef TEST_UTILS

const std::string EMPTY_MATH = "<math xmlns=\"http://www.w3.org/1998/Math/MathML\"/>\n";

const std::string NON_EMPTY_MATH =
    "<math xmlns:cellml=\"http://www.cellml.org/cellml/2.0#\" xmlns=\"http://www.w3.org/1998/Math/MathML\">\n"
    "  <apply>\n"
    "    <eq/>\n"
    "    <ci>var</ci>\n"
    "    <apply>\n"
    "      <plus/>\n"
    "      <cn cellml:units=\"dimensionless\">3.44<sep/>2</cn>\n"
    "      <cn cellml:units=\"dimensionless\">-9.612</cn>\n"
    "    </apply>\n"
    "  </apply>\n"
    "</math>\n";

struct Debug
{
    explicit Debug(bool newLine = true)
        : mNewLine(newLine)
    {
    }

    ~Debug()
    {
        std::cout << mSS.str();
        if (mNewLine) {
            std::cout << std::endl;
        }
    }

    Debug &operator<<(const void *p)
    {
        std::ostringstream ss;
        ss << static_cast<const void *>(p);
        mSS << ss.str();
        return *this;
    }

    // Accept just about anything.
    template<class T>
    Debug &operator<<(const T &x)
    {
        mSS << x;
        return *this;
    }

private:
    std::ostringstream mSS;
    bool mNewLine;
};

std::chrono::steady_clock::time_point TEST_EXPORT timeNow();
int TEST_EXPORT elapsedTime(const std::chrono::steady_clock::time_point &startTime);

std::string TEST_EXPORT resourcePath(const std::string &resourceRelativePath = "");
std::string TEST_EXPORT fileContents(const std::string &fileName);
void TEST_EXPORT printIssues(const libcellml::LoggerPtr &l, bool headings = false, bool cellmlElementTypes = false, bool rule = false);

void TEST_EXPORT printModel(const libcellml::ModelPtr &model, bool includeMaths = true);
void TEST_EXPORT printComponent(const libcellml::ComponentPtr &component, bool includeMaths = true);

void TEST_EXPORT expectEqualIssues(const std::vector<std::string> &issues, const libcellml::LoggerPtr &logger);
void TEST_EXPORT expectEqualIssuesSpecificationHeadings(const std::vector<std::string> &issues,
                                                        const std::vector<std::string> &specificationHeadings,
                                                        const libcellml::LoggerPtr &logger);

<<<<<<< HEAD
void TEST_EXPORT expectEqualIssuesCausesLevels(const std::vector<std::string> &issues,
                                               const std::vector<libcellml::CellMLElement> &causes,
                                               const std::vector<libcellml::Issue::Level> &levels,
                                               const libcellml::LoggerPtr &logger);
=======
void TEST_EXPORT expectEqualIssuesCellmlElementTypesLevels(const std::vector<std::string> &issues,
                                                           const std::vector<libcellml::CellmlElementType> &cellmlElementTypes,
                                                           const std::vector<libcellml::Issue::Level> &levels,
                                                           const libcellml::LoggerPtr &logger);
>>>>>>> 4eec7177

libcellml::ModelPtr TEST_EXPORT createModel(const std::string &name = "");
libcellml::ModelPtr TEST_EXPORT createModelWithComponent(const std::string &modelName = "",
                                                         const std::string &componentName = "");
libcellml::VariablePtr TEST_EXPORT createVariableWithUnits(const std::string &name, const std::string &units);
libcellml::ModelPtr TEST_EXPORT createModelTwoComponentsWithOneVariableEach(const std::string &modelName = "", const std::string &c1Name = "", const std::string &c2Name = "", const std::string &v1Name = "", const std::string &v2Name = "");

void TEST_EXPORT compareUnit(const libcellml::UnitsPtr &u1, const libcellml::UnitsPtr &u2);
void TEST_EXPORT compareUnits(const libcellml::UnitsPtr &u1, const libcellml::UnitsPtr &u2, const libcellml::EntityPtr &expectedParent = nullptr);
void TEST_EXPORT compareComponent(const libcellml::ComponentPtr &c1, const libcellml::ComponentPtr &c2, const libcellml::EntityPtr &expectedParent = nullptr);
void TEST_EXPORT compareReset(const libcellml::ResetPtr &r1, const libcellml::ResetPtr &r2);
void TEST_EXPORT compareModel(const libcellml::ModelPtr &m1, const libcellml::ModelPtr &m2);

#define EXPECT_EQ_ISSUES(issues, logger) \
    SCOPED_TRACE("Issue occured here."); \
    expectEqualIssues(issues, logger)

#define EXPECT_EQ_ISSUES_SPECIFICATION_HEADINGS(issues, specificationHeadings, logger) \
    SCOPED_TRACE("Issue occured here."); \
    expectEqualIssuesSpecificationHeadings(issues, specificationHeadings, logger)

#define EXPECT_EQ_ISSUES_CELLMLELEMENTTYPES_LEVELS(issues, cellmlElementTypes, levels, logger) \
    SCOPED_TRACE("Issue occured here."); \
    expectEqualIssuesCellmlElementTypesLevels(issues, cellmlElementTypes, levels, logger)<|MERGE_RESOLUTION|>--- conflicted
+++ resolved
@@ -93,17 +93,10 @@
                                                         const std::vector<std::string> &specificationHeadings,
                                                         const libcellml::LoggerPtr &logger);
 
-<<<<<<< HEAD
-void TEST_EXPORT expectEqualIssuesCausesLevels(const std::vector<std::string> &issues,
-                                               const std::vector<libcellml::CellMLElement> &causes,
-                                               const std::vector<libcellml::Issue::Level> &levels,
-                                               const libcellml::LoggerPtr &logger);
-=======
 void TEST_EXPORT expectEqualIssuesCellmlElementTypesLevels(const std::vector<std::string> &issues,
                                                            const std::vector<libcellml::CellmlElementType> &cellmlElementTypes,
                                                            const std::vector<libcellml::Issue::Level> &levels,
                                                            const libcellml::LoggerPtr &logger);
->>>>>>> 4eec7177
 
 libcellml::ModelPtr TEST_EXPORT createModel(const std::string &name = "");
 libcellml::ModelPtr TEST_EXPORT createModelWithComponent(const std::string &modelName = "",
