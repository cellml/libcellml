/*
Copyright libCellML Contributors

Licensed under the Apache License, Version 2.0 (the "License");
you may not use this file except in compliance with the License.
You may obtain a copy of the License at

    http://www.apache.org/licenses/LICENSE-2.0

Unless required by applicable law or agreed to in writing, software
distributed under the License is distributed on an "AS IS" BASIS,
WITHOUT WARRANTIES OR CONDITIONS OF ANY KIND, either express or implied.
See the License for the specific language governing permissions and
limitations under the License.
*/

#include "test_utils.h"

#include "gtest/gtest.h"

#include <cmath>
#include <fstream>
#include <iomanip>
#include <iostream>
#include <sstream>

#include "test_resources.h"

std::string resourcePath(const std::string &resourceRelativePath)
{
    return TESTS_RESOURCE_LOCATION + "/" + resourceRelativePath;
}

std::string fileContents(const std::string &fileName)
{
    std::ifstream file(resourcePath(fileName));
    std::stringstream buffer;

    buffer << file.rdbuf();

    return buffer.str();
}

void printIssues(const libcellml::LoggerPtr &l, bool headings, bool causes, bool rule)
{
    int width = int(floor(log10(l->errorCount())));
    for (size_t i = 0; i < l->issueCount(); ++i) {
        std::cout << "Issue " << std::setw(width) << i + 1 << ": ";
        if (headings) {
            std::cout << ", " << l->issue(i)->referenceHeading();
        }
        if (causes) {
            std::cout << ", " << static_cast<int>(l->issue(i)->cause());
        }
        if (rule) {
            std::cout << ", " << static_cast<int>(l->issue(i)->referenceRule());
        }
        std::cout << std::endl
<<<<<<< HEAD
                  << l->issue(i)->description()
                  << std::endl;
=======
                  << l->issue(i)->description() << std::endl;
>>>>>>> 19536163
    }
}

void printModel(const libcellml::ModelPtr &model)
{
    std::cout << "The model name is: '" << model->name() << "'" << std::endl;
    if (model->id() != "") {
        std::cout << "The model id is: '" << model->id() << "'" << std::endl;
    }

    // 2.a    Print any custom units of the model
    std::cout << "The model defines " << model->unitsCount()
              << " custom units:" << std::endl;
    for (size_t u = 0; u < model->unitsCount(); ++u) {
        std::cout << "  Units[" << u << "] is '" << model->units(u)->name() << "'"
                  << std::endl;
    }

    // 2.b    Print the components of the model
    std::cout << "The model has " << model->componentCount()
              << " components:" << std::endl;
    for (size_t c = 0; c < model->componentCount(); ++c) {
        // 2.c  Printing the attributes of the component
        auto component = model->component(c);
        std::string spacer = "  ";
        printComponent(component, c, spacer);
    }
}

void printComponent(const libcellml::ComponentPtr &component, size_t const c, std::string const spacer)
{
    std::cout << spacer << "Component[" << c << "] has name: '"
              << component->name() << "'" << std::endl;
    if (component->id() != "") {
        std::cout << spacer << "Component[" << c << "] has id: '"
                  << component->id() << "'" << std::endl;
    }

    std::cout << spacer << "Component[" << c << "] has "
              << component->variableCount()
              << " variables:" << std::endl;

    // Printing the variables within the component
    for (size_t vIndex = 0; vIndex < component->variableCount(); vIndex++) {
        auto v = component->variable(vIndex);
        std::cout << spacer << "  Variable[" << vIndex << "] has name: '"
                  << v->name() << "'" << std::endl;
        if (v->initialValue() != "") {
            std::cout << spacer << "  Variable[" << vIndex << "] has initial_value: '"
                      << v->initialValue() << "'"
                      << std::endl;
        }
        if (v->units() != nullptr) {
            std::cout << spacer << "  Variable[" << vIndex << "] has units: '"
                      << v->units()->name() << "'" << std::endl;
        }
        std::cout << spacer << "  Variable[" << vIndex << "] has " << v->equivalentVariableCount() << " equivalent variable(s): ";
        for (size_t eIndex = 0; eIndex < v->equivalentVariableCount(); ++eIndex) {
            auto equivVariable = v->equivalentVariable(eIndex);
            std::cout << equivVariable->name() << ", ";
        }
        std::cout << std::endl;
    }

    // Print the maths within the component
    if (component->math() != "") {
        std::cout << spacer << "  Maths in the component is:" << std::endl;
        std::cout << component->math() << std::endl;
    }

    // Print the encapsulated components
    if (component->componentCount() > 0) {
        std::cout << spacer << "Component[" << c << "] has "
                  << component->componentCount()
                  << " child components:" << std::endl;

        for (size_t c2 = 0; c2 < component->componentCount(); c2++) {
            auto child = component->component(c2);
            std::string oneMoreSpacer = spacer + "  ";
            printComponent(child, c2, oneMoreSpacer);
        }
    }
}

void expectEqualIssues(const std::vector<std::string> &issues, const libcellml::LoggerPtr &logger)

{
    EXPECT_EQ(issues.size(), logger->issueCount());
    for (size_t i = 0; i < logger->issueCount() && i < issues.size(); ++i) {
        EXPECT_EQ(issues.at(i), logger->issue(i)->description());
    }
}

void expectEqualIssuesSpecificationHeadings(const std::vector<std::string> &issues,
                                            const std::vector<std::string> &specificationHeadings,
                                            const libcellml::LoggerPtr &logger)
{
    EXPECT_EQ(issues.size(), logger->issueCount());
    EXPECT_EQ(specificationHeadings.size(), logger->issueCount());
    for (size_t i = 0; i < logger->issueCount() && i < issues.size(); ++i) {
        EXPECT_EQ(issues.at(i), logger->issue(i)->description());
        EXPECT_EQ(specificationHeadings.at(i), logger->issue(i)->referenceHeading());
    }
}

void expectEqualIssuesCauses(const std::vector<std::string> &issues,
                             const std::vector<libcellml::Issue::Cause> &causes,
                             const libcellml::LoggerPtr &logger)
{
    EXPECT_EQ(issues.size(), logger->issueCount());
    EXPECT_EQ(causes.size(), logger->issueCount());
    for (size_t i = 0; i < logger->issueCount() && i < issues.size(); ++i) {
        EXPECT_EQ(issues.at(i), logger->issue(i)->description());
        EXPECT_EQ(causes.at(i), logger->issue(i)->cause());
    }
}

libcellml::ModelPtr createModel(const std::string &name)
{
    libcellml::ModelPtr model = libcellml::Model::create();
    model->setName(name);
    return model;
}

libcellml::ComponentPtr createComponentInModel(const libcellml::ModelPtr &model, const std::string &componentName)
{
    libcellml::ComponentPtr component = libcellml::Component::create();
    component->setName(componentName);
    model->addComponent(component);
    return component;
}

libcellml::ModelPtr createModelWithComponent(const std::string &name)
{
    libcellml::ModelPtr model = libcellml::Model::create();
    model->setName(name);
    createComponentInModel(model, "");
    return model;
}

libcellml::VariablePtr createVariableWithUnits(const std::string &name, const std::string &units)
{
    libcellml::VariablePtr v = libcellml::Variable::create();
    v->setName(name);
    v->setUnits(units);

    return v;
}

libcellml::ModelPtr createModelTwoComponentsWithOneVariableEach(const std::string &modelName, const std::string &c1Name, const std::string &c2Name, const std::string &v1Name, const std::string &v2Name)
{
    libcellml::ModelPtr model = libcellml::Model::create();
    model->setName(modelName);
    auto c1 = createComponentInModel(model, c1Name);
    auto c2 = createComponentInModel(model, c2Name);

    libcellml::VariablePtr v1 = libcellml::Variable::create();
    v1->setName(v1Name);
    v1->setInterfaceType("public");
    c1->addVariable(v1);
    libcellml::VariablePtr v2 = libcellml::Variable::create();
    v2->setName(v2Name);
    v2->setInterfaceType("public");
    c2->addVariable(v2);

    return model;
}<|MERGE_RESOLUTION|>--- conflicted
+++ resolved
@@ -56,12 +56,7 @@
             std::cout << ", " << static_cast<int>(l->issue(i)->referenceRule());
         }
         std::cout << std::endl
-<<<<<<< HEAD
-                  << l->issue(i)->description()
-                  << std::endl;
-=======
                   << l->issue(i)->description() << std::endl;
->>>>>>> 19536163
     }
 }
 
