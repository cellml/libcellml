/*
Copyright libCellML Contributors

Licensed under the Apache License, Version 2.0 (the "License");
you may not use this file except in compliance with the License.
You may obtain a copy of the License at

    http://www.apache.org/licenses/LICENSE-2.0

Unless required by applicable law or agreed to in writing, software
distributed under the License is distributed on an "AS IS" BASIS,
WITHOUT WARRANTIES OR CONDITIONS OF ANY KIND, either express or implied.
See the License for the specific language governing permissions and
limitations under the License.
*/

#include "test_utils.h"

#include "gtest/gtest.h"

#include <cmath>
#include <ctime>
#include <fstream>
#include <iomanip>
#include <iostream>
#include <sstream>

#include "test_resources.h"

#define TEST_UTILS
#include "../src/commonutils.cpp"
#undef TEST_UTILS

std::string resourcePath(const std::string &resourceRelativePath)
{
    return TESTS_RESOURCE_LOCATION + "/" + resourceRelativePath;
}

std::string fileContents(const std::string &fileName)
{
    std::ifstream file(resourcePath(fileName));
    std::stringstream buffer;

    buffer << file.rdbuf();

    return buffer.str();
}

<<<<<<< HEAD
void timeit(std::function<void()> func)
{
    std::clock_t start = std::clock();

    func();

    int ms = (std::clock() - start) / (double)(CLOCKS_PER_SEC / 1000);

    std::cout << "Finished in " << ms << "ms" << std::endl;
=======
std::chrono::steady_clock::time_point timeNow()
{
    return std::chrono::steady_clock::now();
}

int elapsedTime(const std::chrono::steady_clock::time_point &startTime)
{
    return std::chrono::duration_cast<std::chrono::milliseconds>(timeNow() - startTime).count();
>>>>>>> a3d9bf0a
}

void printIssues(const libcellml::LoggerPtr &l, bool headings, bool causes, bool rule)
{
    int width = int(floor(log10(l->errorCount())));
    for (size_t i = 0; i < l->issueCount(); ++i) {
        switch (l->issue(i)->level()) {
        case libcellml::Issue::Level::ERROR:
            std::cout << "Error " << std::setw(width) << i + 1 << ": ";
            break;
        case libcellml::Issue::Level::WARNING:
            std::cout << "Warning " << std::setw(width) << i + 1 << ": ";
            break;
        case libcellml::Issue::Level::HINT:
            std::cout << "Hint " << std::setw(width) << i + 1 << ": ";
            break;
        case libcellml::Issue::Level::MESSAGE:
            std::cout << "Message " << std::setw(width) << i + 1 << ": ";
            break;
        default:
            break;
        }

        if (headings) {
            std::cout << ", " << l->issue(i)->referenceHeading();
        }
        if (causes) {
            std::cout << ", " << static_cast<int>(l->issue(i)->cause());
        }
        if (rule) {
            std::cout << ", " << static_cast<int>(l->issue(i)->referenceRule());
        }
        std::cout << std::endl
                  << l->issue(i)->description() << std::endl;
    }
}

static const std::string FIXED_INDENT = "    ";

void printComponent(const libcellml::ComponentPtr &component, size_t c, const std::string &indent, bool includeMaths)
{
    if (c == -1) {
        std::cout << "COMPONENT: '" << component->name() << "'";
    } else {
        std::cout << indent << "[" << c + 1 << "]: " << component->name();
    }

    if (component->id() != "") {
        std::cout << ", id: " << component->id();
    }

    std::cout << std::endl;
    std::cout << indent << FIXED_INDENT << "VARIABLES: " << component->variableCount() << " variables" << std::endl;

    // Printing the variables within the component.
    for (size_t v = 0; v < component->variableCount(); ++v) {
        std::cout << indent << FIXED_INDENT << FIXED_INDENT;
        std::cout << "[" << v + 1 << "]: " << component->variable(v)->name();
        if (component->variable(v)->units() != nullptr) {
            std::cout << " [" << component->variable(v)->units()->name() << "]";
        }
        if (component->variable(v)->initialValue() != "") {
            std::cout << ", initial = " << component->variable(v)->initialValue();
        }
        std::cout << std::endl;
        if (component->variable(v)->equivalentVariableCount() > 0) {
            std::cout << indent << FIXED_INDENT << FIXED_INDENT << FIXED_INDENT;
            std::string con = "  └──> ";
            for (size_t e = 0; e < component->variable(v)->equivalentVariableCount(); ++e) {
                auto ev = component->variable(v)->equivalentVariable(e);
                if (ev == nullptr) {
                    std::cout << "WHOOPS! Null equivalent variable!";
                    continue;
                }
                libcellml::ComponentPtr ev_parent = std::dynamic_pointer_cast<libcellml::Component>(ev->parent());
                if (ev_parent == nullptr) {
                    std::cout << "WHOOPS! Null parent component for equivalent variable!";
                    continue;
                }
                std::cout << con << ev_parent->name() << ":" << ev->name();
                if (ev->units() != nullptr) {
                    std::cout << " [" << ev->units()->name() << "]";
                }
                con = ", ";
            }
            std::cout << std::endl;
        }
    }

    // Print the maths within the component.
    if (includeMaths) {
        if (component->math() != "") {
            std::cout << indent << "  Maths in the component is:" << std::endl;
            std::cout << component->math() << std::endl;
        }
    }

    // Print the encapsulated components
    if (component->componentCount() > 0) {
        std::cout << indent << FIXED_INDENT << "CHILD COMPONENTS: " << component->componentCount()
                  << " child components" << std::endl;
        std::string newIndent = indent + FIXED_INDENT + FIXED_INDENT;

        for (size_t c2 = 0; c2 < component->componentCount(); ++c2) {
            auto child = component->component(c2);
            printComponent(child, c2, newIndent, includeMaths);
        }
    }
}

void printComponent(const libcellml::ComponentPtr &component, bool includeMaths)
{
    printComponent(component, -1, {}, includeMaths);
}

void printModel(const libcellml::ModelPtr &model, bool includeMaths)
{
    std::cout << "MODEL: '" << model->name() << "'";
    if (model->id() != "") {
        std::cout << ", id: '" << model->id() << "'";
    }
    std::cout << std::endl;

    std::cout << FIXED_INDENT << "UNITS: " << model->unitsCount() << " custom units" << std::endl;
    for (size_t u = 0; u < model->unitsCount(); ++u) {
        std::cout << FIXED_INDENT << FIXED_INDENT << "[" << u + 1 << "]: " << model->units(u)->name() << std::endl;
    }

    std::cout << FIXED_INDENT << "COMPONENTS: " << model->componentCount() << " components" << std::endl;
    for (size_t c = 0; c < model->componentCount(); ++c) {
        auto component = model->component(c);
        printComponent(component, c, FIXED_INDENT + FIXED_INDENT, includeMaths);
    }
}

void expectEqualIssues(const std::vector<std::string> &issues, const libcellml::LoggerPtr &logger)

{
    EXPECT_EQ(issues.size(), logger->issueCount());
    for (size_t i = 0; i < logger->issueCount() && i < issues.size(); ++i) {
        EXPECT_EQ(issues.at(i), logger->issue(i)->description());
    }
}

void expectEqualIssuesSpecificationHeadings(const std::vector<std::string> &issues,
                                            const std::vector<std::string> &specificationHeadings,
                                            const libcellml::LoggerPtr &logger)
{
    EXPECT_EQ(issues.size(), logger->issueCount());
    EXPECT_EQ(specificationHeadings.size(), logger->issueCount());
    for (size_t i = 0; i < logger->issueCount() && i < issues.size(); ++i) {
        EXPECT_EQ(issues.at(i), logger->issue(i)->description());
        EXPECT_EQ(specificationHeadings.at(i), logger->issue(i)->referenceHeading());
    }
}

void expectEqualIssuesCausesLevels(const std::vector<std::string> &issues,
                                   const std::vector<libcellml::Issue::Cause> &causes,
                                   const std::vector<libcellml::Issue::Level> &levels,
                                   const libcellml::LoggerPtr &logger)
{
    EXPECT_EQ(issues.size(), logger->issueCount());
    EXPECT_EQ(causes.size(), logger->issueCount());
    EXPECT_EQ(levels.size(), logger->issueCount());
    for (size_t i = 0; i < logger->issueCount() && i < issues.size(); ++i) {
        EXPECT_EQ(issues.at(i), logger->issue(i)->description());
        EXPECT_EQ(causes.at(i), logger->issue(i)->cause());
        EXPECT_EQ(levels.at(i), logger->issue(i)->level());
    }
}

libcellml::ModelPtr createModel(const std::string &name)
{
    libcellml::ModelPtr model = libcellml::Model::create();
    model->setName(name);
    return model;
}

libcellml::ComponentPtr createComponentInModel(const libcellml::ModelPtr &model, const std::string &componentName)
{
    libcellml::ComponentPtr component = libcellml::Component::create();
    component->setName(componentName);
    model->addComponent(component);
    return component;
}

libcellml::ModelPtr createModelWithComponent(const std::string &modelName, const std::string &componentName)
{
    libcellml::ModelPtr model = libcellml::Model::create();
    model->setName(modelName);
    createComponentInModel(model, componentName);
    return model;
}

libcellml::VariablePtr createVariableWithUnits(const std::string &name, const std::string &units)
{
    libcellml::VariablePtr v = libcellml::Variable::create();
    v->setName(name);
    v->setUnits(units);

    return v;
}

libcellml::ModelPtr createModelTwoComponentsWithOneVariableEach(const std::string &modelName, const std::string &c1Name, const std::string &c2Name, const std::string &v1Name, const std::string &v2Name)
{
    libcellml::ModelPtr model = libcellml::Model::create();
    model->setName(modelName);
    auto c1 = createComponentInModel(model, c1Name);
    auto c2 = createComponentInModel(model, c2Name);

    libcellml::VariablePtr v1 = libcellml::Variable::create();
    v1->setName(v1Name);
    v1->setInterfaceType("public");
    c1->addVariable(v1);
    libcellml::VariablePtr v2 = libcellml::Variable::create();
    v2->setName(v2Name);
    v2->setInterfaceType("public");
    c2->addVariable(v2);

    return model;
}

void compareUnit(const libcellml::UnitsPtr &u1, const libcellml::UnitsPtr &u2)
{
    EXPECT_EQ(u1->unitCount(), u2->unitCount());

    std::string reference1;
    std::string prefix1;
    std::string id1;
    std::string reference2;
    std::string prefix2;
    std::string id2;
    double exponent1;
    double multiplier1;
    double exponent2;
    double multiplier2;
    for (size_t index = 0; index < u1->unitCount(); ++index) {
        u1->unitAttributes(index, reference1, prefix1, exponent1, multiplier1, id1);
        u2->unitAttributes(index, reference2, prefix2, exponent2, multiplier2, id2);

        EXPECT_EQ(reference1, reference2);
        EXPECT_EQ(prefix1, prefix2);
        EXPECT_EQ(exponent1, exponent2);
        EXPECT_EQ(multiplier1, multiplier2);
        EXPECT_EQ(id1, id2);
    }
}

void compareUnits(const libcellml::UnitsPtr &u1, const libcellml::UnitsPtr &u2, const libcellml::EntityPtr &expectedParent)
{
    EXPECT_EQ(u1->id(), u2->id());
    EXPECT_EQ(u1->isBaseUnit(), u2->isBaseUnit());
    EXPECT_EQ(u1->isImport(), u2->isImport());
    EXPECT_EQ(u1->importReference(), u2->importReference());
    EXPECT_EQ(u1->name(), u2->name());
    EXPECT_EQ(expectedParent, u2->parent());

    compareUnit(u1, u2);
}

void compareComponent(const libcellml::ComponentPtr &c1, const libcellml::ComponentPtr &c2, const libcellml::EntityPtr &expectedParent)
{
    EXPECT_EQ(c1->name(), c2->name());
    EXPECT_EQ(c1->id(), c2->id());
    EXPECT_EQ(c1->isImport(), c2->isImport());
    if (c1->isImport() && c2->isImport()) {
        EXPECT_EQ(c1->importSource()->url(), c2->importSource()->url());
        EXPECT_EQ(c1->importSource()->id(), c2->importSource()->id());
    }
    EXPECT_EQ(c1->importReference(), c2->importReference());
    EXPECT_EQ(c1->componentCount(), c2->componentCount());
    EXPECT_EQ(c1->resetCount(), c2->resetCount());
    EXPECT_EQ(c1->variableCount(), c2->variableCount());

    EXPECT_EQ(expectedParent, c2->parent());

    for (size_t index = 0; index < c1->componentCount(); ++index) {
        auto c1i = c1->component(index);
        auto c2i = c2->component(index);
        compareComponent(c1i, c2i, c2);
    }
    for (size_t index = 0; index < c2->resetCount(); ++index) {
        auto r = c2->reset(index);
        if (r->variable() != nullptr) {
            EXPECT_TRUE(c2->hasVariable(r->variable()));
        }
        if (r->testVariable() != nullptr) {
            EXPECT_TRUE(c2->hasVariable(r->testVariable()));
        }
    }
}

void compareImportSource(const libcellml::ImportSourcePtr &i1, const libcellml::ImportSourcePtr &i2, const libcellml::ModelPtr &m2)
{
    EXPECT_EQ(i1->url(), i2->url());

    EXPECT_EQ(i1->unitsCount(), i2->unitsCount());
    for (size_t index = 0; index < i1->unitsCount(); ++index) {
        auto u1 = i1->units(index);
        auto u2 = i2->units(index);
        compareUnits(u1, u2, m2);
    }

    EXPECT_EQ(i1->componentCount(), i2->componentCount());
    for (size_t index = 0; index < i1->componentCount(); ++index) {
        auto c1 = i1->component(index);
        auto c2 = i2->component(index);
        compareComponent(c1, c2, m2);
    }
}

void compareModel(const libcellml::ModelPtr &m1, const libcellml::ModelPtr &m2)
{
    EXPECT_EQ(m1->id(), m2->id());
    EXPECT_EQ(m1->name(), m2->name());

    EXPECT_EQ(m1->unitsCount(), m2->unitsCount());
    EXPECT_EQ(m1->componentCount(), m2->componentCount());
    EXPECT_EQ(m1->importSourceCount(), m2->importSourceCount());

    for (size_t index = 0; index < m1->unitsCount(); ++index) {
        auto u1 = m1->units(index);
        auto u2 = m2->units(index);
        compareUnits(u1, u2, m2);
    }

    for (size_t index = 0; index < m1->componentCount(); ++index) {
        auto c1 = m1->component(index);
        auto c2 = m2->component(index);
        compareComponent(c1, c2, m2);
    }

    for (size_t index = 0; index < m1->importSourceCount(); ++index) {
        auto i1 = m1->importSource(index);
        auto i2 = m2->importSource(index);
        compareImportSource(i1, i2, m2);
    }
}

void compareReset(const libcellml::ResetPtr &r1, const libcellml::ResetPtr &r2)
{
    EXPECT_EQ(r1->id(), r2->id());
    EXPECT_EQ(r1->order(), r2->order());
    if (r1->variable() != nullptr) {
        EXPECT_NE(r1->variable(), r2->variable());
        EXPECT_EQ(r1->variable()->name(), r2->variable()->name());
    }
    if (r1->testVariable() != nullptr) {
        EXPECT_NE(r1->testVariable(), r2->testVariable());
        EXPECT_EQ(r1->testVariable()->name(), r2->testVariable()->name());
    }
    EXPECT_EQ(r1->testValueId(), r2->testValueId());
    EXPECT_EQ(r1->resetValueId(), r2->resetValueId());
}

libcellml::ModelPtr owningModel(const libcellml::EntityConstPtr &entity)
{
    auto model = std::dynamic_pointer_cast<libcellml::Model>(entity->parent());
    auto component = owningComponent(entity);
    while ((model == nullptr) && (component != nullptr) && component->parent()) {
        model = std::dynamic_pointer_cast<libcellml::Model>(component->parent());
        component = owningComponent(component);
    }

    return model;
}

libcellml::ComponentPtr owningComponent(const libcellml::EntityConstPtr &entity)
{
    return std::dynamic_pointer_cast<libcellml::Component>(entity->parent());
}<|MERGE_RESOLUTION|>--- conflicted
+++ resolved
@@ -19,7 +19,6 @@
 #include "gtest/gtest.h"
 
 #include <cmath>
-#include <ctime>
 #include <fstream>
 #include <iomanip>
 #include <iostream>
@@ -46,17 +45,6 @@
     return buffer.str();
 }
 
-<<<<<<< HEAD
-void timeit(std::function<void()> func)
-{
-    std::clock_t start = std::clock();
-
-    func();
-
-    int ms = (std::clock() - start) / (double)(CLOCKS_PER_SEC / 1000);
-
-    std::cout << "Finished in " << ms << "ms" << std::endl;
-=======
 std::chrono::steady_clock::time_point timeNow()
 {
     return std::chrono::steady_clock::now();
@@ -65,7 +53,6 @@
 int elapsedTime(const std::chrono::steady_clock::time_point &startTime)
 {
     return std::chrono::duration_cast<std::chrono::milliseconds>(timeNow() - startTime).count();
->>>>>>> a3d9bf0a
 }
 
 void printIssues(const libcellml::LoggerPtr &l, bool headings, bool causes, bool rule)
@@ -419,21 +406,4 @@
     }
     EXPECT_EQ(r1->testValueId(), r2->testValueId());
     EXPECT_EQ(r1->resetValueId(), r2->resetValueId());
-}
-
-libcellml::ModelPtr owningModel(const libcellml::EntityConstPtr &entity)
-{
-    auto model = std::dynamic_pointer_cast<libcellml::Model>(entity->parent());
-    auto component = owningComponent(entity);
-    while ((model == nullptr) && (component != nullptr) && component->parent()) {
-        model = std::dynamic_pointer_cast<libcellml::Model>(component->parent());
-        component = owningComponent(component);
-    }
-
-    return model;
-}
-
-libcellml::ComponentPtr owningComponent(const libcellml::EntityConstPtr &entity)
-{
-    return std::dynamic_pointer_cast<libcellml::Component>(entity->parent());
 }