/*
Copyright libCellML Contributors

Licensed under the Apache License, Version 2.0 (the "License");
you may not use this file except in compliance with the License.
You may obtain a copy of the License at

    http://www.apache.org/licenses/LICENSE-2.0

Unless required by applicable law or agreed to in writing, software
distributed under the License is distributed on an "AS IS" BASIS,
WITHOUT WARRANTIES OR CONDITIONS OF ANY KIND, either express or implied.
See the License for the specific language governing permissions and
limitations under the License.
*/

#include "test_utils.h"

#include "gtest/gtest.h"

#include <fstream>
#include <iomanip>
#include <iostream>
#include <sstream>

#include "test_resources.h"

std::string resourcePath(const std::string &resourceRelativePath)
{
    return TESTS_RESOURCE_LOCATION + "/" + resourceRelativePath;
}

std::string fileContents(const std::string &fileName)
{
    std::ifstream file(resourcePath(fileName));
    std::stringstream buffer;

    buffer << file.rdbuf();

    return buffer.str();
}

void printIssues(const libcellml::LoggerPtr &l, bool headings, bool causes, bool rule)
{
    for (size_t i = 0; i < l->issueCount(); ++i) {
        std::cout << "Issue " << std::setw(3) << i + 1 << ": ";
        std::cout << l->issue(i)->description();
        if (headings) {
            std::cout << ", " << l->issue(i)->referenceHeading();
        }
        if (causes) {
            std::cout << ", " << static_cast<int>(l->issue(i)->cause());
        }
        if (rule) {
<<<<<<< HEAD
            std::cout << ", " << static_cast<int>(l->issue(i)->rule());
=======
            std::cout << ", " << static_cast<int>(l->issue(i)->referenceRule());
>>>>>>> fb6d5ba5
        }
        std::cout << std::endl;
    }
}

void printModel(const libcellml::ModelPtr &model)
{
    std::cout << "The model name is: '" << model->name() << "'" << std::endl;
    if (model->id() != "") {
        std::cout << "The model id is: '" << model->id() << "'" << std::endl;
    }

    // 2.a    Print any custom units of the model
    std::cout << "The model defines " << model->unitsCount()
              << " custom units:" << std::endl;
    for (size_t u = 0; u < model->unitsCount(); ++u) {
        std::cout << "  Units[" << u << "] is '" << model->units(u)->name() << "'"
                  << std::endl;
    }

    // 2.b    Print the components of the model
    std::cout << "The model has " << model->componentCount()
              << " components:" << std::endl;
    for (size_t c = 0; c < model->componentCount(); ++c) {
        // 2.c  Printing the attributes of the component
        auto component = model->component(c);
        std::string spacer = "  ";
        printComponent(component, c, spacer);
    }
}

void printComponent(const libcellml::ComponentPtr &component, size_t const c, std::string const spacer)
{
    std::cout << spacer << "Component[" << c << "] has name: '"
              << component->name() << "'" << std::endl;
    if (component->id() != "") {
        std::cout << spacer << "Component[" << c << "] has id: '"
                  << component->id() << "'" << std::endl;
    }

    std::cout << spacer << "Component[" << c << "] has "
              << component->variableCount()
              << " variables:" << std::endl;

    // Printing the variables within the component
    for (size_t vIndex = 0; vIndex < component->variableCount(); vIndex++) {
        auto v = component->variable(vIndex);
        std::cout << spacer << "  Variable[" << vIndex << "] has name: '"
                  << v->name() << "'" << std::endl;
        if (v->initialValue() != "") {
            std::cout << spacer << "  Variable[" << vIndex << "] has initial_value: '"
                      << v->initialValue() << "'"
                      << std::endl;
        }
        if (v->units() != nullptr) {
            std::cout << spacer << "  Variable[" << vIndex << "] has units: '"
                      << v->units()->name() << "'" << std::endl;
        }
        std::cout << spacer << "  Variable[" << vIndex << "] has " << v->equivalentVariableCount() << " equivalent variable(s): ";
        for (size_t eIndex = 0; eIndex < v->equivalentVariableCount(); ++eIndex) {
            auto equivVariable = v->equivalentVariable(eIndex);
            std::cout << equivVariable->name() << ", ";
        }
        std::cout << std::endl;
    }

    // Print the maths within the component
    if (component->math() != "") {
        std::cout << spacer << "  Maths in the component is:" << std::endl;
        std::cout << component->math() << std::endl;
    }

    // Print the encapsulated components
    if (component->componentCount() > 0) {
        std::cout << spacer << "Component[" << c << "] has "
                  << component->componentCount()
                  << " child components:" << std::endl;

        for (size_t c2 = 0; c2 < component->componentCount(); c2++) {
            auto child = component->component(c2);
            std::string oneMoreSpacer = spacer + "  ";
            printComponent(child, c2, oneMoreSpacer);
        }
    }
}

void expectEqualIssues(const std::vector<std::string> &issues, const libcellml::LoggerPtr &logger)

{
    EXPECT_EQ(issues.size(), logger->issueCount());
    for (size_t i = 0; i < logger->issueCount() && i < issues.size(); ++i) {
        EXPECT_EQ(issues.at(i), logger->issue(i)->description());
    }
}

void expectEqualIssuesSpecificationHeadings(const std::vector<std::string> &issues,
                                            const std::vector<std::string> &specificationHeadings,
                                            const libcellml::LoggerPtr &logger)
{
    EXPECT_EQ(issues.size(), logger->issueCount());
    EXPECT_EQ(specificationHeadings.size(), logger->issueCount());
    for (size_t i = 0; i < logger->issueCount() && i < issues.size(); ++i) {
        EXPECT_EQ(issues.at(i), logger->issue(i)->description());
        EXPECT_EQ(specificationHeadings.at(i), logger->issue(i)->referenceHeading());
    }
}

void expectEqualIssuesCauses(const std::vector<std::string> &issues,
                             const std::vector<libcellml::Issue::Cause> &causes,
                             const libcellml::LoggerPtr &logger)
{
    EXPECT_EQ(issues.size(), logger->issueCount());
    EXPECT_EQ(causes.size(), logger->issueCount());
    for (size_t i = 0; i < logger->issueCount() && i < issues.size(); ++i) {
        EXPECT_EQ(issues.at(i), logger->issue(i)->description());
        EXPECT_EQ(causes.at(i), logger->issue(i)->cause());
    }
}

libcellml::ModelPtr createModel(const std::string &name)
{
    libcellml::ModelPtr model = libcellml::Model::create();
    model->setName(name);
    return model;
}

libcellml::ComponentPtr createComponentInModel(const libcellml::ModelPtr &model, const std::string &componentName)
{
    libcellml::ComponentPtr component = libcellml::Component::create();
    component->setName(componentName);
    model->addComponent(component);
    return component;
}

libcellml::ModelPtr createModelWithComponent(const std::string &name)
{
    libcellml::ModelPtr model = libcellml::Model::create();
    model->setName(name);
    createComponentInModel(model, "");
    return model;
}

libcellml::VariablePtr createVariableWithUnits(const std::string &name, const std::string &units)
{
    libcellml::VariablePtr v = libcellml::Variable::create();
    v->setName(name);
    v->setUnits(units);

    return v;
}

libcellml::ModelPtr createModelTwoComponentsWithOneVariableEach(const std::string &modelName, const std::string &c1Name, const std::string &c2Name, const std::string &v1Name, const std::string &v2Name)
{
    libcellml::ModelPtr model = libcellml::Model::create();
    model->setName(modelName);
    auto c1 = createComponentInModel(model, c1Name);
    auto c2 = createComponentInModel(model, c2Name);

    libcellml::VariablePtr v1 = libcellml::Variable::create();
    v1->setName(v1Name);
    v1->setInterfaceType("public");
    c1->addVariable(v1);
    libcellml::VariablePtr v2 = libcellml::Variable::create();
    v2->setName(v2Name);
    v2->setInterfaceType("public");
    c2->addVariable(v2);

    return model;
}<|MERGE_RESOLUTION|>--- conflicted
+++ resolved
@@ -52,11 +52,7 @@
             std::cout << ", " << static_cast<int>(l->issue(i)->cause());
         }
         if (rule) {
-<<<<<<< HEAD
-            std::cout << ", " << static_cast<int>(l->issue(i)->rule());
-=======
             std::cout << ", " << static_cast<int>(l->issue(i)->referenceRule());
->>>>>>> fb6d5ba5
         }
         std::cout << std::endl;
     }
