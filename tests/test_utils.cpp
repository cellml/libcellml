/*
Copyright libCellML Contributors

Licensed under the Apache License, Version 2.0 (the "License");
you may not use this file except in compliance with the License.
You may obtain a copy of the License at

    http://www.apache.org/licenses/LICENSE-2.0

Unless required by applicable law or agreed to in writing, software
distributed under the License is distributed on an "AS IS" BASIS,
WITHOUT WARRANTIES OR CONDITIONS OF ANY KIND, either express or implied.
See the License for the specific language governing permissions and
limitations under the License.
*/

#include "test_utils.h"

#include "gtest/gtest.h"

#include <cmath>
#include <fstream>
#include <iomanip>
#include <iostream>
#include <sstream>

#include "test_resources.h"

#define TEST_UTILS
#include "../src/commonutils.cpp"
#undef TEST_UTILS

std::string resourcePath(const std::string &resourceRelativePath)
{
    return TESTS_RESOURCE_LOCATION + "/" + resourceRelativePath;
}

std::string fileContents(const std::string &fileName)
{
    std::ifstream file(resourcePath(fileName));
    std::stringstream buffer;

    buffer << file.rdbuf();

    return buffer.str();
}

<<<<<<< HEAD
std::chrono::steady_clock::time_point timeNow()
{
    return std::chrono::steady_clock::now();
}

int elapsedTime(const std::chrono::steady_clock::time_point &startTime)
{
    return std::chrono::duration_cast<std::chrono::milliseconds>(timeNow() - startTime).count();
}

void printIssues(const libcellml::LoggerPtr &l, bool headings, bool causes, bool rule)
=======
void printIssues(const libcellml::LoggerPtr &l, bool headings, bool cellmlElementTypes, bool rule)
>>>>>>> 4eec7177
{
    int width = int(floor(log10(l->errorCount())));
    for (size_t i = 0; i < l->issueCount(); ++i) {
        switch (l->issue(i)->level()) {
        case libcellml::Issue::Level::ERROR:
            std::cout << "Error " << std::setw(width) << i + 1 << ": ";
            break;
        case libcellml::Issue::Level::WARNING:
            std::cout << "Warning " << std::setw(width) << i + 1 << ": ";
            break;
        case libcellml::Issue::Level::HINT:
            std::cout << "Hint " << std::setw(width) << i + 1 << ": ";
            break;
        case libcellml::Issue::Level::MESSAGE:
            std::cout << "Message " << std::setw(width) << i + 1 << ": ";
            break;
        default:
            break;
        }

        if (headings) {
            std::cout << ", " << l->issue(i)->referenceHeading();
        }
        if (cellmlElementTypes) {
            std::cout << ", " << static_cast<int>(l->issue(i)->cellmlElementType());
        }
        if (rule) {
            std::cout << ", " << static_cast<int>(l->issue(i)->referenceRule());
        }
        std::cout << std::endl
                  << l->issue(i)->description() << std::endl;
    }
}

static const std::string FIXED_INDENT = "    ";

void printComponent(const libcellml::ComponentPtr &component, size_t c, const std::string &indent, bool includeMaths)
{
    if (c == -1) {
        std::cout << "COMPONENT: '" << component->name() << "'";
    } else {
        std::cout << indent << "[" << c + 1 << "]: " << component->name();
    }

    if (component->id() != "") {
        std::cout << ", id: " << component->id();
    }

    std::cout << std::endl;
    std::cout << indent << FIXED_INDENT << "VARIABLES: " << component->variableCount() << " variables" << std::endl;

    // Printing the variables within the component.
    for (size_t v = 0; v < component->variableCount(); ++v) {
        std::cout << indent << FIXED_INDENT << FIXED_INDENT;
        std::cout << "[" << v + 1 << "]: " << component->variable(v)->name();
        if (component->variable(v)->units() != nullptr) {
            std::cout << " [" << component->variable(v)->units()->name() << "]";
        }
        if (component->variable(v)->initialValue() != "") {
            std::cout << ", initial = " << component->variable(v)->initialValue();
        }
        std::cout << std::endl;
        if (component->variable(v)->equivalentVariableCount() > 0) {
            std::cout << indent << FIXED_INDENT << FIXED_INDENT << FIXED_INDENT;
            std::string con = "  └──> ";
            for (size_t e = 0; e < component->variable(v)->equivalentVariableCount(); ++e) {
                auto ev = component->variable(v)->equivalentVariable(e);
                if (ev == nullptr) {
                    std::cout << "WHOOPS! Null equivalent variable!";
                    continue;
                }
                libcellml::ComponentPtr ev_parent = std::dynamic_pointer_cast<libcellml::Component>(ev->parent());
                if (ev_parent == nullptr) {
                    std::cout << "WHOOPS! Null parent component for equivalent variable!";
                    continue;
                }
                std::cout << con << ev_parent->name() << ":" << ev->name();
                if (ev->units() != nullptr) {
                    std::cout << " [" << ev->units()->name() << "]";
                }
                con = ", ";
            }
            std::cout << std::endl;
        }
    }

    // Print the maths within the component.
    if (includeMaths) {
        if (component->math() != "") {
            std::cout << indent << "  Maths in the component is:" << std::endl;
            std::cout << component->math() << std::endl;
        }
    }

    // Print the encapsulated components
    if (component->componentCount() > 0) {
        std::cout << indent << FIXED_INDENT << "CHILD COMPONENTS: " << component->componentCount()
                  << " child components" << std::endl;
        std::string newIndent = indent + FIXED_INDENT + FIXED_INDENT;

        for (size_t c2 = 0; c2 < component->componentCount(); ++c2) {
            auto child = component->component(c2);
            printComponent(child, c2, newIndent, includeMaths);
        }
    }
}

void printComponent(const libcellml::ComponentPtr &component, bool includeMaths)
{
    printComponent(component, -1, {}, includeMaths);
}

void printModel(const libcellml::ModelPtr &model, bool includeMaths)
{
    std::cout << "MODEL: '" << model->name() << "'";
    if (model->id() != "") {
        std::cout << ", id: '" << model->id() << "'";
    }
    std::cout << std::endl;

    std::cout << FIXED_INDENT << "UNITS: " << model->unitsCount() << " custom units" << std::endl;
    for (size_t u = 0; u < model->unitsCount(); ++u) {
        std::cout << FIXED_INDENT << FIXED_INDENT << "[" << u + 1 << "]: " << model->units(u)->name() << std::endl;
    }

    std::cout << FIXED_INDENT << "COMPONENTS: " << model->componentCount() << " components" << std::endl;
    for (size_t c = 0; c < model->componentCount(); ++c) {
        auto component = model->component(c);
        printComponent(component, c, FIXED_INDENT + FIXED_INDENT, includeMaths);
    }
}

void expectEqualIssues(const std::vector<std::string> &issues, const libcellml::LoggerPtr &logger)

{
    EXPECT_EQ(issues.size(), logger->issueCount());
    for (size_t i = 0; i < logger->issueCount() && i < issues.size(); ++i) {
        EXPECT_EQ(issues.at(i), logger->issue(i)->description());
    }
}

void expectEqualIssuesSpecificationHeadings(const std::vector<std::string> &issues,
                                            const std::vector<std::string> &specificationHeadings,
                                            const libcellml::LoggerPtr &logger)
{
    EXPECT_EQ(issues.size(), logger->issueCount());
    EXPECT_EQ(specificationHeadings.size(), logger->issueCount());
    for (size_t i = 0; i < logger->issueCount() && i < issues.size(); ++i) {
        EXPECT_EQ(issues.at(i), logger->issue(i)->description());
        EXPECT_EQ(specificationHeadings.at(i), logger->issue(i)->referenceHeading());
    }
}

<<<<<<< HEAD
void expectEqualIssuesCausesLevels(const std::vector<std::string> &issues,
                                   const std::vector<libcellml::CellMLElement> &causes,
                                   const std::vector<libcellml::Issue::Level> &levels,
                                   const libcellml::LoggerPtr &logger)
=======
void expectEqualIssuesCellmlElementTypesLevels(const std::vector<std::string> &issues,
                                               const std::vector<libcellml::CellmlElementType> &cellmlElementTypes,
                                               const std::vector<libcellml::Issue::Level> &levels,
                                               const libcellml::LoggerPtr &logger)
>>>>>>> 4eec7177
{
    EXPECT_EQ(issues.size(), logger->issueCount());
    EXPECT_EQ(cellmlElementTypes.size(), logger->issueCount());
    EXPECT_EQ(levels.size(), logger->issueCount());
    for (size_t i = 0; i < logger->issueCount() && i < issues.size(); ++i) {
        EXPECT_EQ(issues.at(i), logger->issue(i)->description());
        EXPECT_EQ(cellmlElementTypes.at(i), logger->issue(i)->cellmlElementType());
        EXPECT_EQ(levels.at(i), logger->issue(i)->level());
    }
}

libcellml::ModelPtr createModel(const std::string &name)
{
    libcellml::ModelPtr model = libcellml::Model::create();
    model->setName(name);
    return model;
}

libcellml::ComponentPtr createComponentInModel(const libcellml::ModelPtr &model, const std::string &componentName)
{
    libcellml::ComponentPtr component = libcellml::Component::create();
    component->setName(componentName);
    model->addComponent(component);
    return component;
}

libcellml::ModelPtr createModelWithComponent(const std::string &modelName, const std::string &componentName)
{
    libcellml::ModelPtr model = libcellml::Model::create();
    model->setName(modelName);
    createComponentInModel(model, componentName);
    return model;
}

libcellml::VariablePtr createVariableWithUnits(const std::string &name, const std::string &units)
{
    libcellml::VariablePtr v = libcellml::Variable::create();
    v->setName(name);
    v->setUnits(units);

    return v;
}

libcellml::ModelPtr createModelTwoComponentsWithOneVariableEach(const std::string &modelName, const std::string &c1Name, const std::string &c2Name, const std::string &v1Name, const std::string &v2Name)
{
    libcellml::ModelPtr model = libcellml::Model::create();
    model->setName(modelName);
    auto c1 = createComponentInModel(model, c1Name);
    auto c2 = createComponentInModel(model, c2Name);

    libcellml::VariablePtr v1 = libcellml::Variable::create();
    v1->setName(v1Name);
    v1->setInterfaceType("public");
    c1->addVariable(v1);
    libcellml::VariablePtr v2 = libcellml::Variable::create();
    v2->setName(v2Name);
    v2->setInterfaceType("public");
    c2->addVariable(v2);

    return model;
}

void compareUnit(const libcellml::UnitsPtr &u1, const libcellml::UnitsPtr &u2)
{
    EXPECT_EQ(u1->unitCount(), u2->unitCount());

    std::string reference1;
    std::string prefix1;
    std::string id1;
    std::string reference2;
    std::string prefix2;
    std::string id2;
    double exponent1;
    double multiplier1;
    double exponent2;
    double multiplier2;
    for (size_t index = 0; index < u1->unitCount(); ++index) {
        u1->unitAttributes(index, reference1, prefix1, exponent1, multiplier1, id1);
        u2->unitAttributes(index, reference2, prefix2, exponent2, multiplier2, id2);

        EXPECT_EQ(reference1, reference2);
        EXPECT_EQ(prefix1, prefix2);
        EXPECT_EQ(exponent1, exponent2);
        EXPECT_EQ(multiplier1, multiplier2);
        EXPECT_EQ(id1, id2);
    }
}

void compareUnits(const libcellml::UnitsPtr &u1, const libcellml::UnitsPtr &u2, const libcellml::EntityPtr &expectedParent)
{
    EXPECT_EQ(u1->id(), u2->id());
    EXPECT_EQ(u1->isBaseUnit(), u2->isBaseUnit());
    EXPECT_EQ(u1->isImport(), u2->isImport());
    EXPECT_EQ(u1->importReference(), u2->importReference());
    EXPECT_EQ(u1->name(), u2->name());
    EXPECT_EQ(expectedParent, u2->parent());

    compareUnit(u1, u2);
}

void compareComponent(const libcellml::ComponentPtr &c1, const libcellml::ComponentPtr &c2, const libcellml::EntityPtr &expectedParent)
{
    EXPECT_EQ(c1->name(), c2->name());
    EXPECT_EQ(c1->id(), c2->id());
    EXPECT_EQ(c1->isImport(), c2->isImport());
    if (c1->isImport() && c2->isImport()) {
        EXPECT_EQ(c1->importSource()->url(), c2->importSource()->url());
        EXPECT_EQ(c1->importSource()->id(), c2->importSource()->id());
    }
    EXPECT_EQ(c1->importReference(), c2->importReference());
    EXPECT_EQ(c1->componentCount(), c2->componentCount());
    EXPECT_EQ(c1->resetCount(), c2->resetCount());
    EXPECT_EQ(c1->variableCount(), c2->variableCount());

    EXPECT_EQ(expectedParent, c2->parent());

    for (size_t index = 0; index < c1->componentCount(); ++index) {
        auto c1i = c1->component(index);
        auto c2i = c2->component(index);
        compareComponent(c1i, c2i, c2);
    }
    for (size_t index = 0; index < c2->resetCount(); ++index) {
        auto r = c2->reset(index);
        if (r->variable() != nullptr) {
            EXPECT_TRUE(c2->hasVariable(r->variable()));
        }
        if (r->testVariable() != nullptr) {
            EXPECT_TRUE(c2->hasVariable(r->testVariable()));
        }
    }
}

void compareImportSource(const libcellml::ImportSourcePtr &i1, const libcellml::ImportSourcePtr &i2, const libcellml::ModelPtr &m2)
{
    EXPECT_EQ(i1->url(), i2->url());

    EXPECT_EQ(i1->unitsCount(), i2->unitsCount());
    for (size_t index = 0; index < i1->unitsCount(); ++index) {
        auto u1 = i1->units(index);
        auto u2 = i2->units(index);
        compareUnits(u1, u2, m2);
    }

    EXPECT_EQ(i1->componentCount(), i2->componentCount());
    for (size_t index = 0; index < i1->componentCount(); ++index) {
        auto c1 = i1->component(index);
        auto c2 = i2->component(index);
        compareComponent(c1, c2, m2);
    }
}

void compareModel(const libcellml::ModelPtr &m1, const libcellml::ModelPtr &m2)
{
    EXPECT_EQ(m1->id(), m2->id());
    EXPECT_EQ(m1->name(), m2->name());

    EXPECT_EQ(m1->unitsCount(), m2->unitsCount());
    EXPECT_EQ(m1->componentCount(), m2->componentCount());
    EXPECT_EQ(m1->importSourceCount(), m2->importSourceCount());

    for (size_t index = 0; index < m1->unitsCount(); ++index) {
        auto u1 = m1->units(index);
        auto u2 = m2->units(index);
        compareUnits(u1, u2, m2);
    }

    for (size_t index = 0; index < m1->componentCount(); ++index) {
        auto c1 = m1->component(index);
        auto c2 = m2->component(index);
        compareComponent(c1, c2, m2);
    }

    for (size_t index = 0; index < m1->importSourceCount(); ++index) {
        auto i1 = m1->importSource(index);
        auto i2 = m2->importSource(index);
        compareImportSource(i1, i2, m2);
    }
}

void compareReset(const libcellml::ResetPtr &r1, const libcellml::ResetPtr &r2)
{
    EXPECT_EQ(r1->id(), r2->id());
    EXPECT_EQ(r1->order(), r2->order());
    if (r1->variable() != nullptr) {
        EXPECT_NE(r1->variable(), r2->variable());
        EXPECT_EQ(r1->variable()->name(), r2->variable()->name());
    }
    if (r1->testVariable() != nullptr) {
        EXPECT_NE(r1->testVariable(), r2->testVariable());
        EXPECT_EQ(r1->testVariable()->name(), r2->testVariable()->name());
    }
    EXPECT_EQ(r1->testValueId(), r2->testValueId());
    EXPECT_EQ(r1->resetValueId(), r2->resetValueId());
}<|MERGE_RESOLUTION|>--- conflicted
+++ resolved
@@ -45,7 +45,6 @@
     return buffer.str();
 }
 
-<<<<<<< HEAD
 std::chrono::steady_clock::time_point timeNow()
 {
     return std::chrono::steady_clock::now();
@@ -56,10 +55,7 @@
     return std::chrono::duration_cast<std::chrono::milliseconds>(timeNow() - startTime).count();
 }
 
-void printIssues(const libcellml::LoggerPtr &l, bool headings, bool causes, bool rule)
-=======
 void printIssues(const libcellml::LoggerPtr &l, bool headings, bool cellmlElementTypes, bool rule)
->>>>>>> 4eec7177
 {
     int width = int(floor(log10(l->errorCount())));
     for (size_t i = 0; i < l->issueCount(); ++i) {
@@ -213,17 +209,10 @@
     }
 }
 
-<<<<<<< HEAD
-void expectEqualIssuesCausesLevels(const std::vector<std::string> &issues,
-                                   const std::vector<libcellml::CellMLElement> &causes,
-                                   const std::vector<libcellml::Issue::Level> &levels,
-                                   const libcellml::LoggerPtr &logger)
-=======
 void expectEqualIssuesCellmlElementTypesLevels(const std::vector<std::string> &issues,
                                                const std::vector<libcellml::CellmlElementType> &cellmlElementTypes,
                                                const std::vector<libcellml::Issue::Level> &levels,
                                                const libcellml::LoggerPtr &logger)
->>>>>>> 4eec7177
 {
     EXPECT_EQ(issues.size(), logger->issueCount());
     EXPECT_EQ(cellmlElementTypes.size(), logger->issueCount());
