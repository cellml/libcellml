--- conflicted
+++ resolved
@@ -275,7 +275,6 @@
     EXPECT_EQ(::fileContents(fileName), fileContents);
 }
 
-<<<<<<< HEAD
 double roundValue(double value, int precision)
 {
     return std::round(value * std::pow(10.0, precision)) / std::pow(10.0, precision);
@@ -311,8 +310,6 @@
     }
 }
 
-=======
->>>>>>> ac1bef39
 libcellml::ModelPtr createModel(const std::string &name)
 {
     libcellml::ModelPtr model = libcellml::Model::create();
