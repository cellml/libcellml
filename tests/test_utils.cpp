/*
Copyright libCellML Contributors

Licensed under the Apache License, Version 2.0 (the "License");
you may not use this file except in compliance with the License.
You may obtain a copy of the License at

    http://www.apache.org/licenses/LICENSE-2.0

Unless required by applicable law or agreed to in writing, software
distributed under the License is distributed on an "AS IS" BASIS,
WITHOUT WARRANTIES OR CONDITIONS OF ANY KIND, either express or implied.
See the License for the specific language governing permissions and
limitations under the License.
*/

#include "test_utils.h"

#include "gtest/gtest.h"

#include <fstream>
#include <iomanip>
#include <iostream>
#include <sstream>

#include "test_resources.h"

std::string resourcePath(const std::string &resourceRelativePath)
{
    return TESTS_RESOURCE_LOCATION + "/" + resourceRelativePath;
}

std::string fileContents(const std::string &fileName)
{
    std::ifstream file(resourcePath(fileName));
    std::stringstream buffer;

    buffer << file.rdbuf();

    return buffer.str();
}

void printIssues(const libcellml::LoggerPtr &l, bool headings, bool causes, bool rule)
{
    for (size_t i = 0; i < l->issueCount(); ++i) {
        std::cout << "Issue " << std::setw(3) << i + 1 << ": ";
        std::cout << l->issue(i)->description();
        if (headings) {
            std::cout << ", " << l->issue(i)->referenceHeading();
        }
        if (causes) {
            std::cout << ", " << static_cast<int>(l->issue(i)->cause());
        }
        if (rule) {
            std::cout << ", " << static_cast<int>(l->issue(i)->rule());
        }
        std::cout << std::endl;
    }
}

<<<<<<< HEAD
void expectEqualIssues(const std::vector<std::string> &issues, const libcellml::LoggerPtr &logger)
=======
void printModel(libcellml::ModelPtr &model)
{
    std::cout << "The model name is: '" << model->name() << "'" << std::endl;
    if (model->id() != "") {
        std::cout << "The model id is: '" << model->id() << "'" << std::endl;
    }

    // 2.a    Print any custom units of the model
    std::cout << "The model defines " << model->unitsCount()
              << " custom units:" << std::endl;
    for (size_t u = 0; u < model->unitsCount(); ++u) {
        std::cout << "  Units[" << u << "] is '" << model->units(u)->name() << "'"
                  << std::endl;
    }

    // 2.b    Print the components of the model
    std::cout << "The model has " << model->componentCount()
              << " components:" << std::endl;
    for (size_t c = 0; c < model->componentCount(); ++c) {
        // 2.c  Printing the attributes of the component
        auto component = model->component(c);
        std::string spacer = "  ";
        printComponent(component, c, spacer);
    }
}

void printComponent(const libcellml::ComponentPtr &component, size_t const c, std::string const spacer)
{
    std::cout << spacer << "Component[" << c << "] has name: '"
              << component->name() << "'" << std::endl;
    if (component->id() != "") {
        std::cout << spacer << "Component[" << c << "] has id: '"
                  << component->id() << "'" << std::endl;
    }

    std::cout << spacer << "Component[" << c << "] has "
              << component->variableCount()
              << " variables:" << std::endl;

    // Printing the variables within the component
    for (size_t v = 0; v < component->variableCount(); v++) {
        std::cout << spacer << "  Variable[" << v << "] has name: '"
                  << component->variable(v)->name() << "'" << std::endl;
        if (component->variable(v)->initialValue() != "") {
            std::cout << spacer << "  Variable[" << v << "] has initial_value: '"
                      << component->variable(v)->initialValue() << "'"
                      << std::endl;
        }
        if (component->variable(v)->units() != nullptr) {
            std::cout << spacer << "  Variable[" << v << "] has units: '"
                      << component->variable(v)->units()->name() << "'" << std::endl;
        }
    }

    // Print the maths within the component
    if (component->math() != "") {
        std::cout << spacer << "  Maths in the component is:" << std::endl;
        std::cout << component->math() << std::endl;
    }

    // Print the encapsulated components
    if (component->componentCount() > 0) {
        std::cout << spacer << "Component[" << c << "] has "
                  << component->componentCount()
                  << " child components:" << std::endl;

        for (size_t c2 = 0; c2 < component->componentCount(); c2++) {
            auto child = component->component(c2);
            std::string oneMoreSpacer = spacer + "  ";
            printComponent(child, c2, oneMoreSpacer);
        }
    }
}

void expectEqualErrors(const std::vector<std::string> &errors, const libcellml::LoggerPtr &logger)
>>>>>>> abc1a946
{
    EXPECT_EQ(issues.size(), logger->issueCount());
    for (size_t i = 0; i < logger->issueCount() && i < issues.size(); ++i) {
        EXPECT_EQ(issues.at(i), logger->issue(i)->description());
    }
}

void expectEqualIssuesSpecificationHeadings(const std::vector<std::string> &issues,
                                            const std::vector<std::string> &specificationHeadings,
                                            const libcellml::LoggerPtr &logger)
{
    EXPECT_EQ(issues.size(), logger->issueCount());
    EXPECT_EQ(specificationHeadings.size(), logger->issueCount());
    for (size_t i = 0; i < logger->issueCount() && i < issues.size(); ++i) {
        EXPECT_EQ(issues.at(i), logger->issue(i)->description());
        EXPECT_EQ(specificationHeadings.at(i), logger->issue(i)->referenceHeading());
    }
}

void expectEqualIssuesCauses(const std::vector<std::string> &issues,
                             const std::vector<libcellml::Issue::Cause> &causes,
                             const libcellml::LoggerPtr &logger)
{
    EXPECT_EQ(issues.size(), logger->issueCount());
    EXPECT_EQ(causes.size(), logger->issueCount());
    for (size_t i = 0; i < logger->issueCount() && i < issues.size(); ++i) {
        EXPECT_EQ(issues.at(i), logger->issue(i)->description());
        EXPECT_EQ(causes.at(i), logger->issue(i)->cause());
    }
}

libcellml::ModelPtr createModel(const std::string &name)
{
    libcellml::ModelPtr model = libcellml::Model::create();
    model->setName(name);
    return model;
}

libcellml::ComponentPtr createComponentInModel(const libcellml::ModelPtr &model, const std::string &componentName)
{
    libcellml::ComponentPtr component = libcellml::Component::create();
    component->setName(componentName);
    model->addComponent(component);
    return component;
}

libcellml::ModelPtr createModelWithComponent(const std::string &name)
{
    libcellml::ModelPtr model = libcellml::Model::create();
    model->setName(name);
    createComponentInModel(model, "");
    return model;
}

libcellml::VariablePtr createVariableWithUnits(const std::string &name, const std::string &units)
{
    libcellml::VariablePtr v = libcellml::Variable::create();
    v->setName(name);
    v->setUnits(units);

    return v;
}

libcellml::ModelPtr createModelTwoComponentsWithOneVariableEach(const std::string &modelName, const std::string &c1Name, const std::string &c2Name, const std::string &v1Name, const std::string &v2Name)
{
    libcellml::ModelPtr model = libcellml::Model::create();
    model->setName(modelName);
    auto c1 = createComponentInModel(model, c1Name);
    auto c2 = createComponentInModel(model, c2Name);

    libcellml::VariablePtr v1 = libcellml::Variable::create();
    v1->setName(v1Name);
    c1->addVariable(v1);
    libcellml::VariablePtr v2 = libcellml::Variable::create();
    v2->setName(v2Name);
    c2->addVariable(v2);

    return model;
}<|MERGE_RESOLUTION|>--- conflicted
+++ resolved
@@ -58,9 +58,6 @@
     }
 }
 
-<<<<<<< HEAD
-void expectEqualIssues(const std::vector<std::string> &issues, const libcellml::LoggerPtr &logger)
-=======
 void printModel(libcellml::ModelPtr &model)
 {
     std::cout << "The model name is: '" << model->name() << "'" << std::endl;
@@ -135,8 +132,8 @@
     }
 }
 
-void expectEqualErrors(const std::vector<std::string> &errors, const libcellml::LoggerPtr &logger)
->>>>>>> abc1a946
+void expectEqualIssues(const std::vector<std::string> &errors, const libcellml::LoggerPtr &logger)
+
 {
     EXPECT_EQ(issues.size(), logger->issueCount());
     for (size_t i = 0; i < logger->issueCount() && i < issues.size(); ++i) {
