/*
Copyright libCellML Contributors

Licensed under the Apache License, Version 2.0 (the "License");
you may not use this file except in compliance with the License.
You may obtain a copy of the License at

    http://www.apache.org/licenses/LICENSE-2.0

Unless required by applicable law or agreed to in writing, software
distributed under the License is distributed on an "AS IS" BASIS,
WITHOUT WARRANTIES OR CONDITIONS OF ANY KIND, either express or implied.
See the License for the specific language governing permissions and
limitations under the License.
*/

#include "test_utils.h"

#include "gtest/gtest.h"

#include <cmath>
#include <fstream>
#include <iomanip>
#include <iostream>
#include <sstream>

#include "test_resources.h"

std::string resourcePath(const std::string &resourceRelativePath)
{
    return TESTS_RESOURCE_LOCATION + "/" + resourceRelativePath;
}

std::string fileContents(const std::string &fileName)
{
    std::ifstream file(resourcePath(fileName));
    std::stringstream buffer;

    buffer << file.rdbuf();

    return buffer.str();
}

void printIssues(const libcellml::LoggerPtr &l, bool headings, bool causes, bool rule)
{
    int width = int(floor(log10(l->errorCount())));
    for (size_t i = 0; i < l->issueCount(); ++i) {
        switch (l->issue(i)->level()) {
        case libcellml::Issue::Level::ERROR:
            std::cout << "Error " << std::setw(width) << i + 1 << ": ";
            break;
        case libcellml::Issue::Level::WARNING:
            std::cout << "Warning " << std::setw(width) << i + 1 << ": ";
            break;
        case libcellml::Issue::Level::HINT:
            std::cout << "Hint " << std::setw(width) << i + 1 << ": ";
            break;
        default:
            break;
        }

        if (headings) {
            std::cout << ", " << l->issue(i)->referenceHeading();
        }
        if (causes) {
            std::cout << ", " << static_cast<int>(l->issue(i)->cause());
        }
        if (rule) {
            std::cout << ", " << static_cast<int>(l->issue(i)->referenceRule());
        }
        std::cout << std::endl
                  << l->issue(i)->description() << std::endl;
    }
}

void printModel(const libcellml::ModelPtr &model)
{
    std::cout << "The model name is: '" << model->name() << "'" << std::endl;
    if (model->id() != "") {
        std::cout << "The model id is: '" << model->id() << "'" << std::endl;
    }

    // 2.a    Print any custom units of the model
    std::cout << "The model defines " << model->unitsCount()
              << " custom units:" << std::endl;
    for (size_t u = 0; u < model->unitsCount(); ++u) {
        std::cout << "  Units[" << u << "] is '" << model->units(u)->name() << "'"
                  << std::endl;
    }

    // 2.b    Print the components of the model
    std::cout << "The model has " << model->componentCount()
              << " components:" << std::endl;
    for (size_t c = 0; c < model->componentCount(); ++c) {
        // 2.c  Printing the attributes of the component
        auto component = model->component(c);
        std::string spacer = "  ";
        printComponent(component, c, spacer);
    }
}

void printComponent(const libcellml::ComponentPtr &component, size_t const c, std::string const spacer)
{
    std::cout << spacer << "Component[" << c << "] has name: '"
              << component->name() << "'" << std::endl;
    if (component->id() != "") {
        std::cout << spacer << "Component[" << c << "] has id: '"
                  << component->id() << "'" << std::endl;
    }

    std::cout << spacer << "Component[" << c << "] has "
              << component->variableCount()
              << " variables:" << std::endl;

    // Printing the variables within the component
    for (size_t vIndex = 0; vIndex < component->variableCount(); vIndex++) {
        auto v = component->variable(vIndex);
        std::cout << spacer << "  Variable[" << vIndex << "] has name: '"
                  << v->name() << "'" << std::endl;
        if (v->initialValue() != "") {
            std::cout << spacer << "  Variable[" << vIndex << "] has initial_value: '"
                      << v->initialValue() << "'"
                      << std::endl;
        }
        if (v->units() != nullptr) {
            std::cout << spacer << "  Variable[" << vIndex << "] has units: '"
                      << v->units()->name() << "'" << std::endl;
        }
        std::cout << spacer << "  Variable[" << vIndex << "] has " << v->equivalentVariableCount() << " equivalent variable(s): ";
        for (size_t eIndex = 0; eIndex < v->equivalentVariableCount(); ++eIndex) {
            auto equivVariable = v->equivalentVariable(eIndex);
            std::cout << equivVariable->name() << ", ";
        }
        std::cout << std::endl;
    }

    // Print the maths within the component
    if (component->math() != "") {
        std::cout << spacer << "  Maths in the component is:" << std::endl;
        std::cout << component->math() << std::endl;
    }

    // Print the encapsulated components
    if (component->componentCount() > 0) {
        std::cout << spacer << "Component[" << c << "] has "
                  << component->componentCount()
                  << " child components:" << std::endl;

        for (size_t c2 = 0; c2 < component->componentCount(); c2++) {
            auto child = component->component(c2);
            std::string oneMoreSpacer = spacer + "  ";
            printComponent(child, c2, oneMoreSpacer);
        }
    }
}

void expectEqualIssues(const std::vector<std::string> &issues, const libcellml::LoggerPtr &logger)

{
    EXPECT_EQ(issues.size(), logger->issueCount());
    for (size_t i = 0; i < logger->issueCount() && i < issues.size(); ++i) {
        EXPECT_EQ(issues.at(i), logger->issue(i)->description());
    }
}

void expectEqualIssuesSpecificationHeadings(const std::vector<std::string> &issues,
                                            const std::vector<std::string> &specificationHeadings,
                                            const libcellml::LoggerPtr &logger)
{
    EXPECT_EQ(issues.size(), logger->issueCount());
    EXPECT_EQ(specificationHeadings.size(), logger->issueCount());
    for (size_t i = 0; i < logger->issueCount() && i < issues.size(); ++i) {
        EXPECT_EQ(issues.at(i), logger->issue(i)->description());
        EXPECT_EQ(specificationHeadings.at(i), logger->issue(i)->referenceHeading());
    }
}

void expectEqualIssuesCauses(const std::vector<std::string> &issues,
                             const std::vector<libcellml::Issue::Cause> &causes,
                             const libcellml::LoggerPtr &logger)
{
    EXPECT_EQ(issues.size(), logger->issueCount());
    EXPECT_EQ(causes.size(), logger->issueCount());
    for (size_t i = 0; i < logger->issueCount() && i < issues.size(); ++i) {
        EXPECT_EQ(issues.at(i), logger->issue(i)->description());
        EXPECT_EQ(causes.at(i), logger->issue(i)->cause());
    }
}

libcellml::ModelPtr createModel(const std::string &name)
{
    libcellml::ModelPtr model = libcellml::Model::create();
    model->setName(name);
    return model;
}

libcellml::ComponentPtr createComponentInModel(const libcellml::ModelPtr &model, const std::string &componentName)
{
    libcellml::ComponentPtr component = libcellml::Component::create();
    component->setName(componentName);
    model->addComponent(component);
    return component;
}

libcellml::ModelPtr createModelWithComponent(const std::string &modelName, const std::string &componentName)
{
    libcellml::ModelPtr model = libcellml::Model::create();
    model->setName(modelName);
    createComponentInModel(model, componentName);
    return model;
}

libcellml::VariablePtr createVariableWithUnits(const std::string &name, const std::string &units)
{
    libcellml::VariablePtr v = libcellml::Variable::create();
    v->setName(name);
    v->setUnits(units);

    return v;
}

libcellml::ModelPtr createModelTwoComponentsWithOneVariableEach(const std::string &modelName, const std::string &c1Name, const std::string &c2Name, const std::string &v1Name, const std::string &v2Name)
{
    libcellml::ModelPtr model = libcellml::Model::create();
    model->setName(modelName);
    auto c1 = createComponentInModel(model, c1Name);
    auto c2 = createComponentInModel(model, c2Name);

    libcellml::VariablePtr v1 = libcellml::Variable::create();
    v1->setName(v1Name);
    v1->setInterfaceType("public");
    c1->addVariable(v1);
    libcellml::VariablePtr v2 = libcellml::Variable::create();
    v2->setName(v2Name);
    v2->setInterfaceType("public");
    c2->addVariable(v2);

    return model;
}

<<<<<<< HEAD
libcellml::ComponentPtr createImportInModel(const libcellml::ModelPtr &model,
                                            const std::string &componentName,
                                            const std::string &importSourceUrl,
                                            const std::string &importReference)
{
    model->addComponent(libcellml::Component::create(componentName));
    model->component(componentName)->setImportSource(libcellml::ImportSource::create());
    model->component(componentName)->importSource()->setUrl(importSourceUrl);
    model->component(componentName)->setImportReference(importReference);
    return model->component(componentName);
}

libcellml::ComponentPtr createImportInComponent(const libcellml::ComponentPtr &component,
                                                const std::string &componentName,
                                                const std::string &importSourceUrl,
                                                const std::string &importReference)
{
    component->addComponent(libcellml::Component::create(componentName));
    component->component(componentName)->setImportSource(libcellml::ImportSource::create());
    component->component(componentName)->importSource()->setUrl(importSourceUrl);
    component->component(componentName)->setImportReference(importReference);
    return component->component(componentName);
=======
void compareUnit(const libcellml::UnitsPtr &u1, const libcellml::UnitsPtr &u2)
{
    EXPECT_EQ(u1->unitCount(), u2->unitCount());

    std::string reference1;
    std::string prefix1;
    std::string id1;
    std::string reference2;
    std::string prefix2;
    std::string id2;
    double exponent1;
    double multiplier1;
    double exponent2;
    double multiplier2;
    for (size_t index = 0; index < u1->unitCount(); ++index) {
        u1->unitAttributes(index, reference1, prefix1, exponent1, multiplier1, id1);
        u2->unitAttributes(index, reference2, prefix2, exponent2, multiplier2, id2);

        EXPECT_EQ(reference1, reference2);
        EXPECT_EQ(prefix1, prefix2);
        EXPECT_EQ(exponent1, exponent2);
        EXPECT_EQ(multiplier1, multiplier2);
        EXPECT_EQ(id1, id2);
    }
}

void compareUnits(const libcellml::UnitsPtr &u1, const libcellml::UnitsPtr &u2, const libcellml::EntityPtr &expectedParent)
{
    EXPECT_EQ(u1->id(), u2->id());
    EXPECT_EQ(u1->isBaseUnit(), u2->isBaseUnit());
    EXPECT_EQ(u1->isImport(), u2->isImport());
    EXPECT_EQ(u1->importReference(), u2->importReference());
    EXPECT_EQ(u1->name(), u2->name());
    EXPECT_EQ(expectedParent, u2->parent());

    compareUnit(u1, u2);
}

void compareComponent(const libcellml::ComponentPtr &c1, const libcellml::ComponentPtr &c2, const libcellml::EntityPtr &expectedParent)
{
    EXPECT_EQ(c1->name(), c2->name());
    EXPECT_EQ(c1->id(), c2->id());
    EXPECT_EQ(c1->isImport(), c2->isImport());
    if (c1->isImport() && c2->isImport()) {
        EXPECT_EQ(c1->importSource()->url(), c2->importSource()->url());
        EXPECT_EQ(c1->importSource()->id(), c2->importSource()->id());
    }
    EXPECT_EQ(c1->importReference(), c2->importReference());
    EXPECT_EQ(c1->componentCount(), c2->componentCount());
    EXPECT_EQ(c1->resetCount(), c2->resetCount());
    EXPECT_EQ(c1->variableCount(), c2->variableCount());
    EXPECT_EQ(expectedParent, c2->parent());
    for (size_t index = 0; index < c1->componentCount(); ++index) {
        auto c1i = c1->component(index);
        auto c2i = c2->component(index);
        compareComponent(c1i, c2i, c2);
    }
    for (size_t index = 0; index < c2->resetCount(); ++index) {
        auto r = c2->reset(index);
        if (r->variable() != nullptr) {
            EXPECT_TRUE(c2->hasVariable(r->variable()));
        }
        if (r->testVariable() != nullptr) {
            EXPECT_TRUE(c2->hasVariable(r->testVariable()));
        }
    }
}

void compareModel(const libcellml::ModelPtr &m1, const libcellml::ModelPtr &m2)
{
    EXPECT_EQ(m1->id(), m2->id());
    EXPECT_EQ(m1->name(), m2->name());

    EXPECT_EQ(m1->unitsCount(), m2->unitsCount());
    EXPECT_EQ(m1->componentCount(), m2->componentCount());

    for (size_t index = 0; index < m1->unitsCount(); ++index) {
        auto u1 = m1->units(index);
        auto u2 = m2->units(index);
        compareUnits(u1, u2, m2);
    }

    for (size_t index = 0; index < m1->componentCount(); ++index) {
        auto c1 = m1->component(index);
        auto c2 = m2->component(index);
        compareComponent(c1, c2, m2);
    }
}

void compareReset(const libcellml::ResetPtr &r1, const libcellml::ResetPtr &r2)
{
    EXPECT_EQ(r1->id(), r2->id());
    EXPECT_EQ(r1->order(), r2->order());
    if (r1->variable() != nullptr) {
        EXPECT_NE(r1->variable(), r2->variable());
        EXPECT_EQ(r1->variable()->name(), r2->variable()->name());
    }
    if (r1->testVariable() != nullptr) {
        EXPECT_NE(r1->testVariable(), r2->testVariable());
        EXPECT_EQ(r1->testVariable()->name(), r2->testVariable()->name());
    }
>>>>>>> baf35f43
}<|MERGE_RESOLUTION|>--- conflicted
+++ resolved
@@ -238,7 +238,6 @@
     return model;
 }
 
-<<<<<<< HEAD
 libcellml::ComponentPtr createImportInModel(const libcellml::ModelPtr &model,
                                             const std::string &componentName,
                                             const std::string &importSourceUrl,
@@ -261,7 +260,8 @@
     component->component(componentName)->importSource()->setUrl(importSourceUrl);
     component->component(componentName)->setImportReference(importReference);
     return component->component(componentName);
-=======
+}
+
 void compareUnit(const libcellml::UnitsPtr &u1, const libcellml::UnitsPtr &u2)
 {
     EXPECT_EQ(u1->unitCount(), u2->unitCount());
@@ -363,5 +363,4 @@
         EXPECT_NE(r1->testVariable(), r2->testVariable());
         EXPECT_EQ(r1->testVariable()->name(), r2->testVariable()->name());
     }
->>>>>>> baf35f43
 }