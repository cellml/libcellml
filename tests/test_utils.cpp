--- conflicted
+++ resolved
@@ -398,7 +398,8 @@
         EXPECT_NE(r1->testVariable(), r2->testVariable());
         EXPECT_EQ(r1->testVariable()->name(), r2->testVariable()->name());
     }
-<<<<<<< HEAD
+    EXPECT_EQ(r1->testValueId(), r2->testValueId());
+    EXPECT_EQ(r1->resetValueId(), r2->resetValueId());
 }
 
 libcellml::ModelPtr owningModel(const libcellml::EntityConstPtr &entity)
@@ -416,8 +417,4 @@
 libcellml::ComponentPtr owningComponent(const libcellml::EntityConstPtr &entity)
 {
     return std::dynamic_pointer_cast<libcellml::Component>(entity->parent());
-=======
-    EXPECT_EQ(r1->testValueId(), r2->testValueId());
-    EXPECT_EQ(r1->resetValueId(), r2->resetValueId());
->>>>>>> 60938292
 }