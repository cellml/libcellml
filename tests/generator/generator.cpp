--- conflicted
+++ resolved
@@ -1838,20 +1838,6 @@
     EXPECT_EQ(fileContents("generator/variable_initialised_using_a_constant/model.py"), generator->implementationCode());
 }
 
-<<<<<<< HEAD
-TEST(Generator, unknownVariableMarkedAsExternalVariable)
-{
-    auto parser = libcellml::Parser::create();
-    auto model = parser->parseModel(fileContents("generator/unknown_variable_as_external_variable/model.cellml"));
-
-    EXPECT_EQ(size_t(0), parser->issueCount());
-
-    auto analyser = libcellml::Analyser::create();
-
-    analyser->addExternalVariable(libcellml::AnalyserExternalVariable::create(model->component("SLC_template3_ss")->variable("P_3")));
-
-    analyser->analyseModel(model);
-=======
 TEST(Generator, modelOutOfScope)
 {
     auto analyser = libcellml::Analyser::create();
@@ -1863,28 +1849,47 @@
 
         analyser->analyseModel(model);
     }
->>>>>>> 8131a973
-
-    EXPECT_EQ(size_t(0), analyser->errorCount());
-
-    auto analyserModel = analyser->model();
-    auto generator = libcellml::Generator::create();
-
-    generator->setModel(analyserModel);
-
-<<<<<<< HEAD
+
+    EXPECT_EQ(size_t(0), analyser->errorCount());
+
+    auto analyserModel = analyser->model();
+    auto generator = libcellml::Generator::create();
+
+    generator->setModel(analyserModel);
+
+    auto profile = libcellml::GeneratorProfile::create(libcellml::GeneratorProfile::Profile::PYTHON);
+
+    generator->setProfile(profile);
+
+    EXPECT_EQ(fileContents("generator/ode_multiple_dependent_odes/model.py"), generator->implementationCode());
+}
+
+TEST(Generator, unknownVariableMarkedAsExternalVariable)
+{
+    auto parser = libcellml::Parser::create();
+    auto model = parser->parseModel(fileContents("generator/unknown_variable_as_external_variable/model.cellml"));
+
+    EXPECT_EQ(size_t(0), parser->issueCount());
+
+    auto analyser = libcellml::Analyser::create();
+
+    analyser->addExternalVariable(libcellml::AnalyserExternalVariable::create(model->component("SLC_template3_ss")->variable("P_3")));
+
+    analyser->analyseModel(model);
+
+    EXPECT_EQ(size_t(0), analyser->errorCount());
+
+    auto analyserModel = analyser->model();
+    auto generator = libcellml::Generator::create();
+
+    generator->setModel(analyserModel);
+
     EXPECT_EQ(fileContents("generator/unknown_variable_as_external_variable/model.h"), generator->interfaceCode());
     EXPECT_EQ(fileContents("generator/unknown_variable_as_external_variable/model.c"), generator->implementationCode());
 
-=======
->>>>>>> 8131a973
-    auto profile = libcellml::GeneratorProfile::create(libcellml::GeneratorProfile::Profile::PYTHON);
-
-    generator->setProfile(profile);
-
-<<<<<<< HEAD
+    auto profile = libcellml::GeneratorProfile::create(libcellml::GeneratorProfile::Profile::PYTHON);
+
+    generator->setProfile(profile);
+
     EXPECT_EQ(fileContents("generator/unknown_variable_as_external_variable/model.py"), generator->implementationCode());
-=======
-    EXPECT_EQ(fileContents("generator/ode_multiple_dependent_odes/model.py"), generator->implementationCode());
->>>>>>> 8131a973
 }