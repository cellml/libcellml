--- conflicted
+++ resolved
@@ -408,23 +408,6 @@
     EXPECT_EQ(size_t(0), analyser->errorCount());
 
     auto analyserModel = analyser->model();
-<<<<<<< HEAD
-
-    EXPECT_EQ(libcellml::AnalyserModel::Type::ALGEBRAIC, analyserModel->type());
-
-    EXPECT_EQ(size_t(0), analyserModel->stateCount());
-    EXPECT_EQ(size_t(2), analyserModel->variableCount());
-    EXPECT_EQ(size_t(2), analyserModel->equationCount());
-
-    EXPECT_EQ(nullptr, analyserModel->voi());
-    EXPECT_EQ(nullptr, analyserModel->state(0));
-    EXPECT_NE(nullptr, analyserModel->variable(0));
-    EXPECT_EQ(nullptr, analyserModel->variable(analyserModel->variableCount()));
-    EXPECT_NE(nullptr, analyserModel->equation(0));
-    EXPECT_EQ(nullptr, analyserModel->equation(analyserModel->equationCount()));
-
-=======
->>>>>>> eea36113
     auto generator = libcellml::Generator::create();
 
     generator->setModel(analyserModel);
@@ -436,8 +419,6 @@
 
     generator->setProfile(profile);
 
-<<<<<<< HEAD
-    EXPECT_EQ(EMPTY_STRING, generator->interfaceCode());
     EXPECT_EQ(fileContents("generator/algebraic_unknown_var_on_rhs/model.py"), generator->implementationCode());
 }
 
@@ -529,11 +510,6 @@
     EXPECT_EQ(fileContents("generator/algebraic_system_with_three_linked_unknowns/model.py"), generator->implementationCode());
 }
 
-=======
-    EXPECT_EQ(fileContents("generator/algebraic_unknown_var_on_rhs/model.py"), generator->implementationCode());
-}
-
->>>>>>> eea36113
 TEST(Generator, odeComputedVarOnRhs)
 {
     auto parser = libcellml::Parser::create();
@@ -942,23 +918,6 @@
     EXPECT_EQ(size_t(0), analyser->errorCount());
 
     auto analyserModel = analyser->model();
-<<<<<<< HEAD
-
-    EXPECT_EQ(libcellml::AnalyserModel::Type::ODE, analyserModel->type());
-
-    EXPECT_EQ(size_t(2), analyserModel->stateCount());
-    EXPECT_EQ(size_t(0), analyserModel->variableCount());
-    EXPECT_EQ(size_t(2), analyserModel->equationCount());
-
-    EXPECT_NE(nullptr, analyserModel->voi());
-    EXPECT_NE(nullptr, analyserModel->state(0));
-    EXPECT_EQ(nullptr, analyserModel->state(analyserModel->stateCount()));
-    EXPECT_EQ(nullptr, analyserModel->variable(0));
-    EXPECT_NE(nullptr, analyserModel->equation(0));
-    EXPECT_EQ(nullptr, analyserModel->equation(analyserModel->equationCount()));
-
-=======
->>>>>>> eea36113
     auto generator = libcellml::Generator::create();
 
     generator->setModel(analyserModel);
@@ -970,10 +929,6 @@
 
     generator->setProfile(profile);
 
-<<<<<<< HEAD
-    EXPECT_EQ(EMPTY_STRING, generator->interfaceCode());
-=======
->>>>>>> eea36113
     EXPECT_EQ(fileContents("generator/ode_unknown_var_on_rhs/model.py"), generator->implementationCode());
 }
 
