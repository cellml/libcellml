--- conflicted
+++ resolved
@@ -1867,17 +1867,8 @@
 
 TEST(Generator, unknownVariableMarkedAsExternalVariable)
 {
-<<<<<<< HEAD
     auto parser = libcellml::Parser::create();
     auto model = parser->parseModel(fileContents("generator/unknown_variable_as_external_variable/model.cellml"));
-=======
-    auto analyser = libcellml::Analyser::create();
-
-    {
-        auto parser = libcellml::Parser::create();
-        auto model = parser->parseModel(fileContents("generator/cellml_slc_example/slc_model.cellml"));
-        auto importer = libcellml::Importer::create();
->>>>>>> 4d0fb316
 
     EXPECT_EQ(size_t(0), parser->issueCount());
 
