--- conflicted
+++ resolved
@@ -2093,15 +2093,9 @@
 
     profile->setImplementationDeleteArrayMethodString("");
 
-<<<<<<< HEAD
-    profile->setImplementationComputeVariablesInAlgebraicModelMethodString("");
-    profile->setImplementationComputeVariablesInDifferentialModelMethodString("// The x's below are to ensure that we get 100% coverage in our SHA-1 utility.\n"
-                                                                              "// xxxxxxxxxxxxxxxxxxxxxxxxxxxxx\n");
-=======
     profile->setImplementationComputeVariablesMethodInAlgebraicModelString("");
     profile->setImplementationComputeVariablesMethodInDifferentialModelString("// The x's below are to ensure that we get 100% coverage in our SHA-1 utility.\n"
-                                                                              "// xxxxxxxxxxxxxxxxxxxxxxx\n");
->>>>>>> 263719f0
+                                                                              "// xxxxxxxxxxxxxxxxxxxxxxxxxxxxx\n");
 
     EXPECT_EQ(EMPTY_STRING, generator->interfaceCode());
     EXPECT_EQ(fileContents("generator/coverage/model.out"), generator->implementationCode());
