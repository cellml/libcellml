--- conflicted
+++ resolved
@@ -2615,7 +2615,6 @@
     EXPECT_EQ(fileContents("generator/sine_model_imports/model.py"), generator->implementationCode());
 }
 
-<<<<<<< HEAD
 TEST(Generator, analyserModelScopeTest)
 {
     auto parser = libcellml::Parser::create();
@@ -2647,14 +2646,6 @@
     auto model = parser->parseModel(fileContents("generator/dae_cellml_1_1_model/model.cellml"));
 
     EXPECT_EQ(size_t(0), parser->errorCount());
-=======
-TEST(Generator, variableInitialisedUsingAConstant)
-{
-    auto parser = libcellml::Parser::create();
-    auto model = parser->parseModel(fileContents("generator/variable_initialised_using_a_constant/model.cellml"));
-
-    EXPECT_EQ(size_t(0), parser->issueCount());
->>>>>>> a55c66d0
 
     auto analyser = libcellml::Analyser::create();
 
@@ -2665,48 +2656,76 @@
 
     auto analyserModel = analyser->model();
 
-<<<<<<< HEAD
     EXPECT_EQ(libcellml::AnalyserModel::Type::DAE, analyserModel->type());
 
     EXPECT_EQ(size_t(2), analyserModel->stateCount());
     EXPECT_EQ(size_t(10), analyserModel->variableCount());
     EXPECT_EQ(size_t(7), analyserModel->equationCount());
-=======
+
+    EXPECT_NE(nullptr, analyserModel->voi());
+    EXPECT_NE(nullptr, analyserModel->state(0));
+    EXPECT_EQ(nullptr, analyserModel->state(analyserModel->stateCount()));
+    EXPECT_NE(nullptr, analyserModel->variable(0));
+    EXPECT_EQ(nullptr, analyserModel->variable(analyserModel->variableCount()));
+    EXPECT_NE(nullptr, analyserModel->equation(0));
+    EXPECT_EQ(nullptr, analyserModel->equation(analyserModel->equationCount()));
+
+    auto generator = libcellml::Generator::create();
+
+    generator->setModel(analyserModel);
+
+    EXPECT_EQ(fileContents("generator/dae_cellml_1_1_model/model.h"), generator->interfaceCode());
+    EXPECT_EQ(fileContents("generator/dae_cellml_1_1_model/model.c"), generator->implementationCode());
+
+    auto profile = libcellml::GeneratorProfile::create(libcellml::GeneratorProfile::Profile::PYTHON);
+
+    generator->setProfile(profile);
+
+    EXPECT_EQ(EMPTY_STRING, generator->interfaceCode());
+    EXPECT_EQ(fileContents("generator/dae_cellml_1_1_model/model.py"), generator->implementationCode());
+}
+
+TEST(Generator, variableInitialisedUsingAConstant)
+{
+    auto parser = libcellml::Parser::create();
+    auto model = parser->parseModel(fileContents("generator/variable_initialised_using_a_constant/model.cellml"));
+
+    EXPECT_EQ(size_t(0), parser->issueCount());
+
+    auto analyser = libcellml::Analyser::create();
+
+    analyser->analyseModel(model);
+    printIssues(analyser);
+
+    EXPECT_EQ(size_t(0), analyser->errorCount());
+
+    auto analyserModel = analyser->model();
+
     EXPECT_EQ(libcellml::AnalyserModel::Type::ODE, analyserModel->type());
 
     EXPECT_EQ(size_t(2), analyserModel->stateCount());
     EXPECT_EQ(size_t(15), analyserModel->variableCount());
     EXPECT_EQ(size_t(9), analyserModel->equationCount());
->>>>>>> a55c66d0
-
-    EXPECT_NE(nullptr, analyserModel->voi());
-    EXPECT_NE(nullptr, analyserModel->state(0));
-    EXPECT_EQ(nullptr, analyserModel->state(analyserModel->stateCount()));
-    EXPECT_NE(nullptr, analyserModel->variable(0));
-    EXPECT_EQ(nullptr, analyserModel->variable(analyserModel->variableCount()));
-    EXPECT_NE(nullptr, analyserModel->equation(0));
-    EXPECT_EQ(nullptr, analyserModel->equation(analyserModel->equationCount()));
-
-    auto generator = libcellml::Generator::create();
-
-    generator->setModel(analyserModel);
-
-<<<<<<< HEAD
-    EXPECT_EQ(fileContents("generator/dae_cellml_1_1_model/model.h"), generator->interfaceCode());
-    EXPECT_EQ(fileContents("generator/dae_cellml_1_1_model/model.c"), generator->implementationCode());
-=======
+
+    EXPECT_NE(nullptr, analyserModel->voi());
+    EXPECT_NE(nullptr, analyserModel->state(0));
+    EXPECT_EQ(nullptr, analyserModel->state(analyserModel->stateCount()));
+    EXPECT_NE(nullptr, analyserModel->variable(0));
+    EXPECT_EQ(nullptr, analyserModel->variable(analyserModel->variableCount()));
+    EXPECT_NE(nullptr, analyserModel->equation(0));
+    EXPECT_EQ(nullptr, analyserModel->equation(analyserModel->equationCount()));
+
+    auto generator = libcellml::Generator::create();
+
+    generator->setModel(analyserModel);
+
     EXPECT_EQ(fileContents("generator/variable_initialised_using_a_constant/model.h"), generator->interfaceCode());
     EXPECT_EQ(fileContents("generator/variable_initialised_using_a_constant/model.c"), generator->implementationCode());
->>>>>>> a55c66d0
-
-    auto profile = libcellml::GeneratorProfile::create(libcellml::GeneratorProfile::Profile::PYTHON);
-
-    generator->setProfile(profile);
-
-    EXPECT_EQ(EMPTY_STRING, generator->interfaceCode());
-<<<<<<< HEAD
-    EXPECT_EQ(fileContents("generator/dae_cellml_1_1_model/model.py"), generator->implementationCode());
-=======
+
+    auto profile = libcellml::GeneratorProfile::create(libcellml::GeneratorProfile::Profile::PYTHON);
+
+    generator->setProfile(profile);
+
+    EXPECT_EQ(EMPTY_STRING, generator->interfaceCode());
     EXPECT_EQ(fileContents("generator/variable_initialised_using_a_constant/model.py"), generator->implementationCode());
->>>>>>> a55c66d0
 }