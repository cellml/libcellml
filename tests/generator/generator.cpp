--- conflicted
+++ resolved
@@ -69,11 +69,7 @@
     EXPECT_EQ(size_t(0), parser->issueCount());
 
     const std::vector<std::string> expectedIsues = {
-<<<<<<< HEAD
         "Variable 'time' in component 'my_component' cannot be both a variable of integration and initialised.",
-=======
-        "Variable 'time' in component 'my_component' of model 'initialized_variable_of_integration' cannot be both a variable of integration and initialised.",
->>>>>>> b3316b15
     };
     const std::vector<libcellml::Issue::Cause> expectedCauses = {
         libcellml::Issue::Cause::GENERATOR,
@@ -83,11 +79,7 @@
 
     generator->processModel(model);
 
-<<<<<<< HEAD
     EXPECT_EQ_ISSUES_CAUSES(expectedIsues, expectedCauses, generator);
-=======
-    EXPECT_EQ_ISSUES_KINDS(expectedIsues, expectedCauses, generator);
->>>>>>> b3316b15
 
     EXPECT_EQ(libcellml::Generator::ModelType::INVALID, generator->modelType());
 
@@ -110,11 +102,7 @@
     EXPECT_EQ(size_t(0), parser->issueCount());
 
     const std::vector<std::string> expectedIsues = {
-<<<<<<< HEAD
         "Variable 'time' in component 'main' and variable 'other_time' in component 'sub_sub_sub' cannot both be a variable of integration.",
-=======
-        "Variable 'time' in component 'main' of model 'two_variables_of_integration' and variable 'other_time' in component 'sub_sub_sub' of model 'two_variables_of_integration' cannot both be a variable of integration.",
->>>>>>> b3316b15
     };
     const std::vector<libcellml::Issue::Cause> expectedCauses = {
         libcellml::Issue::Cause::GENERATOR,
@@ -124,11 +112,7 @@
 
     generator->processModel(model);
 
-<<<<<<< HEAD
     EXPECT_EQ_ISSUES_CAUSES(expectedIsues, expectedCauses, generator);
-=======
-    EXPECT_EQ_ISSUES_KINDS(expectedIsues, expectedCauses, generator);
->>>>>>> b3316b15
 
     EXPECT_EQ(libcellml::Generator::ModelType::INVALID, generator->modelType());
 
@@ -151,15 +135,9 @@
     EXPECT_EQ(size_t(0), parser->issueCount());
 
     const std::vector<std::string> expectedIsues = {
-<<<<<<< HEAD
         "The differential equation for variable 'x' in component 'main' must be of the first order.",
         "The differential equation for variable 'y' in component 'sub' must be of the first order.",
         "The differential equation for variable 'z' in component 'sub_sub' must be of the first order.",
-=======
-        "The differential equation for variable 'x' in component 'main' of model 'non_first_order_odes' must be of the first order.",
-        "The differential equation for variable 'y' in component 'sub' of model 'non_first_order_odes' must be of the first order.",
-        "The differential equation for variable 'z' in component 'sub_sub' of model 'non_first_order_odes' must be of the first order.",
->>>>>>> b3316b15
     };
     const std::vector<libcellml::Issue::Cause> expectedCauses = {
         libcellml::Issue::Cause::GENERATOR,
@@ -171,11 +149,7 @@
 
     generator->processModel(model);
 
-<<<<<<< HEAD
     EXPECT_EQ_ISSUES_CAUSES(expectedIsues, expectedCauses, generator);
-=======
-    EXPECT_EQ_ISSUES_KINDS(expectedIsues, expectedCauses, generator);
->>>>>>> b3316b15
 
     EXPECT_EQ(libcellml::Generator::ModelType::INVALID, generator->modelType());
 
@@ -198,13 +172,8 @@
     EXPECT_EQ(size_t(0), parser->issueCount());
 
     const std::vector<std::string> expectedIsues = {
-<<<<<<< HEAD
         "Variable 'a' in component 'my_component' is referenced in an equation, but it is not defined anywhere.",
         "Variable 'b' in component 'my_component' is referenced in an equation, but it is not defined anywhere.",
-=======
-        "Variable 'a' in component 'my_component' of model 'undefined_variables' is referenced in an equation, but it is not defined anywhere.",
-        "Variable 'b' in component 'my_component' of model 'undefined_variables' is referenced in an equation, but it is not defined anywhere.",
->>>>>>> b3316b15
     };
 
     libcellml::GeneratorPtr generator = libcellml::Generator::create();
@@ -232,7 +201,6 @@
     libcellml::ModelPtr model = parser->parseModel(fileContents("generator/variable_initialized_twice.cellml"));
 
     EXPECT_EQ(size_t(0), parser->issueCount());
-<<<<<<< HEAD
 
     const std::vector<std::string> expectedIsues = {
         "Variable 'x' in component 'sub' and variable 'x' in component 'main' are equivalent and cannot therefore both be initialised.",
@@ -269,18 +237,12 @@
     };
     const std::vector<libcellml::Issue::Cause> expectedCauses = {
         libcellml::Issue::Cause::GENERATOR,
-=======
-
-    const std::vector<std::string> expectedIsues = {
-        "Variable 'x' in component 'sub' of model 'variable_initialized_twice' and variable 'x' in component 'main' of model 'variable_initialized_twice' are equivalent and cannot therefore both be initialised.",
->>>>>>> b3316b15
     };
 
     libcellml::GeneratorPtr generator = libcellml::Generator::create();
 
     generator->processModel(model);
 
-<<<<<<< HEAD
     EXPECT_EQ_ISSUES_CAUSES(expectedIssues, expectedCauses, generator);
 
     EXPECT_EQ(libcellml::Generator::ModelType::INVALID, generator->modelType());
@@ -315,9 +277,6 @@
     generator->processModel(model);
 
     EXPECT_EQ_ISSUES_CAUSES(expectedIssues, expectedCauses, generator);
-=======
-    EXPECT_EQ_ISSUES(expectedIsues, generator);
->>>>>>> b3316b15
 
     EXPECT_EQ(libcellml::Generator::ModelType::INVALID, generator->modelType());
 
@@ -340,11 +299,7 @@
     EXPECT_EQ(size_t(0), parser->issueCount());
 
     const std::vector<std::string> expectedIsues = {
-<<<<<<< HEAD
         "Variable 'x' in component 'my_component' is used in an ODE, but it is not initialised.",
-=======
-        "Variable 'x' in component 'my_component' of model 'non_initialized_state' is used in an ODE, but it is not initialised.",
->>>>>>> b3316b15
     };
 
     libcellml::GeneratorPtr generator = libcellml::Generator::create();
@@ -374,11 +329,7 @@
     EXPECT_EQ(size_t(0), parser->issueCount());
 
     const std::vector<std::string> expectedIsues = {
-<<<<<<< HEAD
         "Variable 'x' in component 'my_component' is not computed.",
-=======
-        "Variable 'x' in component 'my_component' of model 'my_model' is not computed.",
->>>>>>> b3316b15
     };
 
     libcellml::GeneratorPtr generator = libcellml::Generator::create();
@@ -408,11 +359,7 @@
     EXPECT_EQ(size_t(0), parser->issueCount());
 
     const std::vector<std::string> expectedIsues = {
-<<<<<<< HEAD
         "Variable 'x' in component 'my_component' is computed more than once.",
-=======
-        "Variable 'x' in component 'my_component' of model 'my_model' is computed more than once.",
->>>>>>> b3316b15
     };
 
     libcellml::GeneratorPtr generator = libcellml::Generator::create();
@@ -442,13 +389,8 @@
     EXPECT_EQ(size_t(0), parser->issueCount());
 
     const std::vector<std::string> expectedIsues = {
-<<<<<<< HEAD
         "Variable 'x' in component 'my_component' is not computed.",
         "Variable 'y' in component 'my_component' is computed more than once.",
-=======
-        "Variable 'x' in component 'my_component' of model 'my_model' is not computed.",
-        "Variable 'y' in component 'my_component' of model 'my_model' is computed more than once.",
->>>>>>> b3316b15
     };
 
     libcellml::GeneratorPtr generator = libcellml::Generator::create();
