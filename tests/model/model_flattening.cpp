--- conflicted
+++ resolved
@@ -605,18 +605,9 @@
 
 TEST(ModelFlattening, importingComponentThatAlsoHasAnImportedComponentAsAChild)
 {
-<<<<<<< HEAD
-    auto parser = libcellml::Parser::create();
-    auto importer = libcellml::Importer::create();
-    auto model = parser->parseModel(fileContents("modelflattening/hodgkin_huxley_squid_axon_model_1952/model.cellml"));
-
-    EXPECT_TRUE(model->hasUnresolvedImports());
-
-    importer->resolveImports(resourcePath("modelflattening/hodgkin_huxley_squid_axon_model_1952/"), model);
-    EXPECT_FALSE(model->hasUnresolvedImports());
-
-    importer->flatten(model);
-=======
+    auto parser = libcellml::Parser::create();
+    auto importer = libcellml::Importer::create();
+
     const std::string e =
         "<?xml version=\"1.0\" encoding=\"UTF-8\"?>\n"
         "<model xmlns=\"http://www.cellml.org/cellml/2.0#\" name=\"a_model\">\n"
@@ -634,7 +625,7 @@
     // Import the membrane component from a file.
     auto membrane = libcellml::Component::create("membrane");
     model->addComponent(membrane);
->>>>>>> 9a910dee
+
 
     auto membraneImporter = libcellml::ImportSource::create();
     membraneImporter->setUrl("basic_membrane_model.cellml");
@@ -653,9 +644,9 @@
     sodiumChannel->setImportReference("sodium_channel_for_importing");
 
     EXPECT_TRUE(model->hasUnresolvedImports());
-    model->resolveImports(resourcePath("modelflattening/"));
-    EXPECT_FALSE(model->hasUnresolvedImports());
-    model->flatten();
+    importer->resolveImports(resourcePath("modelflattening/"), model);
+    EXPECT_FALSE(model->hasUnresolvedImports());
+    importer->flatten(model);
 
     auto printer = libcellml::Printer::create();
 
@@ -719,21 +710,14 @@
 
     // Resolve both the imports
     EXPECT_TRUE(model->hasUnresolvedImports());
-<<<<<<< HEAD
-    auto importer = libcellml::Importer::create();
-
-    importer->resolveImports(resourcePath("modelflattening/"), model);
+    auto importer = libcellml::Importer::create();
+
+    importer->resolveImports(resourcePath("modelflattening/hodgkin_huxley_squid_axon_model_1952/"), model);
     EXPECT_EQ(size_t(0), importer->issueCount());
     printIssues(importer);
 
     EXPECT_FALSE(model->hasUnresolvedImports());
     importer->flatten(model);
-=======
-    model->resolveImports(resourcePath("modelflattening/hodgkin_huxley_squid_axon_model_1952/"));
-    EXPECT_FALSE(model->hasUnresolvedImports());
-
-    model->flatten();
->>>>>>> 9a910dee
 
     auto printer = libcellml::Printer::create();
 
