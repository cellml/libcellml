--- conflicted
+++ resolved
@@ -607,21 +607,7 @@
 {
     auto parser = libcellml::Parser::create();
     auto importer = libcellml::Importer::create();
-<<<<<<< HEAD
-    auto model = parser->parseModel(fileContents("modelflattening/hodgkin_huxley_squid_axon_model_1952/model.cellml"));
-
-    EXPECT_TRUE(model->hasUnresolvedImports());
-
-    importer->resolveImports(resourcePath("modelflattening/hodgkin_huxley_squid_axon_model_1952/"), model);
-    EXPECT_FALSE(model->hasUnresolvedImports());
-
-    importer->flatten(model);
-    /*
-        // KRM from develop???
-    
-=======
-
->>>>>>> 3f1ab623
+
     const std::string e =
         "<?xml version=\"1.0\" encoding=\"UTF-8\"?>\n"
         "<model xmlns=\"http://www.cellml.org/cellml/2.0#\" name=\"a_model\">\n"
@@ -639,7 +625,7 @@
     // Import the membrane component from a file.
     auto membrane = libcellml::Component::create("membrane");
     model->addComponent(membrane);
-    */
+
 
     auto membraneImporter = libcellml::ImportSource::create();
     membraneImporter->setUrl("basic_membrane_model.cellml");
@@ -688,10 +674,7 @@
         "</model>\n";
 
     auto parser = libcellml::Parser::create();
-<<<<<<< HEAD
-=======
-    auto importer = libcellml::Importer::create();
->>>>>>> 3f1ab623
+    auto importer = libcellml::Importer::create();
     auto e_model = parser->parseModel(e);
 
     // KRM Currently there's a bug in the model above but it's fixed in another PR.
@@ -730,17 +713,6 @@
     // Resolve both the imports
     EXPECT_TRUE(model->hasUnresolvedImports());
     auto importer = libcellml::Importer::create();
-<<<<<<< HEAD
-
-    importer->resolveImports(resourcePath("modelflattening/"), model);
-    EXPECT_EQ(size_t(0), importer->issueCount());
-    printIssues(importer);
-
-    EXPECT_FALSE(model->hasUnresolvedImports());
-    importer->flatten(model);
-    // KRM model->resolveImports(resourcePath("modelflattening/hodgkin_huxley_squid_axon_model_1952/"));
-
-=======
 
     importer->resolveImports(resourcePath("modelflattening/hodgkin_huxley_squid_axon_model_1952/"), model);
     EXPECT_EQ(size_t(0), importer->issueCount());
@@ -748,7 +720,6 @@
 
     EXPECT_FALSE(model->hasUnresolvedImports());
     importer->flatten(model);
->>>>>>> 3f1ab623
 
     auto printer = libcellml::Printer::create();
 
