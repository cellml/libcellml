/*
Copyright libCellML Contributors

Licensed under the Apache License, Version 2.0 (the "License");
you may not use this file except in compliance with the License.
You may obtain a copy of the License at

    http://www.apache.org/licenses/LICENSE-2.0

Unless required by applicable law or agreed to in writing, software
distributed under the License is distributed on an "AS IS" BASIS,
WITHOUT WARRANTIES OR CONDITIONS OF ANY KIND, either express or implied.
See the License for the specific language governing permissions and
limitations under the License.
*/

#include "gtest/gtest.h"

#include <libcellml>

#include "test_utils.h"

TEST(Model, setGetId)
{
    const std::string id = "modelID";
    libcellml::ModelPtr m = libcellml::Model::create();
    m->setId(id);
    EXPECT_EQ(id, m->id());

    m->removeId();
    EXPECT_EQ("", m->id());
}

TEST(Model, name)
{
    const std::string n = "name";
    const std::string e =
        "<?xml version=\"1.0\" encoding=\"UTF-8\"?>\n"
        "<model xmlns=\"http://www.cellml.org/cellml/2.0#\" name=\"name\"/>\n";

    libcellml::ModelPtr m = libcellml::Model::create();
    m->setName(n);

    EXPECT_EQ(n, m->name());

    libcellml::PrinterPtr printer = libcellml::Printer::create();
    const std::string a = printer->printModel(m);
    EXPECT_EQ(e, a);

    auto m2 = libcellml::Model::create(n);
    const std::string a2 = printer->printModel(m2);
    EXPECT_EQ(e, a2);
}

TEST(Model, unsetName)
{
    const std::string n = "name";
    const std::string eName =
        "<?xml version=\"1.0\" encoding=\"UTF-8\"?>\n"
        "<model xmlns=\"http://www.cellml.org/cellml/2.0#\" name=\"name\"/>\n";
    const std::string e =
        "<?xml version=\"1.0\" encoding=\"UTF-8\"?>\n"
        "<model xmlns=\"http://www.cellml.org/cellml/2.0#\"/>\n";

    libcellml::ModelPtr m = libcellml::Model::create();
    m->setName(n);
    EXPECT_EQ(n, m->name());

    libcellml::PrinterPtr printer = libcellml::Printer::create();
    std::string a = printer->printModel(m);
    EXPECT_EQ(eName, a);

    m->setName("");
    EXPECT_EQ("", m->name());
    a = printer->printModel(m);
    EXPECT_EQ(e, a);
}

TEST(Model, invalidName)
{
    const std::string n = "invalid name";
    const std::string e =
        "<?xml version=\"1.0\" encoding=\"UTF-8\"?>\n"
        "<model xmlns=\"http://www.cellml.org/cellml/2.0#\" name=\"invalid name\"/>\n";

    libcellml::ModelPtr m = libcellml::Model::create();
    m->setName(n);

    EXPECT_EQ(n, m->name());

    libcellml::PrinterPtr printer = libcellml::Printer::create();
    const std::string a = printer->printModel(m);
    EXPECT_EQ(e, a);
}

TEST(Model, addComponent)
{
    const std::string e =
        "<?xml version=\"1.0\" encoding=\"UTF-8\"?>\n"
        "<model xmlns=\"http://www.cellml.org/cellml/2.0#\">\n"
        "  <component/>\n"
        "</model>\n";

    libcellml::ModelPtr m = libcellml::Model::create();
    libcellml::ComponentPtr c = libcellml::Component::create();
    m->addComponent(c);

    libcellml::PrinterPtr printer = libcellml::Printer::create();
    const std::string a = printer->printModel(m);
    EXPECT_EQ(e, a);
}

TEST(Model, addValidNamedComponent)
{
    const std::string in = "valid_name";
    const std::string e =
        "<?xml version=\"1.0\" encoding=\"UTF-8\"?>\n"
        "<model xmlns=\"http://www.cellml.org/cellml/2.0#\">\n"
        "  <component name=\"valid_name\"/>\n"
        "</model>\n";

    libcellml::ModelPtr m = libcellml::Model::create();
    libcellml::ComponentPtr c = libcellml::Component::create();
    c->setName(in);
    m->addComponent(c);

    libcellml::PrinterPtr printer = libcellml::Printer::create();
    const std::string a = printer->printModel(m);
    EXPECT_EQ(e, a);
}

TEST(Model, addInvalidNamedComponent)
{
    const std::string in = "invalid name";
    const std::string e =
        "<?xml version=\"1.0\" encoding=\"UTF-8\"?>\n"
        "<model xmlns=\"http://www.cellml.org/cellml/2.0#\">\n"
        "  <component name=\"invalid name\"/>\n"
        "</model>\n";

    libcellml::ModelPtr m = libcellml::Model::create();
    libcellml::ComponentPtr c = libcellml::Component::create();
    c->setName(in);
    m->addComponent(c);

    libcellml::PrinterPtr printer = libcellml::Printer::create();
    const std::string a = printer->printModel(m);
    EXPECT_EQ(e, a);
}

TEST(Model, addTwoNamedComponents)
{
    const std::string name1 = "component_1";
    const std::string name2 = "component_2";
    const std::string e =
        "<?xml version=\"1.0\" encoding=\"UTF-8\"?>\n"
        "<model xmlns=\"http://www.cellml.org/cellml/2.0#\">\n"
        "  <component name=\"component_1\"/>\n"
        "  <component name=\"component_2\"/>\n"
        "</model>\n";

    libcellml::ModelPtr m = libcellml::Model::create();
    libcellml::ComponentPtr c1 = libcellml::Component::create();
    c1->setName(name1);
    m->addComponent(c1);
    libcellml::ComponentPtr c2 = libcellml::Component::create();
    m->addComponent(c2);
    // once the component is added, we should be able to change the handle to the component and have those changes
    // reflected in the model? Yes we are using shared pointers.
    c2->setName(name2); // so should this give an error? Nope

    libcellml::PrinterPtr printer = libcellml::Printer::create();
    const std::string a = printer->printModel(m);
    EXPECT_EQ(e, a);
}

TEST(Model, countComponents)
{
    libcellml::ModelPtr m = libcellml::Model::create();
    libcellml::ComponentPtr c1 = libcellml::Component::create();
    libcellml::ComponentPtr c2 = libcellml::Component::create();
    c1->setName("child1");
    c2->setName("child2");

    EXPECT_EQ(size_t(0), m->componentCount());

    m->addComponent(c1);
    m->addComponent(c2);
    EXPECT_EQ(size_t(2), m->componentCount());
}

TEST(Model, containsComponent)
{
    libcellml::ModelPtr m = libcellml::Model::create();
    libcellml::ComponentPtr c1 = libcellml::Component::create();
    libcellml::ComponentPtr c2 = libcellml::Component::create();
    c1->setName("child1");
    c2->setName("child2");

    EXPECT_FALSE(m->containsComponent("child1"));

    m->addComponent(c1);
    m->addComponent(c2);
    EXPECT_TRUE(m->containsComponent("child2"));
}

TEST(Model, removeComponent)
{
    const std::string e1 =
        "<?xml version=\"1.0\" encoding=\"UTF-8\"?>\n"
        "<model xmlns=\"http://www.cellml.org/cellml/2.0#\">\n"
        "  <component name=\"child2\"/>\n"
        "</model>\n";
    const std::string e2 =
        "<?xml version=\"1.0\" encoding=\"UTF-8\"?>\n"
        "<model xmlns=\"http://www.cellml.org/cellml/2.0#\">\n"
        "  <component name=\"child2\"/>\n"
        "</model>\n";

    libcellml::ModelPtr m = libcellml::Model::create();
    libcellml::ComponentPtr c1 = libcellml::Component::create();
    libcellml::ComponentPtr c2 = libcellml::Component::create();
    c1->setName("child1");
    c2->setName("child2");
    m->addComponent(c1);
    m->addComponent(c2);

    EXPECT_EQ(size_t(2), m->componentCount());
    EXPECT_TRUE(m->removeComponent(0));
    EXPECT_EQ(size_t(1), m->componentCount());

    libcellml::PrinterPtr printer = libcellml::Printer::create();
    std::string a = printer->printModel(m);
    EXPECT_EQ(e1, a);
    EXPECT_FALSE(m->removeComponent(1));

    m->addComponent(c1);

    // Remove the first occurrence of "child1".
    EXPECT_TRUE(m->removeComponent("child1"));
    EXPECT_EQ(size_t(1), m->componentCount());
    a = printer->printModel(m);
    EXPECT_EQ(e2, a);

    // Expect no change to model.
    EXPECT_FALSE(m->removeComponent("child3"));
    EXPECT_EQ(size_t(1), m->componentCount());
}

TEST(Model, componentMethods)
{
    const std::string e =
        "<?xml version=\"1.0\" encoding=\"UTF-8\"?>\n"
        "<model xmlns=\"http://www.cellml.org/cellml/2.0#\">\n"
        "  <component name=\"childA\"/>\n"
        "</model>\n";

    libcellml::ModelPtr m = libcellml::Model::create();
    libcellml::ComponentPtr c1 = libcellml::Component::create();
    c1->setName("child1");
    m->addComponent(c1);

    libcellml::ComponentPtr cA = m->component(0);
    cA->setName("childA");

    libcellml::PrinterPtr printer = libcellml::Printer::create();
    const std::string a = printer->printModel(m);
    EXPECT_EQ(e, a);

    // Using const version of overloaded method
    const libcellml::ComponentPtr cB = m->component(0);
    // Can do this as we just have a const pointer
    cB->setName("gus");
    EXPECT_EQ("gus", cB->name());

    EXPECT_EQ(nullptr, m->component(4));
}

TEST(Model, takeComponentMethods)
{
    const std::string e =
        "<?xml version=\"1.0\" encoding=\"UTF-8\"?>\n"
        "<model xmlns=\"http://www.cellml.org/cellml/2.0#\"/>\n";

    libcellml::ModelPtr m = libcellml::Model::create();
    libcellml::ComponentPtr c1 = libcellml::Component::create();
    libcellml::ComponentPtr c2 = libcellml::Component::create();
    c1->setName("child1");
    c2->setName("child2");
    m->addComponent(c1);
    m->addComponent(c2);

    libcellml::ComponentPtr c02 = m->takeComponent(1);
    EXPECT_EQ(size_t(1), m->componentCount());

    EXPECT_EQ(m->takeComponent(4), nullptr);

    EXPECT_EQ("child2", c02->name());
    EXPECT_EQ(nullptr, c02->parent());

    libcellml::ComponentPtr c01 = m->takeComponent("child1");
    EXPECT_NE(nullptr, c01);
    EXPECT_EQ(size_t(0), m->componentCount());

    EXPECT_EQ("child1", c01->name());
    EXPECT_EQ(nullptr, c01->parent());

    libcellml::PrinterPtr printer = libcellml::Printer::create();
    const std::string a = printer->printModel(m);
    EXPECT_EQ(e, a);

    // Expect no change.
    EXPECT_EQ(size_t(0), m->componentCount());
    EXPECT_EQ(nullptr, m->takeComponent("child4"));
    EXPECT_EQ(size_t(0), m->componentCount());
}

static int count = 0;
class big_and_complicated
{
    // lots of complicated code
public:
    int id;
    big_and_complicated()
        : id(count + 101)
    {
        ++count;
    }

    ~big_and_complicated()
    {
        --count;
    }
};

struct structure
{
    structure()
        : m_data {new big_and_complicated {}}
    {
        std::cout << "structure constructor: " << m_data->id << std::endl;
    }

    structure(const structure &rhs)
        : m_data {new big_and_complicated {}}
    {
        std::cout << "structure copy constructor: " << rhs.m_data->id << std::endl;
        m_data->id = rhs.m_data->id;
    }

    structure(structure &&rhs) noexcept
        : m_data(rhs.m_data)
    {
        std::cout << "structure move constructor: " << m_data->id << std::endl;
        rhs.m_data = nullptr;
    }

    structure &operator=(structure rhs)
    {
        rhs.swap(*this);
        return *this;
    }

    void swap(structure &rhs) noexcept
    {
        std::swap(m_data, rhs.m_data);
    }

    ~structure()
    {
        std::cout << "structure destructor: ";
        if (m_data != nullptr) {
            std::cout << m_data->id << std::endl;
        } else {
            std::cout << std::endl;
        }
        delete m_data;
    }

private:
    big_and_complicated *m_data = nullptr;
};

TEST(Model, replaceComponent)
{
    const std::string e_orig =
        "<?xml version=\"1.0\" encoding=\"UTF-8\"?>\n"
        "<model xmlns=\"http://www.cellml.org/cellml/2.0#\">\n"
        "  <component name=\"child1\"/>\n"
        "  <component name=\"child2\"/>\n"
        "</model>\n";
    const std::string e_after =
        "<?xml version=\"1.0\" encoding=\"UTF-8\"?>\n"
        "<model xmlns=\"http://www.cellml.org/cellml/2.0#\">\n"
        "  <component name=\"child1\"/>\n"
        "  <component name=\"child3\"/>\n"
        "</model>\n";
    const std::string e_post =
        "<?xml version=\"1.0\" encoding=\"UTF-8\"?>\n"
        "<model xmlns=\"http://www.cellml.org/cellml/2.0#\">\n"
        "  <component name=\"child5\"/>\n"
        "  <component name=\"child3\"/>\n"
        "</model>\n";

    libcellml::ModelPtr m = libcellml::Model::create();
    libcellml::ComponentPtr c1 = libcellml::Component::create();
    libcellml::ComponentPtr c2 = libcellml::Component::create();
    libcellml::ComponentPtr c3 = libcellml::Component::create();
    libcellml::ComponentPtr c4 = libcellml::Component::create();
    libcellml::ComponentPtr c5 = libcellml::Component::create();
    c1->setName("child1");
    c2->setName("child2");
    c3->setName("child3");
    c4->setName("child4");
    c5->setName("child5");
    m->addComponent(c1);
    m->addComponent(c2);

    libcellml::PrinterPtr printer = libcellml::Printer::create();
    std::string a = printer->printModel(m);
    EXPECT_EQ(e_orig, a);

    // Attempt to replace non-existent component.
    EXPECT_FALSE(m->replaceComponent(5, c3));

    // Replace existing component.
    EXPECT_TRUE(m->replaceComponent(1, c3));
    EXPECT_EQ(m, c3->parent());

    a = printer->printModel(m);
    EXPECT_EQ(e_after, a);

    // Nothing happens when trying to replace a component that doesn't match
    // the given name.
    EXPECT_FALSE(m->replaceComponent("child5", c4));
    EXPECT_EQ(nullptr, c4->parent());

    EXPECT_TRUE(m->replaceComponent("child1", c4));
    EXPECT_EQ(m, c4->parent());

    EXPECT_TRUE(m->replaceComponent(c4, c5));
    EXPECT_EQ(m, c5->parent());

    a = printer->printModel(m);
    EXPECT_EQ(e_post, a);
}

TEST(Model, constructors)
{
    const std::string e =
        "<?xml version=\"1.0\" encoding=\"UTF-8\"?>\n"
        "<model xmlns=\"http://www.cellml.org/cellml/2.0#\" name=\"my_name\">\n"
        "  <component/>\n"
        "</model>\n";
    const std::string n = "my_name";

    libcellml::ModelPtr m = libcellml::Model::create();
    libcellml::ModelPtr m1;
    libcellml::ModelPtr m2;
    m->setName(n);
    m->addComponent(libcellml::Component::create());

    libcellml::PrinterPtr printer = libcellml::Printer::create();
    const std::string a = printer->printModel(m);

    EXPECT_EQ(e, a);

    //Testing copy constructor
    libcellml::ModelPtr &m3(m);
    EXPECT_EQ("my_name", m3->name());

    // Testing model assignment
    m1 = m;
    EXPECT_EQ("my_name", m->name());

    // Testing move assignment for model
    m2 = std::move(m1);
    EXPECT_EQ("my_name", m2->name());

    // Testing move constructor for component
    libcellml::ModelPtr m4 = std::move(m2);
    EXPECT_EQ("my_name", m4->name());
}

TEST(Model, setAndCheckIdsAllEntities)
{
    const std::string e =
        "<?xml version=\"1.0\" encoding=\"UTF-8\"?>\n"
        "<model xmlns=\"http://www.cellml.org/cellml/2.0#\" name=\"mname\" id=\"mid\">\n"
        "  <import xmlns:xlink=\"http://www.w3.org/1999/xlink\" xlink:href=\"some-other-different-model.xml\" id=\"i2id\">\n"
        "    <units units_ref=\"a_units_in_that_model\" name=\"u1name\" id=\"u1id\"/>\n"
        "  </import>\n"
        "  <import xmlns:xlink=\"http://www.w3.org/1999/xlink\" xlink:href=\"some-other-model.xml\" id=\"i1id\">\n"
        "    <component component_ref=\"a_component_in_that_model\" name=\"c1name\" id=\"c1id\"/>\n"
        "  </import>\n"
        "  <units name=\"u2name\" id=\"u2id\"/>\n"
        "  <units name=\"u3name\" id=\"u3id\"/>\n"
        "  <component name=\"c2name\" id=\"c2id\">\n"
        "    <variable name=\"vname\" units=\"u1name\" id=\"vid\"/>\n"
        "    <reset id=\"r1id\">\n"
        "      <test_value id=\"tvid\"/>\n"
        "      <reset_value id=\"rvid\"/>\n"
        "    </reset>\n"
        "  </component>\n"
        "</model>\n";

    libcellml::ModelPtr m = libcellml::Model::create();
    libcellml::ImportSourcePtr i1 = libcellml::ImportSource::create();
    libcellml::ImportSourcePtr i2 = libcellml::ImportSource::create();
    libcellml::ComponentPtr c1 = libcellml::Component::create();
    libcellml::ComponentPtr c2 = libcellml::Component::create();
    libcellml::VariablePtr v = libcellml::Variable::create();
    libcellml::UnitsPtr u1 = libcellml::Units::create();
    libcellml::UnitsPtr u2 = libcellml::Units::create();
    libcellml::UnitsPtr u3 = libcellml::Units::create();
    libcellml::ResetPtr r1 = libcellml::Reset::create();

    i1->setUrl("some-other-model.xml");
    c1->setSourceComponent(i1, "a_component_in_that_model");

    i2->setUrl("some-other-different-model.xml");
    u1->setSourceUnits(i2, "a_units_in_that_model");

    m->setName("mname");
    c1->setName("c1name");
    c2->setName("c2name");
    v->setName("vname");
    u1->setName("u1name");
    u2->setName("u2name");
    u3->setName("u3name");

    m->setId("mid");
    i1->setId("i1id");
    i2->setId("i2id");
    c1->setId("c1id");
    c2->setId("c2id");
    v->setId("vid");
    u1->setId("u1id");
    u2->setId("u2id");
    u3->setId("u3id");
    r1->setId("r1id");

    r1->setTestValueId("tvid");
    r1->setResetValueId("rvid");

    v->setUnits(u1);
    c2->addReset(r1);
    c2->addVariable(v);

    m->addUnits(u1);
    m->addUnits(u2);
    m->addUnits(u3);
    m->addComponent(c1);
    m->addComponent(c2);

    libcellml::PrinterPtr printer = libcellml::Printer::create();
    const std::string a = printer->printModel(m);
    EXPECT_EQ(a, e);
}

TEST(Model, equivalentVariableCountReportsCorrectlyAfterUsingRemoveComponent)
{
    const std::string e =
        "<?xml version=\"1.0\" encoding=\"UTF-8\"?>\n"
        "<model xmlns=\"http://www.cellml.org/cellml/2.0#\" name=\"model\">\n"
        "  <component name=\"c1\">\n"
        "    <variable name=\"v1\" units=\"dimensionless\"/>\n"
        "  </component>\n"
        "  <component name=\"c2\">\n"
        "    <variable name=\"v2\" units=\"dimensionless\"/>\n"
        "  </component>\n"
        "  <connection component_1=\"c1\" component_2=\"c2\">\n"
        "    <map_variables variable_1=\"v1\" variable_2=\"v2\"/>\n"
        "  </connection>\n"
        "</model>\n";

    auto parser = libcellml::Parser::create();
    auto model = parser->parseModel(e);

    model->removeComponent("c1");

    EXPECT_EQ(size_t(0), model->component(0)->variable(0)->equivalentVariableCount());
    EXPECT_EQ(nullptr, model->component(0)->variable(0)->equivalentVariable(0));
}

TEST(Model, removeComponentInsensitiveToOrder)
{
    const std::string e =
        "<?xml version=\"1.0\" encoding=\"UTF-8\"?>\n"
        "<model xmlns=\"http://www.cellml.org/cellml/2.0#\" name=\"parsed_model\">\n"
        "  <component name=\"c1\">\n"
        "    <variable name=\"v1\" units=\"dimensionless\"/>\n"
        "  </component>\n"
        "  <component name=\"c2\">\n"
        "    <variable name=\"v2\" units=\"dimensionless\"/>\n"
        "  </component>\n"
        "</model>\n";

    auto parser = libcellml::Parser::create();
    auto modelParsed = parser->parseModel(e);
    auto modelApi = libcellml::Model::create("api_model");

    // I want to move a component from modelParsed to modelApi
    auto c1Parsed = modelParsed->component("c1");
    modelApi->addComponent(c1Parsed);
    // Expect one component each
    EXPECT_EQ(size_t(1), modelParsed->componentCount());
    EXPECT_EQ(size_t(1), modelApi->componentCount());

    // Remove it from the parsed model: this does nothing because the parent pointer
    // has already been changed when it was added to the modelApi
    modelParsed->removeComponent(c1Parsed);

    // Still expect one component each
    EXPECT_EQ(size_t(1), modelParsed->componentCount());
    EXPECT_EQ(size_t(1), modelApi->componentCount());

    // If the order of operations is switched the behaviour is the same:

    // Get a pointer to the second component in the parsed model.
    auto c2Parsed = modelParsed->component("c2");
    // Remove it from the parsed model.
    modelParsed->removeComponent(c2Parsed);
    // Add it to the api model.
    modelApi->addComponent(c2Parsed);

    EXPECT_EQ(size_t(0), modelParsed->componentCount());
    EXPECT_EQ(size_t(2), modelApi->componentCount());
}

<<<<<<< HEAD
TEST(Model, removeImportedUnitsByNameIndexOrReference)
{
    auto model = libcellml::Model::create();
    auto myConcreteUnits1 = libcellml::Units::create("myConcreteUnits1");
    auto myImportedUnits1 = libcellml::Units::create("myImportedUnits1");
    auto myConcreteUnits2 = libcellml::Units::create("myConcreteUnits2");
    auto myImportedUnits2 = libcellml::Units::create("myImportedUnits2");
    auto myConcreteUnits3 = libcellml::Units::create("myConcreteUnits3");
    auto myImportedUnits3 = libcellml::Units::create("myImportedUnits3");

    auto import = libcellml::ImportSource::create();
    import->setUrl("import.cellml");
    myImportedUnits1->setImportSource(import);
    myImportedUnits2->setImportSource(import);
    myImportedUnits3->setImportSource(import);

    model->addUnits(myConcreteUnits1);
    model->addUnits(myImportedUnits1);
    model->addUnits(myConcreteUnits2);
    model->addUnits(myImportedUnits2);
    model->addUnits(myConcreteUnits3);
    model->addUnits(myImportedUnits3);

    EXPECT_TRUE(model->units("myImportedUnits1")->isImport());
    EXPECT_FALSE(model->units("myConcreteUnits1")->isImport());
    EXPECT_TRUE(model->units("myImportedUnits2")->isImport());
    EXPECT_FALSE(model->units("myConcreteUnits2")->isImport());
    EXPECT_TRUE(model->units("myImportedUnits3")->isImport());
    EXPECT_FALSE(model->units("myConcreteUnits3")->isImport());

    EXPECT_EQ(size_t(6), model->unitsCount());
    EXPECT_EQ(size_t(1), model->importSourceCount());
    EXPECT_EQ(size_t(3), import->unitsCount());

    EXPECT_TRUE(model->removeUnits(myConcreteUnits1));
    EXPECT_TRUE(model->removeUnits(myImportedUnits1));
    EXPECT_EQ(size_t(2), import->unitsCount());
    EXPECT_TRUE(model->removeUnits("myConcreteUnits2"));
    EXPECT_TRUE(model->removeUnits("myImportedUnits2"));
    EXPECT_EQ(size_t(1), import->unitsCount());
    EXPECT_TRUE(model->removeUnits(0));
    EXPECT_TRUE(model->removeUnits(0));
    EXPECT_EQ(size_t(0), import->unitsCount());
=======
TEST(Model, cleanEmptyComponents)
{
    const std::string e =
        "<?xml version=\"1.0\" encoding=\"UTF-8\"?>\n"
        "<model xmlns=\"http://www.cellml.org/cellml/2.0#\">\n"
        "  <import xmlns:xlink=\"http://www.w3.org/1999/xlink\" xlink:href=\"\">\n"
        "    <component component_ref=\"\" name=\"\"/>\n"
        "  </import>\n"
        "  <component name=\"c1\"/>\n"
        "  <component id=\"c2\"/>\n"
        "  <component>\n"
        "    <variable/>\n"
        "  </component>\n"
        "  <component>\n"
        "    <reset/>\n"
        "  </component>\n"
        "  <component>abc</component>\n"
        "</model>\n";
    auto model = libcellml::Model::create();
    auto c1 = libcellml::Component::create("c1");
    auto c2 = libcellml::Component::create();
    c2->setId("c2");
    auto c3 = libcellml::Component::create();
    auto v = libcellml::Variable::create();
    c3->addVariable(v);
    auto c4 = libcellml::Component::create();
    auto r = libcellml::Reset::create();
    c4->addReset(r);
    auto c5 = libcellml::Component::create();
    c5->setMath("abc");
    auto c6 = libcellml::Component::create();
    auto importSource = libcellml::ImportSource::create();
    c6->setImportSource(importSource);
    auto c7 = libcellml::Component::create();

    model->addComponent(c1);
    model->addComponent(c2);
    model->addComponent(c3);
    model->addComponent(c4);
    model->addComponent(c5);
    model->addComponent(c6);
    model->addComponent(c7);

    EXPECT_EQ(size_t(7), model->componentCount());
    // Call the Model::clean() function to remove empty component.
    model->clean();
    EXPECT_EQ(size_t(6), model->componentCount());
    // Check the correct component was cleaned.
    auto p = libcellml::Printer::create();
    EXPECT_EQ(e, p->printModel(model));
}

TEST(Model, cleanEmptyUnits)
{
    const std::string e =
        "<?xml version=\"1.0\" encoding=\"UTF-8\"?>\n"
        "<model xmlns=\"http://www.cellml.org/cellml/2.0#\">\n"
        "  <import xmlns:xlink=\"http://www.w3.org/1999/xlink\" xlink:href=\"\">\n"
        "    <units units_ref=\"\" name=\"\"/>\n"
        "  </import>\n"
        "  <units name=\"u1\"/>\n"
        "  <units id=\"u2\"/>\n"
        "  <units>\n"
        "    <unit units=\"u4\"/>\n"
        "  </units>\n"
        "</model>\n";
    auto model = libcellml::Model::create();
    auto u1 = libcellml::Units::create("u1");
    auto u2 = libcellml::Units::create();
    u2->setId("u2");
    auto u3 = libcellml::Units::create();
    auto importSource = libcellml::ImportSource::create();
    u3->setImportSource(importSource);
    auto u4 = libcellml::Units::create();
    u4->addUnit("u4");
    auto u5 = libcellml::Units::create();
    model->addUnits(u1);
    model->addUnits(u2);
    model->addUnits(u3);
    model->addUnits(u4);
    model->addUnits(u5);

    EXPECT_EQ(size_t(5), model->unitsCount());
    // Call the Model::clean() function to remove empty components and units.
    model->clean();
    EXPECT_EQ(size_t(4), model->unitsCount());
    // Check the correct units is being cleaned.
    auto p = libcellml::Printer::create();
    EXPECT_EQ(e, p->printModel(model));
}

TEST(Model, cleanEmptyComponentEncapsulation)
{
    const std::string e =
        "<?xml version=\"1.0\" encoding=\"UTF-8\"?>\n"
        "<model xmlns=\"http://www.cellml.org/cellml/2.0#\">\n"
        "  <component/>\n"
        "  <component name=\"c2\"/>\n"
        "  <component/>\n"
        "  <component name=\"c4\"/>\n"
        "  <encapsulation>\n"
        "    <component_ref>\n"
        "      <component_ref component=\"c2\"/>\n"
        "      <component_ref>\n"
        "        <component_ref component=\"c4\"/>\n"
        "      </component_ref>\n"
        "    </component_ref>\n"
        "  </encapsulation>\n"
        "</model>\n";

    auto model = libcellml::Model::create();
    auto c1 = libcellml::Component::create();
    auto c2 = libcellml::Component::create("c2");
    auto c3 = libcellml::Component::create();
    auto c4 = libcellml::Component::create("c4");
    auto c5 = libcellml::Component::create();
    auto c6 = libcellml::Component::create();

    model->addComponent(c1);
    c1->addComponent(c2);
    c1->addComponent(c3);
    c3->addComponent(c4);
    c3->addComponent(c5);
    c5->addComponent(c6);

    // Call the Model::clean() function to remove empty components.
    model->clean();
    auto p = libcellml::Printer::create();
    EXPECT_EQ(e, p->printModel(model));
}

TEST(Model, cleanModel)
{
    // Make a model with empty components and empty import sources.
    const std::string e =
        "<?xml version=\"1.0\" encoding=\"UTF-8\"?>\n"
        "<model xmlns=\"http://www.cellml.org/cellml/2.0#\" name=\"dirtyModel\">\n"
        "  <units name=\"namedEmptyUnits\"/>\n"
        "  <units id=\"nonEmptyId\"/>\n"
        "  <component name=\"namedEmptyComponent\"/>\n"
        "  <component name=\"nonEmptyComponent\">\n"
        "    <variable name=\"x\" units=\"requiredUnits\"/>\n"
        "  </component>\n"
        "  <component id=\"nonEmptyComponentId\"/>\n"
        "</model>\n";
    auto parser = libcellml::Parser::create();
    auto model = parser->parseModel(fileContents("dirty_model.cellml"));
    auto printer = libcellml::Printer::create();

    EXPECT_EQ(size_t(4), model->componentCount());
    EXPECT_EQ(size_t(3), model->unitsCount());

    // Call the Model::clean() function to remove empty components and units.
    model->clean();

    EXPECT_EQ(size_t(3), model->componentCount());
    EXPECT_EQ(size_t(2), model->unitsCount());
    EXPECT_EQ(e, printer->printModel(model));
}

TEST(Model, cleanEncapsulatedModel)
{
    // Make a model with empty components and empty import sources.
    const std::string e =
        "<?xml version=\"1.0\" encoding=\"UTF-8\"?>\n"
        "<model xmlns=\"http://www.cellml.org/cellml/2.0#\" name=\"dirtyModel\">\n"
        "  <component name=\"component\"/>\n"
        "  <component name=\"emptyChildComponent\"/>\n"
        "  <component name=\"nonEmptyComponent\">\n"
        "    <variable name=\"x\" units=\"dimensionless\"/>\n"
        "  </component>\n"
        "  <encapsulation>\n"
        "    <component_ref component=\"component\">\n"
        "      <component_ref component=\"emptyChildComponent\"/>\n"
        "      <component_ref component=\"nonEmptyComponent\"/>\n"
        "    </component_ref>\n"
        "  </encapsulation>\n"
        "</model>\n";

    auto parser = libcellml::Parser::create();
    auto model = parser->parseModel(fileContents("dirty_encapsulated_model.cellml"));
    auto printer = libcellml::Printer::create();

    model->clean();

    EXPECT_EQ(e, printer->printModel(model));
}

libcellml::ModelPtr commonSetupImportedUnits()
{
    auto model = libcellml::Model::create();
    auto myConcreteUnits = libcellml::Units::create("myConcreteUnits");
    auto myImportedUnits = libcellml::Units::create("myImportedUnits");

    auto import = libcellml::ImportSource::create();
    import->setUrl("import.cellml");
    myImportedUnits->setImportSource(import);

    model->addUnits(myConcreteUnits);
    model->addUnits(myImportedUnits);

    EXPECT_TRUE(model->units("myImportedUnits")->isImport());
    EXPECT_FALSE(model->units("myConcreteUnits")->isImport());

    EXPECT_EQ(size_t(2), model->unitsCount());
    EXPECT_EQ(size_t(1), model->importSourceCount());

    return model;
}

TEST(Model, removeImportedUnitsByName)
{
    auto model = commonSetupImportedUnits();

    EXPECT_TRUE(model->removeUnits("myConcreteUnits"));
    EXPECT_TRUE(model->removeUnits("myImportedUnits"));

    EXPECT_EQ(size_t(0), model->unitsCount());
    EXPECT_EQ(size_t(0), model->importSourceCount());
}

TEST(Model, removeImportedUnitsByIndex)
{
    auto model = commonSetupImportedUnits();

    EXPECT_TRUE(model->removeUnits(0));
    EXPECT_TRUE(model->removeUnits(0));

    EXPECT_EQ(size_t(0), model->unitsCount());
    EXPECT_EQ(size_t(0), model->importSourceCount());
}

TEST(Model, removeImportedUnitsByReference)
{
    auto model = commonSetupImportedUnits();
    auto myConcreteUnits = model->units(0);
    auto myImportedUnits = model->units(1);

    EXPECT_TRUE(model->removeUnits(myConcreteUnits));
    EXPECT_TRUE(model->removeUnits(myImportedUnits));
>>>>>>> eb722a0f

    EXPECT_EQ(size_t(0), model->unitsCount());
    EXPECT_EQ(size_t(1), model->importSourceCount());
}

<<<<<<< HEAD
TEST(Model, takeImportedUnitsByNameOrIndex)
=======
TEST(Model, takeImportedUnitsByName)
{
    auto model = commonSetupImportedUnits();

    auto takeUnits1 = model->takeUnits("myImportedUnits");
    auto takeUnits2 = model->takeUnits("myConcreteUnits");

    EXPECT_EQ(size_t(0), model->unitsCount());
    EXPECT_EQ(size_t(1), model->importSourceCount());
}

TEST(Model, takeImportedUnitsByIndex)
{
    auto model = commonSetupImportedUnits();

    auto takeUnits1 = model->takeUnits(0);
    auto takeUnits2 = model->takeUnits(0);

    EXPECT_EQ(size_t(0), model->unitsCount());
    EXPECT_EQ(size_t(1), model->importSourceCount());
}

TEST(Model, replaceImportedUnitsByName)
>>>>>>> eb722a0f
{
    auto model = libcellml::Model::create();
    auto myConcreteUnits1 = libcellml::Units::create("myConcreteUnits1");
    auto myImportedUnits1 = libcellml::Units::create("myImportedUnits1");
    auto myConcreteUnits2 = libcellml::Units::create("myConcreteUnits2");
    auto myImportedUnits2 = libcellml::Units::create("myImportedUnits2");

<<<<<<< HEAD
    auto import = libcellml::ImportSource::create();
    import->setUrl("import.cellml");
    myImportedUnits1->setImportSource(import);
    myImportedUnits2->setImportSource(import);

    model->addUnits(myConcreteUnits1);
    model->addUnits(myImportedUnits1);
    model->addUnits(myConcreteUnits2);
    model->addUnits(myImportedUnits2);

    EXPECT_TRUE(model->units("myImportedUnits1")->isImport());
    EXPECT_FALSE(model->units("myConcreteUnits1")->isImport());
    EXPECT_TRUE(model->units("myImportedUnits2")->isImport());
    EXPECT_FALSE(model->units("myConcreteUnits2")->isImport());

    EXPECT_EQ(size_t(4), model->unitsCount());
    EXPECT_EQ(size_t(1), model->importSourceCount());
    EXPECT_EQ(size_t(2), import->unitsCount());

    auto takeConcreteUnits1 = model->takeUnits("myConcreteUnits1");
    auto takeImportedUnits1 = model->takeUnits("myImportedUnits1");
    EXPECT_EQ(size_t(1), model->importSourceCount());
    EXPECT_EQ(size_t(1), import->unitsCount());
    EXPECT_EQ(size_t(2), model->unitsCount());

    auto takeUnits1 = model->takeUnits(0);
    auto takeUnits2 = model->takeUnits(0);
    EXPECT_EQ(size_t(1), model->importSourceCount());
    EXPECT_EQ(size_t(0), import->unitsCount());
    EXPECT_EQ(size_t(0), model->unitsCount());
}

TEST(Model, replaceImportedUnitsByNameIndexOrReference)
=======
    auto import1 = libcellml::ImportSource::create();
    auto import2 = libcellml::ImportSource::create();

    import1->setUrl("import1.cellml");
    import2->setUrl("import2.cellml");

    myImportedUnits1->setImportSource(import1);
    myImportedUnits2->setImportSource(import2);

    model->addUnits(myConcreteUnits1);
    model->addUnits(myImportedUnits2);

    EXPECT_EQ(size_t(2), model->unitsCount());
    EXPECT_EQ(size_t(1), model->importSourceCount());

    // REPLACE concrete -> imported by name.
    EXPECT_TRUE(model->replaceUnits("myConcreteUnits1", myImportedUnits1));
    EXPECT_EQ(size_t(2), model->unitsCount());
    EXPECT_EQ(size_t(2), model->importSourceCount());
    EXPECT_EQ(import1, model->importSource(1));

    // REPLACE imported -> concrete by name.
    EXPECT_TRUE(model->replaceUnits("myImportedUnits2", myConcreteUnits2));
    EXPECT_EQ(size_t(2), model->unitsCount());
    EXPECT_EQ(size_t(2), model->importSourceCount());
}

TEST(Model, replaceImportedUnitsByIndex)
{
    auto model = libcellml::Model::create();
    auto myConcreteUnits1 = libcellml::Units::create("myConcreteUnits1");
    auto myImportedUnits1 = libcellml::Units::create("myImportedUnits1");
    auto myConcreteUnits2 = libcellml::Units::create("myConcreteUnits2");
    auto myImportedUnits2 = libcellml::Units::create("myImportedUnits2");

    auto import1 = libcellml::ImportSource::create();
    auto import2 = libcellml::ImportSource::create();

    import1->setUrl("import1.cellml");
    import2->setUrl("import2.cellml");

    myImportedUnits1->setImportSource(import1);
    myImportedUnits2->setImportSource(import2);

    model->addUnits(myConcreteUnits1);
    model->addUnits(myImportedUnits2);

    EXPECT_EQ(size_t(2), model->unitsCount());
    EXPECT_EQ(size_t(1), model->importSourceCount());

    // REPLACE concrete -> imported by index.
    EXPECT_TRUE(model->replaceUnits(0, myImportedUnits1));
    EXPECT_EQ(size_t(2), model->unitsCount());
    EXPECT_EQ(size_t(2), model->importSourceCount());
    EXPECT_EQ(import1, model->importSource(1));

    // REPLACE imported -> concrete by index.
    EXPECT_TRUE(model->replaceUnits(1, myConcreteUnits2));
    EXPECT_EQ(size_t(2), model->unitsCount());
    EXPECT_EQ(size_t(2), model->importSourceCount());
}

TEST(Model, replaceImportedUnitsByReference)
>>>>>>> eb722a0f
{
    auto model = libcellml::Model::create();
    auto myConcreteUnits1 = libcellml::Units::create("myConcreteUnits1");
    auto myImportedUnits1 = libcellml::Units::create("myImportedUnits1");
    auto myConcreteUnits2 = libcellml::Units::create("myConcreteUnits2");
    auto myImportedUnits2 = libcellml::Units::create("myImportedUnits2");
<<<<<<< HEAD
    auto myConcreteUnits3 = libcellml::Units::create("myConcreteUnits3");
    auto myImportedUnits3 = libcellml::Units::create("myImportedUnits3");
    auto myConcreteUnits4 = libcellml::Units::create("myConcreteUnits4");
    auto myImportedUnits4 = libcellml::Units::create("myImportedUnits4");
    auto myConcreteUnits5 = libcellml::Units::create("myConcreteUnits5");
    auto myImportedUnits5 = libcellml::Units::create("myImportedUnits5");
    auto myConcreteUnits6 = libcellml::Units::create("myConcreteUnits6");
    auto myImportedUnits6 = libcellml::Units::create("myImportedUnits6");

    auto import1 = libcellml::ImportSource::create();
    auto import2 = libcellml::ImportSource::create();
    auto import3 = libcellml::ImportSource::create();
    auto import4 = libcellml::ImportSource::create();
    auto import5 = libcellml::ImportSource::create();
    auto import6 = libcellml::ImportSource::create();

    import1->setUrl("import1.cellml");
    import2->setUrl("import2.cellml");
    import3->setUrl("import3.cellml");
    import4->setUrl("import4.cellml");
    import5->setUrl("import5.cellml");
    import6->setUrl("import6.cellml");

    myImportedUnits1->setImportSource(import1);
    myImportedUnits2->setImportSource(import2);
    myImportedUnits3->setImportSource(import3);
    myImportedUnits4->setImportSource(import4);
    myImportedUnits5->setImportSource(import5);
    myImportedUnits6->setImportSource(import6);

    model->addUnits(myConcreteUnits1);
    model->addUnits(myConcreteUnits2);
    model->addUnits(myImportedUnits3);
    model->addUnits(myImportedUnits4);
    model->addUnits(myImportedUnits5);
    model->addUnits(myConcreteUnits6);

    EXPECT_EQ(size_t(6), model->unitsCount());
    EXPECT_EQ(size_t(3), model->importSourceCount());

    // REPLACE concrete -> imported by reference. 1
    EXPECT_TRUE(model->replaceUnits(myConcreteUnits1, myImportedUnits1));
    EXPECT_EQ(size_t(6), model->unitsCount());
    EXPECT_EQ(size_t(4), model->importSourceCount());
    EXPECT_EQ(import1, model->importSource(3));

    // REPLACE concrete -> imported by name. 2
    EXPECT_TRUE(model->replaceUnits("myConcreteUnits2", myImportedUnits2));
    EXPECT_EQ(size_t(6), model->unitsCount());
    EXPECT_EQ(size_t(5), model->importSourceCount());
    EXPECT_EQ(import2, model->importSource(4));

    // REPLACE imported -> concrete by reference. 3
    EXPECT_TRUE(model->replaceUnits(myImportedUnits3, myConcreteUnits3));
    EXPECT_EQ(size_t(6), model->unitsCount());
    EXPECT_EQ(size_t(5), model->importSourceCount());
    EXPECT_EQ(size_t(0), import3->unitsCount());

    // REPLACE imported -> concrete by name. 4
    EXPECT_TRUE(model->replaceUnits("myImportedUnits4", myConcreteUnits4));
    EXPECT_EQ(size_t(6), model->unitsCount());
    EXPECT_EQ(size_t(5), model->importSourceCount());
    EXPECT_EQ(size_t(0), import4->unitsCount());

    // REPLACE imported -> concrete by index. 5
    EXPECT_TRUE(model->replaceUnits(4, myConcreteUnits5));
    EXPECT_EQ(size_t(6), model->unitsCount());
    EXPECT_EQ(size_t(5), model->importSourceCount());
    EXPECT_EQ(size_t(0), import5->unitsCount());

    // REPLACE concrete -> imported by index. 6
    EXPECT_TRUE(model->replaceUnits(5, myImportedUnits6));
    EXPECT_EQ(size_t(6), model->unitsCount());
    EXPECT_EQ(size_t(6), model->importSourceCount());
    EXPECT_EQ(import6, model->importSource(5));
}

TEST(Model, removeImportedComponentByNameIndexOrReference)
{
    auto model = libcellml::Model::create();
    auto myConcreteComponent1 = libcellml::Component::create("myConcreteComponent1");
    auto myImportedComponent1 = libcellml::Component::create("myImportedComponent1");
    auto myConcreteComponent2 = libcellml::Component::create("myConcreteComponent2");
    auto myImportedComponent2 = libcellml::Component::create("myImportedComponent2");
    auto myConcreteComponent3 = libcellml::Component::create("myConcreteComponent3");
    auto myImportedComponent3 = libcellml::Component::create("myImportedComponent3");

    auto import = libcellml::ImportSource::create();
    import->setUrl("import.cellml");
    myImportedComponent1->setImportSource(import);
    myImportedComponent2->setImportSource(import);
    myImportedComponent3->setImportSource(import);

    model->addComponent(myConcreteComponent1);
    model->addComponent(myImportedComponent1);
    model->addComponent(myConcreteComponent2);
    model->addComponent(myImportedComponent2);
    model->addComponent(myConcreteComponent3);
    model->addComponent(myImportedComponent3);

    EXPECT_TRUE(model->component("myImportedComponent1")->isImport());
    EXPECT_FALSE(model->component("myConcreteComponent1")->isImport());
    EXPECT_TRUE(model->component("myImportedComponent2")->isImport());
    EXPECT_FALSE(model->component("myConcreteComponent2")->isImport());
    EXPECT_TRUE(model->component("myImportedComponent3")->isImport());
    EXPECT_FALSE(model->component("myConcreteComponent3")->isImport());

    EXPECT_EQ(size_t(6), model->componentCount());
    EXPECT_EQ(size_t(1), model->importSourceCount());
    EXPECT_EQ(size_t(3), import->componentCount());

    EXPECT_TRUE(model->removeComponent(myConcreteComponent1));
    EXPECT_TRUE(model->removeComponent(myImportedComponent1));
    EXPECT_EQ(size_t(2), import->componentCount());
    EXPECT_TRUE(model->removeComponent("myConcreteComponent2"));
    EXPECT_TRUE(model->removeComponent("myImportedComponent2"));
    EXPECT_EQ(size_t(1), import->componentCount());
    EXPECT_TRUE(model->removeComponent(0));
    EXPECT_TRUE(model->removeComponent(0));
    EXPECT_EQ(size_t(0), import->componentCount());

    EXPECT_EQ(size_t(0), model->componentCount());
    EXPECT_EQ(size_t(1), model->importSourceCount());
}

TEST(Model, takeImportedComponentByNameOrIndex)
{
    auto model = libcellml::Model::create();
    auto myConcreteComponent1 = libcellml::Component::create("myConcreteComponent1");
    auto myImportedComponent1 = libcellml::Component::create("myImportedComponent1");
    auto myConcreteComponent2 = libcellml::Component::create("myConcreteComponent2");
    auto myImportedComponent2 = libcellml::Component::create("myImportedComponent2");

    auto import = libcellml::ImportSource::create();
    import->setUrl("import.cellml");
    myImportedComponent1->setImportSource(import);
    myImportedComponent2->setImportSource(import);

    model->addComponent(myConcreteComponent1);
    model->addComponent(myImportedComponent1);
    model->addComponent(myConcreteComponent2);
    model->addComponent(myImportedComponent2);

    EXPECT_TRUE(model->component("myImportedComponent1")->isImport());
    EXPECT_FALSE(model->component("myConcreteComponent1")->isImport());
    EXPECT_TRUE(model->component("myImportedComponent2")->isImport());
    EXPECT_FALSE(model->component("myConcreteComponent2")->isImport());

    EXPECT_EQ(size_t(4), model->componentCount());
    EXPECT_EQ(size_t(1), model->importSourceCount());
    EXPECT_EQ(size_t(2), import->componentCount());

    auto takeConcreteComponent1 = model->takeComponent("myConcreteComponent1");
    auto takeImportedComponent1 = model->takeComponent("myImportedComponent1");
    EXPECT_EQ(size_t(1), model->importSourceCount());
    EXPECT_EQ(size_t(1), import->componentCount());
    EXPECT_EQ(size_t(2), model->componentCount());

    auto takeComponent1 = model->takeComponent(0);
    auto takeComponent2 = model->takeComponent(0);
    EXPECT_EQ(size_t(1), model->importSourceCount());
    EXPECT_EQ(size_t(0), import->componentCount());
    EXPECT_EQ(size_t(0), model->componentCount());
}

TEST(Model, replaceImportedComponentByNameIndexOrReference)
=======

    auto import1 = libcellml::ImportSource::create();
    auto import2 = libcellml::ImportSource::create();

    import1->setUrl("import1.cellml");
    import2->setUrl("import2.cellml");

    myImportedUnits1->setImportSource(import1);
    myImportedUnits2->setImportSource(import2);

    model->addUnits(myConcreteUnits1);
    model->addUnits(myImportedUnits2);

    EXPECT_EQ(size_t(2), model->unitsCount());
    EXPECT_EQ(size_t(1), model->importSourceCount());

    // REPLACE concrete -> imported by reference.
    EXPECT_TRUE(model->replaceUnits(myConcreteUnits1, myImportedUnits1));
    EXPECT_EQ(size_t(2), model->unitsCount());
    EXPECT_EQ(size_t(2), model->importSourceCount());
    EXPECT_EQ(import2, model->importSource(0));

    // REPLACE imported -> concrete by reference.
    EXPECT_TRUE(model->replaceUnits(myImportedUnits2, myConcreteUnits2));

    EXPECT_EQ(size_t(2), model->unitsCount());
    EXPECT_EQ(size_t(2), model->importSourceCount());
}

libcellml::ModelPtr commonSetupImportedComponent()
{
    auto model = libcellml::Model::create();
    auto myConcreteComponent = libcellml::Component::create("myConcreteComponent");
    auto myImportedComponent = libcellml::Component::create("myImportedComponent");

    auto import = libcellml::ImportSource::create();
    import->setUrl("import.cellml");
    myImportedComponent->setImportSource(import);

    model->addComponent(myConcreteComponent);
    model->addComponent(myImportedComponent);

    EXPECT_TRUE(model->component("myImportedComponent")->isImport());
    EXPECT_FALSE(model->component("myConcreteComponent")->isImport());

    EXPECT_EQ(size_t(2), model->componentCount());
    EXPECT_EQ(size_t(1), model->importSourceCount());

    return model;
}

TEST(Model, removeImportedComponentByName)
{
    auto model = commonSetupImportedComponent();

    EXPECT_TRUE(model->removeComponent("myConcreteComponent"));
    EXPECT_TRUE(model->removeComponent("myImportedComponent"));

    EXPECT_EQ(size_t(0), model->componentCount());
    EXPECT_EQ(size_t(0), model->importSourceCount());
}

TEST(Model, removeImportedComponentByIndex)
{
    auto model = commonSetupImportedComponent();

    EXPECT_TRUE(model->removeComponent(0));
    EXPECT_TRUE(model->removeComponent(0));

    EXPECT_EQ(size_t(0), model->componentCount());
    EXPECT_EQ(size_t(0), model->importSourceCount());
}

TEST(Model, removeImportedComponentByReference)
{
    auto model = commonSetupImportedComponent();
    auto myConcreteComponent = model->component(0);
    auto myImportedComponent = model->component(1);

    EXPECT_TRUE(model->removeComponent(myConcreteComponent));
    EXPECT_TRUE(model->removeComponent(myImportedComponent));

    EXPECT_EQ(size_t(0), model->componentCount());
    EXPECT_EQ(size_t(1), model->importSourceCount());
}

TEST(Model, takeImportedComponentByName)
{
    auto model = commonSetupImportedComponent();

    auto takeComponent1 = model->takeComponent("myImportedComponent");
    auto takeComponent2 = model->takeComponent("myConcreteComponent");

    EXPECT_EQ(size_t(1), model->importSourceCount());
    EXPECT_EQ(size_t(0), model->componentCount());
}

TEST(Model, takeImportedComponentByIndex)
{
    auto model = commonSetupImportedComponent();

    auto takeComponent1 = model->takeComponent(0);
    auto takeComponent2 = model->takeComponent(0);

    EXPECT_EQ(size_t(1), model->importSourceCount());
    EXPECT_EQ(size_t(0), model->componentCount());
}

TEST(Model, replaceImportedComponentByName)
>>>>>>> eb722a0f
{
    auto model = libcellml::Model::create();
    auto myConcreteComponent1 = libcellml::Component::create("myConcreteComponent1");
    auto myImportedComponent1 = libcellml::Component::create("myImportedComponent1");
    auto myConcreteComponent2 = libcellml::Component::create("myConcreteComponent2");
    auto myImportedComponent2 = libcellml::Component::create("myImportedComponent2");
<<<<<<< HEAD
    auto myConcreteComponent3 = libcellml::Component::create("myConcreteComponent3");
    auto myImportedComponent3 = libcellml::Component::create("myImportedComponent3");
    auto myConcreteComponent4 = libcellml::Component::create("myConcreteComponent4");
    auto myImportedComponent4 = libcellml::Component::create("myImportedComponent4");
    auto myConcreteComponent5 = libcellml::Component::create("myConcreteComponent5");
    auto myImportedComponent5 = libcellml::Component::create("myImportedComponent5");
    auto myConcreteComponent6 = libcellml::Component::create("myConcreteComponent6");
    auto myImportedComponent6 = libcellml::Component::create("myImportedComponent6");

    auto import1 = libcellml::ImportSource::create();
    auto import2 = libcellml::ImportSource::create();
    auto import3 = libcellml::ImportSource::create();
    auto import4 = libcellml::ImportSource::create();
    auto import5 = libcellml::ImportSource::create();
    auto import6 = libcellml::ImportSource::create();

    import1->setUrl("import1.cellml");
    import2->setUrl("import2.cellml");
    import3->setUrl("import3.cellml");
    import4->setUrl("import4.cellml");
    import5->setUrl("import5.cellml");
    import6->setUrl("import6.cellml");

    myImportedComponent1->setImportSource(import1);
    myImportedComponent2->setImportSource(import2);
    myImportedComponent3->setImportSource(import3);
    myImportedComponent4->setImportSource(import4);
    myImportedComponent5->setImportSource(import5);
    myImportedComponent6->setImportSource(import6);

    model->addComponent(myConcreteComponent1);
    model->addComponent(myConcreteComponent2);
    model->addComponent(myImportedComponent3);
    model->addComponent(myImportedComponent4);
    model->addComponent(myImportedComponent5);
    model->addComponent(myConcreteComponent6);

    EXPECT_EQ(size_t(6), model->componentCount());
    EXPECT_EQ(size_t(3), model->importSourceCount());

    // REPLACE concrete -> imported by reference. 1
    EXPECT_TRUE(model->replaceComponent(myConcreteComponent1, myImportedComponent1));
    EXPECT_EQ(size_t(6), model->componentCount());
    EXPECT_EQ(size_t(4), model->importSourceCount());
    EXPECT_EQ(import1, model->importSource(3));

    // REPLACE concrete -> imported by name. 2
    EXPECT_TRUE(model->replaceComponent("myConcreteComponent2", myImportedComponent2));
    EXPECT_EQ(size_t(6), model->componentCount());
    EXPECT_EQ(size_t(5), model->importSourceCount());
    EXPECT_EQ(import2, model->importSource(4));

    // REPLACE imported -> concrete by reference. 3
    EXPECT_TRUE(model->replaceComponent(myImportedComponent3, myConcreteComponent3));
    EXPECT_EQ(size_t(6), model->componentCount());
    EXPECT_EQ(size_t(5), model->importSourceCount());
    EXPECT_EQ(size_t(0), import3->componentCount());

    // REPLACE imported -> concrete by name. 4
    EXPECT_TRUE(model->replaceComponent("myImportedComponent4", myConcreteComponent4));
    EXPECT_EQ(size_t(6), model->componentCount());
    EXPECT_EQ(size_t(5), model->importSourceCount());
    EXPECT_EQ(size_t(0), import4->componentCount());

    // REPLACE imported -> concrete by index. 5
    EXPECT_TRUE(model->replaceComponent(4, myConcreteComponent5));
    EXPECT_EQ(size_t(6), model->componentCount());
    EXPECT_EQ(size_t(5), model->importSourceCount());
    EXPECT_EQ(size_t(0), import5->componentCount());

    // REPLACE concrete -> imported by index. 6
    EXPECT_TRUE(model->replaceComponent(5, myImportedComponent6));
    EXPECT_EQ(size_t(6), model->componentCount());
    EXPECT_EQ(size_t(6), model->importSourceCount());
    EXPECT_EQ(import6, model->importSource(5));
}

TEST(Model, mergeImportSource)
{
    auto model = libcellml::Model::create();
    auto importSource1 = libcellml::ImportSource::create();
    auto importSource2 = libcellml::ImportSource::create();
    importSource1->setUrl("myUrl.com");
    importSource2->setUrl("myUrl.com");

    model->addImportSource(importSource1);
    model->addImportSource(importSource2);
    EXPECT_EQ(size_t(2), model->importSourceCount());
    model->removeAllImportSources();

    model->addImportSource(importSource1, true);
    model->addImportSource(importSource2, true);
    EXPECT_EQ(size_t(1), model->importSourceCount());
    model->removeAllImportSources();

    auto u1 = libcellml::Units::create("u1");
    auto u2 = libcellml::Units::create("u2");
    auto c1 = libcellml::Component::create("c1");
    auto c2 = libcellml::Component::create("c2");
    u1->setImportSource(importSource1);
    c1->setImportSource(importSource1);
    u2->setImportSource(importSource2);
    c2->setImportSource(importSource2);

    model->addImportSource(importSource1);
    model->addImportSource(importSource2, true);
    EXPECT_EQ(size_t(1), model->importSourceCount());
    EXPECT_EQ(size_t(2), model->importSource(0)->unitsCount());
    EXPECT_EQ(size_t(2), model->importSource(0)->componentCount());
=======

    auto import1 = libcellml::ImportSource::create();
    auto import2 = libcellml::ImportSource::create();

    import1->setUrl("import1.cellml");
    import2->setUrl("import2.cellml");

    myImportedComponent1->setImportSource(import1);
    myImportedComponent2->setImportSource(import2);

    model->addComponent(myConcreteComponent1);
    model->addComponent(myImportedComponent2);

    EXPECT_EQ(size_t(2), model->componentCount());
    EXPECT_EQ(size_t(1), model->importSourceCount());

    // REPLACE concrete -> imported by name.
    EXPECT_TRUE(model->replaceComponent("myConcreteComponent1", myImportedComponent1));
    EXPECT_EQ(size_t(2), model->componentCount());
    EXPECT_EQ(size_t(2), model->importSourceCount());
    EXPECT_EQ(import1, model->importSource(1));

    // REPLACE imported -> concrete by name.
    EXPECT_TRUE(model->replaceComponent("myImportedComponent2", myConcreteComponent2));
    EXPECT_EQ(size_t(2), model->componentCount());
    EXPECT_EQ(size_t(2), model->importSourceCount());
}

TEST(Model, replaceImportedComponentByIndex)
{
    auto model = libcellml::Model::create();
    auto myConcreteComponent1 = libcellml::Component::create("myConcreteComponent1");
    auto myImportedComponent1 = libcellml::Component::create("myImportedComponent1");
    auto myConcreteComponent2 = libcellml::Component::create("myConcreteComponent2");
    auto myImportedComponent2 = libcellml::Component::create("myImportedComponent2");

    auto import1 = libcellml::ImportSource::create();
    auto import2 = libcellml::ImportSource::create();

    import1->setUrl("import1.cellml");
    import2->setUrl("import2.cellml");

    myImportedComponent1->setImportSource(import1);
    myImportedComponent2->setImportSource(import2);

    model->addComponent(myConcreteComponent1);
    model->addComponent(myImportedComponent2);

    EXPECT_EQ(size_t(2), model->componentCount());
    EXPECT_EQ(size_t(1), model->importSourceCount());

    // REPLACE concrete -> imported by index.
    EXPECT_TRUE(model->replaceComponent(0, myImportedComponent1));
    EXPECT_EQ(size_t(2), model->componentCount());
    EXPECT_EQ(size_t(2), model->importSourceCount());
    EXPECT_EQ(import1, model->importSource(1));

    // REPLACE imported -> concrete by index.
    EXPECT_TRUE(model->replaceComponent(1, myConcreteComponent2));
    EXPECT_EQ(size_t(2), model->componentCount());
    EXPECT_EQ(size_t(2), model->importSourceCount());
}

TEST(Model, replaceImportedComponentByReference)
{
    auto model = libcellml::Model::create();
    auto myConcreteComponent1 = libcellml::Component::create("myConcreteComponent1");
    auto myImportedComponent1 = libcellml::Component::create("myImportedComponent1");
    auto myConcreteComponent2 = libcellml::Component::create("myConcreteComponent2");
    auto myImportedComponent2 = libcellml::Component::create("myImportedComponent2");

    auto import1 = libcellml::ImportSource::create();
    auto import2 = libcellml::ImportSource::create();

    import1->setUrl("import1.cellml");
    import2->setUrl("import2.cellml");

    myImportedComponent1->setImportSource(import1);
    myImportedComponent2->setImportSource(import2);

    model->addComponent(myConcreteComponent1);
    model->addComponent(myImportedComponent2);

    EXPECT_EQ(size_t(2), model->componentCount());
    EXPECT_EQ(size_t(1), model->importSourceCount());

    // REPLACE concrete -> imported by index.
    EXPECT_TRUE(model->replaceComponent(myConcreteComponent1, myImportedComponent1));
    EXPECT_EQ(size_t(2), model->componentCount());
    EXPECT_EQ(size_t(2), model->importSourceCount());
    EXPECT_EQ(import2, model->importSource(0));

    // REPLACE imported -> concrete by index.
    EXPECT_TRUE(model->replaceComponent(myImportedComponent2, myConcreteComponent2));
    EXPECT_EQ(size_t(2), model->componentCount());
    EXPECT_EQ(size_t(2), model->importSourceCount());
>>>>>>> eb722a0f
}

TEST(Model, removeAllComponentsImportedChild)
{
    auto model = libcellml::Model::create();
    auto c1 = libcellml::Component::create("c1");
    auto c2 = libcellml::Component::create("c2");
    auto import = libcellml::ImportSource::create();
    c2->setImportSource(import);
    model->addComponent(c2);
    model->addComponent(c1);
    EXPECT_EQ(size_t(2), model->componentCount());
    EXPECT_EQ(size_t(1), model->importSourceCount());

    model->removeAllComponents();
    EXPECT_EQ(size_t(0), model->componentCount());
    EXPECT_EQ(size_t(1), model->importSourceCount());
}<|MERGE_RESOLUTION|>--- conflicted
+++ resolved
@@ -628,51 +628,6 @@
     EXPECT_EQ(size_t(2), modelApi->componentCount());
 }
 
-<<<<<<< HEAD
-TEST(Model, removeImportedUnitsByNameIndexOrReference)
-{
-    auto model = libcellml::Model::create();
-    auto myConcreteUnits1 = libcellml::Units::create("myConcreteUnits1");
-    auto myImportedUnits1 = libcellml::Units::create("myImportedUnits1");
-    auto myConcreteUnits2 = libcellml::Units::create("myConcreteUnits2");
-    auto myImportedUnits2 = libcellml::Units::create("myImportedUnits2");
-    auto myConcreteUnits3 = libcellml::Units::create("myConcreteUnits3");
-    auto myImportedUnits3 = libcellml::Units::create("myImportedUnits3");
-
-    auto import = libcellml::ImportSource::create();
-    import->setUrl("import.cellml");
-    myImportedUnits1->setImportSource(import);
-    myImportedUnits2->setImportSource(import);
-    myImportedUnits3->setImportSource(import);
-
-    model->addUnits(myConcreteUnits1);
-    model->addUnits(myImportedUnits1);
-    model->addUnits(myConcreteUnits2);
-    model->addUnits(myImportedUnits2);
-    model->addUnits(myConcreteUnits3);
-    model->addUnits(myImportedUnits3);
-
-    EXPECT_TRUE(model->units("myImportedUnits1")->isImport());
-    EXPECT_FALSE(model->units("myConcreteUnits1")->isImport());
-    EXPECT_TRUE(model->units("myImportedUnits2")->isImport());
-    EXPECT_FALSE(model->units("myConcreteUnits2")->isImport());
-    EXPECT_TRUE(model->units("myImportedUnits3")->isImport());
-    EXPECT_FALSE(model->units("myConcreteUnits3")->isImport());
-
-    EXPECT_EQ(size_t(6), model->unitsCount());
-    EXPECT_EQ(size_t(1), model->importSourceCount());
-    EXPECT_EQ(size_t(3), import->unitsCount());
-
-    EXPECT_TRUE(model->removeUnits(myConcreteUnits1));
-    EXPECT_TRUE(model->removeUnits(myImportedUnits1));
-    EXPECT_EQ(size_t(2), import->unitsCount());
-    EXPECT_TRUE(model->removeUnits("myConcreteUnits2"));
-    EXPECT_TRUE(model->removeUnits("myImportedUnits2"));
-    EXPECT_EQ(size_t(1), import->unitsCount());
-    EXPECT_TRUE(model->removeUnits(0));
-    EXPECT_TRUE(model->removeUnits(0));
-    EXPECT_EQ(size_t(0), import->unitsCount());
-=======
 TEST(Model, cleanEmptyComponents)
 {
     const std::string e =
@@ -913,15 +868,11 @@
 
     EXPECT_TRUE(model->removeUnits(myConcreteUnits));
     EXPECT_TRUE(model->removeUnits(myImportedUnits));
->>>>>>> eb722a0f
 
     EXPECT_EQ(size_t(0), model->unitsCount());
     EXPECT_EQ(size_t(1), model->importSourceCount());
 }
 
-<<<<<<< HEAD
-TEST(Model, takeImportedUnitsByNameOrIndex)
-=======
 TEST(Model, takeImportedUnitsByName)
 {
     auto model = commonSetupImportedUnits();
@@ -945,7 +896,6 @@
 }
 
 TEST(Model, replaceImportedUnitsByName)
->>>>>>> eb722a0f
 {
     auto model = libcellml::Model::create();
     auto myConcreteUnits1 = libcellml::Units::create("myConcreteUnits1");
@@ -953,41 +903,6 @@
     auto myConcreteUnits2 = libcellml::Units::create("myConcreteUnits2");
     auto myImportedUnits2 = libcellml::Units::create("myImportedUnits2");
 
-<<<<<<< HEAD
-    auto import = libcellml::ImportSource::create();
-    import->setUrl("import.cellml");
-    myImportedUnits1->setImportSource(import);
-    myImportedUnits2->setImportSource(import);
-
-    model->addUnits(myConcreteUnits1);
-    model->addUnits(myImportedUnits1);
-    model->addUnits(myConcreteUnits2);
-    model->addUnits(myImportedUnits2);
-
-    EXPECT_TRUE(model->units("myImportedUnits1")->isImport());
-    EXPECT_FALSE(model->units("myConcreteUnits1")->isImport());
-    EXPECT_TRUE(model->units("myImportedUnits2")->isImport());
-    EXPECT_FALSE(model->units("myConcreteUnits2")->isImport());
-
-    EXPECT_EQ(size_t(4), model->unitsCount());
-    EXPECT_EQ(size_t(1), model->importSourceCount());
-    EXPECT_EQ(size_t(2), import->unitsCount());
-
-    auto takeConcreteUnits1 = model->takeUnits("myConcreteUnits1");
-    auto takeImportedUnits1 = model->takeUnits("myImportedUnits1");
-    EXPECT_EQ(size_t(1), model->importSourceCount());
-    EXPECT_EQ(size_t(1), import->unitsCount());
-    EXPECT_EQ(size_t(2), model->unitsCount());
-
-    auto takeUnits1 = model->takeUnits(0);
-    auto takeUnits2 = model->takeUnits(0);
-    EXPECT_EQ(size_t(1), model->importSourceCount());
-    EXPECT_EQ(size_t(0), import->unitsCount());
-    EXPECT_EQ(size_t(0), model->unitsCount());
-}
-
-TEST(Model, replaceImportedUnitsByNameIndexOrReference)
-=======
     auto import1 = libcellml::ImportSource::create();
     auto import2 = libcellml::ImportSource::create();
 
@@ -1051,140 +966,156 @@
 }
 
 TEST(Model, replaceImportedUnitsByReference)
->>>>>>> eb722a0f
 {
     auto model = libcellml::Model::create();
     auto myConcreteUnits1 = libcellml::Units::create("myConcreteUnits1");
     auto myImportedUnits1 = libcellml::Units::create("myImportedUnits1");
     auto myConcreteUnits2 = libcellml::Units::create("myConcreteUnits2");
     auto myImportedUnits2 = libcellml::Units::create("myImportedUnits2");
-<<<<<<< HEAD
-    auto myConcreteUnits3 = libcellml::Units::create("myConcreteUnits3");
-    auto myImportedUnits3 = libcellml::Units::create("myImportedUnits3");
-    auto myConcreteUnits4 = libcellml::Units::create("myConcreteUnits4");
-    auto myImportedUnits4 = libcellml::Units::create("myImportedUnits4");
-    auto myConcreteUnits5 = libcellml::Units::create("myConcreteUnits5");
-    auto myImportedUnits5 = libcellml::Units::create("myImportedUnits5");
-    auto myConcreteUnits6 = libcellml::Units::create("myConcreteUnits6");
-    auto myImportedUnits6 = libcellml::Units::create("myImportedUnits6");
 
     auto import1 = libcellml::ImportSource::create();
     auto import2 = libcellml::ImportSource::create();
-    auto import3 = libcellml::ImportSource::create();
-    auto import4 = libcellml::ImportSource::create();
-    auto import5 = libcellml::ImportSource::create();
-    auto import6 = libcellml::ImportSource::create();
 
     import1->setUrl("import1.cellml");
     import2->setUrl("import2.cellml");
-    import3->setUrl("import3.cellml");
-    import4->setUrl("import4.cellml");
-    import5->setUrl("import5.cellml");
-    import6->setUrl("import6.cellml");
 
     myImportedUnits1->setImportSource(import1);
     myImportedUnits2->setImportSource(import2);
-    myImportedUnits3->setImportSource(import3);
-    myImportedUnits4->setImportSource(import4);
-    myImportedUnits5->setImportSource(import5);
-    myImportedUnits6->setImportSource(import6);
 
     model->addUnits(myConcreteUnits1);
-    model->addUnits(myConcreteUnits2);
-    model->addUnits(myImportedUnits3);
-    model->addUnits(myImportedUnits4);
-    model->addUnits(myImportedUnits5);
-    model->addUnits(myConcreteUnits6);
-
-    EXPECT_EQ(size_t(6), model->unitsCount());
-    EXPECT_EQ(size_t(3), model->importSourceCount());
-
-    // REPLACE concrete -> imported by reference. 1
+    model->addUnits(myImportedUnits2);
+
+    EXPECT_EQ(size_t(2), model->unitsCount());
+    EXPECT_EQ(size_t(1), model->importSourceCount());
+
+    // REPLACE concrete -> imported by reference.
     EXPECT_TRUE(model->replaceUnits(myConcreteUnits1, myImportedUnits1));
-    EXPECT_EQ(size_t(6), model->unitsCount());
-    EXPECT_EQ(size_t(4), model->importSourceCount());
-    EXPECT_EQ(import1, model->importSource(3));
-
-    // REPLACE concrete -> imported by name. 2
-    EXPECT_TRUE(model->replaceUnits("myConcreteUnits2", myImportedUnits2));
-    EXPECT_EQ(size_t(6), model->unitsCount());
-    EXPECT_EQ(size_t(5), model->importSourceCount());
-    EXPECT_EQ(import2, model->importSource(4));
-
-    // REPLACE imported -> concrete by reference. 3
-    EXPECT_TRUE(model->replaceUnits(myImportedUnits3, myConcreteUnits3));
-    EXPECT_EQ(size_t(6), model->unitsCount());
-    EXPECT_EQ(size_t(5), model->importSourceCount());
-    EXPECT_EQ(size_t(0), import3->unitsCount());
-
-    // REPLACE imported -> concrete by name. 4
-    EXPECT_TRUE(model->replaceUnits("myImportedUnits4", myConcreteUnits4));
-    EXPECT_EQ(size_t(6), model->unitsCount());
-    EXPECT_EQ(size_t(5), model->importSourceCount());
-    EXPECT_EQ(size_t(0), import4->unitsCount());
-
-    // REPLACE imported -> concrete by index. 5
-    EXPECT_TRUE(model->replaceUnits(4, myConcreteUnits5));
-    EXPECT_EQ(size_t(6), model->unitsCount());
-    EXPECT_EQ(size_t(5), model->importSourceCount());
-    EXPECT_EQ(size_t(0), import5->unitsCount());
-
-    // REPLACE concrete -> imported by index. 6
-    EXPECT_TRUE(model->replaceUnits(5, myImportedUnits6));
-    EXPECT_EQ(size_t(6), model->unitsCount());
-    EXPECT_EQ(size_t(6), model->importSourceCount());
-    EXPECT_EQ(import6, model->importSource(5));
-}
-
-TEST(Model, removeImportedComponentByNameIndexOrReference)
+    EXPECT_EQ(size_t(2), model->unitsCount());
+    EXPECT_EQ(size_t(2), model->importSourceCount());
+    EXPECT_EQ(import2, model->importSource(0));
+
+    // REPLACE imported -> concrete by reference.
+    EXPECT_TRUE(model->replaceUnits(myImportedUnits2, myConcreteUnits2));
+
+    EXPECT_EQ(size_t(2), model->unitsCount());
+    EXPECT_EQ(size_t(2), model->importSourceCount());
+}
+
+libcellml::ModelPtr commonSetupImportedComponent()
+{
+    auto model = libcellml::Model::create();
+    auto myConcreteComponent = libcellml::Component::create("myConcreteComponent");
+    auto myImportedComponent = libcellml::Component::create("myImportedComponent");
+
+    auto import = libcellml::ImportSource::create();
+    import->setUrl("import.cellml");
+    myImportedComponent->setImportSource(import);
+
+    model->addComponent(myConcreteComponent);
+    model->addComponent(myImportedComponent);
+
+    EXPECT_TRUE(model->component("myImportedComponent")->isImport());
+    EXPECT_FALSE(model->component("myConcreteComponent")->isImport());
+
+    EXPECT_EQ(size_t(2), model->componentCount());
+    EXPECT_EQ(size_t(1), model->importSourceCount());
+
+    return model;
+}
+
+TEST(Model, removeImportedComponentByName)
+{
+    auto model = commonSetupImportedComponent();
+
+    EXPECT_TRUE(model->removeComponent("myConcreteComponent"));
+    EXPECT_TRUE(model->removeComponent("myImportedComponent"));
+
+    EXPECT_EQ(size_t(0), model->componentCount());
+    EXPECT_EQ(size_t(0), model->importSourceCount());
+}
+
+TEST(Model, removeImportedComponentByIndex)
+{
+    auto model = commonSetupImportedComponent();
+
+    EXPECT_TRUE(model->removeComponent(0));
+    EXPECT_TRUE(model->removeComponent(0));
+
+    EXPECT_EQ(size_t(0), model->componentCount());
+    EXPECT_EQ(size_t(0), model->importSourceCount());
+}
+
+TEST(Model, removeImportedComponentByReference)
+{
+    auto model = commonSetupImportedComponent();
+    auto myConcreteComponent = model->component(0);
+    auto myImportedComponent = model->component(1);
+
+    EXPECT_TRUE(model->removeComponent(myConcreteComponent));
+    EXPECT_TRUE(model->removeComponent(myImportedComponent));
+
+    EXPECT_EQ(size_t(0), model->componentCount());
+    EXPECT_EQ(size_t(1), model->importSourceCount());
+}
+
+TEST(Model, takeImportedComponentByName)
+{
+    auto model = commonSetupImportedComponent();
+
+    auto takeComponent1 = model->takeComponent("myImportedComponent");
+    auto takeComponent2 = model->takeComponent("myConcreteComponent");
+
+    EXPECT_EQ(size_t(1), model->importSourceCount());
+    EXPECT_EQ(size_t(0), model->componentCount());
+}
+
+TEST(Model, takeImportedComponentByIndex)
+{
+    auto model = commonSetupImportedComponent();
+
+    auto takeComponent1 = model->takeComponent(0);
+    auto takeComponent2 = model->takeComponent(0);
+
+    EXPECT_EQ(size_t(1), model->importSourceCount());
+    EXPECT_EQ(size_t(0), model->componentCount());
+}
+
+TEST(Model, replaceImportedComponentByName)
 {
     auto model = libcellml::Model::create();
     auto myConcreteComponent1 = libcellml::Component::create("myConcreteComponent1");
     auto myImportedComponent1 = libcellml::Component::create("myImportedComponent1");
     auto myConcreteComponent2 = libcellml::Component::create("myConcreteComponent2");
     auto myImportedComponent2 = libcellml::Component::create("myImportedComponent2");
-    auto myConcreteComponent3 = libcellml::Component::create("myConcreteComponent3");
-    auto myImportedComponent3 = libcellml::Component::create("myImportedComponent3");
-
-    auto import = libcellml::ImportSource::create();
-    import->setUrl("import.cellml");
-    myImportedComponent1->setImportSource(import);
-    myImportedComponent2->setImportSource(import);
-    myImportedComponent3->setImportSource(import);
+
+    auto import1 = libcellml::ImportSource::create();
+    auto import2 = libcellml::ImportSource::create();
+
+    import1->setUrl("import1.cellml");
+    import2->setUrl("import2.cellml");
+
+    myImportedComponent1->setImportSource(import1);
+    myImportedComponent2->setImportSource(import2);
 
     model->addComponent(myConcreteComponent1);
-    model->addComponent(myImportedComponent1);
-    model->addComponent(myConcreteComponent2);
     model->addComponent(myImportedComponent2);
-    model->addComponent(myConcreteComponent3);
-    model->addComponent(myImportedComponent3);
-
-    EXPECT_TRUE(model->component("myImportedComponent1")->isImport());
-    EXPECT_FALSE(model->component("myConcreteComponent1")->isImport());
-    EXPECT_TRUE(model->component("myImportedComponent2")->isImport());
-    EXPECT_FALSE(model->component("myConcreteComponent2")->isImport());
-    EXPECT_TRUE(model->component("myImportedComponent3")->isImport());
-    EXPECT_FALSE(model->component("myConcreteComponent3")->isImport());
-
-    EXPECT_EQ(size_t(6), model->componentCount());
-    EXPECT_EQ(size_t(1), model->importSourceCount());
-    EXPECT_EQ(size_t(3), import->componentCount());
-
-    EXPECT_TRUE(model->removeComponent(myConcreteComponent1));
-    EXPECT_TRUE(model->removeComponent(myImportedComponent1));
-    EXPECT_EQ(size_t(2), import->componentCount());
-    EXPECT_TRUE(model->removeComponent("myConcreteComponent2"));
-    EXPECT_TRUE(model->removeComponent("myImportedComponent2"));
-    EXPECT_EQ(size_t(1), import->componentCount());
-    EXPECT_TRUE(model->removeComponent(0));
-    EXPECT_TRUE(model->removeComponent(0));
-    EXPECT_EQ(size_t(0), import->componentCount());
-
-    EXPECT_EQ(size_t(0), model->componentCount());
-    EXPECT_EQ(size_t(1), model->importSourceCount());
-}
-
-TEST(Model, takeImportedComponentByNameOrIndex)
+
+    EXPECT_EQ(size_t(2), model->componentCount());
+    EXPECT_EQ(size_t(1), model->importSourceCount());
+
+    // REPLACE concrete -> imported by name.
+    EXPECT_TRUE(model->replaceComponent("myConcreteComponent1", myImportedComponent1));
+    EXPECT_EQ(size_t(2), model->componentCount());
+    EXPECT_EQ(size_t(2), model->importSourceCount());
+    EXPECT_EQ(import1, model->importSource(1));
+
+    // REPLACE imported -> concrete by name.
+    EXPECT_TRUE(model->replaceComponent("myImportedComponent2", myConcreteComponent2));
+    EXPECT_EQ(size_t(2), model->componentCount());
+    EXPECT_EQ(size_t(2), model->importSourceCount());
+}
+
+TEST(Model, replaceImportedComponentByIndex)
 {
     auto model = libcellml::Model::create();
     auto myConcreteComponent1 = libcellml::Component::create("myConcreteComponent1");
@@ -1192,337 +1123,40 @@
     auto myConcreteComponent2 = libcellml::Component::create("myConcreteComponent2");
     auto myImportedComponent2 = libcellml::Component::create("myImportedComponent2");
 
-    auto import = libcellml::ImportSource::create();
-    import->setUrl("import.cellml");
-    myImportedComponent1->setImportSource(import);
-    myImportedComponent2->setImportSource(import);
-
-    model->addComponent(myConcreteComponent1);
-    model->addComponent(myImportedComponent1);
-    model->addComponent(myConcreteComponent2);
-    model->addComponent(myImportedComponent2);
-
-    EXPECT_TRUE(model->component("myImportedComponent1")->isImport());
-    EXPECT_FALSE(model->component("myConcreteComponent1")->isImport());
-    EXPECT_TRUE(model->component("myImportedComponent2")->isImport());
-    EXPECT_FALSE(model->component("myConcreteComponent2")->isImport());
-
-    EXPECT_EQ(size_t(4), model->componentCount());
-    EXPECT_EQ(size_t(1), model->importSourceCount());
-    EXPECT_EQ(size_t(2), import->componentCount());
-
-    auto takeConcreteComponent1 = model->takeComponent("myConcreteComponent1");
-    auto takeImportedComponent1 = model->takeComponent("myImportedComponent1");
-    EXPECT_EQ(size_t(1), model->importSourceCount());
-    EXPECT_EQ(size_t(1), import->componentCount());
-    EXPECT_EQ(size_t(2), model->componentCount());
-
-    auto takeComponent1 = model->takeComponent(0);
-    auto takeComponent2 = model->takeComponent(0);
-    EXPECT_EQ(size_t(1), model->importSourceCount());
-    EXPECT_EQ(size_t(0), import->componentCount());
-    EXPECT_EQ(size_t(0), model->componentCount());
-}
-
-TEST(Model, replaceImportedComponentByNameIndexOrReference)
-=======
-
     auto import1 = libcellml::ImportSource::create();
     auto import2 = libcellml::ImportSource::create();
 
     import1->setUrl("import1.cellml");
     import2->setUrl("import2.cellml");
 
-    myImportedUnits1->setImportSource(import1);
-    myImportedUnits2->setImportSource(import2);
-
-    model->addUnits(myConcreteUnits1);
-    model->addUnits(myImportedUnits2);
-
-    EXPECT_EQ(size_t(2), model->unitsCount());
-    EXPECT_EQ(size_t(1), model->importSourceCount());
-
-    // REPLACE concrete -> imported by reference.
-    EXPECT_TRUE(model->replaceUnits(myConcreteUnits1, myImportedUnits1));
-    EXPECT_EQ(size_t(2), model->unitsCount());
+    myImportedComponent1->setImportSource(import1);
+    myImportedComponent2->setImportSource(import2);
+
+    model->addComponent(myConcreteComponent1);
+    model->addComponent(myImportedComponent2);
+
+    EXPECT_EQ(size_t(2), model->componentCount());
+    EXPECT_EQ(size_t(1), model->importSourceCount());
+
+    // REPLACE concrete -> imported by index.
+    EXPECT_TRUE(model->replaceComponent(0, myImportedComponent1));
+    EXPECT_EQ(size_t(2), model->componentCount());
     EXPECT_EQ(size_t(2), model->importSourceCount());
-    EXPECT_EQ(import2, model->importSource(0));
-
-    // REPLACE imported -> concrete by reference.
-    EXPECT_TRUE(model->replaceUnits(myImportedUnits2, myConcreteUnits2));
-
-    EXPECT_EQ(size_t(2), model->unitsCount());
+    EXPECT_EQ(import1, model->importSource(1));
+
+    // REPLACE imported -> concrete by index.
+    EXPECT_TRUE(model->replaceComponent(1, myConcreteComponent2));
+    EXPECT_EQ(size_t(2), model->componentCount());
     EXPECT_EQ(size_t(2), model->importSourceCount());
 }
 
-libcellml::ModelPtr commonSetupImportedComponent()
-{
-    auto model = libcellml::Model::create();
-    auto myConcreteComponent = libcellml::Component::create("myConcreteComponent");
-    auto myImportedComponent = libcellml::Component::create("myImportedComponent");
-
-    auto import = libcellml::ImportSource::create();
-    import->setUrl("import.cellml");
-    myImportedComponent->setImportSource(import);
-
-    model->addComponent(myConcreteComponent);
-    model->addComponent(myImportedComponent);
-
-    EXPECT_TRUE(model->component("myImportedComponent")->isImport());
-    EXPECT_FALSE(model->component("myConcreteComponent")->isImport());
-
-    EXPECT_EQ(size_t(2), model->componentCount());
-    EXPECT_EQ(size_t(1), model->importSourceCount());
-
-    return model;
-}
-
-TEST(Model, removeImportedComponentByName)
-{
-    auto model = commonSetupImportedComponent();
-
-    EXPECT_TRUE(model->removeComponent("myConcreteComponent"));
-    EXPECT_TRUE(model->removeComponent("myImportedComponent"));
-
-    EXPECT_EQ(size_t(0), model->componentCount());
-    EXPECT_EQ(size_t(0), model->importSourceCount());
-}
-
-TEST(Model, removeImportedComponentByIndex)
-{
-    auto model = commonSetupImportedComponent();
-
-    EXPECT_TRUE(model->removeComponent(0));
-    EXPECT_TRUE(model->removeComponent(0));
-
-    EXPECT_EQ(size_t(0), model->componentCount());
-    EXPECT_EQ(size_t(0), model->importSourceCount());
-}
-
-TEST(Model, removeImportedComponentByReference)
-{
-    auto model = commonSetupImportedComponent();
-    auto myConcreteComponent = model->component(0);
-    auto myImportedComponent = model->component(1);
-
-    EXPECT_TRUE(model->removeComponent(myConcreteComponent));
-    EXPECT_TRUE(model->removeComponent(myImportedComponent));
-
-    EXPECT_EQ(size_t(0), model->componentCount());
-    EXPECT_EQ(size_t(1), model->importSourceCount());
-}
-
-TEST(Model, takeImportedComponentByName)
-{
-    auto model = commonSetupImportedComponent();
-
-    auto takeComponent1 = model->takeComponent("myImportedComponent");
-    auto takeComponent2 = model->takeComponent("myConcreteComponent");
-
-    EXPECT_EQ(size_t(1), model->importSourceCount());
-    EXPECT_EQ(size_t(0), model->componentCount());
-}
-
-TEST(Model, takeImportedComponentByIndex)
-{
-    auto model = commonSetupImportedComponent();
-
-    auto takeComponent1 = model->takeComponent(0);
-    auto takeComponent2 = model->takeComponent(0);
-
-    EXPECT_EQ(size_t(1), model->importSourceCount());
-    EXPECT_EQ(size_t(0), model->componentCount());
-}
-
-TEST(Model, replaceImportedComponentByName)
->>>>>>> eb722a0f
+TEST(Model, replaceImportedComponentByReference)
 {
     auto model = libcellml::Model::create();
     auto myConcreteComponent1 = libcellml::Component::create("myConcreteComponent1");
     auto myImportedComponent1 = libcellml::Component::create("myImportedComponent1");
     auto myConcreteComponent2 = libcellml::Component::create("myConcreteComponent2");
     auto myImportedComponent2 = libcellml::Component::create("myImportedComponent2");
-<<<<<<< HEAD
-    auto myConcreteComponent3 = libcellml::Component::create("myConcreteComponent3");
-    auto myImportedComponent3 = libcellml::Component::create("myImportedComponent3");
-    auto myConcreteComponent4 = libcellml::Component::create("myConcreteComponent4");
-    auto myImportedComponent4 = libcellml::Component::create("myImportedComponent4");
-    auto myConcreteComponent5 = libcellml::Component::create("myConcreteComponent5");
-    auto myImportedComponent5 = libcellml::Component::create("myImportedComponent5");
-    auto myConcreteComponent6 = libcellml::Component::create("myConcreteComponent6");
-    auto myImportedComponent6 = libcellml::Component::create("myImportedComponent6");
-
-    auto import1 = libcellml::ImportSource::create();
-    auto import2 = libcellml::ImportSource::create();
-    auto import3 = libcellml::ImportSource::create();
-    auto import4 = libcellml::ImportSource::create();
-    auto import5 = libcellml::ImportSource::create();
-    auto import6 = libcellml::ImportSource::create();
-
-    import1->setUrl("import1.cellml");
-    import2->setUrl("import2.cellml");
-    import3->setUrl("import3.cellml");
-    import4->setUrl("import4.cellml");
-    import5->setUrl("import5.cellml");
-    import6->setUrl("import6.cellml");
-
-    myImportedComponent1->setImportSource(import1);
-    myImportedComponent2->setImportSource(import2);
-    myImportedComponent3->setImportSource(import3);
-    myImportedComponent4->setImportSource(import4);
-    myImportedComponent5->setImportSource(import5);
-    myImportedComponent6->setImportSource(import6);
-
-    model->addComponent(myConcreteComponent1);
-    model->addComponent(myConcreteComponent2);
-    model->addComponent(myImportedComponent3);
-    model->addComponent(myImportedComponent4);
-    model->addComponent(myImportedComponent5);
-    model->addComponent(myConcreteComponent6);
-
-    EXPECT_EQ(size_t(6), model->componentCount());
-    EXPECT_EQ(size_t(3), model->importSourceCount());
-
-    // REPLACE concrete -> imported by reference. 1
-    EXPECT_TRUE(model->replaceComponent(myConcreteComponent1, myImportedComponent1));
-    EXPECT_EQ(size_t(6), model->componentCount());
-    EXPECT_EQ(size_t(4), model->importSourceCount());
-    EXPECT_EQ(import1, model->importSource(3));
-
-    // REPLACE concrete -> imported by name. 2
-    EXPECT_TRUE(model->replaceComponent("myConcreteComponent2", myImportedComponent2));
-    EXPECT_EQ(size_t(6), model->componentCount());
-    EXPECT_EQ(size_t(5), model->importSourceCount());
-    EXPECT_EQ(import2, model->importSource(4));
-
-    // REPLACE imported -> concrete by reference. 3
-    EXPECT_TRUE(model->replaceComponent(myImportedComponent3, myConcreteComponent3));
-    EXPECT_EQ(size_t(6), model->componentCount());
-    EXPECT_EQ(size_t(5), model->importSourceCount());
-    EXPECT_EQ(size_t(0), import3->componentCount());
-
-    // REPLACE imported -> concrete by name. 4
-    EXPECT_TRUE(model->replaceComponent("myImportedComponent4", myConcreteComponent4));
-    EXPECT_EQ(size_t(6), model->componentCount());
-    EXPECT_EQ(size_t(5), model->importSourceCount());
-    EXPECT_EQ(size_t(0), import4->componentCount());
-
-    // REPLACE imported -> concrete by index. 5
-    EXPECT_TRUE(model->replaceComponent(4, myConcreteComponent5));
-    EXPECT_EQ(size_t(6), model->componentCount());
-    EXPECT_EQ(size_t(5), model->importSourceCount());
-    EXPECT_EQ(size_t(0), import5->componentCount());
-
-    // REPLACE concrete -> imported by index. 6
-    EXPECT_TRUE(model->replaceComponent(5, myImportedComponent6));
-    EXPECT_EQ(size_t(6), model->componentCount());
-    EXPECT_EQ(size_t(6), model->importSourceCount());
-    EXPECT_EQ(import6, model->importSource(5));
-}
-
-TEST(Model, mergeImportSource)
-{
-    auto model = libcellml::Model::create();
-    auto importSource1 = libcellml::ImportSource::create();
-    auto importSource2 = libcellml::ImportSource::create();
-    importSource1->setUrl("myUrl.com");
-    importSource2->setUrl("myUrl.com");
-
-    model->addImportSource(importSource1);
-    model->addImportSource(importSource2);
-    EXPECT_EQ(size_t(2), model->importSourceCount());
-    model->removeAllImportSources();
-
-    model->addImportSource(importSource1, true);
-    model->addImportSource(importSource2, true);
-    EXPECT_EQ(size_t(1), model->importSourceCount());
-    model->removeAllImportSources();
-
-    auto u1 = libcellml::Units::create("u1");
-    auto u2 = libcellml::Units::create("u2");
-    auto c1 = libcellml::Component::create("c1");
-    auto c2 = libcellml::Component::create("c2");
-    u1->setImportSource(importSource1);
-    c1->setImportSource(importSource1);
-    u2->setImportSource(importSource2);
-    c2->setImportSource(importSource2);
-
-    model->addImportSource(importSource1);
-    model->addImportSource(importSource2, true);
-    EXPECT_EQ(size_t(1), model->importSourceCount());
-    EXPECT_EQ(size_t(2), model->importSource(0)->unitsCount());
-    EXPECT_EQ(size_t(2), model->importSource(0)->componentCount());
-=======
-
-    auto import1 = libcellml::ImportSource::create();
-    auto import2 = libcellml::ImportSource::create();
-
-    import1->setUrl("import1.cellml");
-    import2->setUrl("import2.cellml");
-
-    myImportedComponent1->setImportSource(import1);
-    myImportedComponent2->setImportSource(import2);
-
-    model->addComponent(myConcreteComponent1);
-    model->addComponent(myImportedComponent2);
-
-    EXPECT_EQ(size_t(2), model->componentCount());
-    EXPECT_EQ(size_t(1), model->importSourceCount());
-
-    // REPLACE concrete -> imported by name.
-    EXPECT_TRUE(model->replaceComponent("myConcreteComponent1", myImportedComponent1));
-    EXPECT_EQ(size_t(2), model->componentCount());
-    EXPECT_EQ(size_t(2), model->importSourceCount());
-    EXPECT_EQ(import1, model->importSource(1));
-
-    // REPLACE imported -> concrete by name.
-    EXPECT_TRUE(model->replaceComponent("myImportedComponent2", myConcreteComponent2));
-    EXPECT_EQ(size_t(2), model->componentCount());
-    EXPECT_EQ(size_t(2), model->importSourceCount());
-}
-
-TEST(Model, replaceImportedComponentByIndex)
-{
-    auto model = libcellml::Model::create();
-    auto myConcreteComponent1 = libcellml::Component::create("myConcreteComponent1");
-    auto myImportedComponent1 = libcellml::Component::create("myImportedComponent1");
-    auto myConcreteComponent2 = libcellml::Component::create("myConcreteComponent2");
-    auto myImportedComponent2 = libcellml::Component::create("myImportedComponent2");
-
-    auto import1 = libcellml::ImportSource::create();
-    auto import2 = libcellml::ImportSource::create();
-
-    import1->setUrl("import1.cellml");
-    import2->setUrl("import2.cellml");
-
-    myImportedComponent1->setImportSource(import1);
-    myImportedComponent2->setImportSource(import2);
-
-    model->addComponent(myConcreteComponent1);
-    model->addComponent(myImportedComponent2);
-
-    EXPECT_EQ(size_t(2), model->componentCount());
-    EXPECT_EQ(size_t(1), model->importSourceCount());
-
-    // REPLACE concrete -> imported by index.
-    EXPECT_TRUE(model->replaceComponent(0, myImportedComponent1));
-    EXPECT_EQ(size_t(2), model->componentCount());
-    EXPECT_EQ(size_t(2), model->importSourceCount());
-    EXPECT_EQ(import1, model->importSource(1));
-
-    // REPLACE imported -> concrete by index.
-    EXPECT_TRUE(model->replaceComponent(1, myConcreteComponent2));
-    EXPECT_EQ(size_t(2), model->componentCount());
-    EXPECT_EQ(size_t(2), model->importSourceCount());
-}
-
-TEST(Model, replaceImportedComponentByReference)
-{
-    auto model = libcellml::Model::create();
-    auto myConcreteComponent1 = libcellml::Component::create("myConcreteComponent1");
-    auto myImportedComponent1 = libcellml::Component::create("myImportedComponent1");
-    auto myConcreteComponent2 = libcellml::Component::create("myConcreteComponent2");
-    auto myImportedComponent2 = libcellml::Component::create("myImportedComponent2");
 
     auto import1 = libcellml::ImportSource::create();
     auto import2 = libcellml::ImportSource::create();
@@ -1549,7 +1183,6 @@
     EXPECT_TRUE(model->replaceComponent(myImportedComponent2, myConcreteComponent2));
     EXPECT_EQ(size_t(2), model->componentCount());
     EXPECT_EQ(size_t(2), model->importSourceCount());
->>>>>>> eb722a0f
 }
 
 TEST(Model, removeAllComponentsImportedChild)
