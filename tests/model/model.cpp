/*
Copyright libCellML Contributors

Licensed under the Apache License, Version 2.0 (the "License");
you may not use this file except in compliance with the License.
You may obtain a copy of the License at

    http://www.apache.org/licenses/LICENSE-2.0

Unless required by applicable law or agreed to in writing, software
distributed under the License is distributed on an "AS IS" BASIS,
WITHOUT WARRANTIES OR CONDITIONS OF ANY KIND, either express or implied.
See the License for the specific language governing permissions and
limitations under the License.
*/

#include "gtest/gtest.h"

#include <libcellml>

#include "test_utils.h"

TEST(Model, setGetId)
{
    const std::string id = "modelID";
    libcellml::ModelPtr m = libcellml::Model::create();
    m->setId(id);
    EXPECT_EQ(id, m->id());
}

TEST(Model, name)
{
    const std::string n = "name";
    const std::string e =
        "<?xml version=\"1.0\" encoding=\"UTF-8\"?>\n"
        "<model xmlns=\"http://www.cellml.org/cellml/2.0#\" name=\"name\"/>\n";

    libcellml::ModelPtr m = libcellml::Model::create();
    m->setName(n);

    EXPECT_EQ(n, m->name());

    libcellml::PrinterPtr printer = libcellml::Printer::create();
    const std::string a = printer->printModel(m);
    EXPECT_EQ(e, a);

    auto m2 = libcellml::Model::create(n);
    const std::string a2 = printer->printModel(m2);
    EXPECT_EQ(e, a2);
}

TEST(Model, unsetName)
{
    const std::string n = "name";
    const std::string eName =
        "<?xml version=\"1.0\" encoding=\"UTF-8\"?>\n"
        "<model xmlns=\"http://www.cellml.org/cellml/2.0#\" name=\"name\"/>\n";
    const std::string e =
        "<?xml version=\"1.0\" encoding=\"UTF-8\"?>\n"
        "<model xmlns=\"http://www.cellml.org/cellml/2.0#\"/>\n";

    libcellml::ModelPtr m = libcellml::Model::create();
    m->setName(n);
    EXPECT_EQ(n, m->name());

    libcellml::PrinterPtr printer = libcellml::Printer::create();
    std::string a = printer->printModel(m);
    EXPECT_EQ(eName, a);

    m->setName("");
    EXPECT_EQ("", m->name());
    a = printer->printModel(m);
    EXPECT_EQ(e, a);
}

TEST(Model, invalidName)
{
    const std::string n = "invalid name";
    const std::string e =
        "<?xml version=\"1.0\" encoding=\"UTF-8\"?>\n"
        "<model xmlns=\"http://www.cellml.org/cellml/2.0#\" name=\"invalid name\"/>\n";

    libcellml::ModelPtr m = libcellml::Model::create();
    m->setName(n);

    EXPECT_EQ(n, m->name());

    libcellml::PrinterPtr printer = libcellml::Printer::create();
    const std::string a = printer->printModel(m);
    EXPECT_EQ(e, a);
}

TEST(Model, addComponent)
{
    const std::string e =
        "<?xml version=\"1.0\" encoding=\"UTF-8\"?>\n"
        "<model xmlns=\"http://www.cellml.org/cellml/2.0#\">\n"
        "  <component/>\n"
        "</model>\n";

    libcellml::ModelPtr m = libcellml::Model::create();
    libcellml::ComponentPtr c = libcellml::Component::create();
    m->addComponent(c);

    libcellml::PrinterPtr printer = libcellml::Printer::create();
    const std::string a = printer->printModel(m);
    EXPECT_EQ(e, a);
}

TEST(Model, addValidNamedComponent)
{
    const std::string in = "valid_name";
    const std::string e =
        "<?xml version=\"1.0\" encoding=\"UTF-8\"?>\n"
        "<model xmlns=\"http://www.cellml.org/cellml/2.0#\">\n"
        "  <component name=\"valid_name\"/>\n"
        "</model>\n";

    libcellml::ModelPtr m = libcellml::Model::create();
    libcellml::ComponentPtr c = libcellml::Component::create();
    c->setName(in);
    m->addComponent(c);

    libcellml::PrinterPtr printer = libcellml::Printer::create();
    const std::string a = printer->printModel(m);
    EXPECT_EQ(e, a);
}

TEST(Model, addInvalidNamedComponent)
{
    const std::string in = "invalid name";
    const std::string e =
        "<?xml version=\"1.0\" encoding=\"UTF-8\"?>\n"
        "<model xmlns=\"http://www.cellml.org/cellml/2.0#\">\n"
        "  <component name=\"invalid name\"/>\n"
        "</model>\n";

    libcellml::ModelPtr m = libcellml::Model::create();
    libcellml::ComponentPtr c = libcellml::Component::create();
    c->setName(in);
    m->addComponent(c);

    libcellml::PrinterPtr printer = libcellml::Printer::create();
    const std::string a = printer->printModel(m);
    EXPECT_EQ(e, a);
}

TEST(Model, addTwoNamedComponents)
{
    const std::string name1 = "component_1";
    const std::string name2 = "component_2";
    const std::string e =
        "<?xml version=\"1.0\" encoding=\"UTF-8\"?>\n"
        "<model xmlns=\"http://www.cellml.org/cellml/2.0#\">\n"
        "  <component name=\"component_1\"/>\n"
        "  <component name=\"component_2\"/>\n"
        "</model>\n";

    libcellml::ModelPtr m = libcellml::Model::create();
    libcellml::ComponentPtr c1 = libcellml::Component::create();
    c1->setName(name1);
    m->addComponent(c1);
    libcellml::ComponentPtr c2 = libcellml::Component::create();
    m->addComponent(c2);
    // once the component is added, we should be able to change the handle to the component and have those changes
    // reflected in the model? Yes we are using shared pointers.
    c2->setName(name2); // so should this give an error? Nope

    libcellml::PrinterPtr printer = libcellml::Printer::create();
    const std::string a = printer->printModel(m);
    EXPECT_EQ(e, a);
}

TEST(Model, countComponents)
{
    libcellml::ModelPtr m = libcellml::Model::create();
    libcellml::ComponentPtr c1 = libcellml::Component::create();
    libcellml::ComponentPtr c2 = libcellml::Component::create();
    c1->setName("child1");
    c2->setName("child2");

    EXPECT_EQ(size_t(0), m->componentCount());

    m->addComponent(c1);
    m->addComponent(c2);
    EXPECT_EQ(size_t(2), m->componentCount());
}

TEST(Model, containsComponent)
{
    libcellml::ModelPtr m = libcellml::Model::create();
    libcellml::ComponentPtr c1 = libcellml::Component::create();
    libcellml::ComponentPtr c2 = libcellml::Component::create();
    c1->setName("child1");
    c2->setName("child2");

    EXPECT_FALSE(m->containsComponent("child1"));

    m->addComponent(c1);
    m->addComponent(c2);
    EXPECT_TRUE(m->containsComponent("child2"));
}

TEST(Model, removeComponent)
{
    const std::string e1 =
        "<?xml version=\"1.0\" encoding=\"UTF-8\"?>\n"
        "<model xmlns=\"http://www.cellml.org/cellml/2.0#\">\n"
        "  <component name=\"child2\"/>\n"
        "</model>\n";
    const std::string e2 =
        "<?xml version=\"1.0\" encoding=\"UTF-8\"?>\n"
        "<model xmlns=\"http://www.cellml.org/cellml/2.0#\">\n"
        "  <component name=\"child2\"/>\n"
        "</model>\n";

    libcellml::ModelPtr m = libcellml::Model::create();
    libcellml::ComponentPtr c1 = libcellml::Component::create();
    libcellml::ComponentPtr c2 = libcellml::Component::create();
    c1->setName("child1");
    c2->setName("child2");
    m->addComponent(c1);
    m->addComponent(c2);

    EXPECT_EQ(size_t(2), m->componentCount());
    EXPECT_TRUE(m->removeComponent(0));
    EXPECT_EQ(size_t(1), m->componentCount());

    libcellml::PrinterPtr printer = libcellml::Printer::create();
    std::string a = printer->printModel(m);
    EXPECT_EQ(e1, a);
    EXPECT_FALSE(m->removeComponent(1));

    m->addComponent(c1);

    // Remove the first occurence of "child1".
    EXPECT_TRUE(m->removeComponent("child1"));
    EXPECT_EQ(size_t(1), m->componentCount());
    a = printer->printModel(m);
    EXPECT_EQ(e2, a);

    // Expect no change to model.
    EXPECT_FALSE(m->removeComponent("child3"));
    EXPECT_EQ(size_t(1), m->componentCount());
}

TEST(Model, componentMethods)
{
    const std::string e =
        "<?xml version=\"1.0\" encoding=\"UTF-8\"?>\n"
        "<model xmlns=\"http://www.cellml.org/cellml/2.0#\">\n"
        "  <component name=\"childA\"/>\n"
        "</model>\n";

    libcellml::ModelPtr m = libcellml::Model::create();
    libcellml::ComponentPtr c1 = libcellml::Component::create();
    c1->setName("child1");
    m->addComponent(c1);

    libcellml::ComponentPtr cA = m->component(0);
    cA->setName("childA");

    libcellml::PrinterPtr printer = libcellml::Printer::create();
    const std::string a = printer->printModel(m);
    EXPECT_EQ(e, a);

    // Using const version of overloaded method
    const libcellml::ComponentPtr cB = m->component(0);
    // Can do this as we just have a const pointer
    cB->setName("gus");
    EXPECT_EQ("gus", cB->name());

    EXPECT_EQ(nullptr, m->component(4));
}

TEST(Model, takeComponentMethods)
{
    const std::string e =
        "<?xml version=\"1.0\" encoding=\"UTF-8\"?>\n"
        "<model xmlns=\"http://www.cellml.org/cellml/2.0#\"/>\n";

    libcellml::ModelPtr m = libcellml::Model::create();
    libcellml::ComponentPtr c1 = libcellml::Component::create();
    libcellml::ComponentPtr c2 = libcellml::Component::create();
    c1->setName("child1");
    c2->setName("child2");
    m->addComponent(c1);
    m->addComponent(c2);

    libcellml::ComponentPtr c02 = m->takeComponent(1);
    EXPECT_EQ(size_t(1), m->componentCount());

    EXPECT_EQ(m->takeComponent(4), nullptr);

    EXPECT_EQ("child2", c02->name());
    EXPECT_EQ(nullptr, c02->parent());

    libcellml::ComponentPtr c01 = m->takeComponent("child1");
    EXPECT_NE(nullptr, c01);
    EXPECT_EQ(size_t(0), m->componentCount());

    EXPECT_EQ("child1", c01->name());
    EXPECT_EQ(nullptr, c01->parent());

    libcellml::PrinterPtr printer = libcellml::Printer::create();
    const std::string a = printer->printModel(m);
    EXPECT_EQ(e, a);

    // Expect no change.
    EXPECT_EQ(size_t(0), m->componentCount());
    EXPECT_EQ(nullptr, m->takeComponent("child4"));
    EXPECT_EQ(size_t(0), m->componentCount());
}

static int count = 0;
class big_and_complicated
{
    // lots of complicated code
public:
    int id;
    big_and_complicated()
        : id(count + 101)
    {
        ++count;
    }

    ~big_and_complicated()
    {
        --count;
    }
};

struct structure
{
    structure()
        : m_data {new big_and_complicated {}}
    {
        std::cout << "structure constructor: " << m_data->id << std::endl;
    }

    structure(const structure &rhs)
        : m_data {new big_and_complicated {}}
    {
        std::cout << "structure copy constructor: " << rhs.m_data->id << std::endl;
        m_data->id = rhs.m_data->id;
    }

    structure(structure &&rhs) noexcept
        : m_data(rhs.m_data)
    {
        std::cout << "structure move constructor: " << m_data->id << std::endl;
        rhs.m_data = nullptr;
    }

    structure &operator=(structure rhs)
    {
        rhs.swap(*this);
        return *this;
    }

    void swap(structure &rhs) noexcept
    {
        std::swap(m_data, rhs.m_data);
    }

    ~structure()
    {
        std::cout << "structure destructor: ";
        if (m_data != nullptr) {
            std::cout << m_data->id << std::endl;
        } else {
            std::cout << std::endl;
        }
        delete m_data;
    }

private:
    big_and_complicated *m_data;
};

TEST(Model, replaceComponent)
{
    const std::string e_orig =
        "<?xml version=\"1.0\" encoding=\"UTF-8\"?>\n"
        "<model xmlns=\"http://www.cellml.org/cellml/2.0#\">\n"
        "  <component name=\"child1\"/>\n"
        "  <component name=\"child2\"/>\n"
        "</model>\n";
    const std::string e_after =
        "<?xml version=\"1.0\" encoding=\"UTF-8\"?>\n"
        "<model xmlns=\"http://www.cellml.org/cellml/2.0#\">\n"
        "  <component name=\"child1\"/>\n"
        "  <component name=\"child3\"/>\n"
        "</model>\n";
    const std::string e_post =
        "<?xml version=\"1.0\" encoding=\"UTF-8\"?>\n"
        "<model xmlns=\"http://www.cellml.org/cellml/2.0#\">\n"
        "  <component name=\"child5\"/>\n"
        "  <component name=\"child3\"/>\n"
        "</model>\n";

    libcellml::ModelPtr m = libcellml::Model::create();
    libcellml::ComponentPtr c1 = libcellml::Component::create();
    libcellml::ComponentPtr c2 = libcellml::Component::create();
    libcellml::ComponentPtr c3 = libcellml::Component::create();
    libcellml::ComponentPtr c4 = libcellml::Component::create();
    libcellml::ComponentPtr c5 = libcellml::Component::create();
    c1->setName("child1");
    c2->setName("child2");
    c3->setName("child3");
    c4->setName("child4");
    c5->setName("child5");
    m->addComponent(c1);
    m->addComponent(c2);

    libcellml::PrinterPtr printer = libcellml::Printer::create();
    std::string a = printer->printModel(m);
    EXPECT_EQ(e_orig, a);

    // Attempt to replace non-existent component.
    EXPECT_FALSE(m->replaceComponent(5, c3));

    // Replace existing component.
    EXPECT_TRUE(m->replaceComponent(1, c3));
    EXPECT_EQ(m, c3->parent());

    a = printer->printModel(m);
    EXPECT_EQ(e_after, a);

    // Nothing happens when trying to replace a component that doesn't match
    // the given name.
    EXPECT_FALSE(m->replaceComponent("child5", c4));
    EXPECT_EQ(nullptr, c4->parent());

    EXPECT_TRUE(m->replaceComponent("child1", c4));
    EXPECT_EQ(m, c4->parent());

    EXPECT_TRUE(m->replaceComponent(c4, c5));
    EXPECT_EQ(m, c5->parent());

    a = printer->printModel(m);
    EXPECT_EQ(e_post, a);
}

TEST(Model, constructors)
{
    const std::string e =
        "<?xml version=\"1.0\" encoding=\"UTF-8\"?>\n"
        "<model xmlns=\"http://www.cellml.org/cellml/2.0#\" name=\"my_name\">\n"
        "  <component/>\n"
        "</model>\n";
    const std::string n = "my_name";

    libcellml::ModelPtr m = libcellml::Model::create();
    libcellml::ModelPtr m1;
    libcellml::ModelPtr m2;
    m->setName(n);
    m->addComponent(libcellml::Component::create());

    libcellml::PrinterPtr printer = libcellml::Printer::create();
    const std::string a = printer->printModel(m);

    EXPECT_EQ(e, a);

    //Testing copy constructor
    libcellml::ModelPtr &m3(m);
    EXPECT_EQ("my_name", m3->name());

    // Testing model assignment
    m1 = m;
    EXPECT_EQ("my_name", m->name());

    // Testing move assignment for model
    m2 = std::move(m1);
    EXPECT_EQ("my_name", m2->name());

    // Testing move constructor for component
    libcellml::ModelPtr m4 = std::move(m2);
    EXPECT_EQ("my_name", m4->name());
}

TEST(Model, setAndCheckIdsAllEntities)
{
    const std::string e =
        "<?xml version=\"1.0\" encoding=\"UTF-8\"?>\n"
        "<model xmlns=\"http://www.cellml.org/cellml/2.0#\" name=\"mname\" id=\"mid\">\n"
        "  <import xmlns:xlink=\"http://www.w3.org/1999/xlink\" xlink:href=\"some-other-model.xml\" id=\"i1id\">\n"
        "    <component component_ref=\"a_component_in_that_model\" name=\"c1name\" id=\"c1id\"/>\n"
        "  </import>\n"
        "  <import xmlns:xlink=\"http://www.w3.org/1999/xlink\" xlink:href=\"some-other-model.xml\" id=\"i2id\">\n"
        "    <units units_ref=\"a_units_in_that_model\" name=\"u1name\" id=\"u1id\"/>\n"
        "  </import>\n"
        "  <units name=\"u2name\" id=\"u2id\"/>\n"
        "  <units name=\"u3name\" id=\"u3id\"/>\n"
        "  <component name=\"c2name\" id=\"c2id\">\n"
        "    <variable name=\"vname\" units=\"u1name\" id=\"vid\"/>\n"
        "    <reset id=\"r1id\">\n"
        "      <test_value id=\"tvid\"/>\n"
        "      <reset_value id=\"rvid\"/>\n"
        "    </reset>\n"
        "  </component>\n"
        "</model>\n";

    libcellml::ModelPtr m = libcellml::Model::create();
    libcellml::ImportSourcePtr i1 = libcellml::ImportSource::create();
    libcellml::ImportSourcePtr i2 = libcellml::ImportSource::create();
    libcellml::ComponentPtr c1 = libcellml::Component::create();
    libcellml::ComponentPtr c2 = libcellml::Component::create();
    libcellml::VariablePtr v = libcellml::Variable::create();
    libcellml::UnitsPtr u1 = libcellml::Units::create();
    libcellml::UnitsPtr u2 = libcellml::Units::create();
    libcellml::UnitsPtr u3 = libcellml::Units::create();
    libcellml::ResetPtr r1 = libcellml::Reset::create();

    i1->setUrl("some-other-model.xml");
    c1->setSourceComponent(i1, "a_component_in_that_model");

    i2->setUrl("some-other-model.xml");
    u1->setSourceUnits(i2, "a_units_in_that_model");

    m->setName("mname");
    c1->setName("c1name");
    c2->setName("c2name");
    v->setName("vname");
    u1->setName("u1name");
    u2->setName("u2name");
    u3->setName("u3name");

    m->setId("mid");
    i1->setId("i1id");
    i2->setId("i2id");
    c1->setId("c1id");
    c2->setId("c2id");
    v->setId("vid");
    u1->setId("u1id");
    u2->setId("u2id");
    u3->setId("u3id");
    r1->setId("r1id");

    r1->setTestValueId("tvid");
    r1->setResetValueId("rvid");

    v->setUnits(u1);
    c2->addReset(r1);
    c2->addVariable(v);

    m->addUnits(u1);
    m->addUnits(u2);
    m->addUnits(u3);
    m->addComponent(c1);
    m->addComponent(c2);

    libcellml::PrinterPtr printer = libcellml::Printer::create();
    const std::string a = printer->printModel(m);
    EXPECT_EQ(a, e);
}

TEST(Model, missingUnitsFromImportOfCnTerms)
{
    // This test is intended to show that parsing a model and importing
    // it have the same end result.  Previously (see #519) any units
    // defined in the model but not used by a variable (ie: only used by <cn> tags)
    // were not imported.
    auto validator = libcellml::Validator::create();
    auto model = libcellml::Model::create("model_from_imports");
    auto c = libcellml::Component::create("c");

    auto imp = libcellml::ImportSource::create();
    imp->setUrl("units_in_cn.cellml");

    c->setImportReference("myComponent");
    c->setImportSource(imp);
    model->addComponent(c);

    EXPECT_TRUE(model->hasUnresolvedImports());
    model->resolveImports(resourcePath());
    EXPECT_FALSE(model->hasUnresolvedImports());
    model->flatten();

    // Confirm that the bug reported in #519 wherein units used solely by <cn> items
    // in imported components were not being imported is now fixed.
    validator->validateModel(model);
    EXPECT_EQ(size_t(0), validator->errorCount());
}

<<<<<<< HEAD
TEST(Model, importingComponentWithCnUnitsThatAreAlreadyDefinedInImportingModel)
=======
TEST(Model, missingUnitsFromImportOfCnTermsNotDefinedInImportedModel)
{
    const std::string in =
        "<?xml version=\"1.0\" encoding=\"UTF-8\"?>\n"
        "<model xmlns=\"http://www.cellml.org/cellml/2.0#\" name=\"myModel\">\n"
        "   <component name=\"myComponent\">\n"
        "       <variable name=\"a\" units=\"second\"/>\n"
        "       <math xmlns=\"http://www.w3.org/1998/Math/MathML\" xmlns:cellml=\"http://www.cellml.org/cellml/2.0#\">\n"
        "           <apply><eq/>\n"
        "               <ci>a</ci>\n"
        "               <cn cellml:units=\"myUnitsThatIUse\">1</cn>\n"
        "           </apply>\n"
        "       </math>\n"
        "   </component>\n"
        "</model>";
    const std::vector<std::string> e = {"Math has a cn element with a cellml:units attribute 'myUnitsThatIUse' that is not a valid reference to units in the model 'model' or a standard unit."};

    // Create the model by parsing the string above.
    auto parser = libcellml::Parser::create();
    auto importedModel = parser->parseModel(in);

    auto validator = libcellml::Validator::create();
    // The importedModel has one validation error because the units
    // myUnitsThatIUse are not defined in the imported model.
    validator->validateModel(importedModel);
    EXPECT_EQ(size_t(1), validator->errorCount());

    auto model = libcellml::Model::create("model");
    auto c = libcellml::Component::create("c");

    auto importSource = libcellml::ImportSource::create();
    importSource->setUrl("not_required_resolving_import_manually");
    importSource->setModel(importedModel);

    c->setImportReference("myComponent");
    c->setImportSource(importSource);
    model->addComponent(c);

    EXPECT_FALSE(model->hasUnresolvedImports());
    model->flatten();

    // But now by importing the component I have miraculously
    // found the units myUnitsThatIUse!

    // KRM: This is not the behaviour I see? I get the expected error message about the missing units.
    validator->validateModel(model);
    EXPECT_EQ(size_t(1), validator->errorCount());
    EXPECT_EQ_ERRORS(e, validator);
}

TEST(Model, importingComponentWithCnUnitNamesThatAreAlreadyDefinedInImportingModel)
>>>>>>> 4ce81a4d
{
    const std::string e =
        "<?xml version=\"1.0\" encoding=\"UTF-8\"?>\n"
        "<model xmlns=\"http://www.cellml.org/cellml/2.0#\" name=\"myModel\">\n"
        "  <units name=\"myUnitsThatIUse\">\n"
        "    <unit units=\"metre\"/>\n"
        "  </units>\n"
        "  <units name=\"myUnitsThatIUse_1\">\n"
        "    <unit units=\"second\"/>\n"
        "  </units>\n"
        "  <component name=\"c\">\n"
        "    <variable name=\"a\" units=\"second\"/>\n"
        "    <math xmlns=\"http://www.w3.org/1998/Math/MathML\" xmlns:cellml=\"http://www.cellml.org/cellml/2.0#\">\n"
        "      <apply>\n"
        "        <eq/>\n"
        "        <ci>a</ci>\n"
        "        <cn cellml:units=\"myUnitsThatIUse_1\">1</cn>\n"
        "      </apply>\n"
        "    </math>\n"
        "  </component>\n"
        "</model>\n";

    const std::string in =
        "<?xml version=\"1.0\" encoding=\"UTF-8\"?>\n"
        "<model xmlns=\"http://www.cellml.org/cellml/2.0#\" name=\"myModel\">\n"
        "  <units name=\"myUnitsThatIUse\">\n"
        "    <unit units=\"second\"/>\n"
        "  </units>\n"
        "   <component name=\"myComponent\">\n"
        "       <variable name=\"a\" units=\"second\"/>\n"
        "       <math xmlns=\"http://www.w3.org/1998/Math/MathML\" xmlns:cellml=\"http://www.cellml.org/cellml/2.0#\">\n"
        "           <apply>"
        "             <eq/>\n"
        "             <ci>a</ci>\n"
        "             <cn cellml:units=\"myUnitsThatIUse\">1</cn>\n"
        "           </apply>\n"
        "       </math>\n"
        "   </component>\n"
        "</model>";

    // Create the model by parsing the string above.
    auto parser = libcellml::Parser::create();
    auto importedModel = parser->parseModel(in);

    auto validator = libcellml::Validator::create();

    // No problems with the imported model.
    validator->validateModel(importedModel);
    EXPECT_EQ(size_t(0), validator->errorCount());

    // The model myModel already has myUnitsThatIUse defined.
    auto model = libcellml::Model::create("myModel");
    auto u = libcellml::Units::create("myUnitsThatIUse");
    u->addUnit("metre");
    model->addUnits(u);

    auto c = libcellml::Component::create("c");

    auto importSource = libcellml::ImportSource::create();
    importSource->setUrl("not_required_resolving_import_manually");
    importSource->setModel(importedModel);

    c->setImportReference("myComponent");
    c->setImportSource(importSource);
    model->addComponent(c);

    EXPECT_FALSE(model->hasUnresolvedImports());
    model->flatten();

    validator->validateModel(model);
    EXPECT_EQ(size_t(0), validator->errorCount());

    // I would expect that the name of the cn elements units would need
    // to change as the importing model already has units of that name.
    auto printer = libcellml::Printer::create();
    EXPECT_EQ(e, printer->printModel(model));
}

<<<<<<< HEAD
TEST(Model, importUnitsDuplicated)
=======
TEST(Model, importingComponentWithIdenticallyDefinedUnitsAsImportingModel)
{
    const std::string e =
        "<?xml version=\"1.0\" encoding=\"UTF-8\"?>\n"
        "<model xmlns=\"http://www.cellml.org/cellml/2.0#\" name=\"myModel\">\n"
        "  <units name=\"myUnitsThatIUse\">\n"
        "    <unit units=\"second\"/>\n"
        "  </units>\n"
        "  <units name=\"myOtherUnits\">\n"
        "    <unit units=\"metre\"/>\n"
        "  </units>\n"
        "  <component name=\"c\">\n"
        "    <variable name=\"a\" units=\"second\"/>\n"
        "    <variable name=\"b\" units=\"myOtherUnits\"/>\n"
        "    <math xmlns=\"http://www.w3.org/1998/Math/MathML\" xmlns:cellml=\"http://www.cellml.org/cellml/2.0#\">\n"
        "      <apply>\n"
        "        <eq/>\n"
        "        <ci>a</ci>\n"
        "        <cn cellml:units=\"myUnitsThatIUse\">1</cn>\n"
        "      </apply>\n"
        "    </math>\n"
        "  </component>\n"
        "</model>\n";

    const std::string in =
        "<?xml version=\"1.0\" encoding=\"UTF-8\"?>\n"
        "<model xmlns=\"http://www.cellml.org/cellml/2.0#\" name=\"myModel\">\n"
        "  <units name=\"myUnitsThatIUse\">\n"
        "    <unit units=\"second\"/>\n"
        "  </units>\n"
        "  <units name=\"myOtherUnits\">\n"
        "    <unit units=\"metre\"/>\n"
        "  </units>\n"
        "   <component name=\"myComponent\">\n"
        "       <variable name=\"a\" units=\"second\"/>\n"
        "       <variable name=\"b\" units=\"myOtherUnits\"/>\n"
        "       <math xmlns=\"http://www.w3.org/1998/Math/MathML\" xmlns:cellml=\"http://www.cellml.org/cellml/2.0#\">\n"
        "           <apply>"
        "             <eq/>\n"
        "             <ci>a</ci>\n"
        "             <cn cellml:units=\"myUnitsThatIUse\">1</cn>\n"
        "           </apply>\n"
        "       </math>\n"
        "   </component>\n"
        "</model>";

    // Create the model by parsing the string above.
    auto parser = libcellml::Parser::create();
    auto importedModel = parser->parseModel(in);

    auto validator = libcellml::Validator::create();

    // No problems with the imported model.
    validator->validateModel(importedModel);
    EXPECT_EQ(size_t(0), validator->errorCount());

    // The model myModel already has myUnitsThatIUse defined.
    auto model = libcellml::Model::create("myModel");
    auto u1 = libcellml::Units::create("myUnitsThatIUse");
    u1->addUnit("second");
    model->addUnits(u1);
    auto u2 = libcellml::Units::create("myOtherUnits");
    u2->addUnit("metre");
    model->addUnits(u2);

    auto c = libcellml::Component::create("c");

    auto importSource = libcellml::ImportSource::create();
    importSource->setUrl("not_required_resolving_import_manually");
    importSource->setModel(importedModel);

    c->setImportReference("myComponent");
    c->setImportSource(importSource);
    model->addComponent(c);

    EXPECT_FALSE(model->hasUnresolvedImports());
    model->flatten();

    validator->validateModel(model);
    EXPECT_EQ(size_t(0), validator->errorCount());

    // I would expect that the name of the cn elements units would not need
    // to change as the importing model already has units of that name and definition.
    auto printer = libcellml::Printer::create();
    EXPECT_EQ(e, printer->printModel(model));
}

TEST(Model, importingComponentWithTwoMathMLDocuments)
>>>>>>> 4ce81a4d
{
    const std::string in =
        "<?xml version=\"1.0\" encoding=\"UTF-8\"?>\n"
        "<model xmlns=\"http://www.cellml.org/cellml/2.0#\" name=\"myImportedModel\">\n"
        "  <units name=\"millisecond\">\n"
        "    <unit prefix=\"milli\" units=\"second\"/>\n"
        "  </units>\n"
        "  <units name=\"per_millisecond\">\n"
        "    <unit exponent=\"-1\" units=\"millisecond\"/>\n"
        "  </units>\n"
        "  <component name=\"myComponent\">\n"
        "    <variable name=\"alpha_n\" units=\"per_millisecond\" initial_value=\"1\"/>\n"
        "    <variable name=\"beta_n\" units=\"per_millisecond\" initial_value=\"2\"/>\n"
        "  </component>\n"
        "</model>";

<<<<<<< HEAD
    const std::string expectedModelString =
        "<?xml version=\"1.0\" encoding=\"UTF-8\"?>\n"
        "<model xmlns=\"http://www.cellml.org/cellml/2.0#\" name=\"model\">\n"
        "  <units name=\"millisecond\">\n"
        "    <unit prefix=\"milli\" units=\"second\"/>\n"
        "  </units>\n"
        "  <units name=\"per_millisecond\">\n"
        "    <unit exponent=\"-1\" units=\"millisecond\"/>\n"
        "  </units>\n"
        "  <component name=\"c\">\n"
        "    <variable name=\"alpha_n\" units=\"per_millisecond\" initial_value=\"1\"/>\n"
        "    <variable name=\"beta_n\" units=\"per_millisecond\" initial_value=\"2\"/>\n"
        "  </component>\n"
        "</model>\n";
=======
    const std::vector<std::string> e1 = {"LibXml2 error: Extra content at the end of the document.",
                                         "Could not get a valid XML root node from the math on component 'myComponent'."};
    const std::vector<std::string> e2 = {"LibXml2 error: Extra content at the end of the document.",
                                         "Could not get a valid XML root node from the math on component 'c'."};
>>>>>>> 4ce81a4d

    // Create the model by parsing the string above.
    auto parser = libcellml::Parser::create();
    auto importedModel = parser->parseModel(in);

    auto validator = libcellml::Validator::create();
<<<<<<< HEAD
    validator->validateModel(importedModel);
    EXPECT_EQ(size_t(0), validator->errorCount());
=======
    // The importedModel has one validation error because the units
    // myUnitsThatIUse are not defined in the imported model.

    // KRM: The validator returns two errors because it cannot find the root mathml from the two strings.
    //   - If we don't permit more than one mathml block, then it becomes a validation prob, not an import one.
    //   - If we do, then I would have expected errors from both myUnitsThatAUses and myUnitsThatBUses? two errors, not one?
    validator->validateModel(importedModel);
    EXPECT_EQ(size_t(2), validator->errorCount());
    EXPECT_EQ_ERRORS(e1, validator);
>>>>>>> 4ce81a4d

    auto model = libcellml::Model::create("model");
    auto c = libcellml::Component::create("c");

    auto importSource = libcellml::ImportSource::create();
    importSource->setUrl("not_required_resolving_import_manually");
    importSource->setModel(importedModel);

    c->setImportReference("myComponent");
    c->setImportSource(importSource);
    model->addComponent(c);

    EXPECT_FALSE(model->hasUnresolvedImports());
    model->flatten();

    validator->validateModel(model);
<<<<<<< HEAD
=======

    // KRM: I'd expect exactly the same errors here as in the parsed model validation, which is what I get, so
    //  I'm confused about what this test is trying to show?
    EXPECT_EQ(size_t(2), validator->errorCount());
    EXPECT_EQ_ERRORS(e2, validator);
}

TEST(Model, importUnitsDuplicated)
{
    const std::string in =
        "<?xml version=\"1.0\" encoding=\"UTF-8\"?>\n"
        "<model xmlns=\"http://www.cellml.org/cellml/2.0#\" name=\"myImportedModel\">\n"
        "  <units name=\"millisecond\">\n"
        "    <unit prefix=\"milli\" units=\"second\"/>\n"
        "  </units>\n"
        "  <units name=\"per_millisecond\">\n"
        "    <unit exponent=\"-1\" units=\"millisecond\"/>\n"
        "  </units>\n"
        "  <component name=\"myComponent\">\n"
        "    <variable name=\"t\" units=\"millisecond\"/>\n"
        "    <variable name=\"alpha_n\" units=\"per_millisecond\" initial_value=\"1\"/>\n"
        "    <variable name=\"beta_n\" units=\"per_millisecond\" initial_value=\"2\"/>\n"
        "  </component>\n"
        "</model>";

    const std::string expectedModelString =
        "<?xml version=\"1.0\" encoding=\"UTF-8\"?>\n"
        "<model xmlns=\"http://www.cellml.org/cellml/2.0#\" name=\"model\">\n"
        "  <units name=\"millisecond\">\n"
        "    <unit prefix=\"milli\" units=\"second\"/>\n"
        "  </units>\n"
        "  <units name=\"per_millisecond\">\n"
        "    <unit exponent=\"-1\" units=\"millisecond\"/>\n"
        "  </units>\n"
        "  <component name=\"c\">\n"
        "    <variable name=\"t\" units=\"millisecond\"/>\n"
        "    <variable name=\"alpha_n\" units=\"per_millisecond\" initial_value=\"1\"/>\n"
        "    <variable name=\"beta_n\" units=\"per_millisecond\" initial_value=\"2\"/>\n"
        "  </component>\n"
        "</model>\n";

    // Create the model by parsing the string above.
    auto parser = libcellml::Parser::create();
    auto importedModel = parser->parseModel(in);

    auto validator = libcellml::Validator::create();
    validator->validateModel(importedModel);
    EXPECT_EQ(size_t(0), validator->errorCount());

    auto model = libcellml::Model::create("model");
    auto c = libcellml::Component::create("c");

    auto importSource = libcellml::ImportSource::create();
    importSource->setUrl("not_required_resolving_import_manually");
    importSource->setModel(importedModel);

    c->setImportReference("myComponent");
    c->setImportSource(importSource);
    model->addComponent(c);

    EXPECT_FALSE(model->hasUnresolvedImports());
    model->flatten();

    validator->validateModel(model);
    printErrors(validator);
>>>>>>> 4ce81a4d
    auto printer = libcellml::Printer::create();
    EXPECT_EQ(expectedModelString, printer->printModel(model));
}<|MERGE_RESOLUTION|>--- conflicted
+++ resolved
@@ -583,61 +583,7 @@
     EXPECT_EQ(size_t(0), validator->errorCount());
 }
 
-<<<<<<< HEAD
 TEST(Model, importingComponentWithCnUnitsThatAreAlreadyDefinedInImportingModel)
-=======
-TEST(Model, missingUnitsFromImportOfCnTermsNotDefinedInImportedModel)
-{
-    const std::string in =
-        "<?xml version=\"1.0\" encoding=\"UTF-8\"?>\n"
-        "<model xmlns=\"http://www.cellml.org/cellml/2.0#\" name=\"myModel\">\n"
-        "   <component name=\"myComponent\">\n"
-        "       <variable name=\"a\" units=\"second\"/>\n"
-        "       <math xmlns=\"http://www.w3.org/1998/Math/MathML\" xmlns:cellml=\"http://www.cellml.org/cellml/2.0#\">\n"
-        "           <apply><eq/>\n"
-        "               <ci>a</ci>\n"
-        "               <cn cellml:units=\"myUnitsThatIUse\">1</cn>\n"
-        "           </apply>\n"
-        "       </math>\n"
-        "   </component>\n"
-        "</model>";
-    const std::vector<std::string> e = {"Math has a cn element with a cellml:units attribute 'myUnitsThatIUse' that is not a valid reference to units in the model 'model' or a standard unit."};
-
-    // Create the model by parsing the string above.
-    auto parser = libcellml::Parser::create();
-    auto importedModel = parser->parseModel(in);
-
-    auto validator = libcellml::Validator::create();
-    // The importedModel has one validation error because the units
-    // myUnitsThatIUse are not defined in the imported model.
-    validator->validateModel(importedModel);
-    EXPECT_EQ(size_t(1), validator->errorCount());
-
-    auto model = libcellml::Model::create("model");
-    auto c = libcellml::Component::create("c");
-
-    auto importSource = libcellml::ImportSource::create();
-    importSource->setUrl("not_required_resolving_import_manually");
-    importSource->setModel(importedModel);
-
-    c->setImportReference("myComponent");
-    c->setImportSource(importSource);
-    model->addComponent(c);
-
-    EXPECT_FALSE(model->hasUnresolvedImports());
-    model->flatten();
-
-    // But now by importing the component I have miraculously
-    // found the units myUnitsThatIUse!
-
-    // KRM: This is not the behaviour I see? I get the expected error message about the missing units.
-    validator->validateModel(model);
-    EXPECT_EQ(size_t(1), validator->errorCount());
-    EXPECT_EQ_ERRORS(e, validator);
-}
-
-TEST(Model, importingComponentWithCnUnitNamesThatAreAlreadyDefinedInImportingModel)
->>>>>>> 4ce81a4d
 {
     const std::string e =
         "<?xml version=\"1.0\" encoding=\"UTF-8\"?>\n"
@@ -716,98 +662,7 @@
     EXPECT_EQ(e, printer->printModel(model));
 }
 
-<<<<<<< HEAD
 TEST(Model, importUnitsDuplicated)
-=======
-TEST(Model, importingComponentWithIdenticallyDefinedUnitsAsImportingModel)
-{
-    const std::string e =
-        "<?xml version=\"1.0\" encoding=\"UTF-8\"?>\n"
-        "<model xmlns=\"http://www.cellml.org/cellml/2.0#\" name=\"myModel\">\n"
-        "  <units name=\"myUnitsThatIUse\">\n"
-        "    <unit units=\"second\"/>\n"
-        "  </units>\n"
-        "  <units name=\"myOtherUnits\">\n"
-        "    <unit units=\"metre\"/>\n"
-        "  </units>\n"
-        "  <component name=\"c\">\n"
-        "    <variable name=\"a\" units=\"second\"/>\n"
-        "    <variable name=\"b\" units=\"myOtherUnits\"/>\n"
-        "    <math xmlns=\"http://www.w3.org/1998/Math/MathML\" xmlns:cellml=\"http://www.cellml.org/cellml/2.0#\">\n"
-        "      <apply>\n"
-        "        <eq/>\n"
-        "        <ci>a</ci>\n"
-        "        <cn cellml:units=\"myUnitsThatIUse\">1</cn>\n"
-        "      </apply>\n"
-        "    </math>\n"
-        "  </component>\n"
-        "</model>\n";
-
-    const std::string in =
-        "<?xml version=\"1.0\" encoding=\"UTF-8\"?>\n"
-        "<model xmlns=\"http://www.cellml.org/cellml/2.0#\" name=\"myModel\">\n"
-        "  <units name=\"myUnitsThatIUse\">\n"
-        "    <unit units=\"second\"/>\n"
-        "  </units>\n"
-        "  <units name=\"myOtherUnits\">\n"
-        "    <unit units=\"metre\"/>\n"
-        "  </units>\n"
-        "   <component name=\"myComponent\">\n"
-        "       <variable name=\"a\" units=\"second\"/>\n"
-        "       <variable name=\"b\" units=\"myOtherUnits\"/>\n"
-        "       <math xmlns=\"http://www.w3.org/1998/Math/MathML\" xmlns:cellml=\"http://www.cellml.org/cellml/2.0#\">\n"
-        "           <apply>"
-        "             <eq/>\n"
-        "             <ci>a</ci>\n"
-        "             <cn cellml:units=\"myUnitsThatIUse\">1</cn>\n"
-        "           </apply>\n"
-        "       </math>\n"
-        "   </component>\n"
-        "</model>";
-
-    // Create the model by parsing the string above.
-    auto parser = libcellml::Parser::create();
-    auto importedModel = parser->parseModel(in);
-
-    auto validator = libcellml::Validator::create();
-
-    // No problems with the imported model.
-    validator->validateModel(importedModel);
-    EXPECT_EQ(size_t(0), validator->errorCount());
-
-    // The model myModel already has myUnitsThatIUse defined.
-    auto model = libcellml::Model::create("myModel");
-    auto u1 = libcellml::Units::create("myUnitsThatIUse");
-    u1->addUnit("second");
-    model->addUnits(u1);
-    auto u2 = libcellml::Units::create("myOtherUnits");
-    u2->addUnit("metre");
-    model->addUnits(u2);
-
-    auto c = libcellml::Component::create("c");
-
-    auto importSource = libcellml::ImportSource::create();
-    importSource->setUrl("not_required_resolving_import_manually");
-    importSource->setModel(importedModel);
-
-    c->setImportReference("myComponent");
-    c->setImportSource(importSource);
-    model->addComponent(c);
-
-    EXPECT_FALSE(model->hasUnresolvedImports());
-    model->flatten();
-
-    validator->validateModel(model);
-    EXPECT_EQ(size_t(0), validator->errorCount());
-
-    // I would expect that the name of the cn elements units would not need
-    // to change as the importing model already has units of that name and definition.
-    auto printer = libcellml::Printer::create();
-    EXPECT_EQ(e, printer->printModel(model));
-}
-
-TEST(Model, importingComponentWithTwoMathMLDocuments)
->>>>>>> 4ce81a4d
 {
     const std::string in =
         "<?xml version=\"1.0\" encoding=\"UTF-8\"?>\n"
@@ -824,7 +679,6 @@
         "  </component>\n"
         "</model>";
 
-<<<<<<< HEAD
     const std::string expectedModelString =
         "<?xml version=\"1.0\" encoding=\"UTF-8\"?>\n"
         "<model xmlns=\"http://www.cellml.org/cellml/2.0#\" name=\"model\">\n"
@@ -839,32 +693,14 @@
         "    <variable name=\"beta_n\" units=\"per_millisecond\" initial_value=\"2\"/>\n"
         "  </component>\n"
         "</model>\n";
-=======
-    const std::vector<std::string> e1 = {"LibXml2 error: Extra content at the end of the document.",
-                                         "Could not get a valid XML root node from the math on component 'myComponent'."};
-    const std::vector<std::string> e2 = {"LibXml2 error: Extra content at the end of the document.",
-                                         "Could not get a valid XML root node from the math on component 'c'."};
->>>>>>> 4ce81a4d
 
     // Create the model by parsing the string above.
     auto parser = libcellml::Parser::create();
     auto importedModel = parser->parseModel(in);
 
     auto validator = libcellml::Validator::create();
-<<<<<<< HEAD
     validator->validateModel(importedModel);
     EXPECT_EQ(size_t(0), validator->errorCount());
-=======
-    // The importedModel has one validation error because the units
-    // myUnitsThatIUse are not defined in the imported model.
-
-    // KRM: The validator returns two errors because it cannot find the root mathml from the two strings.
-    //   - If we don't permit more than one mathml block, then it becomes a validation prob, not an import one.
-    //   - If we do, then I would have expected errors from both myUnitsThatAUses and myUnitsThatBUses? two errors, not one?
-    validator->validateModel(importedModel);
-    EXPECT_EQ(size_t(2), validator->errorCount());
-    EXPECT_EQ_ERRORS(e1, validator);
->>>>>>> 4ce81a4d
 
     auto model = libcellml::Model::create("model");
     auto c = libcellml::Component::create("c");
@@ -881,74 +717,9 @@
     model->flatten();
 
     validator->validateModel(model);
-<<<<<<< HEAD
-=======
-
-    // KRM: I'd expect exactly the same errors here as in the parsed model validation, which is what I get, so
-    //  I'm confused about what this test is trying to show?
-    EXPECT_EQ(size_t(2), validator->errorCount());
-    EXPECT_EQ_ERRORS(e2, validator);
-}
-
-TEST(Model, importUnitsDuplicated)
-{
-    const std::string in =
-        "<?xml version=\"1.0\" encoding=\"UTF-8\"?>\n"
-        "<model xmlns=\"http://www.cellml.org/cellml/2.0#\" name=\"myImportedModel\">\n"
-        "  <units name=\"millisecond\">\n"
-        "    <unit prefix=\"milli\" units=\"second\"/>\n"
-        "  </units>\n"
-        "  <units name=\"per_millisecond\">\n"
-        "    <unit exponent=\"-1\" units=\"millisecond\"/>\n"
-        "  </units>\n"
-        "  <component name=\"myComponent\">\n"
-        "    <variable name=\"t\" units=\"millisecond\"/>\n"
-        "    <variable name=\"alpha_n\" units=\"per_millisecond\" initial_value=\"1\"/>\n"
-        "    <variable name=\"beta_n\" units=\"per_millisecond\" initial_value=\"2\"/>\n"
-        "  </component>\n"
-        "</model>";
-
-    const std::string expectedModelString =
-        "<?xml version=\"1.0\" encoding=\"UTF-8\"?>\n"
-        "<model xmlns=\"http://www.cellml.org/cellml/2.0#\" name=\"model\">\n"
-        "  <units name=\"millisecond\">\n"
-        "    <unit prefix=\"milli\" units=\"second\"/>\n"
-        "  </units>\n"
-        "  <units name=\"per_millisecond\">\n"
-        "    <unit exponent=\"-1\" units=\"millisecond\"/>\n"
-        "  </units>\n"
-        "  <component name=\"c\">\n"
-        "    <variable name=\"t\" units=\"millisecond\"/>\n"
-        "    <variable name=\"alpha_n\" units=\"per_millisecond\" initial_value=\"1\"/>\n"
-        "    <variable name=\"beta_n\" units=\"per_millisecond\" initial_value=\"2\"/>\n"
-        "  </component>\n"
-        "</model>\n";
-
-    // Create the model by parsing the string above.
-    auto parser = libcellml::Parser::create();
-    auto importedModel = parser->parseModel(in);
-
-    auto validator = libcellml::Validator::create();
-    validator->validateModel(importedModel);
     EXPECT_EQ(size_t(0), validator->errorCount());
-
-    auto model = libcellml::Model::create("model");
-    auto c = libcellml::Component::create("c");
-
-    auto importSource = libcellml::ImportSource::create();
-    importSource->setUrl("not_required_resolving_import_manually");
-    importSource->setModel(importedModel);
-
-    c->setImportReference("myComponent");
-    c->setImportSource(importSource);
-    model->addComponent(c);
-
-    EXPECT_FALSE(model->hasUnresolvedImports());
-    model->flatten();
-
-    validator->validateModel(model);
     printErrors(validator);
->>>>>>> 4ce81a4d
+
     auto printer = libcellml::Printer::create();
     EXPECT_EQ(expectedModelString, printer->printModel(model));
 }