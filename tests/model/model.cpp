/*
Copyright libCellML Contributors

Licensed under the Apache License, Version 2.0 (the "License");
you may not use this file except in compliance with the License.
You may obtain a copy of the License at

    http://www.apache.org/licenses/LICENSE-2.0

Unless required by applicable law or agreed to in writing, software
distributed under the License is distributed on an "AS IS" BASIS,
WITHOUT WARRANTIES OR CONDITIONS OF ANY KIND, either express or implied.
See the License for the specific language governing permissions and
limitations under the License.
*/

#include "gtest/gtest.h"

#include <libcellml>

TEST(Model, setGetId)
{
    const std::string id = "modelID";
    libcellml::Model m;
    m.setId(id);
    EXPECT_EQ(id, m.getId());
}

TEST(Model, name)
{
    const std::string n = "name";
    const std::string e =
        "<?xml version=\"1.0\" encoding=\"UTF-8\"?>\n"
        "<model xmlns=\"http://www.cellml.org/cellml/2.0#\" name=\"name\"/>\n";

    libcellml::Model m;
    m.setName(n);

    EXPECT_EQ(n, m.getName());

    libcellml::Printer printer;
    const std::string a = printer.printModel(m);
    EXPECT_EQ(e, a);
}

TEST(Model, unsetName)
{
    const std::string n = "name";
    const std::string eName =
        "<?xml version=\"1.0\" encoding=\"UTF-8\"?>\n"
        "<model xmlns=\"http://www.cellml.org/cellml/2.0#\" name=\"name\"/>\n";
    const std::string e =
        "<?xml version=\"1.0\" encoding=\"UTF-8\"?>\n"
        "<model xmlns=\"http://www.cellml.org/cellml/2.0#\"/>\n";

    libcellml::Model m;
    m.setName(n);
    EXPECT_EQ(n, m.getName());

    libcellml::Printer printer;
    std::string a = printer.printModel(m);
    EXPECT_EQ(eName, a);

    m.setName("");
    EXPECT_EQ("", m.getName());
    a = printer.printModel(m);
    EXPECT_EQ(e, a);
}

<<<<<<< HEAD
TEST(Model, invalidName)
{
    const std::string n = "invalid name";
=======
TEST(Model, invalidName) {
	/// @cellml2_4 4.2.1 TEST for model name with space
    std::string in = "invalid name";
>>>>>>> 299c4fb2
    const std::string e =
        "<?xml version=\"1.0\" encoding=\"UTF-8\"?>\n"
        "<model xmlns=\"http://www.cellml.org/cellml/2.0#\" name=\"invalid name\"/>\n";

    libcellml::Model m;
    m.setName(n);

    EXPECT_EQ(n, m.getName());

    libcellml::Printer printer;
    const std::string a = printer.printModel(m);
    EXPECT_EQ(e, a);
}

TEST(Model, addComponent)
{
    const std::string e =
        "<?xml version=\"1.0\" encoding=\"UTF-8\"?>\n"
        "<model xmlns=\"http://www.cellml.org/cellml/2.0#\">\n"
        "  <component/>\n"
        "</model>\n";

    libcellml::Model m;
    libcellml::ComponentPtr c = std::make_shared<libcellml::Component>();
    m.addComponent(c);

    libcellml::Printer printer;
    const std::string a = printer.printModel(m);
    EXPECT_EQ(e, a);
}

TEST(Model, addValidNamedComponent)
{
    const std::string in = "valid_name";
    const std::string e =
        "<?xml version=\"1.0\" encoding=\"UTF-8\"?>\n"
        "<model xmlns=\"http://www.cellml.org/cellml/2.0#\">\n"
        "  <component name=\"valid_name\"/>\n"
        "</model>\n";

    libcellml::Model m;
    libcellml::ComponentPtr c = std::make_shared<libcellml::Component>();
    c->setName(in);
    m.addComponent(c);

    libcellml::Printer printer;
    const std::string a = printer.printModel(m);
    EXPECT_EQ(e, a);
}

TEST(Model, addInvalidNamedComponent)
{
    const std::string in = "invalid name";
    const std::string e =
        "<?xml version=\"1.0\" encoding=\"UTF-8\"?>\n"
        "<model xmlns=\"http://www.cellml.org/cellml/2.0#\">\n"
        "  <component name=\"invalid name\"/>\n"
        "</model>\n";

    libcellml::Model m;
    libcellml::ComponentPtr c = std::make_shared<libcellml::Component>();
    c->setName(in);
    m.addComponent(c);

    libcellml::Printer printer;
    const std::string a = printer.printModel(m);
    EXPECT_EQ(e, a);
}

TEST(Model, addTwoNamedComponents)
{
    const std::string name1 = "component_1";
    const std::string name2 = "component_2";
    const std::string e =
        "<?xml version=\"1.0\" encoding=\"UTF-8\"?>\n"
        "<model xmlns=\"http://www.cellml.org/cellml/2.0#\">\n"
        "  <component name=\"component_1\"/>\n"
        "  <component name=\"component_2\"/>\n"
        "</model>\n";

    libcellml::Model m;
    libcellml::ComponentPtr c1 = std::make_shared<libcellml::Component>();
    c1->setName(name1);
    m.addComponent(c1);
    libcellml::ComponentPtr c2 = std::make_shared<libcellml::Component>();
    m.addComponent(c2);
    // once the component is added, we should be able to change the handle to the component and have those changes
    // reflected in the model? Yes we are using shared pointers.
    c2->setName(name2); // so should this give an error? Nope

    libcellml::Printer printer;
    const std::string a = printer.printModel(m);
    EXPECT_EQ(e, a);
}

TEST(Model, countComponents)
{
    libcellml::Model m;
    libcellml::ComponentPtr c1 = std::make_shared<libcellml::Component>();
    libcellml::ComponentPtr c2 = std::make_shared<libcellml::Component>();
    c1->setName("child1");
    c2->setName("child2");

    EXPECT_EQ(size_t(0), m.componentCount());

    m.addComponent(c1);
    m.addComponent(c2);
    EXPECT_EQ(size_t(2), m.componentCount());
}

TEST(Model, containsComponent)
{
    libcellml::Model m;
    libcellml::ComponentPtr c1 = std::make_shared<libcellml::Component>();
    libcellml::ComponentPtr c2 = std::make_shared<libcellml::Component>();
    c1->setName("child1");
    c2->setName("child2");

    EXPECT_FALSE(m.containsComponent("child1"));

    m.addComponent(c1);
    m.addComponent(c2);
    EXPECT_TRUE(m.containsComponent("child2"));
}

TEST(Model, removeComponent)
{
    const std::string e1 =
        "<?xml version=\"1.0\" encoding=\"UTF-8\"?>\n"
        "<model xmlns=\"http://www.cellml.org/cellml/2.0#\">\n"
        "  <component name=\"child2\"/>\n"
        "</model>\n";
    const std::string e2 =
        "<?xml version=\"1.0\" encoding=\"UTF-8\"?>\n"
        "<model xmlns=\"http://www.cellml.org/cellml/2.0#\">\n"
        "  <component name=\"child2\"/>\n"
        "  <component name=\"child1\"/>\n"
        "</model>\n";

    libcellml::Model m;
    libcellml::ComponentPtr c1 = std::make_shared<libcellml::Component>();
    libcellml::ComponentPtr c2 = std::make_shared<libcellml::Component>();
    c1->setName("child1");
    c2->setName("child2");
    m.addComponent(c1);
    m.addComponent(c2);

    EXPECT_EQ(size_t(2), m.componentCount());
    EXPECT_TRUE(m.removeComponent(0));
    EXPECT_EQ(size_t(1), m.componentCount());

    libcellml::Printer printer;
    std::string a = printer.printModel(m);
    EXPECT_EQ(e1, a);
    EXPECT_FALSE(m.removeComponent(1));

    m.addComponent(c1);
    m.addComponent(c1);

    // Remove the first occurence of "child1".
    EXPECT_TRUE(m.removeComponent("child1"));
    EXPECT_EQ(size_t(2), m.componentCount());
    a = printer.printModel(m);
    EXPECT_EQ(e2, a);

    // Expect no change to model.
    EXPECT_FALSE(m.removeComponent("child3"));
    EXPECT_EQ(size_t(2), m.componentCount());
}

TEST(Model, getComponentMethods)
{
    const std::string e =
        "<?xml version=\"1.0\" encoding=\"UTF-8\"?>\n"
        "<model xmlns=\"http://www.cellml.org/cellml/2.0#\">\n"
        "  <component name=\"childA\"/>\n"
        "</model>\n";

    libcellml::Model m;
    libcellml::ComponentPtr c1 = std::make_shared<libcellml::Component>();
    c1->setName("child1");
    m.addComponent(c1);

    libcellml::ComponentPtr cA = m.getComponent(0);
    cA->setName("childA");

    libcellml::Printer printer;
    const std::string a = printer.printModel(m);
    EXPECT_EQ(e, a);

    // Using const version of overloaded method
    const libcellml::ComponentPtr cB = static_cast<const libcellml::Model>(m).getComponent(0);
    // Can do this as we just have a const pointer
    cB->setName("gus");
    EXPECT_EQ("gus", cB->getName());

    EXPECT_EQ(nullptr, m.getComponent(4));
}

TEST(Model, takeComponentMethods)
{
    const std::string e =
        "<?xml version=\"1.0\" encoding=\"UTF-8\"?>\n"
        "<model xmlns=\"http://www.cellml.org/cellml/2.0#\"/>\n";

    libcellml::Model m;
    libcellml::ComponentPtr c1 = std::make_shared<libcellml::Component>();
    libcellml::ComponentPtr c2 = std::make_shared<libcellml::Component>();
    c1->setName("child1");
    c2->setName("child2");
    m.addComponent(c1);
    m.addComponent(c2);

    libcellml::ComponentPtr c02 = m.takeComponent(1);
    EXPECT_EQ(size_t(1), m.componentCount());

    EXPECT_EQ(m.takeComponent(4), nullptr);

    EXPECT_EQ("child2", c02->getName());

    libcellml::ComponentPtr c01 = m.takeComponent("child1");
    EXPECT_NE(nullptr, c01);
    EXPECT_EQ(size_t(0), m.componentCount());

    EXPECT_EQ("child1", c01->getName());

    libcellml::Printer printer;
    const std::string a = printer.printModel(m);
    EXPECT_EQ(e, a);

    // Expect no change.
    EXPECT_EQ(size_t(0), m.componentCount());
    EXPECT_EQ(nullptr, m.takeComponent("child4"));
    EXPECT_EQ(size_t(0), m.componentCount());
}

static int count = 0;
class big_and_complicated
{
    // lots of complicated code
public:
    int id;
    big_and_complicated()
        : id(count + 101)
    {
        ++count;
    }

    ~big_and_complicated()
    {
        --count;
    }
};

struct structure
{
    structure()
        : m_data {new big_and_complicated {}}
    {
        std::cout << "structure constructor: " << m_data->id << std::endl;
    }

    structure(const structure &rhs)
        : m_data {new big_and_complicated {}}
    {
        std::cout << "structure copy constructor: " << rhs.m_data->id << std::endl;
        m_data->id = rhs.m_data->id;
    }

    structure(structure &&rhs) noexcept
        : m_data(rhs.m_data)
    {
        std::cout << "structure move constructor: " << m_data->id << std::endl;
        rhs.m_data = nullptr;
    }

    structure &operator=(structure rhs)
    {
        rhs.swap(*this);
        return *this;
    }

    void swap(structure &rhs) noexcept
    {
        std::swap(this->m_data, rhs.m_data);
    }

    ~structure()
    {
        std::cout << "structure destructor: ";
        if (m_data != nullptr) {
            std::cout << m_data->id << std::endl;
        } else {
            std::cout << std::endl;
        }
        delete m_data;
    }

private:
    big_and_complicated *m_data;
};

//TEST(Model, simplified_replace) {
//    std::vector<structure> ss;
//    structure s1, s2, s3;
//    ss.push_back(s1);
//    ss.push_back(s2);
//    ss.erase(ss.begin());
//    ss.insert(ss.begin(), s3);

//}

TEST(Model, replaceComponent)
{
    const std::string e_orig =
        "<?xml version=\"1.0\" encoding=\"UTF-8\"?>\n"
        "<model xmlns=\"http://www.cellml.org/cellml/2.0#\">\n"
        "  <component name=\"child1\"/>\n"
        "  <component name=\"child2\"/>\n"
        "</model>\n";
    const std::string e_after =
        "<?xml version=\"1.0\" encoding=\"UTF-8\"?>\n"
        "<model xmlns=\"http://www.cellml.org/cellml/2.0#\">\n"
        "  <component name=\"child1\"/>\n"
        "  <component name=\"child3\"/>\n"
        "</model>\n";
    const std::string e_post =
        "<?xml version=\"1.0\" encoding=\"UTF-8\"?>\n"
        "<model xmlns=\"http://www.cellml.org/cellml/2.0#\">\n"
        "  <component name=\"child4\"/>\n"
        "  <component name=\"child3\"/>\n"
        "</model>\n";

    libcellml::Model m;
    libcellml::ComponentPtr c1 = std::make_shared<libcellml::Component>();
    libcellml::ComponentPtr c2 = std::make_shared<libcellml::Component>();
    libcellml::ComponentPtr c3 = std::make_shared<libcellml::Component>();
    libcellml::ComponentPtr c4 = std::make_shared<libcellml::Component>();
    c1->setName("child1");
    c2->setName("child2");
    c3->setName("child3");
    c4->setName("child4");
    m.addComponent(c1);
    m.addComponent(c2);

    libcellml::Printer printer;
    std::string a = printer.printModel(m);
    EXPECT_EQ(e_orig, a);

    // Attempt to replace non-existent component.
    EXPECT_FALSE(m.replaceComponent(5, c3));

    // Replace existing component.
    EXPECT_TRUE(m.replaceComponent(1, c3));

    a = printer.printModel(m);
    EXPECT_EQ(e_after, a);

    // Nothing happens when trying to replace a component that doesn't match
    // the given name.
    EXPECT_FALSE(m.replaceComponent("child5", c4));

    EXPECT_TRUE(m.replaceComponent("child1", c4));

    a = printer.printModel(m);
    EXPECT_EQ(e_post, a);
}

TEST(Model, constructors)
{
    const std::string e =
        "<?xml version=\"1.0\" encoding=\"UTF-8\"?>\n"
        "<model xmlns=\"http://www.cellml.org/cellml/2.0#\" name=\"my_name\">\n"
        "  <component/>\n"
        "</model>\n";
    const std::string n = "my_name";

    libcellml::Model m;
    libcellml::Model m1;
    libcellml::Model m2;
    m.setName(n);
    m.addComponent(std::make_shared<libcellml::Component>());

    libcellml::Printer printer;
    const std::string a = printer.printModel(m);

    EXPECT_EQ(e, a);

    //Testing copy constructor
    libcellml::Model m3(m);
    EXPECT_EQ("my_name", m3.getName());

    // Testing model assignment
    m1 = m;
    EXPECT_EQ("my_name", m.getName());

    // Testing move assignment for model
    m2 = std::move(m1);
    EXPECT_EQ("my_name", m2.getName());
    // EXPECT_EQ("", m1.getName()); m1 is now dead (contains a nullptr).

    // Testing move constructor for component
    libcellml::Model m4 = std::move(m2);
    EXPECT_EQ("my_name", m4.getName());
    // EXPECT_EQ("", m2.getName()); m2 is now dead (contains a nullptr).
}

TEST(Model, setAndCheckIdsAllEntities)
{
    const std::string e =
        "<?xml version=\"1.0\" encoding=\"UTF-8\"?>\n"
        "<model xmlns=\"http://www.cellml.org/cellml/2.0#\" name=\"mname\" id=\"mid\">\n"
        "  <import xlink:href=\"some-other-model.xml\" xmlns:xlink=\"http://www.w3.org/1999/xlink\" id=\"i1id\">\n"
        "    <component component_ref=\"a_component_in_that_model\" name=\"c1name\" id=\"c1id\"/>\n"
        "  </import>\n"
        "  <import xlink:href=\"some-other-model.xml\" xmlns:xlink=\"http://www.w3.org/1999/xlink\" id=\"i2id\">\n"
        "    <units units_ref=\"a_units_in_that_model\" name=\"u1name\" id=\"u1id\"/>\n"
        "  </import>\n"
        "  <units name=\"u2name\" id=\"u2id\"/>\n"
        "  <units name=\"u3name\" id=\"u3id\"/>\n"
        "  <component name=\"c2name\" id=\"c2id\">\n"
        "    <variable name=\"vname\" units=\"u1name\" id=\"vid\"/>\n"
        "    <reset id=\"r1id\">\n"
        "      <when id=\"w1id\"/>\n"
        "    </reset>\n"
        "  </component>\n"
        "</model>\n";

    libcellml::Model m;
    libcellml::ImportSourcePtr i1 = std::make_shared<libcellml::ImportSource>();
    libcellml::ImportSourcePtr i2 = std::make_shared<libcellml::ImportSource>();
    libcellml::ComponentPtr c1 = std::make_shared<libcellml::Component>();
    libcellml::ComponentPtr c2 = std::make_shared<libcellml::Component>();
    libcellml::VariablePtr v = std::make_shared<libcellml::Variable>();
    libcellml::UnitsPtr u1 = std::make_shared<libcellml::Units>();
    libcellml::UnitsPtr u2 = std::make_shared<libcellml::Units>();
    libcellml::UnitsPtr u3 = std::make_shared<libcellml::Units>();
    libcellml::ResetPtr r1 = std::make_shared<libcellml::Reset>();
    libcellml::WhenPtr w1 = std::make_shared<libcellml::When>();

    i1->setUrl("some-other-model.xml");
    c1->setSourceComponent(i1, "a_component_in_that_model");

    i2->setUrl("some-other-model.xml");
    u1->setSourceUnits(i2, "a_units_in_that_model");

    m.setName("mname");
    c1->setName("c1name");
    c2->setName("c2name");
    v->setName("vname");
    u1->setName("u1name");
    u2->setName("u2name");
    u3->setName("u3name");

    m.setId("mid");
    i1->setId("i1id");
    i2->setId("i2id");
    c1->setId("c1id");
    c2->setId("c2id");
    v->setId("vid");
    u1->setId("u1id");
    u2->setId("u2id");
    u3->setId("u3id");
    r1->setId("r1id");
    w1->setId("w1id");

    v->setUnits(u1);
    r1->addWhen(w1);
    c2->addReset(r1);
    c2->addVariable(v);

    m.addUnits(u1);
    m.addUnits(u2);
    m.addUnits(u3);
    m.addComponent(c1);
    m.addComponent(c2);

    libcellml::Printer printer;
    const std::string a = printer.printModel(m);
    EXPECT_EQ(a, e);
}<|MERGE_RESOLUTION|>--- conflicted
+++ resolved
@@ -67,15 +67,9 @@
     EXPECT_EQ(e, a);
 }
 
-<<<<<<< HEAD
-TEST(Model, invalidName)
-{
-    const std::string n = "invalid name";
-=======
 TEST(Model, invalidName) {
 	/// @cellml2_4 4.2.1 TEST for model name with space
     std::string in = "invalid name";
->>>>>>> 299c4fb2
     const std::string e =
         "<?xml version=\"1.0\" encoding=\"UTF-8\"?>\n"
         "<model xmlns=\"http://www.cellml.org/cellml/2.0#\" name=\"invalid name\"/>\n";
