/*
Copyright libCellML Contributors

Licensed under the Apache License, Version 2.0 (the "License");
you may not use this file except in compliance with the License.
You may obtain a copy of the License at

    http://www.apache.org/licenses/LICENSE-2.0

Unless required by applicable law or agreed to in writing, software
distributed under the License is distributed on an "AS IS" BASIS,
WITHOUT WARRANTIES OR CONDITIONS OF ANY KIND, either express or implied.
See the License for the specific language governing permissions and
limitations under the License.
*/

#include "gtest/gtest.h"

#include <libcellml>

#include "test_utils.h"

TEST(Model, setGetId)
{
    const std::string id = "modelID";
    libcellml::ModelPtr m = libcellml::Model::create();
    m->setId(id);
    EXPECT_EQ(id, m->id());
}

TEST(Model, name)
{
    const std::string n = "name";
    const std::string e =
        "<?xml version=\"1.0\" encoding=\"UTF-8\"?>\n"
        "<model xmlns=\"http://www.cellml.org/cellml/2.0#\" name=\"name\"/>\n";

    libcellml::ModelPtr m = libcellml::Model::create();
    m->setName(n);

    EXPECT_EQ(n, m->name());

    libcellml::PrinterPtr printer = libcellml::Printer::create();
    const std::string a = printer->printModel(m);
    EXPECT_EQ(e, a);

    auto m2 = libcellml::Model::create(n);
    const std::string a2 = printer->printModel(m2);
    EXPECT_EQ(e, a2);
}

TEST(Model, unsetName)
{
    const std::string n = "name";
    const std::string eName =
        "<?xml version=\"1.0\" encoding=\"UTF-8\"?>\n"
        "<model xmlns=\"http://www.cellml.org/cellml/2.0#\" name=\"name\"/>\n";
    const std::string e =
        "<?xml version=\"1.0\" encoding=\"UTF-8\"?>\n"
        "<model xmlns=\"http://www.cellml.org/cellml/2.0#\"/>\n";

    libcellml::ModelPtr m = libcellml::Model::create();
    m->setName(n);
    EXPECT_EQ(n, m->name());

    libcellml::PrinterPtr printer = libcellml::Printer::create();
    std::string a = printer->printModel(m);
    EXPECT_EQ(eName, a);

    m->setName("");
    EXPECT_EQ("", m->name());
    a = printer->printModel(m);
    EXPECT_EQ(e, a);
}

TEST(Model, invalidName)
{
    const std::string n = "invalid name";
    const std::string e =
        "<?xml version=\"1.0\" encoding=\"UTF-8\"?>\n"
        "<model xmlns=\"http://www.cellml.org/cellml/2.0#\" name=\"invalid name\"/>\n";

    libcellml::ModelPtr m = libcellml::Model::create();
    m->setName(n);

    EXPECT_EQ(n, m->name());

    libcellml::PrinterPtr printer = libcellml::Printer::create();
    const std::string a = printer->printModel(m);
    EXPECT_EQ(e, a);
}

TEST(Model, addComponent)
{
    const std::string e =
        "<?xml version=\"1.0\" encoding=\"UTF-8\"?>\n"
        "<model xmlns=\"http://www.cellml.org/cellml/2.0#\">\n"
        "  <component/>\n"
        "</model>\n";

    libcellml::ModelPtr m = libcellml::Model::create();
    libcellml::ComponentPtr c = libcellml::Component::create();
    m->addComponent(c);

    libcellml::PrinterPtr printer = libcellml::Printer::create();
    const std::string a = printer->printModel(m);
    EXPECT_EQ(e, a);
}

TEST(Model, addValidNamedComponent)
{
    const std::string in = "valid_name";
    const std::string e =
        "<?xml version=\"1.0\" encoding=\"UTF-8\"?>\n"
        "<model xmlns=\"http://www.cellml.org/cellml/2.0#\">\n"
        "  <component name=\"valid_name\"/>\n"
        "</model>\n";

    libcellml::ModelPtr m = libcellml::Model::create();
    libcellml::ComponentPtr c = libcellml::Component::create();
    c->setName(in);
    m->addComponent(c);

    libcellml::PrinterPtr printer = libcellml::Printer::create();
    const std::string a = printer->printModel(m);
    EXPECT_EQ(e, a);
}

TEST(Model, addInvalidNamedComponent)
{
    const std::string in = "invalid name";
    const std::string e =
        "<?xml version=\"1.0\" encoding=\"UTF-8\"?>\n"
        "<model xmlns=\"http://www.cellml.org/cellml/2.0#\">\n"
        "  <component name=\"invalid name\"/>\n"
        "</model>\n";

    libcellml::ModelPtr m = libcellml::Model::create();
    libcellml::ComponentPtr c = libcellml::Component::create();
    c->setName(in);
    m->addComponent(c);

    libcellml::PrinterPtr printer = libcellml::Printer::create();
    const std::string a = printer->printModel(m);
    EXPECT_EQ(e, a);
}

TEST(Model, addTwoNamedComponents)
{
    const std::string name1 = "component_1";
    const std::string name2 = "component_2";
    const std::string e =
        "<?xml version=\"1.0\" encoding=\"UTF-8\"?>\n"
        "<model xmlns=\"http://www.cellml.org/cellml/2.0#\">\n"
        "  <component name=\"component_1\"/>\n"
        "  <component name=\"component_2\"/>\n"
        "</model>\n";

    libcellml::ModelPtr m = libcellml::Model::create();
    libcellml::ComponentPtr c1 = libcellml::Component::create();
    c1->setName(name1);
    m->addComponent(c1);
    libcellml::ComponentPtr c2 = libcellml::Component::create();
    m->addComponent(c2);
    // once the component is added, we should be able to change the handle to the component and have those changes
    // reflected in the model? Yes we are using shared pointers.
    c2->setName(name2); // so should this give an error? Nope

    libcellml::PrinterPtr printer = libcellml::Printer::create();
    const std::string a = printer->printModel(m);
    EXPECT_EQ(e, a);
}

TEST(Model, countComponents)
{
    libcellml::ModelPtr m = libcellml::Model::create();
    libcellml::ComponentPtr c1 = libcellml::Component::create();
    libcellml::ComponentPtr c2 = libcellml::Component::create();
    c1->setName("child1");
    c2->setName("child2");

    EXPECT_EQ(size_t(0), m->componentCount());

    m->addComponent(c1);
    m->addComponent(c2);
    EXPECT_EQ(size_t(2), m->componentCount());
}

TEST(Model, containsComponent)
{
    libcellml::ModelPtr m = libcellml::Model::create();
    libcellml::ComponentPtr c1 = libcellml::Component::create();
    libcellml::ComponentPtr c2 = libcellml::Component::create();
    c1->setName("child1");
    c2->setName("child2");

    EXPECT_FALSE(m->containsComponent("child1"));

    m->addComponent(c1);
    m->addComponent(c2);
    EXPECT_TRUE(m->containsComponent("child2"));
}

TEST(Model, removeComponent)
{
    const std::string e1 =
        "<?xml version=\"1.0\" encoding=\"UTF-8\"?>\n"
        "<model xmlns=\"http://www.cellml.org/cellml/2.0#\">\n"
        "  <component name=\"child2\"/>\n"
        "</model>\n";
    const std::string e2 =
        "<?xml version=\"1.0\" encoding=\"UTF-8\"?>\n"
        "<model xmlns=\"http://www.cellml.org/cellml/2.0#\">\n"
        "  <component name=\"child2\"/>\n"
        "</model>\n";

    libcellml::ModelPtr m = libcellml::Model::create();
    libcellml::ComponentPtr c1 = libcellml::Component::create();
    libcellml::ComponentPtr c2 = libcellml::Component::create();
    c1->setName("child1");
    c2->setName("child2");
    m->addComponent(c1);
    m->addComponent(c2);

    EXPECT_EQ(size_t(2), m->componentCount());
    EXPECT_TRUE(m->removeComponent(0));
    EXPECT_EQ(size_t(1), m->componentCount());

    libcellml::PrinterPtr printer = libcellml::Printer::create();
    std::string a = printer->printModel(m);
    EXPECT_EQ(e1, a);
    EXPECT_FALSE(m->removeComponent(1));

    m->addComponent(c1);

    // Remove the first occurence of "child1".
    EXPECT_TRUE(m->removeComponent("child1"));
    EXPECT_EQ(size_t(1), m->componentCount());
    a = printer->printModel(m);
    EXPECT_EQ(e2, a);

    // Expect no change to model.
    EXPECT_FALSE(m->removeComponent("child3"));
    EXPECT_EQ(size_t(1), m->componentCount());
}

TEST(Model, componentMethods)
{
    const std::string e =
        "<?xml version=\"1.0\" encoding=\"UTF-8\"?>\n"
        "<model xmlns=\"http://www.cellml.org/cellml/2.0#\">\n"
        "  <component name=\"childA\"/>\n"
        "</model>\n";

    libcellml::ModelPtr m = libcellml::Model::create();
    libcellml::ComponentPtr c1 = libcellml::Component::create();
    c1->setName("child1");
    m->addComponent(c1);

    libcellml::ComponentPtr cA = m->component(0);
    cA->setName("childA");

    libcellml::PrinterPtr printer = libcellml::Printer::create();
    const std::string a = printer->printModel(m);
    EXPECT_EQ(e, a);

    // Using const version of overloaded method
    const libcellml::ComponentPtr cB = m->component(0);
    // Can do this as we just have a const pointer
    cB->setName("gus");
    EXPECT_EQ("gus", cB->name());

    EXPECT_EQ(nullptr, m->component(4));
}

TEST(Model, takeComponentMethods)
{
    const std::string e =
        "<?xml version=\"1.0\" encoding=\"UTF-8\"?>\n"
        "<model xmlns=\"http://www.cellml.org/cellml/2.0#\"/>\n";

    libcellml::ModelPtr m = libcellml::Model::create();
    libcellml::ComponentPtr c1 = libcellml::Component::create();
    libcellml::ComponentPtr c2 = libcellml::Component::create();
    c1->setName("child1");
    c2->setName("child2");
    m->addComponent(c1);
    m->addComponent(c2);

    libcellml::ComponentPtr c02 = m->takeComponent(1);
    EXPECT_EQ(size_t(1), m->componentCount());

    EXPECT_EQ(m->takeComponent(4), nullptr);

    EXPECT_EQ("child2", c02->name());
    EXPECT_EQ(nullptr, c02->parent());

    libcellml::ComponentPtr c01 = m->takeComponent("child1");
    EXPECT_NE(nullptr, c01);
    EXPECT_EQ(size_t(0), m->componentCount());

    EXPECT_EQ("child1", c01->name());
    EXPECT_EQ(nullptr, c01->parent());

    libcellml::PrinterPtr printer = libcellml::Printer::create();
    const std::string a = printer->printModel(m);
    EXPECT_EQ(e, a);

    // Expect no change.
    EXPECT_EQ(size_t(0), m->componentCount());
    EXPECT_EQ(nullptr, m->takeComponent("child4"));
    EXPECT_EQ(size_t(0), m->componentCount());
}

static int count = 0;
class big_and_complicated
{
    // lots of complicated code
public:
    int id;
    big_and_complicated()
        : id(count + 101)
    {
        ++count;
    }

    ~big_and_complicated()
    {
        --count;
    }
};

struct structure
{
    structure()
        : m_data {new big_and_complicated {}}
    {
        std::cout << "structure constructor: " << m_data->id << std::endl;
    }

    structure(const structure &rhs)
        : m_data {new big_and_complicated {}}
    {
        std::cout << "structure copy constructor: " << rhs.m_data->id << std::endl;
        m_data->id = rhs.m_data->id;
    }

    structure(structure &&rhs) noexcept
        : m_data(rhs.m_data)
    {
        std::cout << "structure move constructor: " << m_data->id << std::endl;
        rhs.m_data = nullptr;
    }

    structure &operator=(structure rhs)
    {
        rhs.swap(*this);
        return *this;
    }

    void swap(structure &rhs) noexcept
    {
        std::swap(m_data, rhs.m_data);
    }

    ~structure()
    {
        std::cout << "structure destructor: ";
        if (m_data != nullptr) {
            std::cout << m_data->id << std::endl;
        } else {
            std::cout << std::endl;
        }
        delete m_data;
    }

private:
    big_and_complicated *m_data;
};

TEST(Model, replaceComponent)
{
    const std::string e_orig =
        "<?xml version=\"1.0\" encoding=\"UTF-8\"?>\n"
        "<model xmlns=\"http://www.cellml.org/cellml/2.0#\">\n"
        "  <component name=\"child1\"/>\n"
        "  <component name=\"child2\"/>\n"
        "</model>\n";
    const std::string e_after =
        "<?xml version=\"1.0\" encoding=\"UTF-8\"?>\n"
        "<model xmlns=\"http://www.cellml.org/cellml/2.0#\">\n"
        "  <component name=\"child1\"/>\n"
        "  <component name=\"child3\"/>\n"
        "</model>\n";
    const std::string e_post =
        "<?xml version=\"1.0\" encoding=\"UTF-8\"?>\n"
        "<model xmlns=\"http://www.cellml.org/cellml/2.0#\">\n"
        "  <component name=\"child5\"/>\n"
        "  <component name=\"child3\"/>\n"
        "</model>\n";

    libcellml::ModelPtr m = libcellml::Model::create();
    libcellml::ComponentPtr c1 = libcellml::Component::create();
    libcellml::ComponentPtr c2 = libcellml::Component::create();
    libcellml::ComponentPtr c3 = libcellml::Component::create();
    libcellml::ComponentPtr c4 = libcellml::Component::create();
    libcellml::ComponentPtr c5 = libcellml::Component::create();
    c1->setName("child1");
    c2->setName("child2");
    c3->setName("child3");
    c4->setName("child4");
    c5->setName("child5");
    m->addComponent(c1);
    m->addComponent(c2);

    libcellml::PrinterPtr printer = libcellml::Printer::create();
    std::string a = printer->printModel(m);
    EXPECT_EQ(e_orig, a);

    // Attempt to replace non-existent component.
    EXPECT_FALSE(m->replaceComponent(5, c3));

    // Replace existing component.
    EXPECT_TRUE(m->replaceComponent(1, c3));
    EXPECT_EQ(m, c3->parent());

    a = printer->printModel(m);
    EXPECT_EQ(e_after, a);

    // Nothing happens when trying to replace a component that doesn't match
    // the given name.
    EXPECT_FALSE(m->replaceComponent("child5", c4));
    EXPECT_EQ(nullptr, c4->parent());

    EXPECT_TRUE(m->replaceComponent("child1", c4));
    EXPECT_EQ(m, c4->parent());

    EXPECT_TRUE(m->replaceComponent(c4, c5));
    EXPECT_EQ(m, c5->parent());

    a = printer->printModel(m);
    EXPECT_EQ(e_post, a);
}

TEST(Model, constructors)
{
    const std::string e =
        "<?xml version=\"1.0\" encoding=\"UTF-8\"?>\n"
        "<model xmlns=\"http://www.cellml.org/cellml/2.0#\" name=\"my_name\">\n"
        "  <component/>\n"
        "</model>\n";
    const std::string n = "my_name";

    libcellml::ModelPtr m = libcellml::Model::create();
    libcellml::ModelPtr m1;
    libcellml::ModelPtr m2;
    m->setName(n);
    m->addComponent(libcellml::Component::create());

    libcellml::PrinterPtr printer = libcellml::Printer::create();
    const std::string a = printer->printModel(m);

    EXPECT_EQ(e, a);

    //Testing copy constructor
    libcellml::ModelPtr &m3(m);
    EXPECT_EQ("my_name", m3->name());

    // Testing model assignment
    m1 = m;
    EXPECT_EQ("my_name", m->name());

    // Testing move assignment for model
    m2 = std::move(m1);
    EXPECT_EQ("my_name", m2->name());

    // Testing move constructor for component
    libcellml::ModelPtr m4 = std::move(m2);
    EXPECT_EQ("my_name", m4->name());
}

TEST(Model, setAndCheckIdsAllEntities)
{
    const std::string e =
        "<?xml version=\"1.0\" encoding=\"UTF-8\"?>\n"
        "<model xmlns=\"http://www.cellml.org/cellml/2.0#\" name=\"mname\" id=\"mid\">\n"
        "  <import xmlns:xlink=\"http://www.w3.org/1999/xlink\" xlink:href=\"some-other-model.xml\" id=\"i1id\">\n"
        "    <component component_ref=\"a_component_in_that_model\" name=\"c1name\" id=\"c1id\"/>\n"
        "  </import>\n"
        "  <import xmlns:xlink=\"http://www.w3.org/1999/xlink\" xlink:href=\"some-other-model.xml\" id=\"i2id\">\n"
        "    <units units_ref=\"a_units_in_that_model\" name=\"u1name\" id=\"u1id\"/>\n"
        "  </import>\n"
        "  <units name=\"u2name\" id=\"u2id\"/>\n"
        "  <units name=\"u3name\" id=\"u3id\"/>\n"
        "  <component name=\"c2name\" id=\"c2id\">\n"
        "    <variable name=\"vname\" units=\"u1name\" id=\"vid\"/>\n"
        "    <reset id=\"r1id\">\n"
        "      <test_value id=\"tvid\"/>\n"
        "      <reset_value id=\"rvid\"/>\n"
        "    </reset>\n"
        "  </component>\n"
        "</model>\n";

    libcellml::ModelPtr m = libcellml::Model::create();
    libcellml::ImportSourcePtr i1 = libcellml::ImportSource::create();
    libcellml::ImportSourcePtr i2 = libcellml::ImportSource::create();
    libcellml::ComponentPtr c1 = libcellml::Component::create();
    libcellml::ComponentPtr c2 = libcellml::Component::create();
    libcellml::VariablePtr v = libcellml::Variable::create();
    libcellml::UnitsPtr u1 = libcellml::Units::create();
    libcellml::UnitsPtr u2 = libcellml::Units::create();
    libcellml::UnitsPtr u3 = libcellml::Units::create();
    libcellml::ResetPtr r1 = libcellml::Reset::create();

    i1->setUrl("some-other-model.xml");
    c1->setSourceComponent(i1, "a_component_in_that_model");

    i2->setUrl("some-other-model.xml");
    u1->setSourceUnits(i2, "a_units_in_that_model");

    m->setName("mname");
    c1->setName("c1name");
    c2->setName("c2name");
    v->setName("vname");
    u1->setName("u1name");
    u2->setName("u2name");
    u3->setName("u3name");

    m->setId("mid");
    i1->setId("i1id");
    i2->setId("i2id");
    c1->setId("c1id");
    c2->setId("c2id");
    v->setId("vid");
    u1->setId("u1id");
    u2->setId("u2id");
    u3->setId("u3id");
    r1->setId("r1id");

    r1->setTestValueId("tvid");
    r1->setResetValueId("rvid");

    v->setUnits(u1);
    c2->addReset(r1);
    c2->addVariable(v);

    m->addUnits(u1);
    m->addUnits(u2);
    m->addUnits(u3);
    m->addComponent(c1);
    m->addComponent(c2);

    libcellml::PrinterPtr printer = libcellml::Printer::create();
    const std::string a = printer->printModel(m);
    EXPECT_EQ(a, e);
}

TEST(Model, missingUnitsFromImportOfCnTerms)
{
<<<<<<< HEAD
    // This test is intended to show that parsing a model and importing
    // it have the same end result.  Previously (see #519) any units
    // defined in the model but not used by a variable (ie: only used by <cn> tags)
    // were not imported.

    const std::string a =
        "<?xml version=\"1.0\" encoding=\"UTF-8\"?>\n"
        "<model xmlns=\"http://www.cellml.org/cellml/2.0#\" name=\"myModel\">\n"
        "   <units name=\"myUnitsThatReallyExist\">\n"
        "       <unit exponent=\"-1\" units=\"second\"/>\n"
        "   </units>\n"
        "   <component name=\"myComponent\">\n"
        "       <variable name=\"a\" units=\"second\"/>\n"
        "       <math xmlns=\"http://www.w3.org/1998/Math/MathML\" xmlns:cellml=\"http://www.cellml.org/cellml/2.0#\">\n"
        "           <apply><eq/>\n"
        "               <ci>a</ci>\n"
        "               <cn cellml:units=\"myUnitsThatReallyExist\">1</cn>\n"
        "           </apply>\n"
        "       </math>\n"
        "   </component>\n"
        "</model>";

    // Create the model by parsing the string above.
    auto parser = libcellml::Parser::create();
    auto modelFromString = parser->parseModel(a);
=======
>>>>>>> eef2492a
    auto validator = libcellml::Validator::create();
    auto model = libcellml::Model::create("model_from_imports");
    auto c = libcellml::Component::create("c");

    auto imp = libcellml::ImportSource::create();
    imp->setUrl("units_in_cn.cellml");

    c->setImportReference("myComponent");
    c->setImportSource(imp);
    model->addComponent(c);

    EXPECT_TRUE(model->hasUnresolvedImports());
    model->resolveImports(resourcePath());
    EXPECT_FALSE(model->hasUnresolvedImports());
    model->flatten();

    // Confirm that the bug reported in #519 wherein units used solely by <cn> items
    // in imported components were not being imported is now fixed.
    validator->validateModel(model);
    EXPECT_EQ(size_t(0), validator->errorCount());
}

TEST(Model, missingUnitsFromImportOfCnTermsNotDefinedInImportedModel)
{
    const std::string in =
        "<?xml version=\"1.0\" encoding=\"UTF-8\"?>\n"
        "<model xmlns=\"http://www.cellml.org/cellml/2.0#\" name=\"myModel\">\n"
        "   <component name=\"myComponent\">\n"
        "       <variable name=\"a\" units=\"second\"/>\n"
        "       <math xmlns=\"http://www.w3.org/1998/Math/MathML\" xmlns:cellml=\"http://www.cellml.org/cellml/2.0#\">\n"
        "           <apply><eq/>\n"
        "               <ci>a</ci>\n"
        "               <cn cellml:units=\"myUnitsThatIUse\">1</cn>\n"
        "           </apply>\n"
        "       </math>\n"
        "   </component>\n"
        "</model>";

    // Create the model by parsing the string above.
    auto parser = libcellml::Parser::create();
    auto importedModel = parser->parseModel(in);

    auto validator = libcellml::Validator::create();
    // The importedModel has one validation error because the units
    // myUnitsThatIUse are not defined in the imported model.
    validator->validateModel(importedModel);
    EXPECT_EQ(size_t(1), validator->errorCount());


    auto model = libcellml::Model::create("model");
    auto c = libcellml::Component::create("c");

    auto importSource = libcellml::ImportSource::create();
    importSource->setUrl("not_required_resolving_import_manually");
    importSource->setModel(importedModel);

    c->setImportReference("myComponent");
    c->setImportSource(importSource);
    model->addComponent(c);

    EXPECT_FALSE(model->hasUnresolvedImports());
    model->flatten();

    // But now by importing the component I have miraculously
    // found the units myUnitsThatIUse!
    validator->validateModel(model);
    EXPECT_EQ(size_t(0), validator->errorCount());
}

TEST(Model, importingComponentWithCnUnitsThatAreAlreadyDefinedInImportingModel)
{
    const std::string e =
        "<?xml version=\"1.0\" encoding=\"UTF-8\"?>\n"
        "<model xmlns=\"http://www.cellml.org/cellml/2.0#\" name=\"myModel\">\n"
        "  <units name=\"myUnitsThatIUse\"/>\n"
        "  <component name=\"c\">\n"
        "    <variable name=\"a\" units=\"second\"/>\n"
        "    <math xmlns=\"http://www.w3.org/1998/Math/MathML\" xmlns:cellml=\"http://www.cellml.org/cellml/2.0#\">\n"
        "      <apply>\n"
        "        <eq/>\n"
        "        <ci>a</ci>\n"
        "        <cn cellml:units=\"myUnitsThatIUse_1\">1</cn>\n"
        "      </apply>\n"
        "    </math>\n"
        "  </component>\n"
        "</model>";

    const std::string in =
        "<?xml version=\"1.0\" encoding=\"UTF-8\"?>\n"
        "<model xmlns=\"http://www.cellml.org/cellml/2.0#\" name=\"myModel\">\n"
        "   <component name=\"myComponent\">\n"
        "       <variable name=\"a\" units=\"second\"/>\n"
        "       <math xmlns=\"http://www.w3.org/1998/Math/MathML\" xmlns:cellml=\"http://www.cellml.org/cellml/2.0#\">\n"
        "           <apply>"
        "             <eq/>\n"
        "             <ci>a</ci>\n"
        "             <cn cellml:units=\"myUnitsThatIUse\">1</cn>\n"
        "           </apply>\n"
        "       </math>\n"
        "   </component>\n"
        "</model>";

    // Create the model by parsing the string above.
    auto parser = libcellml::Parser::create();
    auto importedModel = parser->parseModel(in);

    auto validator = libcellml::Validator::create();
    // The importedModel has one validation error because the units
    // myUnitsThatIUse are not defined in the imported model.
    validator->validateModel(importedModel);
    EXPECT_EQ(size_t(1), validator->errorCount());


    auto model = libcellml::Model::create("myModel");
    auto u = libcellml::Units::create("myUnitsThatIUse");
    model->addUnits(u);

    auto c = libcellml::Component::create("c");

    auto importSource = libcellml::ImportSource::create();
    importSource->setUrl("not_required_resolving_import_manually");
    importSource->setModel(importedModel);

    c->setImportReference("myComponent");
    c->setImportSource(importSource);
    model->addComponent(c);

    EXPECT_FALSE(model->hasUnresolvedImports());
    model->flatten();

    validator->validateModel(model);
    EXPECT_EQ(size_t(0), validator->errorCount());

    // I would expect that the name of the cn elements units would need
    // to change as the importing model already has units of that name.
    auto printer = libcellml::Printer::create();
    EXPECT_EQ(e, printer->printModel(model));
}

TEST(Model, importingComponentWithTwoMathMLDocuments)
{
    const std::string in =
        "<?xml version=\"1.0\" encoding=\"UTF-8\"?>\n"
        "<model xmlns=\"http://www.cellml.org/cellml/2.0#\" name=\"myModel\">\n"
        "  <component name=\"myComponent\">\n"
        "    <variable name=\"a\" units=\"second\"/>\n"
        "    <variable name=\"b\" units=\"dimensionless\"/>\n"
        "       <math xmlns=\"http://www.w3.org/1998/Math/MathML\" xmlns:cellml=\"http://www.cellml.org/cellml/2.0#\">\n"
        "           <apply><eq/>\n"
        "               <ci>a</ci>\n"
        "               <cn cellml:units=\"myUnitsThatAUses\">1</cn>\n"
        "           </apply>\n"
        "       </math>\n"
        "       <math xmlns=\"http://www.w3.org/1998/Math/MathML\" xmlns:cellml=\"http://www.cellml.org/cellml/2.0#\">\n"
        "           <apply><eq/>\n"
        "               <ci>b</ci>\n"
        "               <cn cellml:units=\"myUnitsThatBUses\">1</cn>\n"
        "           </apply>\n"
        "       </math>\n"
        "   </component>\n"
        "</model>";

    // Create the model by parsing the string above.
    auto parser = libcellml::Parser::create();
    auto importedModel = parser->parseModel(in);

    auto validator = libcellml::Validator::create();
    // The importedModel has one validation error because the units
    // myUnitsThatIUse are not defined in the imported model.
    validator->validateModel(importedModel);
    EXPECT_EQ(size_t(1), validator->errorCount());
    printErrors(validator);


    auto model = libcellml::Model::create("model");
    auto c = libcellml::Component::create("c");

    auto importSource = libcellml::ImportSource::create();
    importSource->setUrl("not_required_resolving_import_manually");
    importSource->setModel(importedModel);

    c->setImportReference("myComponent");
    c->setImportSource(importSource);
    model->addComponent(c);

    EXPECT_FALSE(model->hasUnresolvedImports());
    model->flatten();

    // But now by importing the component I have miraculously
    // found the units myUnitsThatIUse!
    validator->validateModel(model);
    EXPECT_EQ(size_t(0), validator->errorCount());
}<|MERGE_RESOLUTION|>--- conflicted
+++ resolved
@@ -557,34 +557,10 @@
 
 TEST(Model, missingUnitsFromImportOfCnTerms)
 {
-<<<<<<< HEAD
     // This test is intended to show that parsing a model and importing
     // it have the same end result.  Previously (see #519) any units
     // defined in the model but not used by a variable (ie: only used by <cn> tags)
     // were not imported.
-
-    const std::string a =
-        "<?xml version=\"1.0\" encoding=\"UTF-8\"?>\n"
-        "<model xmlns=\"http://www.cellml.org/cellml/2.0#\" name=\"myModel\">\n"
-        "   <units name=\"myUnitsThatReallyExist\">\n"
-        "       <unit exponent=\"-1\" units=\"second\"/>\n"
-        "   </units>\n"
-        "   <component name=\"myComponent\">\n"
-        "       <variable name=\"a\" units=\"second\"/>\n"
-        "       <math xmlns=\"http://www.w3.org/1998/Math/MathML\" xmlns:cellml=\"http://www.cellml.org/cellml/2.0#\">\n"
-        "           <apply><eq/>\n"
-        "               <ci>a</ci>\n"
-        "               <cn cellml:units=\"myUnitsThatReallyExist\">1</cn>\n"
-        "           </apply>\n"
-        "       </math>\n"
-        "   </component>\n"
-        "</model>";
-
-    // Create the model by parsing the string above.
-    auto parser = libcellml::Parser::create();
-    auto modelFromString = parser->parseModel(a);
-=======
->>>>>>> eef2492a
     auto validator = libcellml::Validator::create();
     auto model = libcellml::Model::create("model_from_imports");
     auto c = libcellml::Component::create("c");
