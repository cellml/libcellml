--- conflicted
+++ resolved
@@ -580,8 +580,7 @@
     EXPECT_EQ(nullptr, model->component(0)->variable(0)->equivalentVariable(0));
 }
 
-<<<<<<< HEAD
-=======
+/*
 TEST(Model, missingUnitsFromImportOfCnTerms)
 {
     // This test is intended to show that parsing a model and importing
@@ -751,8 +750,8 @@
     auto printer = libcellml::Printer::create();
     EXPECT_EQ(e, printer->printModel(model));
 }
-
->>>>>>> 3870444c
+*/
+
 TEST(Model, removeComponentInsensitiveToOrder)
 {
     const std::string e =
