/*
Copyright libCellML Contributors

Licensed under the Apache License, Version 2.0 (the "License");
you may not use this file except in compliance with the License.
You may obtain a copy of the License at

    http://www.apache.org/licenses/LICENSE-2.0

Unless required by applicable law or agreed to in writing, software
distributed under the License is distributed on an "AS IS" BASIS,
WITHOUT WARRANTIES OR CONDITIONS OF ANY KIND, either express or implied.
See the License for the specific language governing permissions and
limitations under the License.
*/

#include "gtest/gtest.h"

#include <libcellml>

TEST(Model, setGetId)
{
    const std::string id = "modelID";
    libcellml::ModelPtr m = libcellml::Model::create();
    m->setId(id);
    EXPECT_EQ(id, m->id());
}

TEST(Model, name)
{
    const std::string n = "name";
    const std::string e =
        "<?xml version=\"1.0\" encoding=\"UTF-8\"?>\n"
        "<model xmlns=\"http://www.cellml.org/cellml/2.0#\" name=\"name\"/>\n";

    libcellml::ModelPtr m = libcellml::Model::create();
    m->setName(n);

    EXPECT_EQ(n, m->name());

    libcellml::Printer printer;
    const std::string a = printer.printModel(m);
    EXPECT_EQ(e, a);

    auto m2 = libcellml::Model::create(n);
    const std::string a2 = printer.printModel(m2);
    EXPECT_EQ(e, a2);
}

TEST(Model, unsetName)
{
    const std::string n = "name";
    const std::string eName =
        "<?xml version=\"1.0\" encoding=\"UTF-8\"?>\n"
        "<model xmlns=\"http://www.cellml.org/cellml/2.0#\" name=\"name\"/>\n";
    const std::string e =
        "<?xml version=\"1.0\" encoding=\"UTF-8\"?>\n"
        "<model xmlns=\"http://www.cellml.org/cellml/2.0#\"/>\n";

    libcellml::ModelPtr m = libcellml::Model::create();
    m->setName(n);
    EXPECT_EQ(n, m->name());

    libcellml::Printer printer;
    std::string a = printer.printModel(m);
    EXPECT_EQ(eName, a);

    m->setName("");
    EXPECT_EQ("", m->name());
    a = printer.printModel(m);
    EXPECT_EQ(e, a);
}

TEST(Model, invalidName)
{
    const std::string n = "invalid name";
    const std::string e =
        "<?xml version=\"1.0\" encoding=\"UTF-8\"?>\n"
        "<model xmlns=\"http://www.cellml.org/cellml/2.0#\" name=\"invalid name\"/>\n";

    libcellml::ModelPtr m = libcellml::Model::create();
    m->setName(n);

    EXPECT_EQ(n, m->name());

    libcellml::Printer printer;
    const std::string a = printer.printModel(m);
    EXPECT_EQ(e, a);
}

TEST(Model, addComponent)
{
    const std::string e =
        "<?xml version=\"1.0\" encoding=\"UTF-8\"?>\n"
        "<model xmlns=\"http://www.cellml.org/cellml/2.0#\">\n"
        "  <component/>\n"
        "</model>\n";

    libcellml::ModelPtr m = libcellml::Model::create();
    libcellml::ComponentPtr c = libcellml::Component::create();
    m->addComponent(c);

    libcellml::Printer printer;
    const std::string a = printer.printModel(m);
    EXPECT_EQ(e, a);
}

TEST(Model, addValidNamedComponent)
{
    const std::string in = "valid_name";
    const std::string e =
        "<?xml version=\"1.0\" encoding=\"UTF-8\"?>\n"
        "<model xmlns=\"http://www.cellml.org/cellml/2.0#\">\n"
        "  <component name=\"valid_name\"/>\n"
        "</model>\n";

    libcellml::ModelPtr m = libcellml::Model::create();
    libcellml::ComponentPtr c = libcellml::Component::create();
    c->setName(in);
    m->addComponent(c);

    libcellml::Printer printer;
    const std::string a = printer.printModel(m);
    EXPECT_EQ(e, a);
}

TEST(Model, addInvalidNamedComponent)
{
    const std::string in = "invalid name";
    const std::string e =
        "<?xml version=\"1.0\" encoding=\"UTF-8\"?>\n"
        "<model xmlns=\"http://www.cellml.org/cellml/2.0#\">\n"
        "  <component name=\"invalid name\"/>\n"
        "</model>\n";

    libcellml::ModelPtr m = libcellml::Model::create();
    libcellml::ComponentPtr c = libcellml::Component::create();
    c->setName(in);
    m->addComponent(c);

    libcellml::Printer printer;
    const std::string a = printer.printModel(m);
    EXPECT_EQ(e, a);
}

TEST(Model, addTwoNamedComponents)
{
    const std::string name1 = "component_1";
    const std::string name2 = "component_2";
    const std::string e =
        "<?xml version=\"1.0\" encoding=\"UTF-8\"?>\n"
        "<model xmlns=\"http://www.cellml.org/cellml/2.0#\">\n"
        "  <component name=\"component_1\"/>\n"
        "  <component name=\"component_2\"/>\n"
        "</model>\n";

    libcellml::ModelPtr m = libcellml::Model::create();
    libcellml::ComponentPtr c1 = libcellml::Component::create();
    c1->setName(name1);
    m->addComponent(c1);
    libcellml::ComponentPtr c2 = libcellml::Component::create();
    m->addComponent(c2);
    // once the component is added, we should be able to change the handle to the component and have those changes
    // reflected in the model? Yes we are using shared pointers.
    c2->setName(name2); // so should this give an error? Nope

    libcellml::Printer printer;
    const std::string a = printer.printModel(m);
    EXPECT_EQ(e, a);
}

TEST(Model, countComponents)
{
    libcellml::ModelPtr m = libcellml::Model::create();
    libcellml::ComponentPtr c1 = libcellml::Component::create();
    libcellml::ComponentPtr c2 = libcellml::Component::create();
    c1->setName("child1");
    c2->setName("child2");

    EXPECT_EQ(size_t(0), m->componentCount());

    m->addComponent(c1);
    m->addComponent(c2);
    EXPECT_EQ(size_t(2), m->componentCount());
}

TEST(Model, containsComponent)
{
    libcellml::ModelPtr m = libcellml::Model::create();
    libcellml::ComponentPtr c1 = libcellml::Component::create();
    libcellml::ComponentPtr c2 = libcellml::Component::create();
    c1->setName("child1");
    c2->setName("child2");

    EXPECT_FALSE(m->containsComponent("child1"));

    m->addComponent(c1);
    m->addComponent(c2);
    EXPECT_TRUE(m->containsComponent("child2"));
}

TEST(Model, removeComponent)
{
    const std::string e1 =
        "<?xml version=\"1.0\" encoding=\"UTF-8\"?>\n"
        "<model xmlns=\"http://www.cellml.org/cellml/2.0#\">\n"
        "  <component name=\"child2\"/>\n"
        "</model>\n";
    const std::string e2 =
        "<?xml version=\"1.0\" encoding=\"UTF-8\"?>\n"
        "<model xmlns=\"http://www.cellml.org/cellml/2.0#\">\n"
        "  <component name=\"child2\"/>\n"
        "</model>\n";

    libcellml::ModelPtr m = libcellml::Model::create();
    libcellml::ComponentPtr c1 = libcellml::Component::create();
    libcellml::ComponentPtr c2 = libcellml::Component::create();
    c1->setName("child1");
    c2->setName("child2");
    m->addComponent(c1);
    m->addComponent(c2);

    EXPECT_EQ(size_t(2), m->componentCount());
    EXPECT_TRUE(m->removeComponent(0));
    EXPECT_EQ(size_t(1), m->componentCount());

    libcellml::Printer printer;
    std::string a = printer.printModel(m);
    EXPECT_EQ(e1, a);
    EXPECT_FALSE(m->removeComponent(1));

    m->addComponent(c1);

    // Remove the first occurence of "child1".
    EXPECT_TRUE(m->removeComponent("child1"));
    EXPECT_EQ(size_t(1), m->componentCount());
    a = printer.printModel(m);
    EXPECT_EQ(e2, a);

    // Expect no change to model.
    EXPECT_FALSE(m->removeComponent("child3"));
    EXPECT_EQ(size_t(1), m->componentCount());
}

TEST(Model, componentMethods)
{
    const std::string e =
        "<?xml version=\"1.0\" encoding=\"UTF-8\"?>\n"
        "<model xmlns=\"http://www.cellml.org/cellml/2.0#\">\n"
        "  <component name=\"childA\"/>\n"
        "</model>\n";

    libcellml::ModelPtr m = libcellml::Model::create();
    libcellml::ComponentPtr c1 = libcellml::Component::create();
    c1->setName("child1");
    m->addComponent(c1);

    libcellml::ComponentPtr cA = m->component(0);
    cA->setName("childA");

    libcellml::Printer printer;
    const std::string a = printer.printModel(m);
    EXPECT_EQ(e, a);

    // Using const version of overloaded method
    const libcellml::ComponentPtr cB = m->component(0);
    // Can do this as we just have a const pointer
    cB->setName("gus");
    EXPECT_EQ("gus", cB->name());

    EXPECT_EQ(nullptr, m->component(4));
}

TEST(Model, takeComponentMethods)
{
    const std::string e =
        "<?xml version=\"1.0\" encoding=\"UTF-8\"?>\n"
        "<model xmlns=\"http://www.cellml.org/cellml/2.0#\"/>\n";

    libcellml::ModelPtr m = libcellml::Model::create();
    libcellml::ComponentPtr c1 = libcellml::Component::create();
    libcellml::ComponentPtr c2 = libcellml::Component::create();
    c1->setName("child1");
    c2->setName("child2");
    m->addComponent(c1);
    m->addComponent(c2);

    libcellml::ComponentPtr c02 = m->takeComponent(1);
    EXPECT_EQ(size_t(1), m->componentCount());

    EXPECT_EQ(m->takeComponent(4), nullptr);

    EXPECT_EQ("child2", c02->name());
    EXPECT_EQ(nullptr, c02->parent());

    libcellml::ComponentPtr c01 = m->takeComponent("child1");
    EXPECT_NE(nullptr, c01);
    EXPECT_EQ(size_t(0), m->componentCount());

    EXPECT_EQ("child1", c01->name());
    EXPECT_EQ(nullptr, c01->parent());

    libcellml::Printer printer;
    const std::string a = printer.printModel(m);
    EXPECT_EQ(e, a);

    // Expect no change.
    EXPECT_EQ(size_t(0), m->componentCount());
    EXPECT_EQ(nullptr, m->takeComponent("child4"));
    EXPECT_EQ(size_t(0), m->componentCount());
}

static int count = 0;
class big_and_complicated
{
    // lots of complicated code
public:
    int id;
    big_and_complicated()
        : id(count + 101)
    {
        ++count;
    }

    ~big_and_complicated()
    {
        --count;
    }
};

struct structure
{
    structure()
        : m_data {new big_and_complicated {}}
    {
        std::cout << "structure constructor: " << m_data->id << std::endl;
    }

    structure(const structure &rhs)
        : m_data {new big_and_complicated {}}
    {
        std::cout << "structure copy constructor: " << rhs.m_data->id << std::endl;
        m_data->id = rhs.m_data->id;
    }

    structure(structure &&rhs) noexcept
        : m_data(rhs.m_data)
    {
        std::cout << "structure move constructor: " << m_data->id << std::endl;
        rhs.m_data = nullptr;
    }

    structure &operator=(structure rhs)
    {
        rhs.swap(*this);
        return *this;
    }

    void swap(structure &rhs) noexcept
    {
        std::swap(m_data, rhs.m_data);
    }

    ~structure()
    {
        std::cout << "structure destructor: ";
        if (m_data != nullptr) {
            std::cout << m_data->id << std::endl;
        } else {
            std::cout << std::endl;
        }
        delete m_data;
    }

private:
    big_and_complicated *m_data;
};

TEST(Model, replaceComponent)
{
    const std::string e_orig =
        "<?xml version=\"1.0\" encoding=\"UTF-8\"?>\n"
        "<model xmlns=\"http://www.cellml.org/cellml/2.0#\">\n"
        "  <component name=\"child1\"/>\n"
        "  <component name=\"child2\"/>\n"
        "</model>\n";
    const std::string e_after =
        "<?xml version=\"1.0\" encoding=\"UTF-8\"?>\n"
        "<model xmlns=\"http://www.cellml.org/cellml/2.0#\">\n"
        "  <component name=\"child1\"/>\n"
        "  <component name=\"child3\"/>\n"
        "</model>\n";
    const std::string e_post =
        "<?xml version=\"1.0\" encoding=\"UTF-8\"?>\n"
        "<model xmlns=\"http://www.cellml.org/cellml/2.0#\">\n"
        "  <component name=\"child4\"/>\n"
        "  <component name=\"child3\"/>\n"
        "</model>\n";

    libcellml::ModelPtr m = libcellml::Model::create();
    libcellml::ComponentPtr c1 = libcellml::Component::create();
    libcellml::ComponentPtr c2 = libcellml::Component::create();
    libcellml::ComponentPtr c3 = libcellml::Component::create();
    libcellml::ComponentPtr c4 = libcellml::Component::create();
    c1->setName("child1");
    c2->setName("child2");
    c3->setName("child3");
    c4->setName("child4");
    m->addComponent(c1);
    m->addComponent(c2);

    libcellml::Printer printer;
    std::string a = printer.printModel(m);
    EXPECT_EQ(e_orig, a);

    // Attempt to replace non-existent component.
    EXPECT_FALSE(m->replaceComponent(5, c3));

    // Replace existing component.
    EXPECT_TRUE(m->replaceComponent(1, c3));

    a = printer.printModel(m);
    EXPECT_EQ(e_after, a);

    // Nothing happens when trying to replace a component that doesn't match
    // the given name.
    EXPECT_FALSE(m->replaceComponent("child5", c4));

    EXPECT_TRUE(m->replaceComponent("child1", c4));

    a = printer.printModel(m);
    EXPECT_EQ(e_post, a);
}

TEST(Model, constructors)
{
    const std::string e =
        "<?xml version=\"1.0\" encoding=\"UTF-8\"?>\n"
        "<model xmlns=\"http://www.cellml.org/cellml/2.0#\" name=\"my_name\">\n"
        "  <component/>\n"
        "</model>\n";
    const std::string n = "my_name";

    libcellml::ModelPtr m = libcellml::Model::create();
    libcellml::ModelPtr m1;
    libcellml::ModelPtr m2;
    m->setName(n);
    m->addComponent(libcellml::Component::create());

    libcellml::Printer printer;
    const std::string a = printer.printModel(m);

    EXPECT_EQ(e, a);

    //Testing copy constructor
    libcellml::ModelPtr &m3(m);
    EXPECT_EQ("my_name", m3->name());

    // Testing model assignment
    m1 = m;
    EXPECT_EQ("my_name", m->name());

    // Testing move assignment for model
    m2 = std::move(m1);
    EXPECT_EQ("my_name", m2->name());

    // Testing move constructor for component
    libcellml::ModelPtr m4 = std::move(m2);
    EXPECT_EQ("my_name", m4->name());
}

TEST(Model, setAndCheckIdsAllEntities)
{
    const std::string e =
        "<?xml version=\"1.0\" encoding=\"UTF-8\"?>\n"
        "<model xmlns=\"http://www.cellml.org/cellml/2.0#\" name=\"mname\" id=\"mid\">\n"
        "  <import xlink:href=\"some-other-model.xml\" xmlns:xlink=\"http://www.w3.org/1999/xlink\" id=\"i1id\">\n"
        "    <component component_ref=\"a_component_in_that_model\" name=\"c1name\" id=\"c1id\"/>\n"
        "  </import>\n"
        "  <import xlink:href=\"some-other-model.xml\" xmlns:xlink=\"http://www.w3.org/1999/xlink\" id=\"i2id\">\n"
        "    <units units_ref=\"a_units_in_that_model\" name=\"u1name\" id=\"u1id\"/>\n"
        "  </import>\n"
        "  <units name=\"u2name\" id=\"u2id\"/>\n"
        "  <units name=\"u3name\" id=\"u3id\"/>\n"
        "  <component name=\"c2name\" id=\"c2id\">\n"
        "    <variable name=\"vname\" units=\"u1name\" id=\"vid\"/>\n"
        "    <reset id=\"r1id\">\n"
        "      <test_value id=\"tvid\"/>\n"
        "      <reset_value id=\"rvid\"/>\n"
        "    </reset>\n"
        "  </component>\n"
        "</model>\n";

<<<<<<< HEAD
    libcellml::ModelPtr m = libcellml::Model::create();
    libcellml::ImportSourcePtr i1 = libcellml::ImportSource::create();
    libcellml::ImportSourcePtr i2 = libcellml::ImportSource::create();
    libcellml::ComponentPtr c1 = libcellml::Component::create();
    libcellml::ComponentPtr c2 = libcellml::Component::create();
    libcellml::VariablePtr v = libcellml::Variable::create();
    libcellml::UnitsPtr u1 = libcellml::Units::create();
    libcellml::UnitsPtr u2 = libcellml::Units::create();
    libcellml::UnitsPtr u3 = libcellml::Units::create();
    libcellml::ResetPtr r1 = libcellml::Reset::create();
    libcellml::WhenPtr w1 = libcellml::When::create();
=======
    libcellml::ModelPtr m = std::make_shared<libcellml::Model>();
    libcellml::ImportSourcePtr i1 = std::make_shared<libcellml::ImportSource>();
    libcellml::ImportSourcePtr i2 = std::make_shared<libcellml::ImportSource>();
    libcellml::ComponentPtr c1 = std::make_shared<libcellml::Component>();
    libcellml::ComponentPtr c2 = std::make_shared<libcellml::Component>();
    libcellml::VariablePtr v = std::make_shared<libcellml::Variable>();
    libcellml::UnitsPtr u1 = std::make_shared<libcellml::Units>();
    libcellml::UnitsPtr u2 = std::make_shared<libcellml::Units>();
    libcellml::UnitsPtr u3 = std::make_shared<libcellml::Units>();
    libcellml::ResetPtr r1 = std::make_shared<libcellml::Reset>();
>>>>>>> f4dee318

    i1->setUrl("some-other-model.xml");
    c1->setSourceComponent(i1, "a_component_in_that_model");

    i2->setUrl("some-other-model.xml");
    u1->setSourceUnits(i2, "a_units_in_that_model");

    m->setName("mname");
    c1->setName("c1name");
    c2->setName("c2name");
    v->setName("vname");
    u1->setName("u1name");
    u2->setName("u2name");
    u3->setName("u3name");

    m->setId("mid");
    i1->setId("i1id");
    i2->setId("i2id");
    c1->setId("c1id");
    c2->setId("c2id");
    v->setId("vid");
    u1->setId("u1id");
    u2->setId("u2id");
    u3->setId("u3id");
    r1->setId("r1id");

    r1->setTestValueId("tvid");
    r1->setResetValueId("rvid");

    v->setUnits(u1);
    c2->addReset(r1);
    c2->addVariable(v);

    m->addUnits(u1);
    m->addUnits(u2);
    m->addUnits(u3);
    m->addComponent(c1);
    m->addComponent(c2);

    libcellml::Printer printer;
    const std::string a = printer.printModel(m);
    EXPECT_EQ(a, e);
}<|MERGE_RESOLUTION|>--- conflicted
+++ resolved
@@ -491,7 +491,6 @@
         "  </component>\n"
         "</model>\n";
 
-<<<<<<< HEAD
     libcellml::ModelPtr m = libcellml::Model::create();
     libcellml::ImportSourcePtr i1 = libcellml::ImportSource::create();
     libcellml::ImportSourcePtr i2 = libcellml::ImportSource::create();
@@ -502,19 +501,6 @@
     libcellml::UnitsPtr u2 = libcellml::Units::create();
     libcellml::UnitsPtr u3 = libcellml::Units::create();
     libcellml::ResetPtr r1 = libcellml::Reset::create();
-    libcellml::WhenPtr w1 = libcellml::When::create();
-=======
-    libcellml::ModelPtr m = std::make_shared<libcellml::Model>();
-    libcellml::ImportSourcePtr i1 = std::make_shared<libcellml::ImportSource>();
-    libcellml::ImportSourcePtr i2 = std::make_shared<libcellml::ImportSource>();
-    libcellml::ComponentPtr c1 = std::make_shared<libcellml::Component>();
-    libcellml::ComponentPtr c2 = std::make_shared<libcellml::Component>();
-    libcellml::VariablePtr v = std::make_shared<libcellml::Variable>();
-    libcellml::UnitsPtr u1 = std::make_shared<libcellml::Units>();
-    libcellml::UnitsPtr u2 = std::make_shared<libcellml::Units>();
-    libcellml::UnitsPtr u3 = std::make_shared<libcellml::Units>();
-    libcellml::ResetPtr r1 = std::make_shared<libcellml::Reset>();
->>>>>>> f4dee318
 
     i1->setUrl("some-other-model.xml");
     c1->setSourceComponent(i1, "a_component_in_that_model");
