/*
Copyright 2015 University of Auckland

Licensed under the Apache License, Version 2.0 (the "License");
you may not use this file except in compliance with the License.
You may obtain a copy of the License at

    http://www.apache.org/licenses/LICENSE-2.0

Unless required by applicable law or agreed to in writing, software
distributed under the License is distributed on an "AS IS" BASIS,
WITHOUT WARRANTIES OR CONDITIONS OF ANY KIND, either express or implied.
See the License for the specific language governing permissions and
limitations under the License.
*/

#include "gtest/gtest.h"

#include <libcellml>

TEST(Maths, appendAndGetMath) {
    std::string math =
    "<math xmlns=\"http://www.w3.org/1998/Math/MathML\"/>";
    libcellml::Component c;
    c.appendMath(math);
    EXPECT_EQ(math, c.getMath());
}

TEST(Maths, appendAndSerialiseMathComponent) {
    const std::string e =
    "<component>"
      "<math xmlns=\"http://www.w3.org/1998/Math/MathML\"/>"
    "</component>";
    std::string math =
    "<math xmlns=\"http://www.w3.org/1998/Math/MathML\"/>";
    libcellml::Component c;
<<<<<<< HEAD
    c.appendMath(mathString);
    std::string a = c.serialise(libcellml::Formats::XML);
=======
    c.appendMath(math);
    std::string a = c.serialise(libcellml::FORMAT_XML);
>>>>>>> 499079b5
    EXPECT_EQ(e, a);
}

TEST(Maths, appendAndRemoveMathComponent) {
    const std::string e =
    "<component/>";
    std::string math =
    "<math xmlns=\"http://www.w3.org/1998/Math/MathML\"/>";
    libcellml::Component c;
    c.appendMath(math);
    c.removeMath();
    std::string a = c.serialise(libcellml::Formats::XML);
    EXPECT_EQ(e, a);
}

TEST(Maths, appendAndSerialiseMathModel) {
    const std::string e =
    "<?xml version=\"1.0\" encoding=\"UTF-8\"?>\n"
    "<model xmlns=\"http://www.cellml.org/cellml/1.2#\">"
      "<component>"
        "<math xmlns=\"http://www.w3.org/1998/Math/MathML\"/>"
      "</component>"
    "</model>";
    std::string math =
    "<math xmlns=\"http://www.w3.org/1998/Math/MathML\"/>";
    libcellml::Model m;
    libcellml::ComponentPtr c = std::make_shared<libcellml::Component>();
    m.addComponent(c);
<<<<<<< HEAD
    c->appendMath(mathString);
    std::string a = m.serialise(libcellml::Formats::XML);
=======
    c->appendMath(math);
    std::string a = m.serialise(libcellml::FORMAT_XML);
>>>>>>> 499079b5
    EXPECT_EQ(e, a);
}

TEST(Maths, modelWithTwoVariablesAndTwoInvalidMaths) {
    const std::string e =
    "<?xml version=\"1.0\" encoding=\"UTF-8\"?>\n"
    "<model xmlns=\"http://www.cellml.org/cellml/1.2#\">"
      "<component name=\"component\">"
        "<variable name=\"variable1\"/>"
        "<variable name=\"variable2\"/>"
        "<math xmlns=\"http://www.w3.org/1998/Math/MathML\"/>"
        "<math xmlns=\"http://www.w3.org/1998/Math/MathML\"/>"
      "</component>"
    "</model>";
    std::string math =
    "<math xmlns=\"http://www.w3.org/1998/Math/MathML\"/>";
    libcellml::Model m;
    libcellml::ComponentPtr c = std::make_shared<libcellml::Component>();
    libcellml::VariablePtr v1 = std::make_shared<libcellml::Variable>();
    libcellml::VariablePtr v2 = std::make_shared<libcellml::Variable>();
    c->setName("component");
    v1->setName("variable1");
    v2->setName("variable2");
    c->addVariable(v1);
    c->addVariable(v2);
    c->appendMath(math);
    c->appendMath(math);
    m.addComponent(c);
    std::string a = m.serialise(libcellml::Formats::XML);
    EXPECT_EQ(e, a);
}

TEST(Maths, modelWithTwoVariablesWithInitialValuesAndInvalidMath) {
    const std::string e =
    "<?xml version=\"1.0\" encoding=\"UTF-8\"?>\n"
    "<model xmlns=\"http://www.cellml.org/cellml/1.2#\">"
      "<component name=\"component\">"
        "<variable name=\"variable1\" initial_value=\"1.0\"/>"
        "<variable name=\"variable2\" initial_value=\"-1.0\"/>"
        "<math xmlns=\"http://www.w3.org/1998/Math/MathML\"/>"
      "</component>"
    "</model>";
    std::string math =
    "<math xmlns=\"http://www.w3.org/1998/Math/MathML\"/>";
    libcellml::Model m;
    libcellml::ComponentPtr c = std::make_shared<libcellml::Component>();
    libcellml::VariablePtr v1 = std::make_shared<libcellml::Variable>();
    libcellml::VariablePtr v2 = std::make_shared<libcellml::Variable>();
    c->setName("component");
    v1->setName("variable1");
    v2->setName("variable2");
    v1->setInitialValue("1.0");
    v2->setInitialValue("-1.0");
    c->addVariable(v1);
    c->addVariable(v2);
    c->appendMath(math);
    m.addComponent(c);
    std::string a = m.serialise(libcellml::Formats::XML);
    EXPECT_EQ(e, a);
}

// 1.xiii.a
TEST(Maths, modelWithTwoVariablesWithInitialValuesAndValidMath) {
    const std::string e =
    "<?xml version=\"1.0\" encoding=\"UTF-8\"?>\n"
    "<model xmlns=\"http://www.cellml.org/cellml/1.2#\">"
      "<component name=\"component\">"
        "<variable name=\"A\" initial_value=\"1.0\"/>"
        "<variable name=\"B\" initial_value=\"-1.0\"/>"
        "<math xmlns=\"http://www.w3.org/1998/Math/MathML\">"
          "<apply><eq/>"
            "<ci>C</ci>"
            "<apply><plus/>"
              "<ci>A</ci>"
              "<ci>B</ci>"
            "</apply>"
          "</apply>"
        "</math>"
      "</component>"
    "</model>";
    std::string math =
    "<math xmlns=\"http://www.w3.org/1998/Math/MathML\">"
      "<apply><eq/>"
        "<ci>C</ci>"
        "<apply><plus/>"
          "<ci>A</ci>"
          "<ci>B</ci>"
        "</apply>"
      "</apply>"
    "</math>";
    libcellml::Model m;
    libcellml::ComponentPtr c = std::make_shared<libcellml::Component>();
    libcellml::VariablePtr v1 = std::make_shared<libcellml::Variable>();
    libcellml::VariablePtr v2 = std::make_shared<libcellml::Variable>();
    c->setName("component");
    v1->setName("A");
    v2->setName("B");
    v1->setInitialValue("1.0");
    v2->setInitialValue("-1.0");
    c->addVariable(v1);
    c->addVariable(v2);
    c->appendMath(math);
    m.addComponent(c);
    std::string a = m.serialise(libcellml::Formats::XML);
    EXPECT_EQ(e, a);
}

// 1.xiv.a
TEST(Maths, twoComponentsWithMathAndConnection) {
    const std::string e =
    "<?xml version=\"1.0\" encoding=\"UTF-8\"?>\n"
    "<model xmlns=\"http://www.cellml.org/cellml/1.2#\">"
      "<component name=\"component1\">"
        "<variable name=\"A1\"/>"
        "<variable name=\"B1\"/>"
        "<math xmlns=\"http://www.w3.org/1998/Math/MathML\">"
          "<apply><eq/>"
            "<ci>C1</ci>"
            "<apply><plus/>"
              "<ci>A1</ci>"
              "<ci>B1</ci>"
            "</apply>"
          "</apply>"
        "</math>"
      "</component>"
      "<component name=\"component2\">"
        "<variable name=\"A2\"/>"
        "<variable name=\"B2\"/>"
        "<math xmlns=\"http://www.w3.org/1998/Math/MathML\">"
          "<apply><eq/>"
            "<ci>C2</ci>"
            "<apply><plus/>"
              "<ci>A2</ci>"
              "<ci>B2</ci>"
            "</apply>"
          "</apply>"
        "</math>"
      "</component>"
      "<connection>"
        "<map_components component_1=\"component1\" component_2=\"component2\"/>"
        "<map_variables variable_1=\"A1\" variable_2=\"A2\"/>"
      "</connection>"
    "</model>";

    std::string math1 =
    "<math xmlns=\"http://www.w3.org/1998/Math/MathML\">"
      "<apply><eq/>"
        "<ci>C1</ci>"
        "<apply><plus/>"
          "<ci>A1</ci>"
          "<ci>B1</ci>"
        "</apply>"
      "</apply>"
    "</math>";
    std::string math2 =
    "<math xmlns=\"http://www.w3.org/1998/Math/MathML\">"
      "<apply><eq/>"
        "<ci>C2</ci>"
        "<apply><plus/>"
          "<ci>A2</ci>"
          "<ci>B2</ci>"
        "</apply>"
      "</apply>"
    "</math>";

    libcellml::Model m;
    libcellml::ComponentPtr comp1 = std::make_shared<libcellml::Component>();
    libcellml::ComponentPtr comp2 = std::make_shared<libcellml::Component>();
    libcellml::VariablePtr v11 = std::make_shared<libcellml::Variable>();
    libcellml::VariablePtr v12 = std::make_shared<libcellml::Variable>();
    libcellml::VariablePtr v21 = std::make_shared<libcellml::Variable>();
    libcellml::VariablePtr v22 = std::make_shared<libcellml::Variable>();

    comp1->setName("component1");
    comp2->setName("component2");
    v11->setName("A1");
    v12->setName("B1");
    v21->setName("A2");
    v22->setName("B2");

    comp1->addVariable(v11);
    comp1->addVariable(v12);
    comp2->addVariable(v21);
    comp2->addVariable(v22);
    comp1->appendMath(math1);
    comp2->appendMath(math2);
    m.addComponent(comp1);
    m.addComponent(comp2);
    libcellml::Variable::addEquivalence(v11,v21);

    std::string a = m.serialise(libcellml::Formats::XML);
    EXPECT_EQ(e, a);
}<|MERGE_RESOLUTION|>--- conflicted
+++ resolved
@@ -34,13 +34,8 @@
     std::string math =
     "<math xmlns=\"http://www.w3.org/1998/Math/MathML\"/>";
     libcellml::Component c;
-<<<<<<< HEAD
-    c.appendMath(mathString);
+    c.appendMath(math);
     std::string a = c.serialise(libcellml::Formats::XML);
-=======
-    c.appendMath(math);
-    std::string a = c.serialise(libcellml::FORMAT_XML);
->>>>>>> 499079b5
     EXPECT_EQ(e, a);
 }
 
@@ -69,13 +64,8 @@
     libcellml::Model m;
     libcellml::ComponentPtr c = std::make_shared<libcellml::Component>();
     m.addComponent(c);
-<<<<<<< HEAD
-    c->appendMath(mathString);
-    std::string a = m.serialise(libcellml::Formats::XML);
-=======
-    c->appendMath(math);
-    std::string a = m.serialise(libcellml::FORMAT_XML);
->>>>>>> 499079b5
+    c->appendMath(math);
+    std::string a = m.serialise(libcellml::Formats::XML);
     EXPECT_EQ(e, a);
 }
 
