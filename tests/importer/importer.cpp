/*
Copyright libCellML Contributors

Licensed under the Apache License, Version 2.0 (the "License");
you may not use this file except in compliance with the License->
You may obtain a copy of the License at

    http://www.apache->org/licenses/LICENSE-2.0

Unless required by applicable law or agreed to in writing, software
distributed under the License is distributed on an "AS IS" BASIS,
WITHOUT WARRANTIES OR CONDITIONS OF ANY KIND, either express or implied.
See the License for the specific language governing permissions and
limitations under the License->
*/

#include "gtest/gtest.h"

#include <libcellml>

#include "test_utils.h"

TEST(Importer, create)
{
    auto importer = libcellml::Importer::create();
    EXPECT_NE(nullptr, importer);
}

TEST(Importer, noWarningForkedImport)
{
    libcellml::ParserPtr p = libcellml::Parser::create();
    libcellml::ImporterPtr importer = libcellml::Importer::create();
    libcellml::ModelPtr model = p->parseModel(fileContents("importer/forkedImport.cellml"));

    EXPECT_EQ(size_t(0), p->errorCount());

    EXPECT_TRUE(model->hasUnresolvedImports());
    importer->resolveImports(model, resourcePath("importer/"));
    EXPECT_FALSE(model->hasUnresolvedImports());
}

TEST(Importer, noWarningDiamondImport)
{
    libcellml::ParserPtr p = libcellml::Parser::create();
    libcellml::ImporterPtr importer = libcellml::Importer::create();
    libcellml::ModelPtr model = p->parseModel(fileContents("importer/diamond.cellml"));

    EXPECT_EQ(size_t(0), p->errorCount());

    EXPECT_TRUE(model->hasUnresolvedImports());
    importer->resolveImports(model, resourcePath("importer/"));
    EXPECT_FALSE(model->hasUnresolvedImports());
}

TEST(Importer, warningCircularImportReferencesComponent)
{
    const std::string errorMessage =
        "Cyclic dependencies were found when attempting to resolve components in model 'circularImport1'. The dependency loop is:\n"
        " - component 'i_am_cyclic' is imported from 'c2' in 'circularImport_2.cellml';\n"
        " - component 'c2' is imported from 'c3' in 'circularImport_3.cellml';\n"
        " - component 'c3' is imported from 'i_am_cyclic' in 'circularImport_1.cellml'; and\n"
        " - component 'i_am_cyclic' is imported from 'c2' in 'circularImport_2.cellml'.";

    auto parser = libcellml::Parser::create();
    auto importer = libcellml::Importer::create();
    auto model = parser->parseModel(fileContents("importer/circularImport_1.cellml"));
    EXPECT_EQ(size_t(0), parser->issueCount());
    importer->resolveImports(model, resourcePath("importer/"));

    EXPECT_EQ(size_t(1), importer->issueCount());
    EXPECT_EQ(size_t(1), importer->errorCount());
    EXPECT_EQ(errorMessage, importer->error(0)->description());
}

TEST(Importer, warningCircularImportReferencesUnits)
{
    const std::string errorMessage =
        "Cyclic dependencies were found when attempting to resolve units in model 'circularImport1'. The dependency loop is:\n"
        " - units 'i_am_cyclic' is imported from 'u2' in 'circularUnits_2.cellml';\n"
        " - units 'u2' is imported from 'u3' in 'circularUnits_3.cellml';\n"
        " - units 'u3' is imported from 'i_am_cyclic' in 'circularUnits_1.cellml'; and\n"
        " - units 'i_am_cyclic' is imported from 'u2' in 'circularUnits_2.cellml'.";
    auto parser = libcellml::Parser::create();
    auto importer = libcellml::Importer::create();
    auto model = parser->parseModel(fileContents("importer/circularUnits_1.cellml"));
    EXPECT_EQ(size_t(0), parser->issueCount());
    importer->resolveImports(model, resourcePath("importer/"));
    EXPECT_EQ(size_t(1), importer->issueCount());
    EXPECT_EQ(size_t(1), importer->errorCount());
    EXPECT_EQ(errorMessage, importer->error(0)->description());
}

TEST(Importer, warningUnrequiredCircularDependencyComponent)
{
    auto parser = libcellml::Parser::create();
    auto importer = libcellml::Importer::create();
    auto model = parser->parseModel(fileContents("importer/master1.cellml"));
    EXPECT_EQ(size_t(0), parser->issueCount());
    importer->resolveImports(model, resourcePath("importer/"));
    EXPECT_FALSE(model->hasUnresolvedImports());

    // Expect no issues, as the circular component dependency is not instantiated.
    EXPECT_EQ(size_t(0), importer->issueCount());
}

TEST(Importer, warningUnrequiredCircularDependencyUnits)
{
    auto parser = libcellml::Parser::create();
    auto importer = libcellml::Importer::create();
    auto model = parser->parseModel(fileContents("importer/master2.cellml"));
    EXPECT_EQ(size_t(0), parser->issueCount());
    importer->resolveImports(model, resourcePath("importer/"));
    EXPECT_FALSE(model->hasUnresolvedImports());

    // Expect no issues as the circular dependency is not instantiated.
    EXPECT_EQ(size_t(0), importer->issueCount());
}

TEST(Importer, missingUnitsFromImportOfCnTerms)
{
    // This test is intended to show that parsing a model and importing
    // it have the same end result.
    auto validator = libcellml::Validator::create();
    auto model = libcellml::Model::create("model_from_imports");
    auto c = libcellml::Component::create("c");
    auto importer = libcellml::Importer::create();

    auto imp = libcellml::ImportSource::create();
    imp->setUrl("units_in_cn.cellml");

    c->setImportReference("myComponent");
    c->setImportSource(imp);
    model->addComponent(c);

    EXPECT_TRUE(model->hasUnresolvedImports());

    importer->resolveImports(model, resourcePath());
    EXPECT_FALSE(model->hasUnresolvedImports());
    model = importer->flattenModel(model);

    validator->validateModel(model);
    EXPECT_EQ(size_t(0), validator->errorCount());
}

TEST(Importer, importingComponentWithCnUnitsThatAreAlreadyDefinedInImportingModel)
{
    const std::string e =
        "<?xml version=\"1.0\" encoding=\"UTF-8\"?>\n"
        "<model xmlns=\"http://www.cellml.org/cellml/2.0#\" name=\"myModel\">\n"
        "  <units name=\"myUnitsThatIUse\">\n"
        "    <unit units=\"metre\"/>\n"
        "  </units>\n"
        "  <units name=\"myUnitsThatIUse_1\">\n"
        "    <unit units=\"second\"/>\n"
        "  </units>\n"
        "  <component name=\"c\">\n"
        "    <variable name=\"a\" units=\"second\"/>\n"
        "    <math xmlns=\"http://www.w3.org/1998/Math/MathML\" xmlns:cellml=\"http://www.cellml.org/cellml/2.0#\">\n"
        "      <apply>\n"
        "        <eq/>\n"
        "        <ci>a</ci>\n"
        "        <cn cellml:units=\"myUnitsThatIUse_1\">1</cn>\n"
        "      </apply>\n"
        "    </math>\n"
        "  </component>\n"
        "</model>\n";

    const std::string in =
        "<?xml version=\"1.0\" encoding=\"UTF-8\"?>\n"
        "<model xmlns=\"http://www.cellml.org/cellml/2.0#\" name=\"myModel\">\n"
        "  <units name=\"myUnitsThatIUse\">\n"
        "    <unit units=\"second\"/>\n"
        "  </units>\n"
        "   <component name=\"myComponent\">\n"
        "       <variable name=\"a\" units=\"second\"/>\n"
        "       <math xmlns=\"http://www.w3.org/1998/Math/MathML\" xmlns:cellml=\"http://www.cellml.org/cellml/2.0#\">\n"
        "           <apply>"
        "             <eq/>\n"
        "             <ci>a</ci>\n"
        "             <cn cellml:units=\"myUnitsThatIUse\">1</cn>\n"
        "           </apply>\n"
        "       </math>\n"
        "   </component>\n"
        "</model>";

    // Create the model by parsing the string above.
    auto parser = libcellml::Parser::create();
    auto importedModel = parser->parseModel(in);
    auto importer = libcellml::Importer::create();
    auto validator = libcellml::Validator::create();

    // No problems with the imported model.
    validator->validateModel(importedModel);
    EXPECT_EQ(size_t(0), validator->errorCount());

    // The model importedModel already has myUnitsThatIUse defined: the units here will clash.
    auto model = libcellml::Model::create("myModel");
    auto u = libcellml::Units::create("myUnitsThatIUse");
    u->addUnit("metre");
    model->addUnits(u);

    auto c = libcellml::Component::create("c");

    auto importSource = libcellml::ImportSource::create();
    importSource->setUrl("not_required_resolving_import_manually");
    importSource->setModel(importedModel);

    c->setImportReference("myComponent");
    c->setImportSource(importSource);
    model->addComponent(c);

    EXPECT_FALSE(model->hasUnresolvedImports());
    model = importer->flattenModel(model);

    validator->validateModel(model);
    EXPECT_EQ(size_t(0), validator->errorCount());

    // I would expect that the name of the cn elements units would need
    // to change as the importing model already has units of that name.
    auto printer = libcellml::Printer::create();
    EXPECT_EQ(e, printer->printModel(model));
}

TEST(Importer, importUnitsNotDuplicated)
{
    const std::string e =
        "<?xml version=\"1.0\" encoding=\"UTF-8\"?>\n"
        "<model xmlns=\"http://www.cellml.org/cellml/2.0#\" name=\"model\">\n"
        "  <units name=\"millisecond\">\n"
        "    <unit prefix=\"milli\" units=\"second\"/>\n"
        "  </units>\n"
        "  <units name=\"per_millisecond\">\n"
        "    <unit exponent=\"-1\" units=\"millisecond\"/>\n"
        "  </units>\n"
        "  <component name=\"c\">\n"
        "    <variable name=\"alpha_n\" units=\"per_millisecond\" initial_value=\"1\"/>\n"
        "    <variable name=\"beta_n\" units=\"per_millisecond\" initial_value=\"2\"/>\n"
        "  </component>\n"
        "</model>\n";

    const std::string in =
        "<?xml version=\"1.0\" encoding=\"UTF-8\"?>\n"
        "<model xmlns=\"http://www.cellml.org/cellml/2.0#\" name=\"myImportedModel\">\n"
        "  <units name=\"millisecond\">\n"
        "    <unit prefix=\"milli\" units=\"second\"/>\n"
        "  </units>\n"
        "  <units name=\"per_millisecond\">\n"
        "    <unit exponent=\"-1\" units=\"millisecond\"/>\n"
        "  </units>\n"
        "  <component name=\"myComponent\">\n"
        "    <variable name=\"alpha_n\" units=\"per_millisecond\" initial_value=\"1\"/>\n"
        "    <variable name=\"beta_n\" units=\"per_millisecond\" initial_value=\"2\"/>\n"
        "  </component>\n"
        "</model>";

    // Create the model by parsing the string above.
    auto parser = libcellml::Parser::create();
    auto importedModel = parser->parseModel(in);
    auto importer = libcellml::Importer::create();
    auto validator = libcellml::Validator::create();
    validator->validateModel(importedModel);
    EXPECT_EQ(size_t(0), validator->errorCount());

    auto model = libcellml::Model::create("model");
    auto c = libcellml::Component::create("c");

    auto importSource = libcellml::ImportSource::create();
    importSource->setUrl("not_required_resolving_import_manually");
    importSource->setModel(importedModel);

    c->setImportReference("myComponent");
    c->setImportSource(importSource);
    model->addComponent(c);

    EXPECT_FALSE(model->hasUnresolvedImports());
    model = importer->flattenModel(model);

    EXPECT_EQ(size_t(2), model->unitsCount());

    validator->validateModel(model);
    EXPECT_EQ(size_t(0), validator->errorCount());

    auto printer = libcellml::Printer::create();
    EXPECT_EQ(e, printer->printModel(model));
}

TEST(Importer, duplicatesImportedOnceOnly)
{
    std::string in = "<?xml version=\"1.0\" encoding=\"iso-8859-1\"?>\n"
                     "<model name=\"forked_import\" xmlns=\"http://www.cellml.org/cellml/2.0#\" xmlns:cellml=\"http://www.cellml.org/cellml/2.0#\" xmlns:xlink=\"http://www.w3.org/1999/xlink\">\n"
                     "  <import xlink:href=\"prong.cellml\">\n"
                     "    <component name=\"left\" component_ref=\"component1\" />\n"
                     "  </import>\n"
                     "  <import xlink:href=\"prong.cellml\">\n"
                     "    <component name=\"right\" component_ref=\"component1\" />\n"
                     "  </import>\n"
                     "  <import xlink:href=\"prong.cellml\">\n"
                     "    <component name=\"centre\" component_ref=\"component1\" />\n"
                     "  </import>\n"
                     "</model>";
    auto parser = libcellml::Parser::create();
    auto model = parser->parseModel(in);
    auto importer = libcellml::Importer::create();

    importer->resolveImports(model, resourcePath("importer/"));
    EXPECT_EQ(size_t(3), model->componentCount()); // Three imported components ...
    EXPECT_EQ(size_t(1), importer->libraryCount()); // ... but just one imported model.
    EXPECT_FALSE(model->hasUnresolvedImports());
}

TEST(Importer, accessImportedModelLibrary)
{
    auto parser = libcellml::Parser::create();
    auto model = parser->parseModel(fileContents("importer/diamond.cellml"));
    auto importer = libcellml::Importer::create();
    auto printer = libcellml::Printer::create();

    importer->resolveImports(model, resourcePath("importer/"));
    EXPECT_FALSE(model->hasUnresolvedImports());

    // Library should contain left, right, and one instance (not two) of the point.
    EXPECT_EQ(size_t(3), importer->libraryCount());

    // Test that the library items have the expected keys.
    EXPECT_EQ(resourcePath("importer/diamond_left.cellml"), importer->key(0));
    EXPECT_EQ(resourcePath("importer/diamond_point.cellml"), importer->key(1));
    EXPECT_EQ(resourcePath("importer/diamond_right.cellml"), importer->key(2));
    EXPECT_EQ("", importer->key(999));

    // Access library items by their URL.
    auto left = importer->library(resourcePath("importer/diamond_left.cellml"));
    auto right = importer->library(resourcePath("importer/diamond_right.cellml"));
    auto point = importer->library(resourcePath("importer/diamond_point.cellml"));

    // Test that the library items are the same as those in the files.
    EXPECT_EQ(fileContents("importer/diamond_left.cellml"), printer->printModel(left));
    EXPECT_EQ(fileContents("importer/diamond_right.cellml"), printer->printModel(right));
    EXPECT_EQ(fileContents("importer/diamond_point.cellml"), printer->printModel(point));
}

TEST(Importer, multipleModelResolution)
{
    // This test is intended to show how the Importer class can hold multiple imported models in its library, and that
    // these can be used to resolve the imports of more than one importing model.
    // The example given has two models A, B, each importing the same four components, a, b, c, d from a
    // third model D. We expect that model D is parsed and instantiated just once, rather than 8 times.

    auto parser = libcellml::Parser::create();
    auto modelA = parser->parseModel(fileContents("importer/generic.cellml"));
    auto modelB = parser->parseModel(fileContents("importer/generic.cellml"));

    // Model D will be imported into the library as it's included as a dependency in the models here.
    // Passing in one of the models for resolution will load model D into the library.
    auto importer = libcellml::Importer::create();
    importer->resolveImports(modelA, resourcePath("importer/"));

    EXPECT_EQ(size_t(1), importer->libraryCount());

    // Now resolve the other models and expect the library contents to be unchanged.
    importer->resolveImports(modelB, resourcePath("importer/"));

    EXPECT_EQ(size_t(1), importer->libraryCount());
}

TEST(Importer, addModelToLibrary)
{
    // This test shows how a model instance can be manually added to the import library by the user,
    // and will be used to resolve imports, rather than from an external file/URL.
    auto parser = libcellml::Parser::create();
    auto model = parser->parseModel(fileContents("importer/generic_no_source.cellml"));
    auto importer = libcellml::Importer::create();

    auto sourceModel = libcellml::Model::create("source");
    sourceModel->addComponent(libcellml::Component::create("a"));
    sourceModel->addComponent(libcellml::Component::create("b"));
    sourceModel->addComponent(libcellml::Component::create("c"));
    sourceModel->addComponent(libcellml::Component::create("d"));

    // Add a model manually to the library, including the URL that it will replace in future imports.
    EXPECT_TRUE(importer->addModel(sourceModel, "i_dont_exist.cellml"));

    // Can't add to the same URL key more than once.
    EXPECT_FALSE(importer->addModel(sourceModel, "i_dont_exist.cellml"));

    importer->resolveImports(model, "");

    EXPECT_EQ(size_t(0), importer->issueCount());
    EXPECT_FALSE(model->hasUnresolvedImports());
}

TEST(Importer, replaceModel)
{
    // This test shows how a model instance can be replaced in the import library by the user,
    // and will be used to resolve imports.
    auto parser = libcellml::Parser::create();
    auto model = parser->parseModel(fileContents("importer/generic_no_source.cellml"));
    auto importer = libcellml::Importer::create();

    auto wrongSourceModel = libcellml::Model::create("wrong");

    auto rightSourceModel = libcellml::Model::create("source");
    rightSourceModel->addComponent(libcellml::Component::create("a"));
    rightSourceModel->addComponent(libcellml::Component::create("b"));
    rightSourceModel->addComponent(libcellml::Component::create("c"));
    rightSourceModel->addComponent(libcellml::Component::create("d"));

    // Add a model manually to the library, including the URL that it will replace in future imports.
    EXPECT_TRUE(importer->addModel(wrongSourceModel, "i_dont_exist.cellml"));
    // Can't add to the same URL key more than once.
    EXPECT_FALSE(importer->addModel(rightSourceModel, "i_dont_exist.cellml"));

    // Use replaceModel instead.
    EXPECT_FALSE(importer->replaceModel(rightSourceModel, "not_in_library"));
    EXPECT_TRUE(importer->replaceModel(rightSourceModel, "i_dont_exist.cellml"));

    importer->resolveImports(model, "");

    EXPECT_EQ(size_t(0), importer->issueCount());
    EXPECT_FALSE(model->hasUnresolvedImports());
}

TEST(Importer, getNonexistentModel)
{
    auto importer = libcellml::Importer::create();
    auto model = libcellml::Model::create("model");
    importer->addModel(model, "howdy");
    EXPECT_EQ(nullptr, importer->library("bonjour"));
}

TEST(Importer, library)
{
    auto importer = libcellml::Importer::create();
    auto model1 = libcellml::Model::create("model1");
    auto model2 = libcellml::Model::create("model2");
    auto model3 = libcellml::Model::create("model3");
    auto model4 = libcellml::Model::create("model4");

    EXPECT_TRUE(importer->addModel(model1, "a_model_the_first.cellml"));
    EXPECT_TRUE(importer->addModel(model2, "b_tweede_voorbeeld.cellml"));
    EXPECT_TRUE(importer->addModel(model3, "c_troisieme_modele.cellml"));

    // Add another under the first key, expect false.
    EXPECT_FALSE(importer->addModel(model4, "a_model_the_first.cellml"));
    EXPECT_EQ(size_t(3), importer->libraryCount());

    // Access library by key.
    EXPECT_EQ(model1, importer->library("a_model_the_first.cellml"));
    EXPECT_EQ(model2, importer->library("b_tweede_voorbeeld.cellml"));
    EXPECT_EQ(model3, importer->library("c_troisieme_modele.cellml"));
    EXPECT_EQ(nullptr, importer->library("d_tuawha.cellml"));

    // Access library by index.
    EXPECT_EQ(model1, importer->library(0));
    EXPECT_EQ(model2, importer->library(1));
    EXPECT_EQ(model3, importer->library(2));
    EXPECT_EQ(nullptr, importer->library(999));
}

TEST(Importer, rangeOfValidSituations)
{
    // This is a test to figure out whether we need to restrict the library keys to absolute URLs, or
    // whether they could be any string.  This test creates a collection of models from different sources,
    // some which need imports, some not, and uses them to resolve imports on another model.
    auto parser = libcellml::Parser::create();

    // Parsing concrete units and components.
    auto concreteUnits = parser->parseModel(fileContents("importer/units_concrete.cellml"));
    EXPECT_EQ(size_t(0), parser->issueCount());

    auto concreteComponents = parser->parseModel(fileContents("importer/components_concrete.cellml"));
    EXPECT_EQ(size_t(0), parser->issueCount());

    // Parsing a model which imports components and units from files called units_source.cellml
    // and components_source.cellml respectively.  These "hidden" files will also be added to the importer
    // library when they're resolved.
    auto importedUnits = parser->parseModel(fileContents("importer/units_imported.cellml"));
    EXPECT_EQ(size_t(0), parser->issueCount());

    auto importedComponents = parser->parseModel(fileContents("importer/components_imported.cellml"));
    EXPECT_EQ(size_t(0), parser->issueCount());

    // Create models through the API. These don't need import resolution.
    auto localConcreteUnits = libcellml::Model::create("localConcreteUnits");
    localConcreteUnits->addUnits(libcellml::Units::create("units5"));

    // Add all the concrete models to the Importer. These don't need resolving as they have no imports of their own.
    auto importer = libcellml::Importer::create();
    importer->addModel(concreteUnits, "i_dont_exist_yet.cellml"); // add with key that's not a file (yet).
    importer->addModel(concreteComponents, "https://www.example.com/myComponents.cellml"); // add with a key that is a remote URL.

    // Add models which have imports to the Importer by resolving them. They are automatically saved into the
    // Importer's library, along with any dependencies, under the names used to resolve them.
    importer->resolveImports(importedUnits, resourcePath("importer/"));
    importer->resolveImports(importedComponents, resourcePath("importer/"));

    EXPECT_FALSE(importedUnits->hasUnresolvedImports());
    EXPECT_FALSE(importedComponents->hasUnresolvedImports());

    // Now create a funky model that imports from all over the place and see what happens.
    const std::string funkyString =
        "<?xml version=\"1.0\" encoding=\"UTF-8\"?>\n"
        "<model xmlns=\"http://www.cellml.org/cellml/2.0#\" name=\"funky\">\n"
        // Status quo functionality, key is relative URL + base file path as the relative URL doesn't exist as a key.
        "  <import xmlns:xlink=\"http://www.w3.org/1999/xlink\" xlink:href=\"units_imported.cellml\">\n"
        "    <units units_ref=\"units1_imported\" name=\"units1FromLibrary\"/>\n"
        "  </import>\n"
        // Use the relative URL for a hidden child source component.
        "  <import xmlns:xlink=\"http://www.w3.org/1999/xlink\" xlink:href=\"components_source.cellml\">\n"
        "    <component component_ref=\"component1\" name=\"component1FromLibrary\"/>\n"
        "  </import>\n"
        // Use the absolute URL for a hidden child source component.
        "  <import xmlns:xlink=\"http://www.w3.org/1999/xlink\" xlink:href=\""
        + resourcePath("importer/components_source.cellml")
        + "\">\n"
          "    <component component_ref=\"component2\" name=\"component2FromLibrary\"/>\n"
          "  </import>\n"
          // Remote website URL used for key.
          "  <import xmlns:xlink=\"http://www.w3.org/1999/xlink\" xlink:href=\"https://www.example.com/myComponents.cellml\">\n"
          "    <component component_ref=\"component3\" name=\"component3FromLibrary\"/>\n"
          "  </import>\n"
          // Currently non-existent file used for the key. For this CellML file to function outside of the
          // the Importer instance, this model needs to be written to this location.
          "  <import xmlns:xlink=\"http://www.w3.org/1999/xlink\" xlink:href=\"i_dont_exist_yet.cellml\">\n"
          "    <units units_ref=\"units4\" name=\"units4FromLibrary\"/>\n"
          "  </import>\n"
          "</model>";

    auto funkyModel = parser->parseModel(funkyString);
    EXPECT_EQ(size_t(0), parser->issueCount());

    // Pass in a base file path, this will be used to resolve URLs if they don't already exist as keys.
    // This allows the model to be resolved against different locations where local files are specified.
    importer->resolveImports(funkyModel, resourcePath("importer/"));
    EXPECT_FALSE(funkyModel->hasUnresolvedImports());
    EXPECT_EQ(size_t(0), importer->issueCount());

    // Funky hrefs are valid ...
    auto validator = libcellml::Validator::create();
    validator->validateModel(funkyModel);
    EXPECT_EQ(size_t(0), validator->issueCount());

    // ... and can be flattened as expected too.
    auto flattenedFunkyModel = importer->flattenModel(funkyModel);
    EXPECT_EQ(size_t(0), importer->issueCount());
    flattenedFunkyModel->setName("flattenedFunkyModel");
    validator->validateModel(flattenedFunkyModel);
    EXPECT_EQ(size_t(0), validator->issueCount());
}

TEST(Importer, resolveImportsUsingDifferentAPIModels)
{
    auto importer = libcellml::Importer::create();

    // Create a source model, and add units and components for use elsewhere.
    auto source1 = libcellml::Model::create("source1");
    source1->addComponent(libcellml::Component::create("componentThatINeed"));
    source1->addUnits(libcellml::Units::create("unitsThatINeed"));
    auto vanilla = libcellml::Variable::create("vanilla");
    source1->component(0)->addVariable(vanilla);

    // Create a model which consumes "componentThatINeed" and "unitsThatINeed".
    auto model = libcellml::Model::create("model");
    model->addComponent(libcellml::Component::create("componentIWillImport"));
    model->addUnits(libcellml::Units::create("unitsThatIWillImport"));
    auto imp1 = libcellml::ImportSource::create();

    imp1->setUrl("flavourOfTheMonth"); // Set URL to be an arbitrary string.
    model->component(0)->setImportSource(imp1); // Set the same import source for both units and component.
    model->units(0)->setImportSource(imp1);
    model->component(0)->setImportReference("componentThatINeed");
    model->units(0)->setImportReference("unitsThatINeed");

    // Add the source model to the importer library, as "flavour of the month".
    importer->addModel(source1, "flavourOfTheMonth");

    // Resolve the model against the importer library and check it contains vanilla.
    importer->resolveImports(model, "");
    EXPECT_EQ(size_t(0), importer->issueCount());
    EXPECT_FALSE(model->hasUnresolvedImports());
    auto flatModel = importer->flattenModel(model);
    ASSERT_NE(nullptr, flatModel);
    EXPECT_EQ("vanilla", flatModel->component(0)->variable(0)->name());

    // But now the flavour of the month changes, and you have a better definition for componentThatINeed
    // and unitsThatINeed.
    auto source2 = libcellml::Model::create("source2");
    source2->addComponent(libcellml::Component::create("componentThatINeed"));
    source2->addUnits(libcellml::Units::create("unitsThatINeed"));
    auto chocolate = libcellml::Variable::create("chocolate");
    source2->component(0)->addVariable(chocolate);

    // Replace the flavour of the month with the new source model.
    EXPECT_TRUE(importer->replaceModel(source2, "flavourOfTheMonth"));
    // Resolve the model's imports again against the new "flavour".
    importer->clearImports(model);
    EXPECT_TRUE(importer->resolveImports(model, ""));
    EXPECT_EQ(size_t(0), importer->issueCount());
    EXPECT_FALSE(model->hasUnresolvedImports());

    // Check that we now have a variable called "chocolate" in the flattened model.
    auto flatModel2 = importer->flattenModel(model);
    ASSERT_NE(nullptr, flatModel2);
    EXPECT_EQ("chocolate", flatModel2->component(0)->variable(0)->name());
}

TEST(Importer, importEncapsulatedChildren)
{
    // Test to make sure that the Importer is correctly importing child components,
    // and not duplicating them.
    const std::string flatModelString =
        "<?xml version=\"1.0\" encoding=\"UTF-8\"?>\n"
        "<model xmlns=\"http://www.cellml.org/cellml/2.0#\" name=\"trunkModel\">\n"
        "  <component name=\"branch1\"/>\n"
        "  <component name=\"leaf1\"/>\n"
        "  <component name=\"leaf2\"/>\n"
        "  <component name=\"leaf3\"/>\n"
        "  <component name=\"branch2\"/>\n"
        "  <component name=\"leaf4\"/>\n"
        "  <component name=\"flower1\"/>\n"
        "  <component name=\"flower2\"/>\n"
        "  <component name=\"branch3\"/>\n"
        "  <component name=\"leaf5\"/>\n"
        "  <component name=\"leaf6\"/>\n"
        "  <component name=\"fruit\"/>\n"
        "  <encapsulation>\n"
        "    <component_ref component=\"branch1\">\n"
        "      <component_ref component=\"leaf1\"/>\n"
        "      <component_ref component=\"leaf2\"/>\n"
        "      <component_ref component=\"leaf3\"/>\n"
        "    </component_ref>\n"
        "    <component_ref component=\"branch2\">\n"
        "      <component_ref component=\"leaf4\"/>\n"
        "      <component_ref component=\"flower1\"/>\n"
        "      <component_ref component=\"flower2\"/>\n"
        "    </component_ref>\n"
        "    <component_ref component=\"branch3\">\n"
        "      <component_ref component=\"leaf5\"/>\n"
        "      <component_ref component=\"leaf6\"/>\n"
        "      <component_ref component=\"fruit\"/>\n"
        "    </component_ref>\n"
        "  </encapsulation>\n"
        "</model>\n";

    auto importer = libcellml::Importer::create();
    auto parser = libcellml::Parser::create();
    auto printer = libcellml::Printer::create();
    auto model = parser->parseModel(fileContents("importer/trunk.cellml"));

    importer->resolveImports(model, resourcePath("importer/"));
    EXPECT_FALSE(model->hasUnresolvedImports());
    EXPECT_EQ(size_t(2), importer->libraryCount());
    auto flat = importer->flattenModel(model);
    EXPECT_EQ(flatModelString, printer->printModel(flat));
}

TEST(Importer, importFilesWithSameName)
{
    // This test is to see whether the importer correctly resolves imported sources, where
    // the imported files all have the same file name.

    auto parser = libcellml::Parser::create();
    auto model = parser->parseModel(fileContents("importer/model.cellml"));
    EXPECT_EQ(size_t(0), parser->issueCount());

    auto importer = libcellml::Importer::create();

    // Manually add a model to the library with the "model.cellml" key.
    auto anotherModel = libcellml::Model::create("anotherModelWithKey_model.cellml");
    anotherModel->addComponent(libcellml::Component::create("b"));
    anotherModel->addUnits(libcellml::Units::create("a"));
    importer->addModel(anotherModel, "model.cellml");

    importer->resolveImports(model, resourcePath("importer/"));
    EXPECT_EQ(size_t(0), importer->issueCount());
    printIssues(importer);

    // 4 items in the library.
    EXPECT_EQ(size_t(4), importer->libraryCount());

    EXPECT_FALSE(model->hasUnresolvedImports());

    // Compare the library items against their model name to be sure they're different.
    std::vector<std::string> modelNames = {"layer3_model", "layer2_model", "layer1_model", "anotherModelWithKey_model.cellml"};
    for (size_t i = 0; i < importer->libraryCount(); ++i) {
        EXPECT_EQ(modelNames[i], importer->library(i)->name());
    }
}

TEST(Importer, coverageNestedImportsClearingModels)
{
    auto parser = libcellml::Parser::create();
    auto model = parser->parseModel(fileContents("importer/nested_components.cellml"));
    EXPECT_EQ(size_t(0), parser->issueCount());

    auto importer = libcellml::Importer::create();
    importer->resolveImports(model, resourcePath("importer/"));

    EXPECT_EQ(size_t(0), importer->issueCount());

    EXPECT_FALSE(model->hasUnresolvedImports());
    importer->clearImports(model);
    EXPECT_TRUE(model->hasUnresolvedImports());
}

TEST(Importer, importSourceGetSetModel)
{
    auto model = libcellml::Model::create("m");
    auto component = libcellml::Component::create("c");
    auto importsource = libcellml::ImportSource::create();

    component->setImportSource(importsource);
    EXPECT_EQ(nullptr, importsource->model());

    importsource->setModel(nullptr);
    EXPECT_EQ(nullptr, importsource->model());

    importsource->setModel(model);
    EXPECT_EQ(model, importsource->model());

    importsource->removeModel();
    EXPECT_EQ(nullptr, importsource->model());
}

TEST(Importer, resolveWithMissingItems)
{
    std::vector<std::string> e = {
        "Import of units 'i_dont_exist' from 'units_source.cellml' requires units named 'i_dont_exist' which cannot be found.",
        "Import of component 'i_dont_exist' from 'components_source.cellml' requires component named 'i_dont_exist' which cannot be found.",
    };
    auto parser = libcellml::Parser::create();
    auto model = parser->parseModel(fileContents("importer/importing_nonexistent_items.cellml"));
    EXPECT_EQ(size_t(0), parser->issueCount());

    auto importer = libcellml::Importer::create();
    importer->resolveImports(model, resourcePath("importer/"));
    EXPECT_EQ(size_t(2), importer->issueCount());
    EXPECT_EQ_ISSUES(e, importer);
}

TEST(Importer, resolveWithMissingChildComponents)
{
    std::string e = "Import of component 'child' from 'components_source.cellml' requires component named 'i_dont_exist' which cannot be found.";
    auto parser = libcellml::Parser::create();
    auto model = parser->parseModel(fileContents("importer/importing_component_with_missing_children.cellml"));
    EXPECT_EQ(size_t(0), parser->issueCount());

    auto importer = libcellml::Importer::create();
    importer->resolveImports(model, resourcePath("importer/"));
    EXPECT_EQ(size_t(1), importer->issueCount());
    EXPECT_EQ(e, importer->issue(0)->description());
}

TEST(Importer, resolveWithPresentChildUnits)
{
    auto parser = libcellml::Parser::create();
    auto model = parser->parseModel(fileContents("importer/importing_units_with_present_children.cellml"));
    EXPECT_EQ(size_t(0), parser->issueCount());

    auto importer = libcellml::Importer::create();
    importer->resolveImports(model, resourcePath("importer/"));
    EXPECT_EQ(size_t(0), importer->issueCount());
}

TEST(Importer, resolveWithMissingChildUnits)
{
    std::string e = "Import of units 'units1' from 'units_children.cellml' requires units named 'units_with_imaginary_children', which relies on child units named 'I_dont_exist', which cannot be found.";
    auto parser = libcellml::Parser::create();
    auto model = parser->parseModel(fileContents("importer/importing_units_with_missing_children.cellml"));
    EXPECT_EQ(size_t(0), parser->issueCount());

    auto importer = libcellml::Importer::create();
    importer->resolveImports(model, resourcePath("importer/"));
    EXPECT_EQ(size_t(1), importer->issueCount());
    EXPECT_EQ(e, importer->issue(0)->description());
}

TEST(Importer, resolveWithMissingChildDependentUnits)
{
    std::string e = "Import of component 'component' from 'concrete' requires units named 'other_units_that_dont_exist' which cannot be found.";
    auto parser = libcellml::Parser::create();
    auto model = parser->parseModel(fileContents("importer/importing_component_with_missing_units.cellml"));
    EXPECT_EQ(size_t(0), parser->issueCount());

    auto importer = libcellml::Importer::create();
    importer->resolveImports(model, resourcePath("importer/"));
    EXPECT_EQ(size_t(1), importer->issueCount());
    EXPECT_EQ(e, importer->issue(0)->description());
}

TEST(Importer, resolveWithChildUnitsImportedFromMissingModel)
{
    std::string e = "The attempt to resolve imports with the model at '" + resourcePath("importer/") + "missing_file.cellml' failed: the file could not be opened.";
    auto parser = libcellml::Parser::create();
    auto model = parser->parseModel(fileContents("importer/importing_units_with_child_units_missing_model.cellml"));
    EXPECT_EQ(size_t(0), parser->issueCount());

    auto importer = libcellml::Importer::create();
    importer->resolveImports(model, resourcePath("importer/"));
    EXPECT_EQ(size_t(1), importer->issueCount());
    EXPECT_EQ(e, importer->issue(0)->description());
}

TEST(Importer, resolveComponentWithUnitsMissingModel)
{
    std::string e = "The attempt to resolve imports with the model at '" + resourcePath("importer/") + "missing_model.cellml' failed: the file could not be opened.";
    auto parser = libcellml::Parser::create();
    auto model = parser->parseModel(fileContents("importer/importing_component_with_imported_units_missing_model.cellml"));
    EXPECT_EQ(size_t(0), parser->issueCount());

    auto importer = libcellml::Importer::create();
    importer->resolveImports(model, resourcePath("importer/"));
    EXPECT_EQ(size_t(1), importer->issueCount());
    EXPECT_EQ(e, importer->issue(0)->description());
}

TEST(Importer, resolveImportsOfGrandchildComponents)
{
    auto parser = libcellml::Parser::create();
    auto model = parser->parseModel(fileContents("importer/nested_components.cellml"));
    auto importer = libcellml::Importer::create();

    EXPECT_TRUE(model->hasUnresolvedImports());
    importer->resolveImports(model, resourcePath("importer/"));
    EXPECT_EQ(size_t(1), importer->libraryCount());
    EXPECT_EQ(resourcePath("importer/source.cellml"), importer->key(0));
    EXPECT_FALSE(model->hasUnresolvedImports());
}

TEST(Importer, resolveImportsOfGrandchildUnits)
{
    auto parser = libcellml::Parser::create();
    auto model = parser->parseModel(fileContents("importer/nested_units.cellml"));
    auto importer = libcellml::Importer::create();

    EXPECT_TRUE(model->hasUnresolvedImports());
    importer->resolveImports(model, resourcePath("importer/"));
    EXPECT_EQ(size_t(1), importer->libraryCount());
    EXPECT_EQ(resourcePath("importer/source_units.cellml"), importer->key(0));
    EXPECT_FALSE(model->hasUnresolvedImports());
}

TEST(Importer, complicatedHHImportMissingGateModel)
{
    // In this test the generic gate model which is imported by deeply encapsulated components
    // through three generations of imports, is missing. It's used here to give coverage.
    auto e = "The attempt to resolve imports with the model at '"
             + resourcePath("importer/HH/GateModel.cellml")
             + "' failed: the file could not be opened.";
    auto parser = libcellml::Parser::create();
    auto model = parser->parseModel(fileContents("importer/HH/MembraneModel.cellml"));
    auto importer = libcellml::Importer::create();

    EXPECT_TRUE(model->hasUnresolvedImports());
    importer->resolveImports(model, resourcePath("importer/HH/"));
    EXPECT_TRUE(model->hasUnresolvedImports()); // Expect that the missing GateModel.cellml file can't be found.
    EXPECT_EQ(size_t(2), importer->errorCount());
    EXPECT_EQ(e, importer->error(0)->description());
    EXPECT_EQ(e, importer->error(1)->description());
}

TEST(Importer, clearModelImportsBeforeResolving)
{
    auto parser = libcellml::Parser::create();
    auto model = parser->parseModel(fileContents("importer/ImportCircularReferences.cellml"));
    auto importer = libcellml::Importer::create();
    importer->resolveImports(model, resourcePath("importer/"));

    // Circular import issue generated.
    EXPECT_EQ(size_t(1), importer->issueCount());

    // Change URL away from circular import to the correct file.
    model->component("controller")->importSource()->setUrl("NotCircularReference.cellml");

    // Resolve imports again after clearing the issues.
    importer->removeAllIssues();
    importer->resolveImports(model, resourcePath("importer/"));

    EXPECT_EQ(size_t(0), importer->issueCount());
<<<<<<< HEAD
    printIssues(importer);
}

TEST(Importer, removeAllModels)
{
    auto parser = libcellml::Parser::create();
    auto model = parser->parseModel(fileContents("importer/diamond.cellml"));
    auto importer = libcellml::Importer::create();
    importer->resolveImports(model, resourcePath("importer/"));

    EXPECT_EQ(size_t(3), importer->libraryCount());

    importer->removeAllModels();

    EXPECT_EQ(size_t(0), importer->libraryCount());
=======
}

TEST(Importer, isResolvedUnitsOverOneLevel)
{
    auto parser = libcellml::Parser::create();
    auto model = parser->parseModel(fileContents("importer/units_definition_level_1.cellml"));
    auto importer = libcellml::Importer::create();

    EXPECT_TRUE(model->hasUnresolvedImports());
    importer->resolveImports(model, resourcePath("importer/"));
    EXPECT_EQ(size_t(1), importer->libraryCount());
    EXPECT_EQ(resourcePath("importer/units_source.cellml"), importer->key(0));

    auto units1 = model->units(0);
    auto units2 = model->units(1);

    EXPECT_TRUE(units1->isResolved());
    EXPECT_FALSE(units2->isResolved());

    EXPECT_TRUE(model->hasUnresolvedImports());
}

TEST(Importer, isResolvedUnitsOverTwoLevels)
{
    auto parser = libcellml::Parser::create();
    auto model = parser->parseModel(fileContents("importer/master_units.cellml"));
    auto importer = libcellml::Importer::create();

    EXPECT_TRUE(model->hasUnresolvedImports());
    importer->resolveImports(model, resourcePath("importer/"));
    EXPECT_EQ(size_t(2), importer->libraryCount());
    EXPECT_EQ(resourcePath("importer/units_definition_level_1.cellml"), importer->key(0));
    EXPECT_EQ(resourcePath("importer/units_source.cellml"), importer->key(1));

    auto units1 = model->units(0);

    EXPECT_TRUE(units1->isResolved());

    EXPECT_FALSE(model->hasUnresolvedImports());
}

TEST(Importer, isResolvedUnitsOverTwoLevelsUnresolved)
{
    auto parser = libcellml::Parser::create();
    auto model = parser->parseModel(fileContents("importer/master_units_unresolved.cellml"));
    auto importer = libcellml::Importer::create();

    EXPECT_TRUE(model->hasUnresolvedImports());
    importer->resolveImports(model, resourcePath("importer/"));
    EXPECT_EQ(size_t(2), importer->libraryCount());
    EXPECT_EQ(resourcePath("importer/units_definition_level_1_unresolved.cellml"), importer->key(0));
    EXPECT_EQ(resourcePath("importer/units_source.cellml"), importer->key(1));

    auto units1 = model->units(0);

    EXPECT_FALSE(units1->isResolved());

    EXPECT_TRUE(model->hasUnresolvedImports());
}

TEST(Importer, isResolvedUnitsChildUnresolved)
{
    auto parser = libcellml::Parser::create();
    auto model = parser->parseModel(fileContents("importer/importing_units_with_unresolved_children.cellml"));
    auto importer = libcellml::Importer::create();

    EXPECT_TRUE(model->hasUnresolvedImports());
    importer->resolveImports(model, resourcePath("importer/"));
    EXPECT_EQ(size_t(1), importer->libraryCount());
    EXPECT_EQ(resourcePath("importer/units_children.cellml"), importer->key(0));

    auto units1 = model->units(0);

    EXPECT_FALSE(units1->isResolved());

    EXPECT_TRUE(model->hasUnresolvedImports());
}

TEST(Importer, isResolvedComponentOverTwoLevels)
{
    auto parser = libcellml::Parser::create();
    auto model = parser->parseModel(fileContents("importer/component_importer.cellml"));
    auto importer = libcellml::Importer::create();

    EXPECT_TRUE(model->hasUnresolvedImports());
    importer->resolveImports(model, resourcePath("importer/"));
    EXPECT_EQ(size_t(2), importer->libraryCount());

    auto component = model->component(0);

    EXPECT_TRUE(component->isResolved());

    EXPECT_FALSE(model->hasUnresolvedImports());
}

TEST(Importer, isResolvedComponentOverTwoLevelsUnresolved)
{
    auto parser = libcellml::Parser::create();
    auto model = parser->parseModel(fileContents("importer/component_importer_unresolved.cellml"));
    auto importer = libcellml::Importer::create();

    EXPECT_TRUE(model->hasUnresolvedImports());
    importer->resolveImports(model, resourcePath("importer/"));
    EXPECT_EQ(size_t(2), importer->libraryCount());

    auto component = model->component(0);

    EXPECT_FALSE(component->isResolved());

    EXPECT_TRUE(model->hasUnresolvedImports());
}

TEST(Importer, isResolvedReferencedUnitsMissing)
{
    auto parser = libcellml::Parser::create();
    auto model = parser->parseModel(fileContents("importer/main_referenced_units_missing.cellml"));
    auto importer = libcellml::Importer::create();

    EXPECT_TRUE(model->hasUnresolvedImports());
    importer->resolveImports(model, resourcePath("importer/"));
    EXPECT_EQ(size_t(1), importer->libraryCount());

    auto units = model->units(0);

    EXPECT_FALSE(units->isResolved());

    EXPECT_TRUE(model->hasUnresolvedImports());
}

TEST(Importer, isResolvedCircularImport)
{
    auto parser = libcellml::Parser::create();
    auto importer = libcellml::Importer::create();
    auto model = parser->parseModel(fileContents("importer/circularUnits_1.cellml"));
    EXPECT_EQ(size_t(0), parser->issueCount());

    auto u = model->units(0);

    EXPECT_FALSE(u->isResolved());

    importer->resolveImports(model, resourcePath("importer/"));
    EXPECT_EQ(size_t(1), importer->issueCount());

    EXPECT_FALSE(u->isResolved());
>>>>>>> 1fe0aecc
}<|MERGE_RESOLUTION|>--- conflicted
+++ resolved
@@ -876,23 +876,6 @@
     importer->resolveImports(model, resourcePath("importer/"));
 
     EXPECT_EQ(size_t(0), importer->issueCount());
-<<<<<<< HEAD
-    printIssues(importer);
-}
-
-TEST(Importer, removeAllModels)
-{
-    auto parser = libcellml::Parser::create();
-    auto model = parser->parseModel(fileContents("importer/diamond.cellml"));
-    auto importer = libcellml::Importer::create();
-    importer->resolveImports(model, resourcePath("importer/"));
-
-    EXPECT_EQ(size_t(3), importer->libraryCount());
-
-    importer->removeAllModels();
-
-    EXPECT_EQ(size_t(0), importer->libraryCount());
-=======
 }
 
 TEST(Importer, isResolvedUnitsOverOneLevel)
@@ -1037,5 +1020,18 @@
     EXPECT_EQ(size_t(1), importer->issueCount());
 
     EXPECT_FALSE(u->isResolved());
->>>>>>> 1fe0aecc
+}
+
+TEST(Importer, removeAllModels)
+{
+    auto parser = libcellml::Parser::create();
+    auto model = parser->parseModel(fileContents("importer/diamond.cellml"));
+    auto importer = libcellml::Importer::create();
+    importer->resolveImports(model, resourcePath("importer/"));
+
+    EXPECT_EQ(size_t(3), importer->libraryCount());
+
+    importer->removeAllModels();
+
+    EXPECT_EQ(size_t(0), importer->libraryCount());
 }