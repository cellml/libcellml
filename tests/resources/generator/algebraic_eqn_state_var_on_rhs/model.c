--- conflicted
+++ resolved
@@ -6,11 +6,7 @@
 #include <stdlib.h>
 
 const char VERSION[] = "0.6.0";
-<<<<<<< HEAD
-const char LIBCELLML_VERSION[] = "0.6.0";
-=======
 const char LIBCELLML_VERSION[] = "0.6.1";
->>>>>>> 858f45f2
 
 const size_t STATE_COUNT = 1;
 const size_t CONSTANT_COUNT = 0;
