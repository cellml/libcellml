# The content of this file was generated using the Python profile of libCellML 0.6.1.

from enum import Enum
from math import *


__version__ = "0.5.0"
<<<<<<< HEAD
LIBCELLML_VERSION = "0.6.0"
=======
LIBCELLML_VERSION = "0.6.1"
>>>>>>> 858f45f2

STATE_COUNT = 2
CONSTANT_COUNT = 2
COMPUTED_CONSTANT_COUNT = 0
ALGEBRAIC_COUNT = 0

VOI_INFO = {"name": "t", "units": "ms", "component": "environment"}

STATE_INFO = [
    {"name": "k1", "units": "mM", "component": "main"},
    {"name": "k2", "units": "M", "component": "main"}
]

CONSTANT_INFO = [
    {"name": "k1_cst", "units": "mM", "component": "constants"},
    {"name": "k2_cst", "units": "mM", "component": "constants"}
]

COMPUTED_CONSTANT_INFO = [
]

ALGEBRAIC_INFO = [
]


def create_states_array():
    return [nan]*STATE_COUNT


def create_constants_array():
    return [nan]*CONSTANT_COUNT


def create_computed_constants_array():
    return [nan]*COMPUTED_CONSTANT_COUNT


def create_algebraic_array():
    return [nan]*ALGEBRAIC_COUNT


def initialise_variables(states, rates, constants, computed_constants, algebraic):
    constants[0] = 123.0
    states[0] = constants[0]
    constants[1] = 789.0
    states[1] = 0.001*constants[1]


def compute_computed_constants(constants, computed_constants):
    pass


def compute_rates(voi, states, rates, constants, computed_constants, algebraic):
    rates[0] = 1.23
    rates[1] = 7.89


def compute_variables(voi, states, rates, constants, computed_constants, algebraic):
    pass<|MERGE_RESOLUTION|>--- conflicted
+++ resolved
@@ -5,11 +5,7 @@
 
 
 __version__ = "0.5.0"
-<<<<<<< HEAD
-LIBCELLML_VERSION = "0.6.0"
-=======
 LIBCELLML_VERSION = "0.6.1"
->>>>>>> 858f45f2
 
 STATE_COUNT = 2
 CONSTANT_COUNT = 2
