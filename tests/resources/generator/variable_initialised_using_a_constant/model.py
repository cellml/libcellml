--- conflicted
+++ resolved
@@ -4,13 +4,8 @@
 from math import *
 
 
-<<<<<<< HEAD
 __version__ = "0.5.0"
-LIBCELLML_VERSION = "0.6.2"
-=======
-__version__ = "0.4.0"
 LIBCELLML_VERSION = "0.6.3"
->>>>>>> ba680d67
 
 STATE_COUNT = 1
 CONSTANT_COUNT = 1
