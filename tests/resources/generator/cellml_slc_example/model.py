--- conflicted
+++ resolved
@@ -5,46 +5,11 @@
 
 
 __version__ = "0.5.0"
-<<<<<<< HEAD
-LIBCELLML_VERSION = "0.6.0"
-=======
 LIBCELLML_VERSION = "0.6.3"
->>>>>>> ac1bef39
 
 CONSTANT_COUNT = 9
 COMPUTED_CONSTANT_COUNT = 1
 ALGEBRAIC_COUNT = 0
-<<<<<<< HEAD
-
-CONSTANT_INFO = [
-    {"name": "E", "units": "fmol", "component": "SLC_template3_ss"},
-    {"name": "P_0", "units": "per_fmol_sec4", "component": "SLC_template3_ss"},
-    {"name": "q_Ao", "units": "fmol", "component": "SLC_template3_ss"},
-    {"name": "P_1", "units": "per_fmol_sec4", "component": "SLC_template3_ss"},
-    {"name": "q_Ai", "units": "fmol", "component": "SLC_template3_ss"},
-    {"name": "P_2", "units": "per_fmol_sec3", "component": "SLC_template3_ss"},
-    {"name": "P_5", "units": "per_sec3", "component": "SLC_template3_ss"},
-    {"name": "P_4", "units": "per_fmol2_sec3", "component": "SLC_template3_ss"},
-    {"name": "P_3", "units": "per_fmol_sec3", "component": "SLC_template3_ss"}
-]
-
-COMPUTED_CONSTANT_INFO = [
-    {"name": "v", "units": "fmol_per_sec", "component": "SLC_template3_ss"}
-]
-
-ALGEBRAIC_INFO = [
-]
-
-
-def create_constants_array():
-    return [nan]*CONSTANT_COUNT
-
-
-def create_computed_constants_array():
-    return [nan]*COMPUTED_CONSTANT_COUNT
-
-
-=======
 
 CONSTANT_INFO = [
     {"name": "P_5", "units": "per_sec3", "component": "SLC_template3_ss"},
@@ -74,27 +39,11 @@
     return [nan]*COMPUTED_CONSTANT_COUNT
 
 
->>>>>>> ac1bef39
 def create_algebraic_array():
     return [nan]*ALGEBRAIC_COUNT
 
 
 def initialise_variables(constants, computed_constants, algebraic):
-<<<<<<< HEAD
-    constants[0] = 1.1
-    constants[1] = 21262500.0
-    constants[2] = 150.0
-    constants[3] = 3402000.0
-    constants[4] = 2.0
-    constants[5] = 2902500.0
-    constants[6] = 810000.0
-    constants[7] = 247140.0
-    constants[8] = 2902500.0
-
-
-def compute_computed_constants(constants, computed_constants):
-    computed_constants[0] = constants[0]*(constants[1]*constants[2]-constants[3]*constants[4])/(constants[5]*constants[4]+constants[8]*constants[2]+constants[7]*constants[4]*constants[2]+constants[6])
-=======
     constants[0] = 810000.0
     constants[1] = 150.0
     constants[2] = 2.0
@@ -108,7 +57,6 @@
 
 def compute_computed_constants(constants, computed_constants):
     computed_constants[0] = constants[8]*(constants[7]*constants[1]-constants[6]*constants[2])/(constants[5]*constants[2]+constants[4]*constants[1]+constants[3]*constants[2]*constants[1]+constants[0])
->>>>>>> ac1bef39
 
 
 def compute_variables(constants, computed_constants, algebraic):
