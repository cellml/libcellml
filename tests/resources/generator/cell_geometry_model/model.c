/* The content of this file was generated using the C profile of libCellML 0.4.0. */

#include "model.h"

#include <math.h>
#include <stdlib.h>

const char VERSION[] = "0.3.2";
const char LIBCELLML_VERSION[] = "0.4.0";

const size_t VARIABLE_COUNT = 4;

const VariableInfo VARIABLE_INFO[] = {
    {"vcell", "microlitre", "cell_geometry", COMPUTED_CONSTANT},
<<<<<<< HEAD
    {"vss", "microlitre", "cell_geometry", COMPUTED_CONSTANT},
    {"L", "centimeter", "cell_geometry", CONSTANT},
    {"rad", "centimeter", "cell_geometry", CONSTANT}
=======
    {"L", "centimeter", "cell_geometry", CONSTANT},
    {"rad", "centimeter", "cell_geometry", CONSTANT},
    {"vss", "microlitre", "cell_geometry", COMPUTED_CONSTANT}
>>>>>>> 23e78293
};

double * createVariablesArray()
{
    return (double *) malloc(VARIABLE_COUNT*sizeof(double));
}

void deleteArray(double *array)
{
    free(array);
}

void initialiseVariables(double *variables)
{
<<<<<<< HEAD
    variables[2] = 0.01;
    variables[3] = 0.0011;
=======
    variables[1] = 0.01;
    variables[2] = 0.0011;
>>>>>>> 23e78293
}

void computeComputedConstants(double *variables)
{
<<<<<<< HEAD
    variables[0] = 1000.0*3.14*variables[3]*variables[3]*variables[2];
    variables[1] = 0.02*variables[0];
=======
    variables[0] = 1000.0*3.14*variables[2]*variables[2]*variables[1];
    variables[3] = 0.02*variables[0];
>>>>>>> 23e78293
}

void computeVariables(double *variables)
{
}<|MERGE_RESOLUTION|>--- conflicted
+++ resolved
@@ -12,15 +12,9 @@
 
 const VariableInfo VARIABLE_INFO[] = {
     {"vcell", "microlitre", "cell_geometry", COMPUTED_CONSTANT},
-<<<<<<< HEAD
-    {"vss", "microlitre", "cell_geometry", COMPUTED_CONSTANT},
-    {"L", "centimeter", "cell_geometry", CONSTANT},
-    {"rad", "centimeter", "cell_geometry", CONSTANT}
-=======
     {"L", "centimeter", "cell_geometry", CONSTANT},
     {"rad", "centimeter", "cell_geometry", CONSTANT},
     {"vss", "microlitre", "cell_geometry", COMPUTED_CONSTANT}
->>>>>>> 23e78293
 };
 
 double * createVariablesArray()
@@ -35,24 +29,14 @@
 
 void initialiseVariables(double *variables)
 {
-<<<<<<< HEAD
-    variables[2] = 0.01;
-    variables[3] = 0.0011;
-=======
     variables[1] = 0.01;
     variables[2] = 0.0011;
->>>>>>> 23e78293
 }
 
 void computeComputedConstants(double *variables)
 {
-<<<<<<< HEAD
-    variables[0] = 1000.0*3.14*variables[3]*variables[3]*variables[2];
-    variables[1] = 0.02*variables[0];
-=======
     variables[0] = 1000.0*3.14*variables[2]*variables[2]*variables[1];
     variables[3] = 0.02*variables[0];
->>>>>>> 23e78293
 }
 
 void computeVariables(double *variables)
