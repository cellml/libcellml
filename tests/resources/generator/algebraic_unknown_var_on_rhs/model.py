# The content of this file was generated using the Python profile of libCellML 0.6.0.

from enum import Enum
from math import *


<<<<<<< HEAD
__version__ = "0.5.0"
LIBCELLML_VERSION = "0.5.0"
=======
__version__ = "0.4.0"
LIBCELLML_VERSION = "0.6.0"
>>>>>>> 239c8e2d

CONSTANT_COUNT = 0
COMPUTED_CONSTANT_COUNT = 2
ALGEBRAIC_COUNT = 0

CONSTANT_INFO = [
]

COMPUTED_CONSTANT_INFO = [
    {"name": "x", "units": "dimensionless", "component": "my_component"},
    {"name": "y", "units": "dimensionless", "component": "my_component"}
]

ALGEBRAIC_INFO = [
]


def create_constants_array():
    return [nan]*CONSTANT_COUNT


def create_computed_constants_array():
    return [nan]*COMPUTED_CONSTANT_COUNT


def create_algebraic_array():
    return [nan]*ALGEBRAIC_COUNT


def initialise_variables(constants, computed_constants, algebraic):
    computed_constants[0] = 1.0


def compute_computed_constants(constants, computed_constants):
    computed_constants[1] = computed_constants[0]


def compute_variables(constants, computed_constants, algebraic):
    pass<|MERGE_RESOLUTION|>--- conflicted
+++ resolved
@@ -4,13 +4,8 @@
 from math import *
 
 
-<<<<<<< HEAD
 __version__ = "0.5.0"
-LIBCELLML_VERSION = "0.5.0"
-=======
-__version__ = "0.4.0"
 LIBCELLML_VERSION = "0.6.0"
->>>>>>> 239c8e2d
 
 CONSTANT_COUNT = 0
 COMPUTED_CONSTANT_COUNT = 2
