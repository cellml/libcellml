/* The content of this file was generated using the C profile of libCellML 0.6.3. */

#include "model.h"

#include <math.h>
#include <stdlib.h>

const char VERSION[] = "0.6.0";
<<<<<<< HEAD
const char LIBCELLML_VERSION[] = "0.6.0";
=======
const char LIBCELLML_VERSION[] = "0.6.3";
>>>>>>> ac1bef39

const size_t STATE_COUNT = 2;
const size_t CONSTANT_COUNT = 1;
const size_t COMPUTED_CONSTANT_COUNT = 0;
const size_t ALGEBRAIC_COUNT = 0;

const VariableInfo VOI_INFO = {"t", "second", "environment"};

const VariableInfo STATE_INFO[] = {
<<<<<<< HEAD
    {"x", "dimensionless", "my_x_ode"},
    {"y", "dimensionless", "my_y_ode"}
=======
    {"y", "dimensionless", "my_y_ode"},
    {"x", "dimensionless", "my_x_ode"}
>>>>>>> ac1bef39
};

const VariableInfo CONSTANT_INFO[] = {
    {"epsilon", "dimensionless", "my_y_ode"}
};

const VariableInfo COMPUTED_CONSTANT_INFO[] = {
};

const VariableInfo ALGEBRAIC_INFO[] = {
};

double * createStatesArray()
{
    double *res = (double *) malloc(STATE_COUNT*sizeof(double));

    for (size_t i = 0; i < STATE_COUNT; ++i) {
        res[i] = NAN;
    }

    return res;
}

double * createConstantsArray()
{
    double *res = (double *) malloc(CONSTANT_COUNT*sizeof(double));

    for (size_t i = 0; i < CONSTANT_COUNT; ++i) {
        res[i] = NAN;
    }

    return res;
}

double * createComputedConstantsArray()
{
    double *res = (double *) malloc(COMPUTED_CONSTANT_COUNT*sizeof(double));

    for (size_t i = 0; i < COMPUTED_CONSTANT_COUNT; ++i) {
        res[i] = NAN;
    }

    return res;
}

double * createAlgebraicArray()
{
    double *res = (double *) malloc(ALGEBRAIC_COUNT*sizeof(double));

    for (size_t i = 0; i < ALGEBRAIC_COUNT; ++i) {
        res[i] = NAN;
    }

    return res;
}

void deleteArray(double *array)
{
    free(array);
}

void initialiseVariables(double *states, double *rates, double *constants, double *computedConstants, double *algebraic)
{
<<<<<<< HEAD
    states[0] = -2.0;
    states[1] = 0.0;
=======
    states[0] = 0.0;
    states[1] = -2.0;
>>>>>>> ac1bef39
    constants[0] = 1.0;
}

void computeComputedConstants(double *constants, double *computedConstants)
{
}

void computeRates(double voi, double *states, double *rates, double *constants, double *computedConstants, double *algebraic)
{
<<<<<<< HEAD
    rates[0] = states[1]*1.0;
    rates[1] = (constants[0]*(1.0-pow(states[0], 2.0))*states[1]-states[0])*1.0;
=======
    rates[1] = states[0]*1.0;
    rates[0] = (constants[0]*(1.0-pow(states[1], 2.0))*states[0]-states[1])*1.0;
>>>>>>> ac1bef39
}

void computeVariables(double voi, double *states, double *rates, double *constants, double *computedConstants, double *algebraic)
{
}<|MERGE_RESOLUTION|>--- conflicted
+++ resolved
@@ -6,11 +6,7 @@
 #include <stdlib.h>
 
 const char VERSION[] = "0.6.0";
-<<<<<<< HEAD
-const char LIBCELLML_VERSION[] = "0.6.0";
-=======
 const char LIBCELLML_VERSION[] = "0.6.3";
->>>>>>> ac1bef39
 
 const size_t STATE_COUNT = 2;
 const size_t CONSTANT_COUNT = 1;
@@ -20,13 +16,8 @@
 const VariableInfo VOI_INFO = {"t", "second", "environment"};
 
 const VariableInfo STATE_INFO[] = {
-<<<<<<< HEAD
-    {"x", "dimensionless", "my_x_ode"},
-    {"y", "dimensionless", "my_y_ode"}
-=======
     {"y", "dimensionless", "my_y_ode"},
     {"x", "dimensionless", "my_x_ode"}
->>>>>>> ac1bef39
 };
 
 const VariableInfo CONSTANT_INFO[] = {
@@ -90,13 +81,8 @@
 
 void initialiseVariables(double *states, double *rates, double *constants, double *computedConstants, double *algebraic)
 {
-<<<<<<< HEAD
-    states[0] = -2.0;
-    states[1] = 0.0;
-=======
     states[0] = 0.0;
     states[1] = -2.0;
->>>>>>> ac1bef39
     constants[0] = 1.0;
 }
 
@@ -106,13 +92,8 @@
 
 void computeRates(double voi, double *states, double *rates, double *constants, double *computedConstants, double *algebraic)
 {
-<<<<<<< HEAD
-    rates[0] = states[1]*1.0;
-    rates[1] = (constants[0]*(1.0-pow(states[0], 2.0))*states[1]-states[0])*1.0;
-=======
     rates[1] = states[0]*1.0;
     rates[0] = (constants[0]*(1.0-pow(states[1], 2.0))*states[0]-states[1])*1.0;
->>>>>>> ac1bef39
 }
 
 void computeVariables(double voi, double *states, double *rates, double *constants, double *computedConstants, double *algebraic)
