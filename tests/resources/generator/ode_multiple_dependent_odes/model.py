# The content of this file was generated using the Python profile of libCellML 0.6.3.

from enum import Enum
from math import *


__version__ = "0.5.0"
<<<<<<< HEAD
LIBCELLML_VERSION = "0.6.0"
=======
LIBCELLML_VERSION = "0.6.3"
>>>>>>> ac1bef39

STATE_COUNT = 2
CONSTANT_COUNT = 1
COMPUTED_CONSTANT_COUNT = 0
ALGEBRAIC_COUNT = 0

VOI_INFO = {"name": "t", "units": "second", "component": "environment"}

STATE_INFO = [
<<<<<<< HEAD
    {"name": "x", "units": "dimensionless", "component": "my_x_ode"},
    {"name": "y", "units": "dimensionless", "component": "my_y_ode"}
=======
    {"name": "y", "units": "dimensionless", "component": "my_y_ode"},
    {"name": "x", "units": "dimensionless", "component": "my_x_ode"}
>>>>>>> ac1bef39
]

CONSTANT_INFO = [
    {"name": "epsilon", "units": "dimensionless", "component": "my_y_ode"}
]

COMPUTED_CONSTANT_INFO = [
]

ALGEBRAIC_INFO = [
]


def create_states_array():
    return [nan]*STATE_COUNT


def create_constants_array():
    return [nan]*CONSTANT_COUNT


def create_computed_constants_array():
    return [nan]*COMPUTED_CONSTANT_COUNT


def create_algebraic_array():
    return [nan]*ALGEBRAIC_COUNT


def initialise_variables(states, rates, constants, computed_constants, algebraic):
<<<<<<< HEAD
    states[0] = -2.0
    states[1] = 0.0
=======
    states[0] = 0.0
    states[1] = -2.0
>>>>>>> ac1bef39
    constants[0] = 1.0


def compute_computed_constants(constants, computed_constants):
    pass


def compute_rates(voi, states, rates, constants, computed_constants, algebraic):
<<<<<<< HEAD
    rates[0] = states[1]*1.0
    rates[1] = (constants[0]*(1.0-pow(states[0], 2.0))*states[1]-states[0])*1.0
=======
    rates[1] = states[0]*1.0
    rates[0] = (constants[0]*(1.0-pow(states[1], 2.0))*states[0]-states[1])*1.0
>>>>>>> ac1bef39


def compute_variables(voi, states, rates, constants, computed_constants, algebraic):
    pass<|MERGE_RESOLUTION|>--- conflicted
+++ resolved
@@ -5,11 +5,7 @@
 
 
 __version__ = "0.5.0"
-<<<<<<< HEAD
-LIBCELLML_VERSION = "0.6.0"
-=======
 LIBCELLML_VERSION = "0.6.3"
->>>>>>> ac1bef39
 
 STATE_COUNT = 2
 CONSTANT_COUNT = 1
@@ -19,13 +15,8 @@
 VOI_INFO = {"name": "t", "units": "second", "component": "environment"}
 
 STATE_INFO = [
-<<<<<<< HEAD
-    {"name": "x", "units": "dimensionless", "component": "my_x_ode"},
-    {"name": "y", "units": "dimensionless", "component": "my_y_ode"}
-=======
     {"name": "y", "units": "dimensionless", "component": "my_y_ode"},
     {"name": "x", "units": "dimensionless", "component": "my_x_ode"}
->>>>>>> ac1bef39
 ]
 
 CONSTANT_INFO = [
@@ -56,13 +47,8 @@
 
 
 def initialise_variables(states, rates, constants, computed_constants, algebraic):
-<<<<<<< HEAD
-    states[0] = -2.0
-    states[1] = 0.0
-=======
     states[0] = 0.0
     states[1] = -2.0
->>>>>>> ac1bef39
     constants[0] = 1.0
 
 
@@ -71,13 +57,8 @@
 
 
 def compute_rates(voi, states, rates, constants, computed_constants, algebraic):
-<<<<<<< HEAD
-    rates[0] = states[1]*1.0
-    rates[1] = (constants[0]*(1.0-pow(states[0], 2.0))*states[1]-states[0])*1.0
-=======
     rates[1] = states[0]*1.0
     rates[0] = (constants[0]*(1.0-pow(states[1], 2.0))*states[0]-states[1])*1.0
->>>>>>> ac1bef39
 
 
 def compute_variables(voi, states, rates, constants, computed_constants, algebraic):
