--- conflicted
+++ resolved
@@ -5,24 +5,15 @@
 
 
 __version__ = "0.5.0"
-<<<<<<< HEAD
-LIBCELLML_VERSION = "0.6.0"
-=======
 LIBCELLML_VERSION = "0.6.3"
->>>>>>> ac1bef39
 
 CONSTANT_COUNT = 2
 COMPUTED_CONSTANT_COUNT = 1
 ALGEBRAIC_COUNT = 3
 
 CONSTANT_INFO = [
-<<<<<<< HEAD
-    {"name": "x", "units": "dimensionless", "component": "my_algebraic_system"},
-    {"name": "y", "units": "dimensionless", "component": "my_algebraic_system"}
-=======
     {"name": "y", "units": "dimensionless", "component": "my_algebraic_system"},
     {"name": "x", "units": "dimensionless", "component": "my_algebraic_system"}
->>>>>>> ac1bef39
 ]
 
 COMPUTED_CONSTANT_INFO = [
@@ -30,15 +21,9 @@
 ]
 
 ALGEBRAIC_INFO = [
-<<<<<<< HEAD
-    {"name": "d", "units": "dimensionless", "component": "my_algebraic_system"},
-    {"name": "b", "units": "dimensionless", "component": "my_algebraic_system"},
-    {"name": "c", "units": "dimensionless", "component": "my_algebraic_system"}
-=======
     {"name": "c", "units": "dimensionless", "component": "my_algebraic_system"},
     {"name": "b", "units": "dimensionless", "component": "my_algebraic_system"},
     {"name": "d", "units": "dimensionless", "component": "my_algebraic_system"}
->>>>>>> ac1bef39
 ]
 
 
@@ -62,52 +47,26 @@
     computed_constants = data[1]
     algebraic = data[2]
 
-<<<<<<< HEAD
-    algebraic[2] = u[0]
-    algebraic[1] = u[1]
-
-    f[0] = 3.0*computed_constants[0]+2.0*algebraic[1]+algebraic[2]-57.0
-    f[1] = computed_constants[0]+3.0*algebraic[1]-algebraic[2]-19.0
-=======
     algebraic[0] = u[0]
     algebraic[1] = u[1]
 
     f[0] = 3.0*computed_constants[0]+2.0*algebraic[1]+algebraic[0]-57.0
     f[1] = computed_constants[0]+3.0*algebraic[1]-algebraic[0]-19.0
->>>>>>> ac1bef39
 
 
 def find_root_0(constants, computed_constants, algebraic):
     u = [nan]*2
 
-<<<<<<< HEAD
-    u[0] = algebraic[2]
-=======
     u[0] = algebraic[0]
->>>>>>> ac1bef39
     u[1] = algebraic[1]
 
     u = nla_solve(objective_function_0, u, 2, [constants, computed_constants, algebraic])
 
-<<<<<<< HEAD
-    algebraic[2] = u[0]
-=======
     algebraic[0] = u[0]
->>>>>>> ac1bef39
     algebraic[1] = u[1]
 
 
 def initialise_variables(constants, computed_constants, algebraic):
-<<<<<<< HEAD
-    constants[0] = 3.0
-    constants[1] = 5.0
-    algebraic[1] = 1.0
-    algebraic[2] = 1.0
-
-
-def compute_computed_constants(constants, computed_constants):
-    computed_constants[0] = 3.0*constants[0]+constants[1]
-=======
     constants[0] = 5.0
     constants[1] = 3.0
     algebraic[0] = 1.0
@@ -116,13 +75,8 @@
 
 def compute_computed_constants(constants, computed_constants):
     computed_constants[0] = 3.0*constants[1]+constants[0]
->>>>>>> ac1bef39
 
 
 def compute_variables(constants, computed_constants, algebraic):
     find_root_0(constants, computed_constants, algebraic)
-<<<<<<< HEAD
-    algebraic[0] = algebraic[1]+algebraic[2]
-=======
-    algebraic[2] = algebraic[1]+algebraic[0]
->>>>>>> ac1bef39
+    algebraic[2] = algebraic[1]+algebraic[0]