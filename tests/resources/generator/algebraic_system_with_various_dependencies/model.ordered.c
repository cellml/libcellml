/* The content of this file was generated using the C profile of libCellML 0.6.3. */

#include "model.ordered.h"

#include <math.h>
#include <stdlib.h>

const char VERSION[] = "0.6.0";
<<<<<<< HEAD
const char LIBCELLML_VERSION[] = "0.6.0";
=======
const char LIBCELLML_VERSION[] = "0.6.3";
>>>>>>> ac1bef39

const size_t CONSTANT_COUNT = 2;
const size_t COMPUTED_CONSTANT_COUNT = 1;
const size_t ALGEBRAIC_COUNT = 3;

const VariableInfo CONSTANT_INFO[] = {
<<<<<<< HEAD
    {"x", "dimensionless", "my_algebraic_system"},
    {"y", "dimensionless", "my_algebraic_system"}
=======
    {"y", "dimensionless", "my_algebraic_system"},
    {"x", "dimensionless", "my_algebraic_system"}
>>>>>>> ac1bef39
};

const VariableInfo COMPUTED_CONSTANT_INFO[] = {
    {"a", "dimensionless", "my_algebraic_system"}
};

const VariableInfo ALGEBRAIC_INFO[] = {
    {"c", "dimensionless", "my_algebraic_system"},
    {"b", "dimensionless", "my_algebraic_system"},
    {"d", "dimensionless", "my_algebraic_system"}
};

double * createConstantsArray()
{
    double *res = (double *) malloc(CONSTANT_COUNT*sizeof(double));

    for (size_t i = 0; i < CONSTANT_COUNT; ++i) {
        res[i] = NAN;
    }

    return res;
}

double * createComputedConstantsArray()
{
    double *res = (double *) malloc(COMPUTED_CONSTANT_COUNT*sizeof(double));

    for (size_t i = 0; i < COMPUTED_CONSTANT_COUNT; ++i) {
        res[i] = NAN;
    }

    return res;
}

double * createAlgebraicArray()
{
    double *res = (double *) malloc(ALGEBRAIC_COUNT*sizeof(double));

    for (size_t i = 0; i < ALGEBRAIC_COUNT; ++i) {
        res[i] = NAN;
    }

    return res;
}

void deleteArray(double *array)
{
    free(array);
}

typedef struct {
    double *constants;
    double *computedConstants;
    double *algebraic;
} RootFindingInfo;

extern void nlaSolve(void (*objectiveFunction)(double *, double *, void *),
                     double *u, size_t n, void *data);

void objectiveFunction0(double *u, double *f, void *data)
{
    double *constants = ((RootFindingInfo *) data)->constants;
    double *computedConstants = ((RootFindingInfo *) data)->computedConstants;
    double *algebraic = ((RootFindingInfo *) data)->algebraic;

    algebraic[0] = u[0];
    algebraic[1] = u[1];

    f[0] = 3.0*computedConstants[0]+2.0*algebraic[1]+algebraic[0]-57.0;
    f[1] = computedConstants[0]+3.0*algebraic[1]-algebraic[0]-19.0;
}

void findRoot0(double *constants, double *computedConstants, double *algebraic)
{
    RootFindingInfo rfi = { constants, computedConstants, algebraic };
    double u[2];

    u[0] = algebraic[0];
    u[1] = algebraic[1];

    nlaSolve(objectiveFunction0, u, 2, &rfi);

    algebraic[0] = u[0];
    algebraic[1] = u[1];
}

void initialiseVariables(double *constants, double *computedConstants, double *algebraic)
{
<<<<<<< HEAD
    constants[0] = 3.0;
    constants[1] = 5.0;
=======
    constants[0] = 5.0;
    constants[1] = 3.0;
>>>>>>> ac1bef39
    algebraic[0] = 1.0;
    algebraic[1] = 1.0;
}

void computeComputedConstants(double *constants, double *computedConstants)
{
<<<<<<< HEAD
    computedConstants[0] = 3.0*constants[0]+constants[1];
=======
    computedConstants[0] = 3.0*constants[1]+constants[0];
>>>>>>> ac1bef39
}

void computeVariables(double *constants, double *computedConstants, double *algebraic)
{
    findRoot0(constants, computedConstants, algebraic);
    algebraic[2] = algebraic[1]+algebraic[0];
}<|MERGE_RESOLUTION|>--- conflicted
+++ resolved
@@ -6,24 +6,15 @@
 #include <stdlib.h>
 
 const char VERSION[] = "0.6.0";
-<<<<<<< HEAD
-const char LIBCELLML_VERSION[] = "0.6.0";
-=======
 const char LIBCELLML_VERSION[] = "0.6.3";
->>>>>>> ac1bef39
 
 const size_t CONSTANT_COUNT = 2;
 const size_t COMPUTED_CONSTANT_COUNT = 1;
 const size_t ALGEBRAIC_COUNT = 3;
 
 const VariableInfo CONSTANT_INFO[] = {
-<<<<<<< HEAD
-    {"x", "dimensionless", "my_algebraic_system"},
-    {"y", "dimensionless", "my_algebraic_system"}
-=======
     {"y", "dimensionless", "my_algebraic_system"},
     {"x", "dimensionless", "my_algebraic_system"}
->>>>>>> ac1bef39
 };
 
 const VariableInfo COMPUTED_CONSTANT_INFO[] = {
@@ -112,24 +103,15 @@
 
 void initialiseVariables(double *constants, double *computedConstants, double *algebraic)
 {
-<<<<<<< HEAD
-    constants[0] = 3.0;
-    constants[1] = 5.0;
-=======
     constants[0] = 5.0;
     constants[1] = 3.0;
->>>>>>> ac1bef39
     algebraic[0] = 1.0;
     algebraic[1] = 1.0;
 }
 
 void computeComputedConstants(double *constants, double *computedConstants)
 {
-<<<<<<< HEAD
-    computedConstants[0] = 3.0*constants[0]+constants[1];
-=======
     computedConstants[0] = 3.0*constants[1]+constants[0];
->>>>>>> ac1bef39
 }
 
 void computeVariables(double *constants, double *computedConstants, double *algebraic)
