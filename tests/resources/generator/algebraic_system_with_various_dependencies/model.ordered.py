# The content of this file was generated using the Python profile of libCellML 0.6.3.

from enum import Enum
from math import *


__version__ = "0.5.0"
<<<<<<< HEAD
LIBCELLML_VERSION = "0.6.0"
=======
LIBCELLML_VERSION = "0.6.3"
>>>>>>> ac1bef39

CONSTANT_COUNT = 2
COMPUTED_CONSTANT_COUNT = 1
ALGEBRAIC_COUNT = 3

CONSTANT_INFO = [
<<<<<<< HEAD
    {"name": "x", "units": "dimensionless", "component": "my_algebraic_system"},
    {"name": "y", "units": "dimensionless", "component": "my_algebraic_system"}
=======
    {"name": "y", "units": "dimensionless", "component": "my_algebraic_system"},
    {"name": "x", "units": "dimensionless", "component": "my_algebraic_system"}
>>>>>>> ac1bef39
]

COMPUTED_CONSTANT_INFO = [
    {"name": "a", "units": "dimensionless", "component": "my_algebraic_system"}
]

ALGEBRAIC_INFO = [
    {"name": "c", "units": "dimensionless", "component": "my_algebraic_system"},
    {"name": "b", "units": "dimensionless", "component": "my_algebraic_system"},
    {"name": "d", "units": "dimensionless", "component": "my_algebraic_system"}
]


def create_constants_array():
    return [nan]*CONSTANT_COUNT


def create_computed_constants_array():
    return [nan]*COMPUTED_CONSTANT_COUNT


def create_algebraic_array():
    return [nan]*ALGEBRAIC_COUNT


from nlasolver import nla_solve


def objective_function_0(u, f, data):
    constants = data[0]
    computed_constants = data[1]
    algebraic = data[2]

    algebraic[0] = u[0]
    algebraic[1] = u[1]

    f[0] = 3.0*computed_constants[0]+2.0*algebraic[1]+algebraic[0]-57.0
    f[1] = computed_constants[0]+3.0*algebraic[1]-algebraic[0]-19.0


def find_root_0(constants, computed_constants, algebraic):
    u = [nan]*2

    u[0] = algebraic[0]
    u[1] = algebraic[1]

    u = nla_solve(objective_function_0, u, 2, [constants, computed_constants, algebraic])

    algebraic[0] = u[0]
    algebraic[1] = u[1]


def initialise_variables(constants, computed_constants, algebraic):
<<<<<<< HEAD
    constants[0] = 3.0
    constants[1] = 5.0
=======
    constants[0] = 5.0
    constants[1] = 3.0
>>>>>>> ac1bef39
    algebraic[0] = 1.0
    algebraic[1] = 1.0


def compute_computed_constants(constants, computed_constants):
<<<<<<< HEAD
    computed_constants[0] = 3.0*constants[0]+constants[1]
=======
    computed_constants[0] = 3.0*constants[1]+constants[0]
>>>>>>> ac1bef39


def compute_variables(constants, computed_constants, algebraic):
    find_root_0(constants, computed_constants, algebraic)
    algebraic[2] = algebraic[1]+algebraic[0]<|MERGE_RESOLUTION|>--- conflicted
+++ resolved
@@ -5,24 +5,15 @@
 
 
 __version__ = "0.5.0"
-<<<<<<< HEAD
-LIBCELLML_VERSION = "0.6.0"
-=======
 LIBCELLML_VERSION = "0.6.3"
->>>>>>> ac1bef39
 
 CONSTANT_COUNT = 2
 COMPUTED_CONSTANT_COUNT = 1
 ALGEBRAIC_COUNT = 3
 
 CONSTANT_INFO = [
-<<<<<<< HEAD
-    {"name": "x", "units": "dimensionless", "component": "my_algebraic_system"},
-    {"name": "y", "units": "dimensionless", "component": "my_algebraic_system"}
-=======
     {"name": "y", "units": "dimensionless", "component": "my_algebraic_system"},
     {"name": "x", "units": "dimensionless", "component": "my_algebraic_system"}
->>>>>>> ac1bef39
 ]
 
 COMPUTED_CONSTANT_INFO = [
@@ -76,23 +67,14 @@
 
 
 def initialise_variables(constants, computed_constants, algebraic):
-<<<<<<< HEAD
-    constants[0] = 3.0
-    constants[1] = 5.0
-=======
     constants[0] = 5.0
     constants[1] = 3.0
->>>>>>> ac1bef39
     algebraic[0] = 1.0
     algebraic[1] = 1.0
 
 
 def compute_computed_constants(constants, computed_constants):
-<<<<<<< HEAD
-    computed_constants[0] = 3.0*constants[0]+constants[1]
-=======
     computed_constants[0] = 3.0*constants[1]+constants[0]
->>>>>>> ac1bef39
 
 
 def compute_variables(constants, computed_constants, algebraic):
