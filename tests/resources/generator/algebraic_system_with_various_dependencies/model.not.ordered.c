/* The content of this file was generated using the C profile of libCellML 0.6.3. */

#include "model.not.ordered.h"

#include <math.h>
#include <stdlib.h>

const char VERSION[] = "0.6.0";
<<<<<<< HEAD
const char LIBCELLML_VERSION[] = "0.6.0";
=======
const char LIBCELLML_VERSION[] = "0.6.3";
>>>>>>> ac1bef39

const size_t CONSTANT_COUNT = 2;
const size_t COMPUTED_CONSTANT_COUNT = 1;
const size_t ALGEBRAIC_COUNT = 3;

const VariableInfo CONSTANT_INFO[] = {
<<<<<<< HEAD
    {"x", "dimensionless", "my_algebraic_system"},
    {"y", "dimensionless", "my_algebraic_system"}
=======
    {"y", "dimensionless", "my_algebraic_system"},
    {"x", "dimensionless", "my_algebraic_system"}
>>>>>>> ac1bef39
};

const VariableInfo COMPUTED_CONSTANT_INFO[] = {
    {"a", "dimensionless", "my_algebraic_system"}
};

const VariableInfo ALGEBRAIC_INFO[] = {
<<<<<<< HEAD
    {"d", "dimensionless", "my_algebraic_system"},
    {"b", "dimensionless", "my_algebraic_system"},
    {"c", "dimensionless", "my_algebraic_system"}
=======
    {"c", "dimensionless", "my_algebraic_system"},
    {"b", "dimensionless", "my_algebraic_system"},
    {"d", "dimensionless", "my_algebraic_system"}
>>>>>>> ac1bef39
};

double * createConstantsArray()
{
    double *res = (double *) malloc(CONSTANT_COUNT*sizeof(double));

    for (size_t i = 0; i < CONSTANT_COUNT; ++i) {
        res[i] = NAN;
    }

    return res;
}

double * createComputedConstantsArray()
{
    double *res = (double *) malloc(COMPUTED_CONSTANT_COUNT*sizeof(double));

    for (size_t i = 0; i < COMPUTED_CONSTANT_COUNT; ++i) {
        res[i] = NAN;
    }

    return res;
}

double * createAlgebraicArray()
{
    double *res = (double *) malloc(ALGEBRAIC_COUNT*sizeof(double));

    for (size_t i = 0; i < ALGEBRAIC_COUNT; ++i) {
        res[i] = NAN;
    }

    return res;
}

void deleteArray(double *array)
{
    free(array);
}

typedef struct {
    double *constants;
    double *computedConstants;
    double *algebraic;
} RootFindingInfo;

extern void nlaSolve(void (*objectiveFunction)(double *, double *, void *),
                     double *u, size_t n, void *data);

void objectiveFunction0(double *u, double *f, void *data)
{
    double *constants = ((RootFindingInfo *) data)->constants;
    double *computedConstants = ((RootFindingInfo *) data)->computedConstants;
    double *algebraic = ((RootFindingInfo *) data)->algebraic;

<<<<<<< HEAD
    algebraic[2] = u[0];
    algebraic[1] = u[1];

    f[0] = 3.0*computedConstants[0]+2.0*algebraic[1]+algebraic[2]-57.0;
    f[1] = computedConstants[0]+3.0*algebraic[1]-algebraic[2]-19.0;
=======
    algebraic[0] = u[0];
    algebraic[1] = u[1];

    f[0] = 3.0*computedConstants[0]+2.0*algebraic[1]+algebraic[0]-57.0;
    f[1] = computedConstants[0]+3.0*algebraic[1]-algebraic[0]-19.0;
>>>>>>> ac1bef39
}

void findRoot0(double *constants, double *computedConstants, double *algebraic)
{
    RootFindingInfo rfi = { constants, computedConstants, algebraic };
    double u[2];

<<<<<<< HEAD
    u[0] = algebraic[2];
=======
    u[0] = algebraic[0];
>>>>>>> ac1bef39
    u[1] = algebraic[1];

    nlaSolve(objectiveFunction0, u, 2, &rfi);

<<<<<<< HEAD
    algebraic[2] = u[0];
=======
    algebraic[0] = u[0];
>>>>>>> ac1bef39
    algebraic[1] = u[1];
}

void initialiseVariables(double *constants, double *computedConstants, double *algebraic)
{
<<<<<<< HEAD
    constants[0] = 3.0;
    constants[1] = 5.0;
    algebraic[1] = 1.0;
    algebraic[2] = 1.0;
=======
    constants[0] = 5.0;
    constants[1] = 3.0;
    algebraic[0] = 1.0;
    algebraic[1] = 1.0;
>>>>>>> ac1bef39
}

void computeComputedConstants(double *constants, double *computedConstants)
{
<<<<<<< HEAD
    computedConstants[0] = 3.0*constants[0]+constants[1];
=======
    computedConstants[0] = 3.0*constants[1]+constants[0];
>>>>>>> ac1bef39
}

void computeVariables(double *constants, double *computedConstants, double *algebraic)
{
    findRoot0(constants, computedConstants, algebraic);
<<<<<<< HEAD
    algebraic[0] = algebraic[1]+algebraic[2];
=======
    algebraic[2] = algebraic[1]+algebraic[0];
>>>>>>> ac1bef39
}<|MERGE_RESOLUTION|>--- conflicted
+++ resolved
@@ -6,24 +6,15 @@
 #include <stdlib.h>
 
 const char VERSION[] = "0.6.0";
-<<<<<<< HEAD
-const char LIBCELLML_VERSION[] = "0.6.0";
-=======
 const char LIBCELLML_VERSION[] = "0.6.3";
->>>>>>> ac1bef39
 
 const size_t CONSTANT_COUNT = 2;
 const size_t COMPUTED_CONSTANT_COUNT = 1;
 const size_t ALGEBRAIC_COUNT = 3;
 
 const VariableInfo CONSTANT_INFO[] = {
-<<<<<<< HEAD
-    {"x", "dimensionless", "my_algebraic_system"},
-    {"y", "dimensionless", "my_algebraic_system"}
-=======
     {"y", "dimensionless", "my_algebraic_system"},
     {"x", "dimensionless", "my_algebraic_system"}
->>>>>>> ac1bef39
 };
 
 const VariableInfo COMPUTED_CONSTANT_INFO[] = {
@@ -31,15 +22,9 @@
 };
 
 const VariableInfo ALGEBRAIC_INFO[] = {
-<<<<<<< HEAD
-    {"d", "dimensionless", "my_algebraic_system"},
-    {"b", "dimensionless", "my_algebraic_system"},
-    {"c", "dimensionless", "my_algebraic_system"}
-=======
     {"c", "dimensionless", "my_algebraic_system"},
     {"b", "dimensionless", "my_algebraic_system"},
     {"d", "dimensionless", "my_algebraic_system"}
->>>>>>> ac1bef39
 };
 
 double * createConstantsArray()
@@ -95,19 +80,11 @@
     double *computedConstants = ((RootFindingInfo *) data)->computedConstants;
     double *algebraic = ((RootFindingInfo *) data)->algebraic;
 
-<<<<<<< HEAD
-    algebraic[2] = u[0];
-    algebraic[1] = u[1];
-
-    f[0] = 3.0*computedConstants[0]+2.0*algebraic[1]+algebraic[2]-57.0;
-    f[1] = computedConstants[0]+3.0*algebraic[1]-algebraic[2]-19.0;
-=======
     algebraic[0] = u[0];
     algebraic[1] = u[1];
 
     f[0] = 3.0*computedConstants[0]+2.0*algebraic[1]+algebraic[0]-57.0;
     f[1] = computedConstants[0]+3.0*algebraic[1]-algebraic[0]-19.0;
->>>>>>> ac1bef39
 }
 
 void findRoot0(double *constants, double *computedConstants, double *algebraic)
@@ -115,53 +92,30 @@
     RootFindingInfo rfi = { constants, computedConstants, algebraic };
     double u[2];
 
-<<<<<<< HEAD
-    u[0] = algebraic[2];
-=======
     u[0] = algebraic[0];
->>>>>>> ac1bef39
     u[1] = algebraic[1];
 
     nlaSolve(objectiveFunction0, u, 2, &rfi);
 
-<<<<<<< HEAD
-    algebraic[2] = u[0];
-=======
     algebraic[0] = u[0];
->>>>>>> ac1bef39
     algebraic[1] = u[1];
 }
 
 void initialiseVariables(double *constants, double *computedConstants, double *algebraic)
 {
-<<<<<<< HEAD
-    constants[0] = 3.0;
-    constants[1] = 5.0;
-    algebraic[1] = 1.0;
-    algebraic[2] = 1.0;
-=======
     constants[0] = 5.0;
     constants[1] = 3.0;
     algebraic[0] = 1.0;
     algebraic[1] = 1.0;
->>>>>>> ac1bef39
 }
 
 void computeComputedConstants(double *constants, double *computedConstants)
 {
-<<<<<<< HEAD
-    computedConstants[0] = 3.0*constants[0]+constants[1];
-=======
     computedConstants[0] = 3.0*constants[1]+constants[0];
->>>>>>> ac1bef39
 }
 
 void computeVariables(double *constants, double *computedConstants, double *algebraic)
 {
     findRoot0(constants, computedConstants, algebraic);
-<<<<<<< HEAD
-    algebraic[0] = algebraic[1]+algebraic[2];
-=======
     algebraic[2] = algebraic[1]+algebraic[0];
->>>>>>> ac1bef39
 }