/* The content of this file was generated using the C profile of libCellML 0.4.0. */

#include "model.state.h"

#include <math.h>
#include <stdlib.h>

const char VERSION[] = "0.3.2";
const char LIBCELLML_VERSION[] = "0.4.0";

const size_t STATE_COUNT = 3;
const size_t VARIABLE_COUNT = 19;

const VariableInfo VOI_INFO = {"time", "millisecond", "environment", VARIABLE_OF_INTEGRATION};

const VariableInfo STATE_INFO[] = {
    {"V", "millivolt", "membrane", STATE},
    {"h", "dimensionless", "sodium_channel_h_gate", STATE},
    {"n", "dimensionless", "potassium_channel_n_gate", STATE}
};

const VariableInfo VARIABLE_INFO[] = {
<<<<<<< HEAD
    {"m", "dimensionless", "sodium_channel_m_gate", EXTERNAL},
    {"i_Stim", "microA_per_cm2", "membrane", ALGEBRAIC},
=======
    {"i_Stim", "microA_per_cm2", "membrane", ALGEBRAIC},
    {"i_L", "microA_per_cm2", "leakage_current", ALGEBRAIC},
    {"i_K", "microA_per_cm2", "potassium_channel", ALGEBRAIC},
    {"i_Na", "microA_per_cm2", "sodium_channel", ALGEBRAIC},
    {"Cm", "microF_per_cm2", "membrane", CONSTANT},
    {"E_R", "millivolt", "membrane", CONSTANT},
>>>>>>> 23e78293
    {"E_L", "millivolt", "leakage_current", COMPUTED_CONSTANT},
    {"g_L", "milliS_per_cm2", "leakage_current", CONSTANT},
    {"E_Na", "millivolt", "sodium_channel", COMPUTED_CONSTANT},
    {"g_Na", "milliS_per_cm2", "sodium_channel", CONSTANT},
    {"m", "dimensionless", "sodium_channel_m_gate", EXTERNAL},
    {"alpha_m", "per_millisecond", "sodium_channel_m_gate", ALGEBRAIC},
    {"beta_m", "per_millisecond", "sodium_channel_m_gate", ALGEBRAIC},
    {"alpha_h", "per_millisecond", "sodium_channel_h_gate", ALGEBRAIC},
    {"beta_h", "per_millisecond", "sodium_channel_h_gate", ALGEBRAIC},
    {"E_K", "millivolt", "potassium_channel", COMPUTED_CONSTANT},
    {"g_K", "milliS_per_cm2", "potassium_channel", CONSTANT},
    {"alpha_n", "per_millisecond", "potassium_channel_n_gate", ALGEBRAIC},
    {"beta_n", "per_millisecond", "potassium_channel_n_gate", ALGEBRAIC},
    {"Cm", "microF_per_cm2", "membrane", CONSTANT},
    {"E_R", "millivolt", "membrane", CONSTANT},
    {"g_L", "milliS_per_cm2", "leakage_current", CONSTANT},
    {"g_Na", "milliS_per_cm2", "sodium_channel", CONSTANT},
    {"g_K", "milliS_per_cm2", "potassium_channel", CONSTANT}
};

double * createStatesArray()
{
    return (double *) malloc(STATE_COUNT*sizeof(double));
}

double * createVariablesArray()
{
    return (double *) malloc(VARIABLE_COUNT*sizeof(double));
}

void deleteArray(double *array)
{
    free(array);
}

void initialiseVariables(double voi, double *states, double *variables, ExternalVariable externalVariable)
{
<<<<<<< HEAD
    variables[14] = 1.0;
    variables[15] = 0.0;
    variables[16] = 0.3;
    variables[17] = 120.0;
    variables[18] = 36.0;
    states[0] = 0.6;
    states[1] = 0.325;
    states[2] = 0.0;
    variables[0] = externalVariable(voi, states, variables, 0);
=======
    variables[4] = 1.0;
    variables[5] = 0.0;
    variables[7] = 0.3;
    variables[9] = 120.0;
    variables[16] = 36.0;
    states[0] = 0.0;
    states[1] = 0.6;
    states[2] = 0.325;
    variables[10] = externalVariable(voi, states, variables, 10);
>>>>>>> 23e78293
}

void computeComputedConstants(double *variables)
{
<<<<<<< HEAD
    variables[2] = variables[15]-10.613;
    variables[4] = variables[15]-115.0;
    variables[10] = variables[15]+12.0;
=======
    variables[6] = variables[5]-10.613;
    variables[8] = variables[5]-115.0;
    variables[15] = variables[5]+12.0;
>>>>>>> 23e78293
}

void computeRates(double voi, double *states, double *rates, double *variables, ExternalVariable externalVariable)
{
<<<<<<< HEAD
    variables[8] = 0.07*exp(states[2]/20.0);
    variables[9] = 1.0/(exp((states[2]+30.0)/10.0)+1.0);
    rates[0] = variables[8]*(1.0-states[0])-variables[9]*states[0];
    variables[12] = 0.01*(states[2]+10.0)/(exp((states[2]+10.0)/10.0)-1.0);
    variables[13] = 0.125*exp(states[2]/80.0);
    rates[1] = variables[12]*(1.0-states[1])-variables[13]*states[1];
    variables[1] = ((voi >= 10.0) && (voi <= 10.5))?-20.0:0.0;
    variables[3] = variables[16]*(states[2]-variables[2]);
    variables[11] = variables[18]*pow(states[1], 4.0)*(states[2]-variables[10]);
    variables[0] = externalVariable(voi, states, variables, 0);
    variables[5] = variables[17]*pow(variables[0], 3.0)*states[0]*(states[2]-variables[4]);
    rates[2] = -(-variables[1]+variables[5]+variables[11]+variables[3])/variables[14];
=======
    variables[0] = ((voi >= 10.0) && (voi <= 10.5))?-20.0:0.0;
    variables[1] = variables[7]*(states[0]-variables[6]);
    variables[2] = variables[16]*pow(states[2], 4.0)*(states[0]-variables[15]);
    variables[10] = externalVariable(voi, states, variables, 10);
    variables[3] = variables[9]*pow(variables[10], 3.0)*states[1]*(states[0]-variables[8]);
    rates[0] = -(-variables[0]+variables[3]+variables[2]+variables[1])/variables[4];
    variables[13] = 0.07*exp(states[0]/20.0);
    variables[14] = 1.0/(exp((states[0]+30.0)/10.0)+1.0);
    rates[1] = variables[13]*(1.0-states[1])-variables[14]*states[1];
    variables[17] = 0.01*(states[0]+10.0)/(exp((states[0]+10.0)/10.0)-1.0);
    variables[18] = 0.125*exp(states[0]/80.0);
    rates[2] = variables[17]*(1.0-states[2])-variables[18]*states[2];
>>>>>>> 23e78293
}

void computeVariables(double voi, double *states, double *rates, double *variables, ExternalVariable externalVariable)
{
<<<<<<< HEAD
    variables[0] = externalVariable(voi, states, variables, 0);
    variables[3] = variables[16]*(states[2]-variables[2]);
    variables[5] = variables[17]*pow(variables[0], 3.0)*states[0]*(states[2]-variables[4]);
    variables[6] = 0.1*(states[2]+25.0)/(exp((states[2]+25.0)/10.0)-1.0);
    variables[7] = 4.0*exp(states[2]/18.0);
    variables[8] = 0.07*exp(states[2]/20.0);
    variables[9] = 1.0/(exp((states[2]+30.0)/10.0)+1.0);
    variables[11] = variables[18]*pow(states[1], 4.0)*(states[2]-variables[10]);
    variables[12] = 0.01*(states[2]+10.0)/(exp((states[2]+10.0)/10.0)-1.0);
    variables[13] = 0.125*exp(states[2]/80.0);
=======
    variables[1] = variables[7]*(states[0]-variables[6]);
    variables[10] = externalVariable(voi, states, variables, 10);
    variables[3] = variables[9]*pow(variables[10], 3.0)*states[1]*(states[0]-variables[8]);
    variables[11] = 0.1*(states[0]+25.0)/(exp((states[0]+25.0)/10.0)-1.0);
    variables[12] = 4.0*exp(states[0]/18.0);
    variables[13] = 0.07*exp(states[0]/20.0);
    variables[14] = 1.0/(exp((states[0]+30.0)/10.0)+1.0);
    variables[2] = variables[16]*pow(states[2], 4.0)*(states[0]-variables[15]);
    variables[17] = 0.01*(states[0]+10.0)/(exp((states[0]+10.0)/10.0)-1.0);
    variables[18] = 0.125*exp(states[0]/80.0);
>>>>>>> 23e78293
}<|MERGE_RESOLUTION|>--- conflicted
+++ resolved
@@ -20,17 +20,12 @@
 };
 
 const VariableInfo VARIABLE_INFO[] = {
-<<<<<<< HEAD
-    {"m", "dimensionless", "sodium_channel_m_gate", EXTERNAL},
-    {"i_Stim", "microA_per_cm2", "membrane", ALGEBRAIC},
-=======
     {"i_Stim", "microA_per_cm2", "membrane", ALGEBRAIC},
     {"i_L", "microA_per_cm2", "leakage_current", ALGEBRAIC},
     {"i_K", "microA_per_cm2", "potassium_channel", ALGEBRAIC},
     {"i_Na", "microA_per_cm2", "sodium_channel", ALGEBRAIC},
     {"Cm", "microF_per_cm2", "membrane", CONSTANT},
     {"E_R", "millivolt", "membrane", CONSTANT},
->>>>>>> 23e78293
     {"E_L", "millivolt", "leakage_current", COMPUTED_CONSTANT},
     {"g_L", "milliS_per_cm2", "leakage_current", CONSTANT},
     {"E_Na", "millivolt", "sodium_channel", COMPUTED_CONSTANT},
@@ -68,17 +63,6 @@
 
 void initialiseVariables(double voi, double *states, double *variables, ExternalVariable externalVariable)
 {
-<<<<<<< HEAD
-    variables[14] = 1.0;
-    variables[15] = 0.0;
-    variables[16] = 0.3;
-    variables[17] = 120.0;
-    variables[18] = 36.0;
-    states[0] = 0.6;
-    states[1] = 0.325;
-    states[2] = 0.0;
-    variables[0] = externalVariable(voi, states, variables, 0);
-=======
     variables[4] = 1.0;
     variables[5] = 0.0;
     variables[7] = 0.3;
@@ -88,38 +72,17 @@
     states[1] = 0.6;
     states[2] = 0.325;
     variables[10] = externalVariable(voi, states, variables, 10);
->>>>>>> 23e78293
 }
 
 void computeComputedConstants(double *variables)
 {
-<<<<<<< HEAD
-    variables[2] = variables[15]-10.613;
-    variables[4] = variables[15]-115.0;
-    variables[10] = variables[15]+12.0;
-=======
     variables[6] = variables[5]-10.613;
     variables[8] = variables[5]-115.0;
     variables[15] = variables[5]+12.0;
->>>>>>> 23e78293
 }
 
 void computeRates(double voi, double *states, double *rates, double *variables, ExternalVariable externalVariable)
 {
-<<<<<<< HEAD
-    variables[8] = 0.07*exp(states[2]/20.0);
-    variables[9] = 1.0/(exp((states[2]+30.0)/10.0)+1.0);
-    rates[0] = variables[8]*(1.0-states[0])-variables[9]*states[0];
-    variables[12] = 0.01*(states[2]+10.0)/(exp((states[2]+10.0)/10.0)-1.0);
-    variables[13] = 0.125*exp(states[2]/80.0);
-    rates[1] = variables[12]*(1.0-states[1])-variables[13]*states[1];
-    variables[1] = ((voi >= 10.0) && (voi <= 10.5))?-20.0:0.0;
-    variables[3] = variables[16]*(states[2]-variables[2]);
-    variables[11] = variables[18]*pow(states[1], 4.0)*(states[2]-variables[10]);
-    variables[0] = externalVariable(voi, states, variables, 0);
-    variables[5] = variables[17]*pow(variables[0], 3.0)*states[0]*(states[2]-variables[4]);
-    rates[2] = -(-variables[1]+variables[5]+variables[11]+variables[3])/variables[14];
-=======
     variables[0] = ((voi >= 10.0) && (voi <= 10.5))?-20.0:0.0;
     variables[1] = variables[7]*(states[0]-variables[6]);
     variables[2] = variables[16]*pow(states[2], 4.0)*(states[0]-variables[15]);
@@ -132,23 +95,10 @@
     variables[17] = 0.01*(states[0]+10.0)/(exp((states[0]+10.0)/10.0)-1.0);
     variables[18] = 0.125*exp(states[0]/80.0);
     rates[2] = variables[17]*(1.0-states[2])-variables[18]*states[2];
->>>>>>> 23e78293
 }
 
 void computeVariables(double voi, double *states, double *rates, double *variables, ExternalVariable externalVariable)
 {
-<<<<<<< HEAD
-    variables[0] = externalVariable(voi, states, variables, 0);
-    variables[3] = variables[16]*(states[2]-variables[2]);
-    variables[5] = variables[17]*pow(variables[0], 3.0)*states[0]*(states[2]-variables[4]);
-    variables[6] = 0.1*(states[2]+25.0)/(exp((states[2]+25.0)/10.0)-1.0);
-    variables[7] = 4.0*exp(states[2]/18.0);
-    variables[8] = 0.07*exp(states[2]/20.0);
-    variables[9] = 1.0/(exp((states[2]+30.0)/10.0)+1.0);
-    variables[11] = variables[18]*pow(states[1], 4.0)*(states[2]-variables[10]);
-    variables[12] = 0.01*(states[2]+10.0)/(exp((states[2]+10.0)/10.0)-1.0);
-    variables[13] = 0.125*exp(states[2]/80.0);
-=======
     variables[1] = variables[7]*(states[0]-variables[6]);
     variables[10] = externalVariable(voi, states, variables, 10);
     variables[3] = variables[9]*pow(variables[10], 3.0)*states[1]*(states[0]-variables[8]);
@@ -159,5 +109,4 @@
     variables[2] = variables[16]*pow(states[2], 4.0)*(states[0]-variables[15]);
     variables[17] = 0.01*(states[0]+10.0)/(exp((states[0]+10.0)/10.0)-1.0);
     variables[18] = 0.125*exp(states[0]/80.0);
->>>>>>> 23e78293
 }