--- conflicted
+++ resolved
@@ -5,11 +5,7 @@
 
 
 __version__ = "0.5.0"
-<<<<<<< HEAD
-LIBCELLML_VERSION = "0.6.0"
-=======
 LIBCELLML_VERSION = "0.6.3"
->>>>>>> ac1bef39
 
 STATE_COUNT = 3
 CONSTANT_COUNT = 5
@@ -51,13 +47,8 @@
 ]
 
 EXTERNAL_INFO = [
-<<<<<<< HEAD
-    {"name": "V", "units": "millivolt", "component": "membrane"},
-    {"name": "i_Na", "units": "microA_per_cm2", "component": "sodium_channel"},
-=======
     {"name": "i_Na", "units": "microA_per_cm2", "component": "sodium_channel"},
     {"name": "V", "units": "millivolt", "component": "membrane"},
->>>>>>> ac1bef39
     {"name": "alpha_n", "units": "per_millisecond", "component": "potassium_channel_n_gate"}
 ]
 
@@ -112,17 +103,6 @@
 
 
 def compute_rates(voi, states, rates, constants, computed_constants, algebraic, externals, external_variable):
-<<<<<<< HEAD
-    externals[0] = external_variable(voi, states, rates, constants, computed_constants, algebraic, externals, 0)
-    algebraic[3] = 0.1*(externals[0]+25.0)/(exp((externals[0]+25.0)/10.0)-1.0)
-    algebraic[4] = 4.0*exp(externals[0]/18.0)
-    rates[1] = algebraic[3]*(1.0-states[1])-algebraic[4]*states[1]
-    algebraic[5] = 0.07*exp(externals[0]/20.0)
-    algebraic[6] = 1.0/(exp((externals[0]+30.0)/10.0)+1.0)
-    rates[0] = algebraic[5]*(1.0-states[0])-algebraic[6]*states[0]
-    externals[2] = external_variable(voi, states, rates, constants, computed_constants, algebraic, externals, 2)
-    algebraic[7] = 0.125*exp(externals[0]/80.0)
-=======
     externals[1] = external_variable(voi, states, rates, constants, computed_constants, algebraic, externals, 1)
     algebraic[4] = 4.0*exp(externals[1]/18.0)
     algebraic[3] = 0.1*(externals[1]+25.0)/(exp((externals[1]+25.0)/10.0)-1.0)
@@ -132,22 +112,13 @@
     rates[0] = algebraic[5]*(1.0-states[0])-algebraic[6]*states[0]
     algebraic[7] = 0.125*exp(externals[1]/80.0)
     externals[2] = external_variable(voi, states, rates, constants, computed_constants, algebraic, externals, 2)
->>>>>>> ac1bef39
     rates[2] = externals[2]*(1.0-states[2])-algebraic[7]*states[2]
 
 
 def compute_variables(voi, states, rates, constants, computed_constants, algebraic, externals, external_variable):
     algebraic[0] = -20.0 if and_func(geq_func(voi, 10.0), leq_func(voi, 10.5)) else 0.0
-<<<<<<< HEAD
-    externals[0] = external_variable(voi, states, rates, constants, computed_constants, algebraic, externals, 0)
-    algebraic[1] = constants[2]*(externals[0]-computed_constants[0])
-    externals[2] = external_variable(voi, states, rates, constants, computed_constants, algebraic, externals, 2)
-    externals[1] = external_variable(voi, states, rates, constants, computed_constants, algebraic, externals, 1)
-    algebraic[2] = constants[4]*pow(states[2], 4.0)*(externals[0]-computed_constants[2])
-=======
     externals[1] = external_variable(voi, states, rates, constants, computed_constants, algebraic, externals, 1)
     algebraic[1] = constants[2]*(externals[1]-computed_constants[0])
     externals[2] = external_variable(voi, states, rates, constants, computed_constants, algebraic, externals, 2)
     externals[0] = external_variable(voi, states, rates, constants, computed_constants, algebraic, externals, 0)
-    algebraic[2] = constants[4]*pow(states[2], 4.0)*(externals[1]-computed_constants[2])
->>>>>>> ac1bef39
+    algebraic[2] = constants[4]*pow(states[2], 4.0)*(externals[1]-computed_constants[2])