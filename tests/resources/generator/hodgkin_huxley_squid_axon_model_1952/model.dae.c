--- conflicted
+++ resolved
@@ -6,11 +6,7 @@
 #include <stdlib.h>
 
 const char VERSION[] = "0.6.0";
-<<<<<<< HEAD
-const char LIBCELLML_VERSION[] = "0.6.0";
-=======
 const char LIBCELLML_VERSION[] = "0.6.3";
->>>>>>> ac1bef39
 
 const size_t STATE_COUNT = 4;
 const size_t CONSTANT_COUNT = 5;
@@ -595,18 +591,6 @@
     findRoot0(voi, states, rates, constants, computedConstants, algebraic);
     findRoot2(voi, states, rates, constants, computedConstants, algebraic);
     findRoot3(voi, states, rates, constants, computedConstants, algebraic);
-<<<<<<< HEAD
-    findRoot14(voi, states, rates, constants, computedConstants, algebraic);
-    findRoot15(voi, states, rates, constants, computedConstants, algebraic);
-    findRoot16(voi, states, rates, constants, computedConstants, algebraic);
-    findRoot12(voi, states, rates, constants, computedConstants, algebraic);
-    findRoot13(voi, states, rates, constants, computedConstants, algebraic);
-    findRoot9(voi, states, rates, constants, computedConstants, algebraic);
-    findRoot10(voi, states, rates, constants, computedConstants, algebraic);
-    findRoot11(voi, states, rates, constants, computedConstants, algebraic);
-    findRoot6(voi, states, rates, constants, computedConstants, algebraic);
-    findRoot7(voi, states, rates, constants, computedConstants, algebraic);
-=======
     findRoot15(voi, states, rates, constants, computedConstants, algebraic);
     findRoot14(voi, states, rates, constants, computedConstants, algebraic);
     findRoot16(voi, states, rates, constants, computedConstants, algebraic);
@@ -617,7 +601,6 @@
     findRoot11(voi, states, rates, constants, computedConstants, algebraic);
     findRoot7(voi, states, rates, constants, computedConstants, algebraic);
     findRoot6(voi, states, rates, constants, computedConstants, algebraic);
->>>>>>> ac1bef39
     findRoot8(voi, states, rates, constants, computedConstants, algebraic);
     findRoot4(voi, states, rates, constants, computedConstants, algebraic);
     findRoot5(voi, states, rates, constants, computedConstants, algebraic);
@@ -629,18 +612,6 @@
     findRoot0(voi, states, rates, constants, computedConstants, algebraic);
     findRoot2(voi, states, rates, constants, computedConstants, algebraic);
     findRoot3(voi, states, rates, constants, computedConstants, algebraic);
-<<<<<<< HEAD
-    findRoot14(voi, states, rates, constants, computedConstants, algebraic);
-    findRoot15(voi, states, rates, constants, computedConstants, algebraic);
-    findRoot16(voi, states, rates, constants, computedConstants, algebraic);
-    findRoot12(voi, states, rates, constants, computedConstants, algebraic);
-    findRoot13(voi, states, rates, constants, computedConstants, algebraic);
-    findRoot9(voi, states, rates, constants, computedConstants, algebraic);
-    findRoot10(voi, states, rates, constants, computedConstants, algebraic);
-    findRoot11(voi, states, rates, constants, computedConstants, algebraic);
-    findRoot6(voi, states, rates, constants, computedConstants, algebraic);
-    findRoot7(voi, states, rates, constants, computedConstants, algebraic);
-=======
     findRoot15(voi, states, rates, constants, computedConstants, algebraic);
     findRoot14(voi, states, rates, constants, computedConstants, algebraic);
     findRoot16(voi, states, rates, constants, computedConstants, algebraic);
@@ -651,7 +622,6 @@
     findRoot11(voi, states, rates, constants, computedConstants, algebraic);
     findRoot7(voi, states, rates, constants, computedConstants, algebraic);
     findRoot6(voi, states, rates, constants, computedConstants, algebraic);
->>>>>>> ac1bef39
     findRoot8(voi, states, rates, constants, computedConstants, algebraic);
     findRoot4(voi, states, rates, constants, computedConstants, algebraic);
     findRoot5(voi, states, rates, constants, computedConstants, algebraic);
