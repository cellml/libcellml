/* The content of this file was generated using the C profile of libCellML 0.6.3. */

#include "model.dae.h"

#include <math.h>
#include <stdlib.h>

const char VERSION[] = "0.6.0";
const char LIBCELLML_VERSION[] = "0.6.3";

const size_t STATE_COUNT = 4;
const size_t CONSTANT_COUNT = 5;
const size_t COMPUTED_CONSTANT_COUNT = 0;
const size_t ALGEBRAIC_VARIABLE_COUNT = 13;

const VariableInfo VOI_INFO = {"time", "millisecond", "environment"};

const VariableInfo STATE_INFO[] = {
    {"V", "millivolt", "membrane"},
    {"h", "dimensionless", "sodium_channel_h_gate"},
    {"m", "dimensionless", "sodium_channel_m_gate"},
    {"n", "dimensionless", "potassium_channel_n_gate"}
};

const VariableInfo CONSTANT_INFO[] = {
    {"Cm", "microF_per_cm2", "membrane"},
    {"E_R", "millivolt", "membrane"},
    {"g_L", "milliS_per_cm2", "leakage_current"},
    {"g_Na", "milliS_per_cm2", "sodium_channel"},
    {"g_K", "milliS_per_cm2", "potassium_channel"}
};

const VariableInfo COMPUTED_CONSTANT_INFO[] = {
};

const VariableInfo ALGEBRAIC_INFO[] = {
    {"i_Stim", "microA_per_cm2", "membrane"},
    {"i_L", "microA_per_cm2", "leakage_current"},
    {"i_K", "microA_per_cm2", "potassium_channel"},
    {"i_Na", "microA_per_cm2", "sodium_channel"},
    {"E_L", "millivolt", "leakage_current"},
    {"E_Na", "millivolt", "sodium_channel"},
    {"alpha_m", "per_millisecond", "sodium_channel_m_gate"},
    {"beta_m", "per_millisecond", "sodium_channel_m_gate"},
    {"alpha_h", "per_millisecond", "sodium_channel_h_gate"},
    {"beta_h", "per_millisecond", "sodium_channel_h_gate"},
    {"E_K", "millivolt", "potassium_channel"},
    {"alpha_n", "per_millisecond", "potassium_channel_n_gate"},
    {"beta_n", "per_millisecond", "potassium_channel_n_gate"}
};

double * createStatesArray()
{
    double *res = (double *) malloc(STATE_COUNT*sizeof(double));

    for (size_t i = 0; i < STATE_COUNT; ++i) {
        res[i] = NAN;
    }

    return res;
}

double * createConstantsArray()
{
    double *res = (double *) malloc(CONSTANT_COUNT*sizeof(double));

    for (size_t i = 0; i < CONSTANT_COUNT; ++i) {
        res[i] = NAN;
    }

    return res;
}

double * createComputedConstantsArray()
{
    double *res = (double *) malloc(COMPUTED_CONSTANT_COUNT*sizeof(double));

    for (size_t i = 0; i < COMPUTED_CONSTANT_COUNT; ++i) {
        res[i] = NAN;
    }

    return res;
}

double * createAlgebraicVariablesArray()
{
    double *res = (double *) malloc(ALGEBRAIC_VARIABLE_COUNT*sizeof(double));

    for (size_t i = 0; i < ALGEBRAIC_VARIABLE_COUNT; ++i) {
        res[i] = NAN;
    }

    return res;
}

void deleteArray(double *array)
{
    free(array);
}

typedef struct {
    double voi;
    double *states;
    double *rates;
    double *constants;
    double *computedConstants;
    double *algebraicVariables;
} RootFindingInfo;

extern void nlaSolve(void (*objectiveFunction)(double *, double *, void *),
                     double *u, size_t n, void *data);

void objectiveFunction0(double *u, double *f, void *data)
{
    double voi = ((RootFindingInfo *) data)->voi;
    double *states = ((RootFindingInfo *) data)->states;
    double *rates = ((RootFindingInfo *) data)->rates;
    double *constants = ((RootFindingInfo *) data)->constants;
    double *computedConstants = ((RootFindingInfo *) data)->computedConstants;
    double *algebraicVariables = ((RootFindingInfo *) data)->algebraicVariables;

    algebraicVariables[0] = u[0];

    f[0] = algebraicVariables[0]-(((voi >= 10.0) && (voi <= 10.5))?-20.0:0.0)-0.0;
}

void findRoot0(double voi, double *states, double *rates, double *constants, double *computedConstants, double *algebraicVariables)
{
    RootFindingInfo rfi = { voi, states, rates, constants, computedConstants, algebraicVariables };
    double u[1];

    u[0] = algebraicVariables[0];

    nlaSolve(objectiveFunction0, u, 1, &rfi);

    algebraicVariables[0] = u[0];
}

void objectiveFunction1(double *u, double *f, void *data)
{
    double voi = ((RootFindingInfo *) data)->voi;
    double *states = ((RootFindingInfo *) data)->states;
    double *rates = ((RootFindingInfo *) data)->rates;
    double *constants = ((RootFindingInfo *) data)->constants;
    double *computedConstants = ((RootFindingInfo *) data)->computedConstants;
    double *algebraicVariables = ((RootFindingInfo *) data)->algebraicVariables;

    rates[0] = u[0];

    f[0] = rates[0]-(-(-algebraicVariables[0]+algebraicVariables[3]+algebraicVariables[2]+algebraicVariables[1])/constants[0])-0.0;
}

void findRoot1(double voi, double *states, double *rates, double *constants, double *computedConstants, double *algebraicVariables)
{
    RootFindingInfo rfi = { voi, states, rates, constants, computedConstants, algebraicVariables };
    double u[1];

    u[0] = rates[0];

    nlaSolve(objectiveFunction1, u, 1, &rfi);

    rates[0] = u[0];
}

void objectiveFunction2(double *u, double *f, void *data)
{
    double voi = ((RootFindingInfo *) data)->voi;
    double *states = ((RootFindingInfo *) data)->states;
    double *rates = ((RootFindingInfo *) data)->rates;
    double *constants = ((RootFindingInfo *) data)->constants;
    double *computedConstants = ((RootFindingInfo *) data)->computedConstants;
    double *algebraicVariables = ((RootFindingInfo *) data)->algebraicVariables;

    algebraicVariables[4] = u[0];

    f[0] = algebraicVariables[4]-(constants[1]-10.613)-0.0;
}

void findRoot2(double voi, double *states, double *rates, double *constants, double *computedConstants, double *algebraicVariables)
{
    RootFindingInfo rfi = { voi, states, rates, constants, computedConstants, algebraicVariables };
    double u[1];

    u[0] = algebraicVariables[4];

    nlaSolve(objectiveFunction2, u, 1, &rfi);

    algebraicVariables[4] = u[0];
}

void objectiveFunction3(double *u, double *f, void *data)
{
    double voi = ((RootFindingInfo *) data)->voi;
    double *states = ((RootFindingInfo *) data)->states;
    double *rates = ((RootFindingInfo *) data)->rates;
    double *constants = ((RootFindingInfo *) data)->constants;
    double *computedConstants = ((RootFindingInfo *) data)->computedConstants;
    double *algebraicVariables = ((RootFindingInfo *) data)->algebraicVariables;

    algebraicVariables[1] = u[0];

    f[0] = algebraicVariables[1]-constants[2]*(states[0]-algebraicVariables[4])-0.0;
}

void findRoot3(double voi, double *states, double *rates, double *constants, double *computedConstants, double *algebraicVariables)
{
    RootFindingInfo rfi = { voi, states, rates, constants, computedConstants, algebraicVariables };
    double u[1];

    u[0] = algebraicVariables[1];

    nlaSolve(objectiveFunction3, u, 1, &rfi);

    algebraicVariables[1] = u[0];
}

void objectiveFunction4(double *u, double *f, void *data)
{
    double voi = ((RootFindingInfo *) data)->voi;
    double *states = ((RootFindingInfo *) data)->states;
    double *rates = ((RootFindingInfo *) data)->rates;
    double *constants = ((RootFindingInfo *) data)->constants;
    double *computedConstants = ((RootFindingInfo *) data)->computedConstants;
    double *algebraicVariables = ((RootFindingInfo *) data)->algebraicVariables;

    algebraicVariables[5] = u[0];

    f[0] = algebraicVariables[5]-(constants[1]-115.0)-0.0;
}

void findRoot4(double voi, double *states, double *rates, double *constants, double *computedConstants, double *algebraicVariables)
{
    RootFindingInfo rfi = { voi, states, rates, constants, computedConstants, algebraicVariables };
    double u[1];

    u[0] = algebraicVariables[5];

    nlaSolve(objectiveFunction4, u, 1, &rfi);

    algebraicVariables[5] = u[0];
}

void objectiveFunction5(double *u, double *f, void *data)
{
    double voi = ((RootFindingInfo *) data)->voi;
    double *states = ((RootFindingInfo *) data)->states;
    double *rates = ((RootFindingInfo *) data)->rates;
    double *constants = ((RootFindingInfo *) data)->constants;
    double *computedConstants = ((RootFindingInfo *) data)->computedConstants;
    double *algebraicVariables = ((RootFindingInfo *) data)->algebraicVariables;

    algebraicVariables[3] = u[0];

    f[0] = algebraicVariables[3]-constants[3]*pow(states[2], 3.0)*states[1]*(states[0]-algebraicVariables[5])-0.0;
}

void findRoot5(double voi, double *states, double *rates, double *constants, double *computedConstants, double *algebraicVariables)
{
    RootFindingInfo rfi = { voi, states, rates, constants, computedConstants, algebraicVariables };
    double u[1];

    u[0] = algebraicVariables[3];

    nlaSolve(objectiveFunction5, u, 1, &rfi);

    algebraicVariables[3] = u[0];
}

void objectiveFunction6(double *u, double *f, void *data)
{
    double voi = ((RootFindingInfo *) data)->voi;
    double *states = ((RootFindingInfo *) data)->states;
    double *rates = ((RootFindingInfo *) data)->rates;
    double *constants = ((RootFindingInfo *) data)->constants;
    double *computedConstants = ((RootFindingInfo *) data)->computedConstants;
    double *algebraicVariables = ((RootFindingInfo *) data)->algebraicVariables;

    algebraicVariables[6] = u[0];

    f[0] = algebraicVariables[6]-0.1*(states[0]+25.0)/(exp((states[0]+25.0)/10.0)-1.0)-0.0;
}

void findRoot6(double voi, double *states, double *rates, double *constants, double *computedConstants, double *algebraicVariables)
{
    RootFindingInfo rfi = { voi, states, rates, constants, computedConstants, algebraicVariables };
    double u[1];

    u[0] = algebraicVariables[6];

    nlaSolve(objectiveFunction6, u, 1, &rfi);

    algebraicVariables[6] = u[0];
}

void objectiveFunction7(double *u, double *f, void *data)
{
    double voi = ((RootFindingInfo *) data)->voi;
    double *states = ((RootFindingInfo *) data)->states;
    double *rates = ((RootFindingInfo *) data)->rates;
    double *constants = ((RootFindingInfo *) data)->constants;
    double *computedConstants = ((RootFindingInfo *) data)->computedConstants;
    double *algebraicVariables = ((RootFindingInfo *) data)->algebraicVariables;

    algebraicVariables[7] = u[0];

    f[0] = algebraicVariables[7]-4.0*exp(states[0]/18.0)-0.0;
}

void findRoot7(double voi, double *states, double *rates, double *constants, double *computedConstants, double *algebraicVariables)
{
    RootFindingInfo rfi = { voi, states, rates, constants, computedConstants, algebraicVariables };
    double u[1];

    u[0] = algebraicVariables[7];

    nlaSolve(objectiveFunction7, u, 1, &rfi);

    algebraicVariables[7] = u[0];
}

void objectiveFunction8(double *u, double *f, void *data)
{
    double voi = ((RootFindingInfo *) data)->voi;
    double *states = ((RootFindingInfo *) data)->states;
    double *rates = ((RootFindingInfo *) data)->rates;
    double *constants = ((RootFindingInfo *) data)->constants;
    double *computedConstants = ((RootFindingInfo *) data)->computedConstants;
    double *algebraicVariables = ((RootFindingInfo *) data)->algebraicVariables;

    rates[2] = u[0];

    f[0] = rates[2]-(algebraicVariables[6]*(1.0-states[2])-algebraicVariables[7]*states[2])-0.0;
}

void findRoot8(double voi, double *states, double *rates, double *constants, double *computedConstants, double *algebraicVariables)
{
    RootFindingInfo rfi = { voi, states, rates, constants, computedConstants, algebraicVariables };
    double u[1];

    u[0] = rates[2];

    nlaSolve(objectiveFunction8, u, 1, &rfi);

    rates[2] = u[0];
}

void objectiveFunction9(double *u, double *f, void *data)
{
    double voi = ((RootFindingInfo *) data)->voi;
    double *states = ((RootFindingInfo *) data)->states;
    double *rates = ((RootFindingInfo *) data)->rates;
    double *constants = ((RootFindingInfo *) data)->constants;
    double *computedConstants = ((RootFindingInfo *) data)->computedConstants;
    double *algebraicVariables = ((RootFindingInfo *) data)->algebraicVariables;

    algebraicVariables[8] = u[0];

    f[0] = algebraicVariables[8]-0.07*exp(states[0]/20.0)-0.0;
}

void findRoot9(double voi, double *states, double *rates, double *constants, double *computedConstants, double *algebraicVariables)
{
    RootFindingInfo rfi = { voi, states, rates, constants, computedConstants, algebraicVariables };
    double u[1];

    u[0] = algebraicVariables[8];

    nlaSolve(objectiveFunction9, u, 1, &rfi);

    algebraicVariables[8] = u[0];
}

void objectiveFunction10(double *u, double *f, void *data)
{
    double voi = ((RootFindingInfo *) data)->voi;
    double *states = ((RootFindingInfo *) data)->states;
    double *rates = ((RootFindingInfo *) data)->rates;
    double *constants = ((RootFindingInfo *) data)->constants;
    double *computedConstants = ((RootFindingInfo *) data)->computedConstants;
    double *algebraicVariables = ((RootFindingInfo *) data)->algebraicVariables;

    algebraicVariables[9] = u[0];

    f[0] = algebraicVariables[9]-1.0/(exp((states[0]+30.0)/10.0)+1.0)-0.0;
}

void findRoot10(double voi, double *states, double *rates, double *constants, double *computedConstants, double *algebraicVariables)
{
    RootFindingInfo rfi = { voi, states, rates, constants, computedConstants, algebraicVariables };
    double u[1];

    u[0] = algebraicVariables[9];

    nlaSolve(objectiveFunction10, u, 1, &rfi);

    algebraicVariables[9] = u[0];
}

void objectiveFunction11(double *u, double *f, void *data)
{
    double voi = ((RootFindingInfo *) data)->voi;
    double *states = ((RootFindingInfo *) data)->states;
    double *rates = ((RootFindingInfo *) data)->rates;
    double *constants = ((RootFindingInfo *) data)->constants;
    double *computedConstants = ((RootFindingInfo *) data)->computedConstants;
    double *algebraicVariables = ((RootFindingInfo *) data)->algebraicVariables;

    rates[1] = u[0];

    f[0] = rates[1]-(algebraicVariables[8]*(1.0-states[1])-algebraicVariables[9]*states[1])-0.0;
}

void findRoot11(double voi, double *states, double *rates, double *constants, double *computedConstants, double *algebraicVariables)
{
    RootFindingInfo rfi = { voi, states, rates, constants, computedConstants, algebraicVariables };
    double u[1];

    u[0] = rates[1];

    nlaSolve(objectiveFunction11, u, 1, &rfi);

    rates[1] = u[0];
}

void objectiveFunction12(double *u, double *f, void *data)
{
    double voi = ((RootFindingInfo *) data)->voi;
    double *states = ((RootFindingInfo *) data)->states;
    double *rates = ((RootFindingInfo *) data)->rates;
    double *constants = ((RootFindingInfo *) data)->constants;
    double *computedConstants = ((RootFindingInfo *) data)->computedConstants;
    double *algebraicVariables = ((RootFindingInfo *) data)->algebraicVariables;

    algebraicVariables[10] = u[0];

    f[0] = algebraicVariables[10]-(constants[1]+12.0)-0.0;
}

void findRoot12(double voi, double *states, double *rates, double *constants, double *computedConstants, double *algebraicVariables)
{
    RootFindingInfo rfi = { voi, states, rates, constants, computedConstants, algebraicVariables };
    double u[1];

    u[0] = algebraicVariables[10];

    nlaSolve(objectiveFunction12, u, 1, &rfi);

    algebraicVariables[10] = u[0];
}

void objectiveFunction13(double *u, double *f, void *data)
{
    double voi = ((RootFindingInfo *) data)->voi;
    double *states = ((RootFindingInfo *) data)->states;
    double *rates = ((RootFindingInfo *) data)->rates;
    double *constants = ((RootFindingInfo *) data)->constants;
    double *computedConstants = ((RootFindingInfo *) data)->computedConstants;
    double *algebraicVariables = ((RootFindingInfo *) data)->algebraicVariables;

    algebraicVariables[2] = u[0];

    f[0] = algebraicVariables[2]-constants[4]*pow(states[3], 4.0)*(states[0]-algebraicVariables[10])-0.0;
}

void findRoot13(double voi, double *states, double *rates, double *constants, double *computedConstants, double *algebraicVariables)
{
    RootFindingInfo rfi = { voi, states, rates, constants, computedConstants, algebraicVariables };
    double u[1];

    u[0] = algebraicVariables[2];

    nlaSolve(objectiveFunction13, u, 1, &rfi);

    algebraicVariables[2] = u[0];
}

void objectiveFunction14(double *u, double *f, void *data)
{
    double voi = ((RootFindingInfo *) data)->voi;
    double *states = ((RootFindingInfo *) data)->states;
    double *rates = ((RootFindingInfo *) data)->rates;
    double *constants = ((RootFindingInfo *) data)->constants;
    double *computedConstants = ((RootFindingInfo *) data)->computedConstants;
    double *algebraicVariables = ((RootFindingInfo *) data)->algebraicVariables;

    algebraicVariables[11] = u[0];

    f[0] = algebraicVariables[11]-0.01*(states[0]+10.0)/(exp((states[0]+10.0)/10.0)-1.0)-0.0;
}

void findRoot14(double voi, double *states, double *rates, double *constants, double *computedConstants, double *algebraicVariables)
{
    RootFindingInfo rfi = { voi, states, rates, constants, computedConstants, algebraicVariables };
    double u[1];

    u[0] = algebraicVariables[11];

    nlaSolve(objectiveFunction14, u, 1, &rfi);

    algebraicVariables[11] = u[0];
}

void objectiveFunction15(double *u, double *f, void *data)
{
    double voi = ((RootFindingInfo *) data)->voi;
    double *states = ((RootFindingInfo *) data)->states;
    double *rates = ((RootFindingInfo *) data)->rates;
    double *constants = ((RootFindingInfo *) data)->constants;
    double *computedConstants = ((RootFindingInfo *) data)->computedConstants;
    double *algebraicVariables = ((RootFindingInfo *) data)->algebraicVariables;

    algebraicVariables[12] = u[0];

    f[0] = algebraicVariables[12]-0.125*exp(states[0]/80.0)-0.0;
}

void findRoot15(double voi, double *states, double *rates, double *constants, double *computedConstants, double *algebraicVariables)
{
    RootFindingInfo rfi = { voi, states, rates, constants, computedConstants, algebraicVariables };
    double u[1];

    u[0] = algebraicVariables[12];

    nlaSolve(objectiveFunction15, u, 1, &rfi);

    algebraicVariables[12] = u[0];
}

void objectiveFunction16(double *u, double *f, void *data)
{
    double voi = ((RootFindingInfo *) data)->voi;
    double *states = ((RootFindingInfo *) data)->states;
    double *rates = ((RootFindingInfo *) data)->rates;
    double *constants = ((RootFindingInfo *) data)->constants;
    double *computedConstants = ((RootFindingInfo *) data)->computedConstants;
    double *algebraicVariables = ((RootFindingInfo *) data)->algebraicVariables;

    rates[3] = u[0];

    f[0] = rates[3]-(algebraicVariables[11]*(1.0-states[3])-algebraicVariables[12]*states[3])-0.0;
}

void findRoot16(double voi, double *states, double *rates, double *constants, double *computedConstants, double *algebraicVariables)
{
    RootFindingInfo rfi = { voi, states, rates, constants, computedConstants, algebraicVariables };
    double u[1];

    u[0] = rates[3];

    nlaSolve(objectiveFunction16, u, 1, &rfi);

    rates[3] = u[0];
}

void initialiseArrays(double *states, double *rates, double *constants, double *computedConstants, double *algebraicVariables)
{
    states[0] = 0.0;
    states[1] = 0.6;
    states[2] = 0.05;
    states[3] = 0.325;
    rates[0] = 0.0;
    rates[1] = 0.0;
    rates[2] = 0.0;
    rates[3] = 0.0;
    constants[0] = 1.0;
    constants[1] = 0.0;
    constants[2] = 0.3;
    constants[3] = 120.0;
    constants[4] = 36.0;
    algebraicVariables[0] = 0.0;
    algebraicVariables[1] = 0.0;
    algebraicVariables[2] = 0.0;
    algebraicVariables[3] = 0.0;
    algebraicVariables[4] = 0.0;
    algebraicVariables[5] = 0.0;
    algebraicVariables[6] = 0.0;
    algebraicVariables[7] = 0.0;
    algebraicVariables[8] = 0.0;
    algebraicVariables[9] = 0.0;
    algebraicVariables[10] = 0.0;
    algebraicVariables[11] = 0.0;
    algebraicVariables[12] = 0.0;
}

void computeComputedConstants(double *constants, double *computedConstants)
{
}

<<<<<<< HEAD
void computeRates(double voi, double *states, double *rates, double *constants, double *computedConstants, double *algebraic)
{
    findRoot0(voi, states, rates, constants, computedConstants, algebraic);
    findRoot2(voi, states, rates, constants, computedConstants, algebraic);
    findRoot3(voi, states, rates, constants, computedConstants, algebraic);
    findRoot15(voi, states, rates, constants, computedConstants, algebraic);
    findRoot14(voi, states, rates, constants, computedConstants, algebraic);
    findRoot16(voi, states, rates, constants, computedConstants, algebraic);
    findRoot12(voi, states, rates, constants, computedConstants, algebraic);
    findRoot13(voi, states, rates, constants, computedConstants, algebraic);
    findRoot10(voi, states, rates, constants, computedConstants, algebraic);
    findRoot9(voi, states, rates, constants, computedConstants, algebraic);
    findRoot11(voi, states, rates, constants, computedConstants, algebraic);
    findRoot7(voi, states, rates, constants, computedConstants, algebraic);
    findRoot6(voi, states, rates, constants, computedConstants, algebraic);
    findRoot8(voi, states, rates, constants, computedConstants, algebraic);
    findRoot4(voi, states, rates, constants, computedConstants, algebraic);
    findRoot5(voi, states, rates, constants, computedConstants, algebraic);
    findRoot1(voi, states, rates, constants, computedConstants, algebraic);
}

void computeVariables(double voi, double *states, double *rates, double *constants, double *computedConstants, double *algebraic)
{
    findRoot3(voi, states, rates, constants, computedConstants, algebraic);
    findRoot15(voi, states, rates, constants, computedConstants, algebraic);
    findRoot14(voi, states, rates, constants, computedConstants, algebraic);
    findRoot16(voi, states, rates, constants, computedConstants, algebraic);
    findRoot13(voi, states, rates, constants, computedConstants, algebraic);
    findRoot10(voi, states, rates, constants, computedConstants, algebraic);
    findRoot9(voi, states, rates, constants, computedConstants, algebraic);
    findRoot11(voi, states, rates, constants, computedConstants, algebraic);
    findRoot7(voi, states, rates, constants, computedConstants, algebraic);
    findRoot6(voi, states, rates, constants, computedConstants, algebraic);
    findRoot8(voi, states, rates, constants, computedConstants, algebraic);
    findRoot5(voi, states, rates, constants, computedConstants, algebraic);
    findRoot1(voi, states, rates, constants, computedConstants, algebraic);
=======
void computeRates(double voi, double *states, double *rates, double *constants, double *computedConstants, double *algebraicVariables)
{
    findRoot0(voi, states, rates, constants, computedConstants, algebraicVariables);
    findRoot2(voi, states, rates, constants, computedConstants, algebraicVariables);
    findRoot3(voi, states, rates, constants, computedConstants, algebraicVariables);
    findRoot15(voi, states, rates, constants, computedConstants, algebraicVariables);
    findRoot14(voi, states, rates, constants, computedConstants, algebraicVariables);
    findRoot16(voi, states, rates, constants, computedConstants, algebraicVariables);
    findRoot12(voi, states, rates, constants, computedConstants, algebraicVariables);
    findRoot13(voi, states, rates, constants, computedConstants, algebraicVariables);
    findRoot10(voi, states, rates, constants, computedConstants, algebraicVariables);
    findRoot9(voi, states, rates, constants, computedConstants, algebraicVariables);
    findRoot11(voi, states, rates, constants, computedConstants, algebraicVariables);
    findRoot7(voi, states, rates, constants, computedConstants, algebraicVariables);
    findRoot6(voi, states, rates, constants, computedConstants, algebraicVariables);
    findRoot8(voi, states, rates, constants, computedConstants, algebraicVariables);
    findRoot4(voi, states, rates, constants, computedConstants, algebraicVariables);
    findRoot5(voi, states, rates, constants, computedConstants, algebraicVariables);
    findRoot1(voi, states, rates, constants, computedConstants, algebraicVariables);
}

void computeVariables(double voi, double *states, double *rates, double *constants, double *computedConstants, double *algebraicVariables)
{
    findRoot0(voi, states, rates, constants, computedConstants, algebraicVariables);
    findRoot2(voi, states, rates, constants, computedConstants, algebraicVariables);
    findRoot3(voi, states, rates, constants, computedConstants, algebraicVariables);
    findRoot15(voi, states, rates, constants, computedConstants, algebraicVariables);
    findRoot14(voi, states, rates, constants, computedConstants, algebraicVariables);
    findRoot16(voi, states, rates, constants, computedConstants, algebraicVariables);
    findRoot12(voi, states, rates, constants, computedConstants, algebraicVariables);
    findRoot13(voi, states, rates, constants, computedConstants, algebraicVariables);
    findRoot10(voi, states, rates, constants, computedConstants, algebraicVariables);
    findRoot9(voi, states, rates, constants, computedConstants, algebraicVariables);
    findRoot11(voi, states, rates, constants, computedConstants, algebraicVariables);
    findRoot7(voi, states, rates, constants, computedConstants, algebraicVariables);
    findRoot6(voi, states, rates, constants, computedConstants, algebraicVariables);
    findRoot8(voi, states, rates, constants, computedConstants, algebraicVariables);
    findRoot4(voi, states, rates, constants, computedConstants, algebraicVariables);
    findRoot5(voi, states, rates, constants, computedConstants, algebraicVariables);
    findRoot1(voi, states, rates, constants, computedConstants, algebraicVariables);
>>>>>>> 5c0a26a2
}<|MERGE_RESOLUTION|>--- conflicted
+++ resolved
@@ -586,44 +586,6 @@
 {
 }
 
-<<<<<<< HEAD
-void computeRates(double voi, double *states, double *rates, double *constants, double *computedConstants, double *algebraic)
-{
-    findRoot0(voi, states, rates, constants, computedConstants, algebraic);
-    findRoot2(voi, states, rates, constants, computedConstants, algebraic);
-    findRoot3(voi, states, rates, constants, computedConstants, algebraic);
-    findRoot15(voi, states, rates, constants, computedConstants, algebraic);
-    findRoot14(voi, states, rates, constants, computedConstants, algebraic);
-    findRoot16(voi, states, rates, constants, computedConstants, algebraic);
-    findRoot12(voi, states, rates, constants, computedConstants, algebraic);
-    findRoot13(voi, states, rates, constants, computedConstants, algebraic);
-    findRoot10(voi, states, rates, constants, computedConstants, algebraic);
-    findRoot9(voi, states, rates, constants, computedConstants, algebraic);
-    findRoot11(voi, states, rates, constants, computedConstants, algebraic);
-    findRoot7(voi, states, rates, constants, computedConstants, algebraic);
-    findRoot6(voi, states, rates, constants, computedConstants, algebraic);
-    findRoot8(voi, states, rates, constants, computedConstants, algebraic);
-    findRoot4(voi, states, rates, constants, computedConstants, algebraic);
-    findRoot5(voi, states, rates, constants, computedConstants, algebraic);
-    findRoot1(voi, states, rates, constants, computedConstants, algebraic);
-}
-
-void computeVariables(double voi, double *states, double *rates, double *constants, double *computedConstants, double *algebraic)
-{
-    findRoot3(voi, states, rates, constants, computedConstants, algebraic);
-    findRoot15(voi, states, rates, constants, computedConstants, algebraic);
-    findRoot14(voi, states, rates, constants, computedConstants, algebraic);
-    findRoot16(voi, states, rates, constants, computedConstants, algebraic);
-    findRoot13(voi, states, rates, constants, computedConstants, algebraic);
-    findRoot10(voi, states, rates, constants, computedConstants, algebraic);
-    findRoot9(voi, states, rates, constants, computedConstants, algebraic);
-    findRoot11(voi, states, rates, constants, computedConstants, algebraic);
-    findRoot7(voi, states, rates, constants, computedConstants, algebraic);
-    findRoot6(voi, states, rates, constants, computedConstants, algebraic);
-    findRoot8(voi, states, rates, constants, computedConstants, algebraic);
-    findRoot5(voi, states, rates, constants, computedConstants, algebraic);
-    findRoot1(voi, states, rates, constants, computedConstants, algebraic);
-=======
 void computeRates(double voi, double *states, double *rates, double *constants, double *computedConstants, double *algebraicVariables)
 {
     findRoot0(voi, states, rates, constants, computedConstants, algebraicVariables);
@@ -647,13 +609,10 @@
 
 void computeVariables(double voi, double *states, double *rates, double *constants, double *computedConstants, double *algebraicVariables)
 {
-    findRoot0(voi, states, rates, constants, computedConstants, algebraicVariables);
-    findRoot2(voi, states, rates, constants, computedConstants, algebraicVariables);
     findRoot3(voi, states, rates, constants, computedConstants, algebraicVariables);
     findRoot15(voi, states, rates, constants, computedConstants, algebraicVariables);
     findRoot14(voi, states, rates, constants, computedConstants, algebraicVariables);
     findRoot16(voi, states, rates, constants, computedConstants, algebraicVariables);
-    findRoot12(voi, states, rates, constants, computedConstants, algebraicVariables);
     findRoot13(voi, states, rates, constants, computedConstants, algebraicVariables);
     findRoot10(voi, states, rates, constants, computedConstants, algebraicVariables);
     findRoot9(voi, states, rates, constants, computedConstants, algebraicVariables);
@@ -661,8 +620,6 @@
     findRoot7(voi, states, rates, constants, computedConstants, algebraicVariables);
     findRoot6(voi, states, rates, constants, computedConstants, algebraicVariables);
     findRoot8(voi, states, rates, constants, computedConstants, algebraicVariables);
-    findRoot4(voi, states, rates, constants, computedConstants, algebraicVariables);
     findRoot5(voi, states, rates, constants, computedConstants, algebraicVariables);
     findRoot1(voi, states, rates, constants, computedConstants, algebraicVariables);
->>>>>>> 5c0a26a2
 }