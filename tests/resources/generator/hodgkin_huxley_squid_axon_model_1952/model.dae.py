--- conflicted
+++ resolved
@@ -5,11 +5,7 @@
 
 
 __version__ = "0.5.0"
-<<<<<<< HEAD
-LIBCELLML_VERSION = "0.6.2"
-=======
 LIBCELLML_VERSION = "0.6.3"
->>>>>>> d1c8fb50
 
 STATE_COUNT = 4
 CONSTANT_COUNT = 5
@@ -529,19 +525,10 @@
 
 
 def compute_variables(voi, states, rates, constants, computed_constants, algebraic):
-<<<<<<< HEAD
-=======
-    find_root_0(voi, states, rates, constants, computed_constants, algebraic)
-    find_root_2(voi, states, rates, constants, computed_constants, algebraic)
->>>>>>> d1c8fb50
     find_root_3(voi, states, rates, constants, computed_constants, algebraic)
     find_root_14(voi, states, rates, constants, computed_constants, algebraic)
     find_root_15(voi, states, rates, constants, computed_constants, algebraic)
     find_root_16(voi, states, rates, constants, computed_constants, algebraic)
-<<<<<<< HEAD
-=======
-    find_root_12(voi, states, rates, constants, computed_constants, algebraic)
->>>>>>> d1c8fb50
     find_root_13(voi, states, rates, constants, computed_constants, algebraic)
     find_root_9(voi, states, rates, constants, computed_constants, algebraic)
     find_root_10(voi, states, rates, constants, computed_constants, algebraic)
@@ -549,9 +536,5 @@
     find_root_6(voi, states, rates, constants, computed_constants, algebraic)
     find_root_7(voi, states, rates, constants, computed_constants, algebraic)
     find_root_8(voi, states, rates, constants, computed_constants, algebraic)
-<<<<<<< HEAD
-=======
-    find_root_4(voi, states, rates, constants, computed_constants, algebraic)
->>>>>>> d1c8fb50
     find_root_5(voi, states, rates, constants, computed_constants, algebraic)
     find_root_1(voi, states, rates, constants, computed_constants, algebraic)