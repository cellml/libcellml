--- conflicted
+++ resolved
@@ -5,11 +5,7 @@
 
 
 __version__ = "0.5.0"
-<<<<<<< HEAD
-LIBCELLML_VERSION = "0.6.0"
-=======
 LIBCELLML_VERSION = "0.6.3"
->>>>>>> ac1bef39
 
 STATE_COUNT = 4
 CONSTANT_COUNT = 5
@@ -512,18 +508,6 @@
     find_root_0(voi, states, rates, constants, computed_constants, algebraic)
     find_root_2(voi, states, rates, constants, computed_constants, algebraic)
     find_root_3(voi, states, rates, constants, computed_constants, algebraic)
-<<<<<<< HEAD
-    find_root_14(voi, states, rates, constants, computed_constants, algebraic)
-    find_root_15(voi, states, rates, constants, computed_constants, algebraic)
-    find_root_16(voi, states, rates, constants, computed_constants, algebraic)
-    find_root_12(voi, states, rates, constants, computed_constants, algebraic)
-    find_root_13(voi, states, rates, constants, computed_constants, algebraic)
-    find_root_9(voi, states, rates, constants, computed_constants, algebraic)
-    find_root_10(voi, states, rates, constants, computed_constants, algebraic)
-    find_root_11(voi, states, rates, constants, computed_constants, algebraic)
-    find_root_6(voi, states, rates, constants, computed_constants, algebraic)
-    find_root_7(voi, states, rates, constants, computed_constants, algebraic)
-=======
     find_root_15(voi, states, rates, constants, computed_constants, algebraic)
     find_root_14(voi, states, rates, constants, computed_constants, algebraic)
     find_root_16(voi, states, rates, constants, computed_constants, algebraic)
@@ -534,7 +518,6 @@
     find_root_11(voi, states, rates, constants, computed_constants, algebraic)
     find_root_7(voi, states, rates, constants, computed_constants, algebraic)
     find_root_6(voi, states, rates, constants, computed_constants, algebraic)
->>>>>>> ac1bef39
     find_root_8(voi, states, rates, constants, computed_constants, algebraic)
     find_root_4(voi, states, rates, constants, computed_constants, algebraic)
     find_root_5(voi, states, rates, constants, computed_constants, algebraic)
@@ -545,18 +528,6 @@
     find_root_0(voi, states, rates, constants, computed_constants, algebraic)
     find_root_2(voi, states, rates, constants, computed_constants, algebraic)
     find_root_3(voi, states, rates, constants, computed_constants, algebraic)
-<<<<<<< HEAD
-    find_root_14(voi, states, rates, constants, computed_constants, algebraic)
-    find_root_15(voi, states, rates, constants, computed_constants, algebraic)
-    find_root_16(voi, states, rates, constants, computed_constants, algebraic)
-    find_root_12(voi, states, rates, constants, computed_constants, algebraic)
-    find_root_13(voi, states, rates, constants, computed_constants, algebraic)
-    find_root_9(voi, states, rates, constants, computed_constants, algebraic)
-    find_root_10(voi, states, rates, constants, computed_constants, algebraic)
-    find_root_11(voi, states, rates, constants, computed_constants, algebraic)
-    find_root_6(voi, states, rates, constants, computed_constants, algebraic)
-    find_root_7(voi, states, rates, constants, computed_constants, algebraic)
-=======
     find_root_15(voi, states, rates, constants, computed_constants, algebraic)
     find_root_14(voi, states, rates, constants, computed_constants, algebraic)
     find_root_16(voi, states, rates, constants, computed_constants, algebraic)
@@ -567,7 +538,6 @@
     find_root_11(voi, states, rates, constants, computed_constants, algebraic)
     find_root_7(voi, states, rates, constants, computed_constants, algebraic)
     find_root_6(voi, states, rates, constants, computed_constants, algebraic)
->>>>>>> ac1bef39
     find_root_8(voi, states, rates, constants, computed_constants, algebraic)
     find_root_4(voi, states, rates, constants, computed_constants, algebraic)
     find_root_5(voi, states, rates, constants, computed_constants, algebraic)
