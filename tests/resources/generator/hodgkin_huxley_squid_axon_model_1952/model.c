--- conflicted
+++ resolved
@@ -6,11 +6,7 @@
 #include <stdlib.h>
 
 const char VERSION[] = "0.6.0";
-<<<<<<< HEAD
-const char LIBCELLML_VERSION[] = "0.6.0";
-=======
 const char LIBCELLML_VERSION[] = "0.6.3";
->>>>>>> ac1bef39
 
 const size_t STATE_COUNT = 4;
 const size_t CONSTANT_COUNT = 5;
@@ -129,16 +125,6 @@
     algebraic[2] = constants[4]*pow(states[3], 4.0)*(states[0]-computedConstants[2]);
     algebraic[3] = constants[3]*pow(states[2], 3.0)*states[1]*(states[0]-computedConstants[1]);
     rates[0] = -(-algebraic[0]+algebraic[3]+algebraic[2]+algebraic[1])/constants[0];
-<<<<<<< HEAD
-    algebraic[4] = 0.1*(states[0]+25.0)/(exp((states[0]+25.0)/10.0)-1.0);
-    algebraic[5] = 4.0*exp(states[0]/18.0);
-    rates[2] = algebraic[4]*(1.0-states[2])-algebraic[5]*states[2];
-    algebraic[6] = 0.07*exp(states[0]/20.0);
-    algebraic[7] = 1.0/(exp((states[0]+30.0)/10.0)+1.0);
-    rates[1] = algebraic[6]*(1.0-states[1])-algebraic[7]*states[1];
-    algebraic[8] = 0.01*(states[0]+10.0)/(exp((states[0]+10.0)/10.0)-1.0);
-    algebraic[9] = 0.125*exp(states[0]/80.0);
-=======
     algebraic[5] = 4.0*exp(states[0]/18.0);
     algebraic[4] = 0.1*(states[0]+25.0)/(exp((states[0]+25.0)/10.0)-1.0);
     rates[2] = algebraic[4]*(1.0-states[2])-algebraic[5]*states[2];
@@ -147,7 +133,6 @@
     rates[1] = algebraic[6]*(1.0-states[1])-algebraic[7]*states[1];
     algebraic[9] = 0.125*exp(states[0]/80.0);
     algebraic[8] = 0.01*(states[0]+10.0)/(exp((states[0]+10.0)/10.0)-1.0);
->>>>>>> ac1bef39
     rates[3] = algebraic[8]*(1.0-states[3])-algebraic[9]*states[3];
 }
 
