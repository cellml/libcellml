# The content of this file was generated using the Python profile of libCellML 0.4.0.

from enum import Enum
from math import *


__version__ = "0.3.2"
LIBCELLML_VERSION = "0.4.0"

STATE_COUNT = 2
VARIABLE_COUNT = 20


class VariableType(Enum):
    VARIABLE_OF_INTEGRATION = 0
    STATE = 1
    CONSTANT = 2
    COMPUTED_CONSTANT = 3
    ALGEBRAIC = 4
    EXTERNAL = 5


VOI_INFO = {"name": "time", "units": "millisecond", "component": "environment", "type": VariableType.VARIABLE_OF_INTEGRATION}

STATE_INFO = [
    {"name": "h", "units": "dimensionless", "component": "sodium_channel_h_gate", "type": VariableType.STATE},
    {"name": "n", "units": "dimensionless", "component": "potassium_channel_n_gate", "type": VariableType.STATE}
]

VARIABLE_INFO = [
    {"name": "i_Stim", "units": "microA_per_cm2", "component": "membrane", "type": VariableType.ALGEBRAIC},
    {"name": "V", "units": "millivolt", "component": "membrane", "type": VariableType.EXTERNAL},
<<<<<<< HEAD
    {"name": "i_Stim", "units": "microA_per_cm2", "component": "membrane", "type": VariableType.ALGEBRAIC},
=======
    {"name": "i_L", "units": "microA_per_cm2", "component": "leakage_current", "type": VariableType.ALGEBRAIC},
    {"name": "i_K", "units": "microA_per_cm2", "component": "potassium_channel", "type": VariableType.ALGEBRAIC},
    {"name": "i_Na", "units": "microA_per_cm2", "component": "sodium_channel", "type": VariableType.ALGEBRAIC},
    {"name": "Cm", "units": "microF_per_cm2", "component": "membrane", "type": VariableType.CONSTANT},
    {"name": "E_R", "units": "millivolt", "component": "membrane", "type": VariableType.CONSTANT},
>>>>>>> 23e78293
    {"name": "E_L", "units": "millivolt", "component": "leakage_current", "type": VariableType.COMPUTED_CONSTANT},
    {"name": "g_L", "units": "milliS_per_cm2", "component": "leakage_current", "type": VariableType.CONSTANT},
    {"name": "E_Na", "units": "millivolt", "component": "sodium_channel", "type": VariableType.COMPUTED_CONSTANT},
    {"name": "g_Na", "units": "milliS_per_cm2", "component": "sodium_channel", "type": VariableType.CONSTANT},
    {"name": "m", "units": "dimensionless", "component": "sodium_channel_m_gate", "type": VariableType.EXTERNAL},
    {"name": "alpha_m", "units": "per_millisecond", "component": "sodium_channel_m_gate", "type": VariableType.ALGEBRAIC},
    {"name": "beta_m", "units": "per_millisecond", "component": "sodium_channel_m_gate", "type": VariableType.ALGEBRAIC},
    {"name": "alpha_h", "units": "per_millisecond", "component": "sodium_channel_h_gate", "type": VariableType.ALGEBRAIC},
    {"name": "beta_h", "units": "per_millisecond", "component": "sodium_channel_h_gate", "type": VariableType.ALGEBRAIC},
    {"name": "E_K", "units": "millivolt", "component": "potassium_channel", "type": VariableType.COMPUTED_CONSTANT},
    {"name": "g_K", "units": "milliS_per_cm2", "component": "potassium_channel", "type": VariableType.CONSTANT},
    {"name": "alpha_n", "units": "per_millisecond", "component": "potassium_channel_n_gate", "type": VariableType.ALGEBRAIC},
    {"name": "beta_n", "units": "per_millisecond", "component": "potassium_channel_n_gate", "type": VariableType.ALGEBRAIC},
    {"name": "Cm", "units": "microF_per_cm2", "component": "membrane", "type": VariableType.CONSTANT},
    {"name": "E_R", "units": "millivolt", "component": "membrane", "type": VariableType.CONSTANT},
    {"name": "g_L", "units": "milliS_per_cm2", "component": "leakage_current", "type": VariableType.CONSTANT},
    {"name": "g_Na", "units": "milliS_per_cm2", "component": "sodium_channel", "type": VariableType.CONSTANT},
    {"name": "g_K", "units": "milliS_per_cm2", "component": "potassium_channel", "type": VariableType.CONSTANT}
]


def leq_func(x, y):
    return 1.0 if x <= y else 0.0


def geq_func(x, y):
    return 1.0 if x >= y else 0.0


def and_func(x, y):
    return 1.0 if bool(x) & bool(y) else 0.0


def create_states_array():
    return [nan]*STATE_COUNT


def create_variables_array():
    return [nan]*VARIABLE_COUNT


def initialise_variables(voi, states, variables, external_variable):
<<<<<<< HEAD
    variables[15] = 1.0
    variables[16] = 0.0
    variables[17] = 0.3
    variables[18] = 120.0
    variables[19] = 36.0
=======
    variables[5] = 1.0
    variables[6] = 0.0
    variables[8] = 0.3
    variables[10] = 120.0
    variables[17] = 36.0
>>>>>>> 23e78293
    states[0] = 0.6
    states[1] = 0.325
    variables[1] = external_variable(voi, states, variables, 1)
    variables[11] = external_variable(voi, states, variables, 11)


def compute_computed_constants(variables):
<<<<<<< HEAD
    variables[3] = variables[16]-10.613
    variables[5] = variables[16]-115.0
    variables[11] = variables[16]+12.0
=======
    variables[7] = variables[6]-10.613
    variables[9] = variables[6]-115.0
    variables[16] = variables[6]+12.0
>>>>>>> 23e78293


def compute_rates(voi, states, rates, variables, external_variable):
    variables[1] = external_variable(voi, states, variables, 1)
    variables[9] = 0.07*exp(variables[1]/20.0)
    variables[10] = 1.0/(exp((variables[1]+30.0)/10.0)+1.0)
    rates[0] = variables[9]*(1.0-states[0])-variables[10]*states[0]
    variables[13] = 0.01*(variables[1]+10.0)/(exp((variables[1]+10.0)/10.0)-1.0)
    variables[14] = 0.125*exp(variables[1]/80.0)
    rates[1] = variables[13]*(1.0-states[1])-variables[14]*states[1]


def compute_variables(voi, states, rates, variables, external_variable):
    variables[0] = -20.0 if and_func(geq_func(voi, 10.0), leq_func(voi, 10.5)) else 0.0
    variables[1] = external_variable(voi, states, variables, 1)
<<<<<<< HEAD
    variables[0] = external_variable(voi, states, variables, 0)
    variables[2] = -20.0 if and_func(geq_func(voi, 10.0), leq_func(voi, 10.5)) else 0.0
    variables[4] = variables[17]*(variables[1]-variables[3])
    variables[6] = variables[18]*pow(variables[0], 3.0)*states[0]*(variables[1]-variables[5])
    variables[7] = 0.1*(variables[1]+25.0)/(exp((variables[1]+25.0)/10.0)-1.0)
    variables[8] = 4.0*exp(variables[1]/18.0)
    variables[12] = variables[19]*pow(states[1], 4.0)*(variables[1]-variables[11])
=======
    variables[2] = variables[8]*(variables[1]-variables[7])
    variables[11] = external_variable(voi, states, variables, 11)
    variables[4] = variables[10]*pow(variables[11], 3.0)*states[0]*(variables[1]-variables[9])
    variables[12] = 0.1*(variables[1]+25.0)/(exp((variables[1]+25.0)/10.0)-1.0)
    variables[13] = 4.0*exp(variables[1]/18.0)
    variables[3] = variables[17]*pow(states[1], 4.0)*(variables[1]-variables[16])
>>>>>>> 23e78293
<|MERGE_RESOLUTION|>--- conflicted
+++ resolved
@@ -30,15 +30,11 @@
 VARIABLE_INFO = [
     {"name": "i_Stim", "units": "microA_per_cm2", "component": "membrane", "type": VariableType.ALGEBRAIC},
     {"name": "V", "units": "millivolt", "component": "membrane", "type": VariableType.EXTERNAL},
-<<<<<<< HEAD
-    {"name": "i_Stim", "units": "microA_per_cm2", "component": "membrane", "type": VariableType.ALGEBRAIC},
-=======
     {"name": "i_L", "units": "microA_per_cm2", "component": "leakage_current", "type": VariableType.ALGEBRAIC},
     {"name": "i_K", "units": "microA_per_cm2", "component": "potassium_channel", "type": VariableType.ALGEBRAIC},
     {"name": "i_Na", "units": "microA_per_cm2", "component": "sodium_channel", "type": VariableType.ALGEBRAIC},
     {"name": "Cm", "units": "microF_per_cm2", "component": "membrane", "type": VariableType.CONSTANT},
     {"name": "E_R", "units": "millivolt", "component": "membrane", "type": VariableType.CONSTANT},
->>>>>>> 23e78293
     {"name": "E_L", "units": "millivolt", "component": "leakage_current", "type": VariableType.COMPUTED_CONSTANT},
     {"name": "g_L", "units": "milliS_per_cm2", "component": "leakage_current", "type": VariableType.CONSTANT},
     {"name": "E_Na", "units": "millivolt", "component": "sodium_channel", "type": VariableType.COMPUTED_CONSTANT},
@@ -81,19 +77,11 @@
 
 
 def initialise_variables(voi, states, variables, external_variable):
-<<<<<<< HEAD
-    variables[15] = 1.0
-    variables[16] = 0.0
-    variables[17] = 0.3
-    variables[18] = 120.0
-    variables[19] = 36.0
-=======
     variables[5] = 1.0
     variables[6] = 0.0
     variables[8] = 0.3
     variables[10] = 120.0
     variables[17] = 36.0
->>>>>>> 23e78293
     states[0] = 0.6
     states[1] = 0.325
     variables[1] = external_variable(voi, states, variables, 1)
@@ -101,15 +89,9 @@
 
 
 def compute_computed_constants(variables):
-<<<<<<< HEAD
-    variables[3] = variables[16]-10.613
-    variables[5] = variables[16]-115.0
-    variables[11] = variables[16]+12.0
-=======
     variables[7] = variables[6]-10.613
     variables[9] = variables[6]-115.0
     variables[16] = variables[6]+12.0
->>>>>>> 23e78293
 
 
 def compute_rates(voi, states, rates, variables, external_variable):
@@ -125,19 +107,9 @@
 def compute_variables(voi, states, rates, variables, external_variable):
     variables[0] = -20.0 if and_func(geq_func(voi, 10.0), leq_func(voi, 10.5)) else 0.0
     variables[1] = external_variable(voi, states, variables, 1)
-<<<<<<< HEAD
-    variables[0] = external_variable(voi, states, variables, 0)
-    variables[2] = -20.0 if and_func(geq_func(voi, 10.0), leq_func(voi, 10.5)) else 0.0
-    variables[4] = variables[17]*(variables[1]-variables[3])
-    variables[6] = variables[18]*pow(variables[0], 3.0)*states[0]*(variables[1]-variables[5])
-    variables[7] = 0.1*(variables[1]+25.0)/(exp((variables[1]+25.0)/10.0)-1.0)
-    variables[8] = 4.0*exp(variables[1]/18.0)
-    variables[12] = variables[19]*pow(states[1], 4.0)*(variables[1]-variables[11])
-=======
     variables[2] = variables[8]*(variables[1]-variables[7])
     variables[11] = external_variable(voi, states, variables, 11)
     variables[4] = variables[10]*pow(variables[11], 3.0)*states[0]*(variables[1]-variables[9])
     variables[12] = 0.1*(variables[1]+25.0)/(exp((variables[1]+25.0)/10.0)-1.0)
     variables[13] = 4.0*exp(variables[1]/18.0)
-    variables[3] = variables[17]*pow(states[1], 4.0)*(variables[1]-variables[16])
->>>>>>> 23e78293
+    variables[3] = variables[17]*pow(states[1], 4.0)*(variables[1]-variables[16])