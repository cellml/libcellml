--- conflicted
+++ resolved
@@ -31,14 +31,11 @@
 
 VARIABLE_INFO = [
     {"name": "i_Stim", "units": "microA_per_cm2", "component": "membrane", "type": VariableType.ALGEBRAIC},
-<<<<<<< HEAD
-=======
     {"name": "i_L", "units": "microA_per_cm2", "component": "leakage_current", "type": VariableType.ALGEBRAIC},
     {"name": "i_K", "units": "microA_per_cm2", "component": "potassium_channel", "type": VariableType.ALGEBRAIC},
     {"name": "i_Na", "units": "microA_per_cm2", "component": "sodium_channel", "type": VariableType.ALGEBRAIC},
     {"name": "Cm", "units": "microF_per_cm2", "component": "membrane", "type": VariableType.EXTERNAL},
     {"name": "E_R", "units": "millivolt", "component": "membrane", "type": VariableType.CONSTANT},
->>>>>>> 23e78293
     {"name": "E_L", "units": "millivolt", "component": "leakage_current", "type": VariableType.COMPUTED_CONSTANT},
     {"name": "g_L", "units": "milliS_per_cm2", "component": "leakage_current", "type": VariableType.CONSTANT},
     {"name": "E_Na", "units": "millivolt", "component": "sodium_channel", "type": VariableType.COMPUTED_CONSTANT},
@@ -80,54 +77,6 @@
 
 
 def initialise_variables(voi, states, variables, external_variable):
-<<<<<<< HEAD
-    variables[14] = 0.0
-    variables[15] = 0.3
-    variables[16] = 120.0
-    variables[17] = 36.0
-    states[0] = 0.05
-    states[1] = 0.6
-    states[2] = 0.325
-    states[3] = 0.0
-    variables[13] = external_variable(voi, states, variables, 13)
-
-
-def compute_computed_constants(variables):
-    variables[1] = variables[14]-10.613
-    variables[3] = variables[14]-115.0
-    variables[9] = variables[14]+12.0
-
-
-def compute_rates(voi, states, rates, variables, external_variable):
-    variables[5] = 0.1*(states[3]+25.0)/(exp((states[3]+25.0)/10.0)-1.0)
-    variables[6] = 4.0*exp(states[3]/18.0)
-    rates[0] = variables[5]*(1.0-states[0])-variables[6]*states[0]
-    variables[7] = 0.07*exp(states[3]/20.0)
-    variables[8] = 1.0/(exp((states[3]+30.0)/10.0)+1.0)
-    rates[1] = variables[7]*(1.0-states[1])-variables[8]*states[1]
-    variables[11] = 0.01*(states[3]+10.0)/(exp((states[3]+10.0)/10.0)-1.0)
-    variables[12] = 0.125*exp(states[3]/80.0)
-    rates[2] = variables[11]*(1.0-states[2])-variables[12]*states[2]
-    variables[0] = -20.0 if and_func(geq_func(voi, 10.0), leq_func(voi, 10.5)) else 0.0
-    variables[13] = external_variable(voi, states, variables, 13)
-    variables[2] = variables[15]*(states[3]-variables[1])
-    variables[10] = variables[17]*pow(states[2], 4.0)*(states[3]-variables[9])
-    variables[4] = variables[16]*pow(states[0], 3.0)*states[1]*(states[3]-variables[3])
-    rates[3] = -(-variables[0]+variables[4]+variables[10]+variables[2])/variables[13]
-
-
-def compute_variables(voi, states, rates, variables, external_variable):
-    variables[2] = variables[15]*(states[3]-variables[1])
-    variables[4] = variables[16]*pow(states[0], 3.0)*states[1]*(states[3]-variables[3])
-    variables[5] = 0.1*(states[3]+25.0)/(exp((states[3]+25.0)/10.0)-1.0)
-    variables[6] = 4.0*exp(states[3]/18.0)
-    variables[7] = 0.07*exp(states[3]/20.0)
-    variables[8] = 1.0/(exp((states[3]+30.0)/10.0)+1.0)
-    variables[10] = variables[17]*pow(states[2], 4.0)*(states[3]-variables[9])
-    variables[11] = 0.01*(states[3]+10.0)/(exp((states[3]+10.0)/10.0)-1.0)
-    variables[12] = 0.125*exp(states[3]/80.0)
-    variables[13] = external_variable(voi, states, variables, 13)
-=======
     variables[5] = 0.0
     variables[7] = 0.3
     variables[9] = 120.0
@@ -173,5 +122,4 @@
     variables[2] = variables[15]*pow(states[3], 4.0)*(states[0]-variables[14])
     variables[16] = 0.01*(states[0]+10.0)/(exp((states[0]+10.0)/10.0)-1.0)
     variables[17] = 0.125*exp(states[0]/80.0)
-    variables[4] = external_variable(voi, states, variables, 4)
->>>>>>> 23e78293
+    variables[4] = external_variable(voi, states, variables, 4)