/* The content of this file was generated using the C profile of libCellML 0.6.3. */

#include "model.h"

#include <math.h>
#include <stdlib.h>

const char VERSION[] = "0.6.0";
<<<<<<< HEAD
const char LIBCELLML_VERSION[] = "0.6.0";
=======
const char LIBCELLML_VERSION[] = "0.6.3";
>>>>>>> ac1bef39

const size_t CONSTANT_COUNT = 8;
const size_t COMPUTED_CONSTANT_COUNT = 0;
const size_t ALGEBRAIC_COUNT = 1;
const size_t EXTERNAL_COUNT = 1;

const VariableInfo CONSTANT_INFO[] = {
<<<<<<< HEAD
    {"E", "fmol", "SLC_template3_ss"},
    {"P_0", "per_fmol_sec4", "SLC_template3_ss"},
    {"q_Ao", "fmol", "SLC_template3_ss"},
    {"P_1", "per_fmol_sec4", "SLC_template3_ss"},
    {"q_Ai", "fmol", "SLC_template3_ss"},
    {"P_2", "per_fmol_sec3", "SLC_template3_ss"},
    {"P_5", "per_sec3", "SLC_template3_ss"},
    {"P_4", "per_fmol2_sec3", "SLC_template3_ss"}
};

const VariableInfo COMPUTED_CONSTANT_INFO[] = {
};

const VariableInfo ALGEBRAIC_INFO[] = {
    {"v", "fmol_per_sec", "SLC_template3_ss"}
};

const VariableInfo EXTERNAL_INFO[] = {
    {"P_3", "per_fmol_sec3", "SLC_template3_ss"}
};

double * createConstantsArray()
{
    double *res = (double *) malloc(CONSTANT_COUNT*sizeof(double));

    for (size_t i = 0; i < CONSTANT_COUNT; ++i) {
        res[i] = NAN;
    }

    return res;
}

double * createComputedConstantsArray()
{
    double *res = (double *) malloc(COMPUTED_CONSTANT_COUNT*sizeof(double));

    for (size_t i = 0; i < COMPUTED_CONSTANT_COUNT; ++i) {
        res[i] = NAN;
    }

    return res;
}

double * createAlgebraicArray()
{
    double *res = (double *) malloc(ALGEBRAIC_COUNT*sizeof(double));

    for (size_t i = 0; i < ALGEBRAIC_COUNT; ++i) {
        res[i] = NAN;
    }

    return res;
}

double * createExternalsArray()
{
    double *res = (double *) malloc(EXTERNAL_COUNT*sizeof(double));

=======
    {"P_5", "per_sec3", "SLC_template3_ss"},
    {"q_Ao", "fmol", "SLC_template3_ss"},
    {"q_Ai", "fmol", "SLC_template3_ss"},
    {"P_4", "per_fmol2_sec3", "SLC_template3_ss"},
    {"P_2", "per_fmol_sec3", "SLC_template3_ss"},
    {"P_1", "per_fmol_sec4", "SLC_template3_ss"},
    {"P_0", "per_fmol_sec4", "SLC_template3_ss"},
    {"E", "fmol", "SLC_template3_ss"}
};

const VariableInfo COMPUTED_CONSTANT_INFO[] = {
};

const VariableInfo ALGEBRAIC_INFO[] = {
    {"v", "fmol_per_sec", "SLC_template3_ss"}
};

const VariableInfo EXTERNAL_INFO[] = {
    {"P_3", "per_fmol_sec3", "SLC_template3_ss"}
};

double * createConstantsArray()
{
    double *res = (double *) malloc(CONSTANT_COUNT*sizeof(double));

    for (size_t i = 0; i < CONSTANT_COUNT; ++i) {
        res[i] = NAN;
    }

    return res;
}

double * createComputedConstantsArray()
{
    double *res = (double *) malloc(COMPUTED_CONSTANT_COUNT*sizeof(double));

    for (size_t i = 0; i < COMPUTED_CONSTANT_COUNT; ++i) {
        res[i] = NAN;
    }

    return res;
}

double * createAlgebraicArray()
{
    double *res = (double *) malloc(ALGEBRAIC_COUNT*sizeof(double));

    for (size_t i = 0; i < ALGEBRAIC_COUNT; ++i) {
        res[i] = NAN;
    }

    return res;
}

double * createExternalsArray()
{
    double *res = (double *) malloc(EXTERNAL_COUNT*sizeof(double));

>>>>>>> ac1bef39
    for (size_t i = 0; i < EXTERNAL_COUNT; ++i) {
        res[i] = NAN;
    }

    return res;
}

void deleteArray(double *array)
{
    free(array);
}

void initialiseVariables(double *constants, double *computedConstants, double *algebraic)
{
<<<<<<< HEAD
    constants[0] = 1.1;
    constants[1] = 21262500.0;
    constants[2] = 150.0;
    constants[3] = 3402000.0;
    constants[4] = 2.0;
    constants[5] = 2902500.0;
    constants[6] = 810000.0;
    constants[7] = 247140.0;
=======
    constants[0] = 810000.0;
    constants[1] = 150.0;
    constants[2] = 2.0;
    constants[3] = 247140.0;
    constants[4] = 2902500.0;
    constants[5] = 3402000.0;
    constants[6] = 21262500.0;
    constants[7] = 1.1;
>>>>>>> ac1bef39
}

void computeComputedConstants(double *constants, double *computedConstants)
{
}

void computeVariables(double *constants, double *computedConstants, double *algebraic, double *externals, ExternalVariable externalVariable)
{
    externals[0] = externalVariable(constants, computedConstants, algebraic, externals, 0);
<<<<<<< HEAD
    algebraic[0] = constants[0]*(constants[1]*constants[2]-constants[3]*constants[4])/(constants[5]*constants[4]+externals[0]*constants[2]+constants[7]*constants[4]*constants[2]+constants[6]);
=======
    algebraic[0] = constants[7]*(constants[6]*constants[1]-constants[5]*constants[2])/(constants[4]*constants[2]+externals[0]*constants[1]+constants[3]*constants[2]*constants[1]+constants[0]);
>>>>>>> ac1bef39
}<|MERGE_RESOLUTION|>--- conflicted
+++ resolved
@@ -6,11 +6,7 @@
 #include <stdlib.h>
 
 const char VERSION[] = "0.6.0";
-<<<<<<< HEAD
-const char LIBCELLML_VERSION[] = "0.6.0";
-=======
 const char LIBCELLML_VERSION[] = "0.6.3";
->>>>>>> ac1bef39
 
 const size_t CONSTANT_COUNT = 8;
 const size_t COMPUTED_CONSTANT_COUNT = 0;
@@ -18,66 +14,6 @@
 const size_t EXTERNAL_COUNT = 1;
 
 const VariableInfo CONSTANT_INFO[] = {
-<<<<<<< HEAD
-    {"E", "fmol", "SLC_template3_ss"},
-    {"P_0", "per_fmol_sec4", "SLC_template3_ss"},
-    {"q_Ao", "fmol", "SLC_template3_ss"},
-    {"P_1", "per_fmol_sec4", "SLC_template3_ss"},
-    {"q_Ai", "fmol", "SLC_template3_ss"},
-    {"P_2", "per_fmol_sec3", "SLC_template3_ss"},
-    {"P_5", "per_sec3", "SLC_template3_ss"},
-    {"P_4", "per_fmol2_sec3", "SLC_template3_ss"}
-};
-
-const VariableInfo COMPUTED_CONSTANT_INFO[] = {
-};
-
-const VariableInfo ALGEBRAIC_INFO[] = {
-    {"v", "fmol_per_sec", "SLC_template3_ss"}
-};
-
-const VariableInfo EXTERNAL_INFO[] = {
-    {"P_3", "per_fmol_sec3", "SLC_template3_ss"}
-};
-
-double * createConstantsArray()
-{
-    double *res = (double *) malloc(CONSTANT_COUNT*sizeof(double));
-
-    for (size_t i = 0; i < CONSTANT_COUNT; ++i) {
-        res[i] = NAN;
-    }
-
-    return res;
-}
-
-double * createComputedConstantsArray()
-{
-    double *res = (double *) malloc(COMPUTED_CONSTANT_COUNT*sizeof(double));
-
-    for (size_t i = 0; i < COMPUTED_CONSTANT_COUNT; ++i) {
-        res[i] = NAN;
-    }
-
-    return res;
-}
-
-double * createAlgebraicArray()
-{
-    double *res = (double *) malloc(ALGEBRAIC_COUNT*sizeof(double));
-
-    for (size_t i = 0; i < ALGEBRAIC_COUNT; ++i) {
-        res[i] = NAN;
-    }
-
-    return res;
-}
-
-double * createExternalsArray()
-{
-    double *res = (double *) malloc(EXTERNAL_COUNT*sizeof(double));
-
-=======
     {"P_5", "per_sec3", "SLC_template3_ss"},
     {"q_Ao", "fmol", "SLC_template3_ss"},
     {"q_Ai", "fmol", "SLC_template3_ss"},
@@ -136,7 +72,6 @@
 {
     double *res = (double *) malloc(EXTERNAL_COUNT*sizeof(double));
 
->>>>>>> ac1bef39
     for (size_t i = 0; i < EXTERNAL_COUNT; ++i) {
         res[i] = NAN;
     }
@@ -151,16 +86,6 @@
 
 void initialiseVariables(double *constants, double *computedConstants, double *algebraic)
 {
-<<<<<<< HEAD
-    constants[0] = 1.1;
-    constants[1] = 21262500.0;
-    constants[2] = 150.0;
-    constants[3] = 3402000.0;
-    constants[4] = 2.0;
-    constants[5] = 2902500.0;
-    constants[6] = 810000.0;
-    constants[7] = 247140.0;
-=======
     constants[0] = 810000.0;
     constants[1] = 150.0;
     constants[2] = 2.0;
@@ -169,7 +94,6 @@
     constants[5] = 3402000.0;
     constants[6] = 21262500.0;
     constants[7] = 1.1;
->>>>>>> ac1bef39
 }
 
 void computeComputedConstants(double *constants, double *computedConstants)
@@ -179,9 +103,5 @@
 void computeVariables(double *constants, double *computedConstants, double *algebraic, double *externals, ExternalVariable externalVariable)
 {
     externals[0] = externalVariable(constants, computedConstants, algebraic, externals, 0);
-<<<<<<< HEAD
-    algebraic[0] = constants[0]*(constants[1]*constants[2]-constants[3]*constants[4])/(constants[5]*constants[4]+externals[0]*constants[2]+constants[7]*constants[4]*constants[2]+constants[6]);
-=======
     algebraic[0] = constants[7]*(constants[6]*constants[1]-constants[5]*constants[2])/(constants[4]*constants[2]+externals[0]*constants[1]+constants[3]*constants[2]*constants[1]+constants[0]);
->>>>>>> ac1bef39
 }