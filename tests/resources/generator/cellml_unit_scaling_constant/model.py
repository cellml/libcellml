# The content of this file was generated using the Python profile of libCellML 0.6.0.

from enum import Enum
from math import *


__version__ = "0.5.0"
<<<<<<< HEAD
LIBCELLML_VERSION = "0.5.0"
=======
LIBCELLML_VERSION = "0.6.0"
>>>>>>> 228e25ac

CONSTANT_COUNT = 9
COMPUTED_CONSTANT_COUNT = 10
ALGEBRAIC_COUNT = 0
<<<<<<< HEAD

CONSTANT_INFO = [
    {"name": "ind_c_mM", "units": "mM", "component": "constants"},
    {"name": "c_mM", "units": "mM", "component": "constants"},
    {"name": "c", "units": "mM", "component": "constants"},
    {"name": "c_M", "units": "M", "component": "constants"},
    {"name": "ind_c_M", "units": "M", "component": "constants"},
    {"name": "ind_oc_mM", "units": "mM", "component": "other_constants"},
    {"name": "oc_mM", "units": "mM", "component": "other_constants"},
    {"name": "oc_M", "units": "M", "component": "other_constants"},
    {"name": "ind_oc_M", "units": "M", "component": "other_constants"}
]

COMPUTED_CONSTANT_INFO = [
    {"name": "comp_c_mM_mM", "units": "mM", "component": "main"},
    {"name": "comp_c_mM_M", "units": "M", "component": "main"},
    {"name": "comp_c_M_mM", "units": "mM", "component": "main"},
    {"name": "comp_c_M_M", "units": "M", "component": "main"},
    {"name": "comp_k_mM", "units": "mM", "component": "main"},
    {"name": "comp_k_M", "units": "M", "component": "main"},
    {"name": "comp_oc_mM_mM", "units": "mM", "component": "main"},
    {"name": "comp_oc_mM_M", "units": "M", "component": "main"},
    {"name": "comp_oc_M_mM", "units": "mM", "component": "main"},
    {"name": "comp_oc_M_M", "units": "M", "component": "main"}
]

ALGEBRAIC_INFO = [
]


def create_constants_array():
    return [nan]*CONSTANT_COUNT


def create_computed_constants_array():
    return [nan]*COMPUTED_CONSTANT_COUNT


=======

CONSTANT_INFO = [
    {"name": "ind_c_mM", "units": "mM", "component": "constants"},
    {"name": "c_mM", "units": "mM", "component": "constants"},
    {"name": "c", "units": "mM", "component": "constants"},
    {"name": "c_M", "units": "M", "component": "constants"},
    {"name": "ind_c_M", "units": "M", "component": "constants"},
    {"name": "ind_oc_mM", "units": "mM", "component": "other_constants"},
    {"name": "oc_mM", "units": "mM", "component": "other_constants"},
    {"name": "oc_M", "units": "M", "component": "other_constants"},
    {"name": "ind_oc_M", "units": "M", "component": "other_constants"}
]

COMPUTED_CONSTANT_INFO = [
    {"name": "comp_c_mM_mM", "units": "mM", "component": "main"},
    {"name": "comp_c_mM_M", "units": "M", "component": "main"},
    {"name": "comp_c_M_mM", "units": "mM", "component": "main"},
    {"name": "comp_c_M_M", "units": "M", "component": "main"},
    {"name": "comp_k_mM", "units": "mM", "component": "main"},
    {"name": "comp_k_M", "units": "M", "component": "main"},
    {"name": "comp_oc_mM_mM", "units": "mM", "component": "main"},
    {"name": "comp_oc_mM_M", "units": "M", "component": "main"},
    {"name": "comp_oc_M_mM", "units": "mM", "component": "main"},
    {"name": "comp_oc_M_M", "units": "M", "component": "main"}
]

ALGEBRAIC_INFO = [
]


def create_constants_array():
    return [nan]*CONSTANT_COUNT


def create_computed_constants_array():
    return [nan]*COMPUTED_CONSTANT_COUNT


>>>>>>> 228e25ac
def create_algebraic_array():
    return [nan]*ALGEBRAIC_COUNT


def initialise_variables(constants, computed_constants, algebraic):
    constants[2] = 123.0
    constants[1] = constants[2]
    constants[0] = constants[1]
    constants[3] = constants[2]
    constants[4] = constants[3]
    constants[6] = 0.001*constants[2]
    constants[5] = constants[6]
    constants[7] = constants[2]
    constants[8] = constants[7]


def compute_computed_constants(constants, computed_constants):
    computed_constants[0] = constants[1]+constants[0]
    computed_constants[1] = 0.001*constants[1]+0.001*constants[0]
    computed_constants[2] = 1000.0*constants[3]+1000.0*constants[4]
    computed_constants[3] = constants[3]+constants[4]
    computed_constants[4] = constants[2]+constants[2]
    computed_constants[5] = 0.001*constants[2]+0.001*constants[2]
    computed_constants[6] = constants[6]+constants[5]
    computed_constants[7] = 0.001*constants[6]+0.001*constants[5]
    computed_constants[8] = 1000.0*constants[7]+1000.0*constants[8]
    computed_constants[9] = constants[7]+constants[8]


def compute_variables(constants, computed_constants, algebraic):
    pass<|MERGE_RESOLUTION|>--- conflicted
+++ resolved
@@ -5,16 +5,11 @@
 
 
 __version__ = "0.5.0"
-<<<<<<< HEAD
-LIBCELLML_VERSION = "0.5.0"
-=======
 LIBCELLML_VERSION = "0.6.0"
->>>>>>> 228e25ac
 
 CONSTANT_COUNT = 9
 COMPUTED_CONSTANT_COUNT = 10
 ALGEBRAIC_COUNT = 0
-<<<<<<< HEAD
 
 CONSTANT_INFO = [
     {"name": "ind_c_mM", "units": "mM", "component": "constants"},
@@ -53,46 +48,6 @@
     return [nan]*COMPUTED_CONSTANT_COUNT
 
 
-=======
-
-CONSTANT_INFO = [
-    {"name": "ind_c_mM", "units": "mM", "component": "constants"},
-    {"name": "c_mM", "units": "mM", "component": "constants"},
-    {"name": "c", "units": "mM", "component": "constants"},
-    {"name": "c_M", "units": "M", "component": "constants"},
-    {"name": "ind_c_M", "units": "M", "component": "constants"},
-    {"name": "ind_oc_mM", "units": "mM", "component": "other_constants"},
-    {"name": "oc_mM", "units": "mM", "component": "other_constants"},
-    {"name": "oc_M", "units": "M", "component": "other_constants"},
-    {"name": "ind_oc_M", "units": "M", "component": "other_constants"}
-]
-
-COMPUTED_CONSTANT_INFO = [
-    {"name": "comp_c_mM_mM", "units": "mM", "component": "main"},
-    {"name": "comp_c_mM_M", "units": "M", "component": "main"},
-    {"name": "comp_c_M_mM", "units": "mM", "component": "main"},
-    {"name": "comp_c_M_M", "units": "M", "component": "main"},
-    {"name": "comp_k_mM", "units": "mM", "component": "main"},
-    {"name": "comp_k_M", "units": "M", "component": "main"},
-    {"name": "comp_oc_mM_mM", "units": "mM", "component": "main"},
-    {"name": "comp_oc_mM_M", "units": "M", "component": "main"},
-    {"name": "comp_oc_M_mM", "units": "mM", "component": "main"},
-    {"name": "comp_oc_M_M", "units": "M", "component": "main"}
-]
-
-ALGEBRAIC_INFO = [
-]
-
-
-def create_constants_array():
-    return [nan]*CONSTANT_COUNT
-
-
-def create_computed_constants_array():
-    return [nan]*COMPUTED_CONSTANT_COUNT
-
-
->>>>>>> 228e25ac
 def create_algebraic_array():
     return [nan]*ALGEBRAIC_COUNT
 
