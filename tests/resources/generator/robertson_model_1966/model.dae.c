/* The content of this file was generated using the C profile of libCellML 0.6.3. */

#include "model.dae.h"

#include <math.h>
#include <stdlib.h>

const char VERSION[] = "0.6.0";
<<<<<<< HEAD
const char LIBCELLML_VERSION[] = "0.6.0";
=======
const char LIBCELLML_VERSION[] = "0.6.3";
>>>>>>> ac1bef39

const size_t STATE_COUNT = 2;
const size_t CONSTANT_COUNT = 3;
const size_t COMPUTED_CONSTANT_COUNT = 0;
const size_t ALGEBRAIC_COUNT = 2;

const VariableInfo VOI_INFO = {"t", "dimensionless", "main"};

const VariableInfo STATE_INFO[] = {
<<<<<<< HEAD
    {"y1", "dimensionless", "main"},
    {"y2", "dimensionless", "main"}
};

const VariableInfo CONSTANT_INFO[] = {
    {"k1", "dimensionless", "main"},
    {"k3", "dimensionless", "main"},
=======
    {"y2", "dimensionless", "main"},
    {"y1", "dimensionless", "main"}
};

const VariableInfo CONSTANT_INFO[] = {
    {"k3", "dimensionless", "main"},
    {"k1", "dimensionless", "main"},
>>>>>>> ac1bef39
    {"k2", "dimensionless", "main"}
};

const VariableInfo COMPUTED_CONSTANT_INFO[] = {
};

const VariableInfo ALGEBRAIC_INFO[] = {
    {"y3", "dimensionless", "main"},
    {"y2_scaled", "dimensionless", "main"}
};

double * createStatesArray()
{
    double *res = (double *) malloc(STATE_COUNT*sizeof(double));

    for (size_t i = 0; i < STATE_COUNT; ++i) {
        res[i] = NAN;
    }

    return res;
}

double * createConstantsArray()
{
    double *res = (double *) malloc(CONSTANT_COUNT*sizeof(double));

    for (size_t i = 0; i < CONSTANT_COUNT; ++i) {
        res[i] = NAN;
    }

    return res;
}

double * createComputedConstantsArray()
{
    double *res = (double *) malloc(COMPUTED_CONSTANT_COUNT*sizeof(double));

    for (size_t i = 0; i < COMPUTED_CONSTANT_COUNT; ++i) {
        res[i] = NAN;
    }

    return res;
}

double * createAlgebraicArray()
{
    double *res = (double *) malloc(ALGEBRAIC_COUNT*sizeof(double));

    for (size_t i = 0; i < ALGEBRAIC_COUNT; ++i) {
        res[i] = NAN;
    }

    return res;
}

void deleteArray(double *array)
{
    free(array);
}

typedef struct {
    double voi;
    double *states;
    double *rates;
    double *constants;
    double *computedConstants;
    double *algebraic;
} RootFindingInfo;

extern void nlaSolve(void (*objectiveFunction)(double *, double *, void *),
                     double *u, size_t n, void *data);

void objectiveFunction0(double *u, double *f, void *data)
{
    double voi = ((RootFindingInfo *) data)->voi;
    double *states = ((RootFindingInfo *) data)->states;
    double *rates = ((RootFindingInfo *) data)->rates;
    double *constants = ((RootFindingInfo *) data)->constants;
    double *computedConstants = ((RootFindingInfo *) data)->computedConstants;
    double *algebraic = ((RootFindingInfo *) data)->algebraic;

    algebraic[0] = u[0];

<<<<<<< HEAD
    f[0] = 1.0-(states[0]+states[1]+algebraic[0]);
=======
    f[0] = 1.0-(states[1]+states[0]+algebraic[0]);
>>>>>>> ac1bef39
}

void findRoot0(double voi, double *states, double *rates, double *constants, double *computedConstants, double *algebraic)
{
    RootFindingInfo rfi = { voi, states, rates, constants, computedConstants, algebraic };
    double u[1];

    u[0] = algebraic[0];

    nlaSolve(objectiveFunction0, u, 1, &rfi);

    algebraic[0] = u[0];
}

void initialiseVariables(double *states, double *rates, double *constants, double *computedConstants, double *algebraic)
{
<<<<<<< HEAD
    states[0] = 1.0;
    states[1] = 0.0;
    constants[0] = 0.04;
    constants[1] = 1.0e4;
=======
    states[0] = 0.0;
    states[1] = 1.0;
    constants[0] = 1.0e4;
    constants[1] = 0.04;
>>>>>>> ac1bef39
    constants[2] = 3.0e7;
    algebraic[0] = 0.0;
}

void computeComputedConstants(double *constants, double *computedConstants)
{
}

void computeRates(double voi, double *states, double *rates, double *constants, double *computedConstants, double *algebraic)
{
    findRoot0(voi, states, rates, constants, computedConstants, algebraic);
<<<<<<< HEAD
    rates[0] = -constants[0]*states[0]+constants[1]*states[1]*algebraic[0];
    rates[1] = constants[0]*states[0]-constants[2]*pow(states[1], 2.0)-constants[1]*states[1]*algebraic[0];
=======
    rates[1] = -constants[1]*states[1]+constants[0]*states[0]*algebraic[0];
    rates[0] = constants[1]*states[1]-constants[2]*pow(states[0], 2.0)-constants[0]*states[0]*algebraic[0];
>>>>>>> ac1bef39
}

void computeVariables(double voi, double *states, double *rates, double *constants, double *computedConstants, double *algebraic)
{
    findRoot0(voi, states, rates, constants, computedConstants, algebraic);
<<<<<<< HEAD
    algebraic[1] = 10000.0*states[1];
=======
    algebraic[1] = 10000.0*states[0];
>>>>>>> ac1bef39
}<|MERGE_RESOLUTION|>--- conflicted
+++ resolved
@@ -6,11 +6,7 @@
 #include <stdlib.h>
 
 const char VERSION[] = "0.6.0";
-<<<<<<< HEAD
-const char LIBCELLML_VERSION[] = "0.6.0";
-=======
 const char LIBCELLML_VERSION[] = "0.6.3";
->>>>>>> ac1bef39
 
 const size_t STATE_COUNT = 2;
 const size_t CONSTANT_COUNT = 3;
@@ -20,15 +16,6 @@
 const VariableInfo VOI_INFO = {"t", "dimensionless", "main"};
 
 const VariableInfo STATE_INFO[] = {
-<<<<<<< HEAD
-    {"y1", "dimensionless", "main"},
-    {"y2", "dimensionless", "main"}
-};
-
-const VariableInfo CONSTANT_INFO[] = {
-    {"k1", "dimensionless", "main"},
-    {"k3", "dimensionless", "main"},
-=======
     {"y2", "dimensionless", "main"},
     {"y1", "dimensionless", "main"}
 };
@@ -36,7 +23,6 @@
 const VariableInfo CONSTANT_INFO[] = {
     {"k3", "dimensionless", "main"},
     {"k1", "dimensionless", "main"},
->>>>>>> ac1bef39
     {"k2", "dimensionless", "main"}
 };
 
@@ -120,11 +106,7 @@
 
     algebraic[0] = u[0];
 
-<<<<<<< HEAD
-    f[0] = 1.0-(states[0]+states[1]+algebraic[0]);
-=======
     f[0] = 1.0-(states[1]+states[0]+algebraic[0]);
->>>>>>> ac1bef39
 }
 
 void findRoot0(double voi, double *states, double *rates, double *constants, double *computedConstants, double *algebraic)
@@ -141,17 +123,10 @@
 
 void initialiseVariables(double *states, double *rates, double *constants, double *computedConstants, double *algebraic)
 {
-<<<<<<< HEAD
-    states[0] = 1.0;
-    states[1] = 0.0;
-    constants[0] = 0.04;
-    constants[1] = 1.0e4;
-=======
     states[0] = 0.0;
     states[1] = 1.0;
     constants[0] = 1.0e4;
     constants[1] = 0.04;
->>>>>>> ac1bef39
     constants[2] = 3.0e7;
     algebraic[0] = 0.0;
 }
@@ -163,21 +138,12 @@
 void computeRates(double voi, double *states, double *rates, double *constants, double *computedConstants, double *algebraic)
 {
     findRoot0(voi, states, rates, constants, computedConstants, algebraic);
-<<<<<<< HEAD
-    rates[0] = -constants[0]*states[0]+constants[1]*states[1]*algebraic[0];
-    rates[1] = constants[0]*states[0]-constants[2]*pow(states[1], 2.0)-constants[1]*states[1]*algebraic[0];
-=======
     rates[1] = -constants[1]*states[1]+constants[0]*states[0]*algebraic[0];
     rates[0] = constants[1]*states[1]-constants[2]*pow(states[0], 2.0)-constants[0]*states[0]*algebraic[0];
->>>>>>> ac1bef39
 }
 
 void computeVariables(double voi, double *states, double *rates, double *constants, double *computedConstants, double *algebraic)
 {
     findRoot0(voi, states, rates, constants, computedConstants, algebraic);
-<<<<<<< HEAD
-    algebraic[1] = 10000.0*states[1];
-=======
     algebraic[1] = 10000.0*states[0];
->>>>>>> ac1bef39
 }