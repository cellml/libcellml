# The content of this file was generated using the Python profile of libCellML 0.6.3.

from enum import Enum
from math import *


__version__ = "0.5.0"
<<<<<<< HEAD
LIBCELLML_VERSION = "0.6.0"
=======
LIBCELLML_VERSION = "0.6.3"
>>>>>>> ac1bef39

STATE_COUNT = 3
CONSTANT_COUNT = 3
COMPUTED_CONSTANT_COUNT = 0
ALGEBRAIC_COUNT = 1

VOI_INFO = {"name": "t", "units": "dimensionless", "component": "main"}

STATE_INFO = [
<<<<<<< HEAD
    {"name": "y1", "units": "dimensionless", "component": "main"},
    {"name": "y3", "units": "dimensionless", "component": "main"},
    {"name": "y2", "units": "dimensionless", "component": "main"}
]

CONSTANT_INFO = [
    {"name": "k1", "units": "dimensionless", "component": "main"},
    {"name": "k3", "units": "dimensionless", "component": "main"},
=======
    {"name": "y3", "units": "dimensionless", "component": "main"},
    {"name": "y2", "units": "dimensionless", "component": "main"},
    {"name": "y1", "units": "dimensionless", "component": "main"}
]

CONSTANT_INFO = [
    {"name": "k3", "units": "dimensionless", "component": "main"},
    {"name": "k1", "units": "dimensionless", "component": "main"},
>>>>>>> ac1bef39
    {"name": "k2", "units": "dimensionless", "component": "main"}
]

COMPUTED_CONSTANT_INFO = [
]

ALGEBRAIC_INFO = [
    {"name": "y2_scaled", "units": "dimensionless", "component": "main"}
]


def create_states_array():
    return [nan]*STATE_COUNT


def create_constants_array():
    return [nan]*CONSTANT_COUNT


def create_computed_constants_array():
    return [nan]*COMPUTED_CONSTANT_COUNT


def create_algebraic_array():
    return [nan]*ALGEBRAIC_COUNT


def initialise_variables(states, rates, constants, computed_constants, algebraic):
<<<<<<< HEAD
    states[0] = 1.0
    states[1] = 0.0
    states[2] = 0.0
    constants[0] = 0.04
    constants[1] = 1.0e4
=======
    states[0] = 0.0
    states[1] = 0.0
    states[2] = 1.0
    constants[0] = 1.0e4
    constants[1] = 0.04
>>>>>>> ac1bef39
    constants[2] = 3.0e7


def compute_computed_constants(constants, computed_constants):
    pass


def compute_rates(voi, states, rates, constants, computed_constants, algebraic):
<<<<<<< HEAD
    rates[0] = -constants[0]*states[0]+constants[1]*states[2]*states[1]
    rates[2] = constants[0]*states[0]-constants[2]*pow(states[2], 2.0)-constants[1]*states[2]*states[1]
    rates[1] = constants[2]*pow(states[2], 2.0)


def compute_variables(voi, states, rates, constants, computed_constants, algebraic):
    algebraic[0] = 10000.0*states[2]
=======
    rates[2] = -constants[1]*states[2]+constants[0]*states[1]*states[0]
    rates[1] = constants[1]*states[2]-constants[2]*pow(states[1], 2.0)-constants[0]*states[1]*states[0]
    rates[0] = constants[2]*pow(states[1], 2.0)


def compute_variables(voi, states, rates, constants, computed_constants, algebraic):
    algebraic[0] = 10000.0*states[1]
>>>>>>> ac1bef39
<|MERGE_RESOLUTION|>--- conflicted
+++ resolved
@@ -5,11 +5,7 @@
 
 
 __version__ = "0.5.0"
-<<<<<<< HEAD
-LIBCELLML_VERSION = "0.6.0"
-=======
 LIBCELLML_VERSION = "0.6.3"
->>>>>>> ac1bef39
 
 STATE_COUNT = 3
 CONSTANT_COUNT = 3
@@ -19,16 +15,6 @@
 VOI_INFO = {"name": "t", "units": "dimensionless", "component": "main"}
 
 STATE_INFO = [
-<<<<<<< HEAD
-    {"name": "y1", "units": "dimensionless", "component": "main"},
-    {"name": "y3", "units": "dimensionless", "component": "main"},
-    {"name": "y2", "units": "dimensionless", "component": "main"}
-]
-
-CONSTANT_INFO = [
-    {"name": "k1", "units": "dimensionless", "component": "main"},
-    {"name": "k3", "units": "dimensionless", "component": "main"},
-=======
     {"name": "y3", "units": "dimensionless", "component": "main"},
     {"name": "y2", "units": "dimensionless", "component": "main"},
     {"name": "y1", "units": "dimensionless", "component": "main"}
@@ -37,7 +23,6 @@
 CONSTANT_INFO = [
     {"name": "k3", "units": "dimensionless", "component": "main"},
     {"name": "k1", "units": "dimensionless", "component": "main"},
->>>>>>> ac1bef39
     {"name": "k2", "units": "dimensionless", "component": "main"}
 ]
 
@@ -66,19 +51,11 @@
 
 
 def initialise_variables(states, rates, constants, computed_constants, algebraic):
-<<<<<<< HEAD
-    states[0] = 1.0
-    states[1] = 0.0
-    states[2] = 0.0
-    constants[0] = 0.04
-    constants[1] = 1.0e4
-=======
     states[0] = 0.0
     states[1] = 0.0
     states[2] = 1.0
     constants[0] = 1.0e4
     constants[1] = 0.04
->>>>>>> ac1bef39
     constants[2] = 3.0e7
 
 
@@ -87,20 +64,10 @@
 
 
 def compute_rates(voi, states, rates, constants, computed_constants, algebraic):
-<<<<<<< HEAD
-    rates[0] = -constants[0]*states[0]+constants[1]*states[2]*states[1]
-    rates[2] = constants[0]*states[0]-constants[2]*pow(states[2], 2.0)-constants[1]*states[2]*states[1]
-    rates[1] = constants[2]*pow(states[2], 2.0)
-
-
-def compute_variables(voi, states, rates, constants, computed_constants, algebraic):
-    algebraic[0] = 10000.0*states[2]
-=======
     rates[2] = -constants[1]*states[2]+constants[0]*states[1]*states[0]
     rates[1] = constants[1]*states[2]-constants[2]*pow(states[1], 2.0)-constants[0]*states[1]*states[0]
     rates[0] = constants[2]*pow(states[1], 2.0)
 
 
 def compute_variables(voi, states, rates, constants, computed_constants, algebraic):
-    algebraic[0] = 10000.0*states[1]
->>>>>>> ac1bef39
+    algebraic[0] = 10000.0*states[1]