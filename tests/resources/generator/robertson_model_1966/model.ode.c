/* The content of this file was generated using the C profile of libCellML 0.6.3. */

#include "model.ode.h"

#include <math.h>
#include <stdlib.h>

const char VERSION[] = "0.6.0";
<<<<<<< HEAD
const char LIBCELLML_VERSION[] = "0.6.0";
=======
const char LIBCELLML_VERSION[] = "0.6.3";
>>>>>>> ac1bef39

const size_t STATE_COUNT = 3;
const size_t CONSTANT_COUNT = 3;
const size_t COMPUTED_CONSTANT_COUNT = 0;
const size_t ALGEBRAIC_COUNT = 1;

const VariableInfo VOI_INFO = {"t", "dimensionless", "main"};

const VariableInfo STATE_INFO[] = {
<<<<<<< HEAD
    {"y1", "dimensionless", "main"},
    {"y3", "dimensionless", "main"},
    {"y2", "dimensionless", "main"}
};

const VariableInfo CONSTANT_INFO[] = {
    {"k1", "dimensionless", "main"},
    {"k3", "dimensionless", "main"},
=======
    {"y3", "dimensionless", "main"},
    {"y2", "dimensionless", "main"},
    {"y1", "dimensionless", "main"}
};

const VariableInfo CONSTANT_INFO[] = {
    {"k3", "dimensionless", "main"},
    {"k1", "dimensionless", "main"},
>>>>>>> ac1bef39
    {"k2", "dimensionless", "main"}
};

const VariableInfo COMPUTED_CONSTANT_INFO[] = {
};

const VariableInfo ALGEBRAIC_INFO[] = {
    {"y2_scaled", "dimensionless", "main"}
};

double * createStatesArray()
{
    double *res = (double *) malloc(STATE_COUNT*sizeof(double));

    for (size_t i = 0; i < STATE_COUNT; ++i) {
        res[i] = NAN;
    }

    return res;
}

double * createConstantsArray()
{
    double *res = (double *) malloc(CONSTANT_COUNT*sizeof(double));

    for (size_t i = 0; i < CONSTANT_COUNT; ++i) {
        res[i] = NAN;
    }

    return res;
}

double * createComputedConstantsArray()
{
    double *res = (double *) malloc(COMPUTED_CONSTANT_COUNT*sizeof(double));

    for (size_t i = 0; i < COMPUTED_CONSTANT_COUNT; ++i) {
        res[i] = NAN;
    }

    return res;
}

double * createAlgebraicArray()
{
    double *res = (double *) malloc(ALGEBRAIC_COUNT*sizeof(double));

    for (size_t i = 0; i < ALGEBRAIC_COUNT; ++i) {
        res[i] = NAN;
    }

    return res;
}

void deleteArray(double *array)
{
    free(array);
}

void initialiseVariables(double *states, double *rates, double *constants, double *computedConstants, double *algebraic)
{
<<<<<<< HEAD
    states[0] = 1.0;
    states[1] = 0.0;
    states[2] = 0.0;
    constants[0] = 0.04;
    constants[1] = 1.0e4;
=======
    states[0] = 0.0;
    states[1] = 0.0;
    states[2] = 1.0;
    constants[0] = 1.0e4;
    constants[1] = 0.04;
>>>>>>> ac1bef39
    constants[2] = 3.0e7;
}

void computeComputedConstants(double *constants, double *computedConstants)
{
}

void computeRates(double voi, double *states, double *rates, double *constants, double *computedConstants, double *algebraic)
{
<<<<<<< HEAD
    rates[0] = -constants[0]*states[0]+constants[1]*states[2]*states[1];
    rates[2] = constants[0]*states[0]-constants[2]*pow(states[2], 2.0)-constants[1]*states[2]*states[1];
    rates[1] = constants[2]*pow(states[2], 2.0);
=======
    rates[2] = -constants[1]*states[2]+constants[0]*states[1]*states[0];
    rates[1] = constants[1]*states[2]-constants[2]*pow(states[1], 2.0)-constants[0]*states[1]*states[0];
    rates[0] = constants[2]*pow(states[1], 2.0);
>>>>>>> ac1bef39
}

void computeVariables(double voi, double *states, double *rates, double *constants, double *computedConstants, double *algebraic)
{
<<<<<<< HEAD
    algebraic[0] = 10000.0*states[2];
=======
    algebraic[0] = 10000.0*states[1];
>>>>>>> ac1bef39
}<|MERGE_RESOLUTION|>--- conflicted
+++ resolved
@@ -6,11 +6,7 @@
 #include <stdlib.h>
 
 const char VERSION[] = "0.6.0";
-<<<<<<< HEAD
-const char LIBCELLML_VERSION[] = "0.6.0";
-=======
 const char LIBCELLML_VERSION[] = "0.6.3";
->>>>>>> ac1bef39
 
 const size_t STATE_COUNT = 3;
 const size_t CONSTANT_COUNT = 3;
@@ -20,16 +16,6 @@
 const VariableInfo VOI_INFO = {"t", "dimensionless", "main"};
 
 const VariableInfo STATE_INFO[] = {
-<<<<<<< HEAD
-    {"y1", "dimensionless", "main"},
-    {"y3", "dimensionless", "main"},
-    {"y2", "dimensionless", "main"}
-};
-
-const VariableInfo CONSTANT_INFO[] = {
-    {"k1", "dimensionless", "main"},
-    {"k3", "dimensionless", "main"},
-=======
     {"y3", "dimensionless", "main"},
     {"y2", "dimensionless", "main"},
     {"y1", "dimensionless", "main"}
@@ -38,7 +24,6 @@
 const VariableInfo CONSTANT_INFO[] = {
     {"k3", "dimensionless", "main"},
     {"k1", "dimensionless", "main"},
->>>>>>> ac1bef39
     {"k2", "dimensionless", "main"}
 };
 
@@ -100,19 +85,11 @@
 
 void initialiseVariables(double *states, double *rates, double *constants, double *computedConstants, double *algebraic)
 {
-<<<<<<< HEAD
-    states[0] = 1.0;
-    states[1] = 0.0;
-    states[2] = 0.0;
-    constants[0] = 0.04;
-    constants[1] = 1.0e4;
-=======
     states[0] = 0.0;
     states[1] = 0.0;
     states[2] = 1.0;
     constants[0] = 1.0e4;
     constants[1] = 0.04;
->>>>>>> ac1bef39
     constants[2] = 3.0e7;
 }
 
@@ -122,22 +99,12 @@
 
 void computeRates(double voi, double *states, double *rates, double *constants, double *computedConstants, double *algebraic)
 {
-<<<<<<< HEAD
-    rates[0] = -constants[0]*states[0]+constants[1]*states[2]*states[1];
-    rates[2] = constants[0]*states[0]-constants[2]*pow(states[2], 2.0)-constants[1]*states[2]*states[1];
-    rates[1] = constants[2]*pow(states[2], 2.0);
-=======
     rates[2] = -constants[1]*states[2]+constants[0]*states[1]*states[0];
     rates[1] = constants[1]*states[2]-constants[2]*pow(states[1], 2.0)-constants[0]*states[1]*states[0];
     rates[0] = constants[2]*pow(states[1], 2.0);
->>>>>>> ac1bef39
 }
 
 void computeVariables(double voi, double *states, double *rates, double *constants, double *computedConstants, double *algebraic)
 {
-<<<<<<< HEAD
-    algebraic[0] = 10000.0*states[2];
-=======
     algebraic[0] = 10000.0*states[1];
->>>>>>> ac1bef39
 }