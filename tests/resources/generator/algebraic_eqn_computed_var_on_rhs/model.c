/* The content of this file was generated using the C profile of libCellML 0.6.3. */

#include "model.h"

#include <math.h>
#include <stdlib.h>

const char VERSION[] = "0.6.0";
<<<<<<< HEAD
const char LIBCELLML_VERSION[] = "0.6.0";
=======
const char LIBCELLML_VERSION[] = "0.6.3";
>>>>>>> ac1bef39

const size_t CONSTANT_COUNT = 0;
const size_t COMPUTED_CONSTANT_COUNT = 2;
const size_t ALGEBRAIC_COUNT = 0;

const VariableInfo CONSTANT_INFO[] = {
};

const VariableInfo COMPUTED_CONSTANT_INFO[] = {
<<<<<<< HEAD
    {"x", "dimensionless", "my_algebraic_eqn"},
    {"a", "dimensionless", "my_algebraic_eqn"}
=======
    {"a", "dimensionless", "my_algebraic_eqn"},
    {"x", "dimensionless", "my_algebraic_eqn"}
>>>>>>> ac1bef39
};

const VariableInfo ALGEBRAIC_INFO[] = {
};

double * createConstantsArray()
{
    double *res = (double *) malloc(CONSTANT_COUNT*sizeof(double));

    for (size_t i = 0; i < CONSTANT_COUNT; ++i) {
        res[i] = NAN;
    }

    return res;
}

double * createComputedConstantsArray()
{
    double *res = (double *) malloc(COMPUTED_CONSTANT_COUNT*sizeof(double));

    for (size_t i = 0; i < COMPUTED_CONSTANT_COUNT; ++i) {
        res[i] = NAN;
    }

    return res;
}

double * createAlgebraicArray()
{
    double *res = (double *) malloc(ALGEBRAIC_COUNT*sizeof(double));

    for (size_t i = 0; i < ALGEBRAIC_COUNT; ++i) {
        res[i] = NAN;
    }

    return res;
}

void deleteArray(double *array)
{
    free(array);
}

void initialiseVariables(double *constants, double *computedConstants, double *algebraic)
{
<<<<<<< HEAD
    computedConstants[1] = 1.0;
=======
    computedConstants[0] = 1.0;
>>>>>>> ac1bef39
}

void computeComputedConstants(double *constants, double *computedConstants)
{
<<<<<<< HEAD
    computedConstants[0] = computedConstants[1];
=======
    computedConstants[1] = computedConstants[0];
>>>>>>> ac1bef39
}

void computeVariables(double *constants, double *computedConstants, double *algebraic)
{
}<|MERGE_RESOLUTION|>--- conflicted
+++ resolved
@@ -6,11 +6,7 @@
 #include <stdlib.h>
 
 const char VERSION[] = "0.6.0";
-<<<<<<< HEAD
-const char LIBCELLML_VERSION[] = "0.6.0";
-=======
 const char LIBCELLML_VERSION[] = "0.6.3";
->>>>>>> ac1bef39
 
 const size_t CONSTANT_COUNT = 0;
 const size_t COMPUTED_CONSTANT_COUNT = 2;
@@ -20,13 +16,8 @@
 };
 
 const VariableInfo COMPUTED_CONSTANT_INFO[] = {
-<<<<<<< HEAD
-    {"x", "dimensionless", "my_algebraic_eqn"},
-    {"a", "dimensionless", "my_algebraic_eqn"}
-=======
     {"a", "dimensionless", "my_algebraic_eqn"},
     {"x", "dimensionless", "my_algebraic_eqn"}
->>>>>>> ac1bef39
 };
 
 const VariableInfo ALGEBRAIC_INFO[] = {
@@ -72,20 +63,12 @@
 
 void initialiseVariables(double *constants, double *computedConstants, double *algebraic)
 {
-<<<<<<< HEAD
-    computedConstants[1] = 1.0;
-=======
     computedConstants[0] = 1.0;
->>>>>>> ac1bef39
 }
 
 void computeComputedConstants(double *constants, double *computedConstants)
 {
-<<<<<<< HEAD
-    computedConstants[0] = computedConstants[1];
-=======
     computedConstants[1] = computedConstants[0];
->>>>>>> ac1bef39
 }
 
 void computeVariables(double *constants, double *computedConstants, double *algebraic)
