--- conflicted
+++ resolved
@@ -5,11 +5,7 @@
 
 
 __version__ = "0.5.0"
-<<<<<<< HEAD
-LIBCELLML_VERSION = "0.6.0"
-=======
 LIBCELLML_VERSION = "0.6.3"
->>>>>>> ac1bef39
 
 STATE_COUNT = 2
 CONSTANT_COUNT = 5
@@ -37,15 +33,9 @@
 ALGEBRAIC_INFO = [
     {"name": "v_1", "units": "C_per_s", "component": "main"},
     {"name": "v_2", "units": "C_per_s", "component": "main"},
-<<<<<<< HEAD
-    {"name": "u_1", "units": "J_per_C", "component": "main"},
-    {"name": "u_2", "units": "J_per_C", "component": "main"},
-    {"name": "u_3", "units": "J_per_C", "component": "main"}
-=======
     {"name": "u_3", "units": "J_per_C", "component": "main"},
     {"name": "u_2", "units": "J_per_C", "component": "main"},
     {"name": "u_1", "units": "J_per_C", "component": "main"}
->>>>>>> ac1bef39
 ]
 
 
@@ -99,33 +89,19 @@
     computed_constants = data[4]
     algebraic = data[5]
 
-<<<<<<< HEAD
-    algebraic[4] = u[0]
-
-    f[0] = algebraic[2]-(algebraic[3]+algebraic[4])
-=======
     algebraic[2] = u[0]
 
     f[0] = algebraic[4]-(algebraic[3]+algebraic[2])
->>>>>>> ac1bef39
 
 
 def find_root_1(voi, states, rates, constants, computed_constants, algebraic):
     u = [nan]*1
 
-<<<<<<< HEAD
-    u[0] = algebraic[4]
-
-    u = nla_solve(objective_function_1, u, 1, [voi, states, rates, constants, computed_constants, algebraic])
-
-    algebraic[4] = u[0]
-=======
     u[0] = algebraic[2]
 
     u = nla_solve(objective_function_1, u, 1, [voi, states, rates, constants, computed_constants, algebraic])
 
     algebraic[2] = u[0]
->>>>>>> ac1bef39
 
 
 def initialise_variables(states, rates, constants, computed_constants, algebraic):
@@ -137,11 +113,7 @@
     constants[3] = 2.0
     constants[4] = 10.0
     algebraic[0] = 0.0
-<<<<<<< HEAD
-    algebraic[4] = 0.0
-=======
     algebraic[2] = 0.0
->>>>>>> ac1bef39
 
 
 def compute_computed_constants(constants, computed_constants):
@@ -152,27 +124,15 @@
     algebraic[1] = states[1]+constants[1]
     find_root_0(voi, states, rates, constants, computed_constants, algebraic)
     rates[0] = algebraic[0]
-<<<<<<< HEAD
-    algebraic[2] = states[0]/constants[2]
-    algebraic[3] = constants[3]*algebraic[1]
-    find_root_1(voi, states, rates, constants, computed_constants, algebraic)
-    rates[1] = algebraic[4]/constants[4]
-=======
     algebraic[3] = constants[3]*algebraic[1]
     algebraic[4] = states[0]/constants[2]
     find_root_1(voi, states, rates, constants, computed_constants, algebraic)
     rates[1] = algebraic[2]/constants[4]
->>>>>>> ac1bef39
 
 
 def compute_variables(voi, states, rates, constants, computed_constants, algebraic):
     algebraic[1] = states[1]+constants[1]
     find_root_0(voi, states, rates, constants, computed_constants, algebraic)
-<<<<<<< HEAD
-    algebraic[2] = states[0]/constants[2]
-    algebraic[3] = constants[3]*algebraic[1]
-=======
     algebraic[3] = constants[3]*algebraic[1]
     algebraic[4] = states[0]/constants[2]
->>>>>>> ac1bef39
     find_root_1(voi, states, rates, constants, computed_constants, algebraic)