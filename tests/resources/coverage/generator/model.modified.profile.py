--- conflicted
+++ resolved
@@ -27,11 +27,8 @@
 
 VARIABLE_INFO = [
     {"name": "eqnEq", "units": "dimensionless", "component": "my_component", "type": VariableType.COMPUTED_CONSTANT},
-<<<<<<< HEAD
-=======
     {"name": "m", "units": "dimensionless", "component": "my_component", "type": VariableType.CONSTANT},
     {"name": "n", "units": "dimensionless", "component": "my_component", "type": VariableType.CONSTANT},
->>>>>>> 23e78293
     {"name": "eqnEqCoverageParentheses", "units": "dimensionless", "component": "my_component", "type": VariableType.COMPUTED_CONSTANT},
     {"name": "eqnNeq", "units": "dimensionless", "component": "my_component", "type": VariableType.COMPUTED_CONSTANT},
     {"name": "eqnNeqCoverageParentheses", "units": "dimensionless", "component": "my_component", "type": VariableType.COMPUTED_CONSTANT},
@@ -353,25 +350,6 @@
 
 
 def initialise_variables(states, variables):
-<<<<<<< HEAD
-    variables[196] = 1.0
-    variables[197] = 2.0
-    variables[198] = 3.0
-    variables[199] = 4.0
-    variables[200] = 5.0
-    variables[201] = 6.0
-    variables[202] = 7.0
-    variables[175] = 123.0
-    variables[176] = 123.456789
-    variables[177] = 123.0e99
-    variables[178] = 123.456789e99
-    variables[180] = 1.0
-    variables[181] = 0.0
-    variables[182] = 2.71828182845905
-    variables[183] = 3.14159265358979
-    variables[184] = inf
-    variables[185] = nan
-=======
     variables[1] = 1.0
     variables[2] = 2.0
     variables[6] = 3.0
@@ -389,199 +367,10 @@
     variables[190] = 3.14159265358979
     variables[191] = inf
     variables[192] = nan
->>>>>>> 23e78293
     states[0] = 0.0
 
 
 def compute_computed_constants(variables):
-<<<<<<< HEAD
-    variables[0] = eq_func(variables[196], variables[197])
-    variables[1] = variables[196]/eq_func(variables[197], variables[197])
-    variables[2] = neq_func(variables[196], variables[197])
-    variables[3] = variables[196]/neq_func(variables[197], variables[198])
-    variables[4] = lt_func(variables[196], variables[197])
-    variables[5] = variables[196]/lt_func(variables[197], variables[198])
-    variables[6] = leq_func(variables[196], variables[197])
-    variables[7] = variables[196]/leq_func(variables[197], variables[198])
-    variables[8] = gt_func(variables[196], variables[197])
-    variables[9] = variables[196]/gt_func(variables[197], variables[198])
-    variables[10] = geq_func(variables[196], variables[197])
-    variables[11] = variables[196]/geq_func(variables[197], variables[198])
-    variables[12] = and_func(variables[196], variables[197])
-    variables[13] = and_func(variables[196], and_func(variables[197], variables[198]))
-    variables[14] = and_func(lt_func(variables[196], variables[197]), gt_func(variables[198], variables[199]))
-    variables[15] = and_func(variables[196]+variables[197], gt_func(variables[198], variables[199]))
-    variables[16] = and_func(variables[196], gt_func(variables[197], variables[198]))
-    variables[17] = and_func(variables[196]-variables[197], gt_func(variables[198], variables[199]))
-    variables[18] = and_func(-variables[196], gt_func(variables[197], variables[198]))
-    variables[19] = and_func(pow(variables[196], variables[197]), gt_func(variables[198], variables[199]))
-    variables[20] = and_func(pow(variables[196], 1.0/variables[197]), gt_func(variables[198], variables[199]))
-    variables[21] = and_func(lt_func(variables[196], variables[197]), variables[198]+variables[199])
-    variables[22] = and_func(lt_func(variables[196], variables[197]), variables[198])
-    variables[23] = and_func(lt_func(variables[196], variables[197]), variables[198]-variables[199])
-    variables[24] = and_func(lt_func(variables[196], variables[197]), -variables[198])
-    variables[25] = and_func(lt_func(variables[196], variables[197]), pow(variables[198], variables[199]))
-    variables[26] = and_func(lt_func(variables[196], variables[197]), pow(variables[198], 1.0/variables[199]))
-    variables[27] = variables[196]/and_func(variables[197], variables[198])
-    variables[28] = or_func(variables[196], variables[197])
-    variables[29] = or_func(variables[196], or_func(variables[197], variables[198]))
-    variables[30] = or_func(lt_func(variables[196], variables[197]), gt_func(variables[198], variables[199]))
-    variables[31] = or_func(variables[196]+variables[197], gt_func(variables[198], variables[199]))
-    variables[32] = or_func(variables[196], gt_func(variables[197], variables[198]))
-    variables[33] = or_func(variables[196]-variables[197], gt_func(variables[198], variables[199]))
-    variables[34] = or_func(-variables[196], gt_func(variables[197], variables[198]))
-    variables[35] = or_func(pow(variables[196], variables[197]), gt_func(variables[198], variables[199]))
-    variables[36] = or_func(pow(variables[196], 1.0/variables[197]), gt_func(variables[198], variables[199]))
-    variables[37] = or_func(lt_func(variables[196], variables[197]), variables[198]+variables[199])
-    variables[38] = or_func(lt_func(variables[196], variables[197]), variables[198])
-    variables[39] = or_func(lt_func(variables[196], variables[197]), variables[198]-variables[199])
-    variables[40] = or_func(lt_func(variables[196], variables[197]), -variables[198])
-    variables[41] = or_func(lt_func(variables[196], variables[197]), pow(variables[198], variables[199]))
-    variables[42] = or_func(lt_func(variables[196], variables[197]), pow(variables[198], 1.0/variables[199]))
-    variables[43] = variables[196]/or_func(variables[197], variables[198])
-    variables[44] = xor_func(variables[196], variables[197])
-    variables[45] = xor_func(variables[196], xor_func(variables[197], variables[198]))
-    variables[46] = xor_func(lt_func(variables[196], variables[197]), gt_func(variables[198], variables[199]))
-    variables[47] = xor_func(variables[196]+variables[197], gt_func(variables[198], variables[199]))
-    variables[48] = xor_func(variables[196], gt_func(variables[197], variables[198]))
-    variables[49] = xor_func(variables[196]-variables[197], gt_func(variables[198], variables[199]))
-    variables[50] = xor_func(-variables[196], gt_func(variables[197], variables[198]))
-    variables[51] = xor_func(pow(variables[196], variables[197]), gt_func(variables[198], variables[199]))
-    variables[52] = xor_func(pow(variables[196], 1.0/variables[197]), gt_func(variables[198], variables[199]))
-    variables[53] = xor_func(lt_func(variables[196], variables[197]), variables[198]+variables[199])
-    variables[54] = xor_func(lt_func(variables[196], variables[197]), variables[198])
-    variables[55] = xor_func(lt_func(variables[196], variables[197]), variables[198]-variables[199])
-    variables[56] = xor_func(lt_func(variables[196], variables[197]), -variables[198])
-    variables[57] = xor_func(lt_func(variables[196], variables[197]), pow(variables[198], variables[199]))
-    variables[58] = xor_func(lt_func(variables[196], variables[197]), pow(variables[198], 1.0/variables[199]))
-    variables[59] = variables[196]/xor_func(variables[197], variables[198])
-    variables[60] = not_func(variables[196])
-    variables[61] = variables[196]+variables[197]
-    variables[62] = variables[196]+variables[197]+variables[198]
-    variables[63] = lt_func(variables[196], variables[197])+gt_func(variables[198], variables[199])
-    variables[64] = variables[196]
-    variables[65] = variables[196]-variables[197]
-    variables[66] = lt_func(variables[196], variables[197])-gt_func(variables[198], variables[199])
-    variables[67] = lt_func(variables[196], variables[197])-(variables[198]+variables[199])
-    variables[68] = lt_func(variables[196], variables[197])-variables[198]
-    variables[69] = -variables[196]
-    variables[70] = -lt_func(variables[196], variables[197])
-    variables[71] = variables[196]*variables[197]
-    variables[72] = variables[196]*variables[197]*variables[198]
-    variables[73] = lt_func(variables[196], variables[197])*gt_func(variables[198], variables[199])
-    variables[74] = (variables[196]+variables[197])*gt_func(variables[198], variables[199])
-    variables[75] = variables[196]*gt_func(variables[197], variables[198])
-    variables[76] = (variables[196]-variables[197])*gt_func(variables[198], variables[199])
-    variables[77] = -variables[196]*gt_func(variables[197], variables[198])
-    variables[78] = lt_func(variables[196], variables[197])*(variables[198]+variables[199])
-    variables[79] = lt_func(variables[196], variables[197])*variables[198]
-    variables[80] = lt_func(variables[196], variables[197])*(variables[198]-variables[199])
-    variables[81] = lt_func(variables[196], variables[197])*-variables[198]
-    variables[82] = variables[196]/variables[197]
-    variables[83] = lt_func(variables[196], variables[197])/gt_func(variables[199], variables[198])
-    variables[84] = (variables[196]+variables[197])/gt_func(variables[199], variables[198])
-    variables[85] = variables[196]/gt_func(variables[198], variables[197])
-    variables[86] = (variables[196]-variables[197])/gt_func(variables[199], variables[198])
-    variables[87] = -variables[196]/gt_func(variables[198], variables[197])
-    variables[88] = lt_func(variables[196], variables[197])/(variables[198]+variables[199])
-    variables[89] = lt_func(variables[196], variables[197])/variables[198]
-    variables[90] = lt_func(variables[196], variables[197])/(variables[198]-variables[199])
-    variables[91] = lt_func(variables[196], variables[197])/-variables[198]
-    variables[92] = lt_func(variables[196], variables[197])/(variables[198]*variables[199])
-    variables[93] = lt_func(variables[196], variables[197])/(variables[198]/variables[199])
-    variables[94] = sqrt(variables[196])
-    variables[95] = pow(variables[196], 2.0)
-    variables[96] = pow(variables[196], 3.0)
-    variables[97] = pow(variables[196], variables[197])
-    variables[98] = pow(leq_func(variables[196], variables[197]), geq_func(variables[198], variables[199]))
-    variables[99] = pow(variables[196]+variables[197], geq_func(variables[198], variables[199]))
-    variables[100] = pow(variables[196], geq_func(variables[197], variables[198]))
-    variables[101] = pow(variables[196]-variables[197], geq_func(variables[198], variables[199]))
-    variables[102] = pow(-variables[196], geq_func(variables[197], variables[198]))
-    variables[103] = pow(variables[196]*variables[197], geq_func(variables[198], variables[199]))
-    variables[104] = pow(variables[196]/variables[197], geq_func(variables[198], variables[199]))
-    variables[105] = pow(leq_func(variables[196], variables[197]), variables[198]+variables[199])
-    variables[106] = pow(leq_func(variables[196], variables[197]), variables[198])
-    variables[107] = pow(leq_func(variables[196], variables[197]), variables[198]-variables[199])
-    variables[108] = pow(leq_func(variables[196], variables[197]), -variables[198])
-    variables[109] = pow(leq_func(variables[196], variables[197]), variables[198]*variables[199])
-    variables[110] = pow(leq_func(variables[196], variables[197]), variables[198]/variables[199])
-    variables[111] = pow(leq_func(variables[196], variables[197]), pow(variables[198], variables[199]))
-    variables[112] = pow(leq_func(variables[196], variables[197]), pow(variables[198], 1.0/variables[199]))
-    variables[113] = sqrt(variables[196])
-    variables[114] = sqrt(variables[196])
-    variables[115] = pow(variables[196], 1.0/3.0)
-    variables[116] = pow(variables[196], 1.0/variables[197])
-    variables[117] = pow(lt_func(variables[196], variables[197]), 1.0/gt_func(variables[199], variables[198]))
-    variables[118] = pow(variables[196]+variables[197], 1.0/gt_func(variables[199], variables[198]))
-    variables[119] = pow(variables[196], 1.0/gt_func(variables[198], variables[197]))
-    variables[120] = pow(variables[196]-variables[197], 1.0/gt_func(variables[199], variables[198]))
-    variables[121] = pow(-variables[196], 1.0/gt_func(variables[198], variables[197]))
-    variables[122] = pow(variables[196]*variables[197], 1.0/gt_func(variables[199], variables[198]))
-    variables[123] = pow(variables[196]/variables[197], 1.0/gt_func(variables[199], variables[198]))
-    variables[124] = pow(lt_func(variables[196], variables[197]), 1.0/(variables[198]+variables[199]))
-    variables[125] = pow(lt_func(variables[196], variables[197]), 1.0/variables[198])
-    variables[126] = pow(lt_func(variables[196], variables[197]), 1.0/(variables[198]-variables[199]))
-    variables[127] = pow(lt_func(variables[196], variables[197]), 1.0/-variables[198])
-    variables[128] = pow(lt_func(variables[196], variables[197]), 1.0/(variables[198]*variables[199]))
-    variables[129] = pow(lt_func(variables[196], variables[197]), 1.0/(variables[198]/variables[199]))
-    variables[130] = pow(lt_func(variables[196], variables[197]), 1.0/pow(variables[198], variables[199]))
-    variables[131] = pow(lt_func(variables[196], variables[197]), 1.0/pow(variables[198], 1.0/variables[199]))
-    variables[132] = fabs(variables[196])
-    variables[133] = exp(variables[196])
-    variables[134] = log(variables[196])
-    variables[135] = log10(variables[196])
-    variables[136] = log(variables[196])/log(2.0)
-    variables[137] = log10(variables[196])
-    variables[138] = log(variables[196])/log(variables[197])
-    variables[139] = ceil(variables[196])
-    variables[140] = floor(variables[196])
-    variables[141] = min(variables[196], variables[197])
-    variables[142] = min(variables[196], min(variables[197], variables[198]))
-    variables[143] = max(variables[196], variables[197])
-    variables[144] = max(variables[196], max(variables[197], variables[198]))
-    variables[145] = fmod(variables[196], variables[197])
-    variables[146] = sin(variables[196])
-    variables[147] = cos(variables[196])
-    variables[148] = tan(variables[196])
-    variables[149] = sec(variables[196])
-    variables[150] = csc(variables[196])
-    variables[151] = cot(variables[196])
-    variables[152] = sinh(variables[196])
-    variables[153] = cosh(variables[196])
-    variables[154] = tanh(variables[196])
-    variables[155] = sech(variables[196])
-    variables[156] = csch(variables[196])
-    variables[157] = coth(variables[196])
-    variables[158] = asin(variables[196])
-    variables[159] = acos(variables[196])
-    variables[160] = atan(variables[196])
-    variables[161] = asec(variables[196])
-    variables[162] = acsc(variables[196])
-    variables[163] = acot(variables[196])
-    variables[164] = asinh(variables[196])
-    variables[165] = acosh(variables[196])
-    variables[166] = atanh(variables[196]/2.0)
-    variables[167] = asech(variables[196])
-    variables[168] = acsch(variables[196])
-    variables[169] = acoth(2.0*variables[196])
-    variables[170] = variables[196] if gt_func(variables[196], variables[197]) else nan
-    variables[171] = variables[196] if gt_func(variables[196], variables[197]) else variables[198]
-    variables[172] = variables[196] if gt_func(variables[196], variables[197]) else variables[198] if gt_func(variables[198], variables[199]) else variables[200] if gt_func(variables[200], variables[201]) else nan
-    variables[173] = variables[196] if gt_func(variables[196], variables[197]) else variables[198] if gt_func(variables[198], variables[199]) else variables[200] if gt_func(variables[200], variables[201]) else variables[202]
-    variables[174] = 123.0+(variables[196] if gt_func(variables[196], variables[197]) else nan)
-    variables[179] = variables[196]
-    variables[186] = and_func(variables[196], variables[197])+(variables[197] if gt_func(variables[198], variables[199]) else nan)+variables[200]+and_func(variables[201], variables[202])
-    variables[187] = and_func(variables[196], variables[197])-((variables[197] if gt_func(variables[198], variables[199]) else nan)-(variables[200]-(variables[197] if gt_func(variables[198], variables[199]) else nan)))-and_func(variables[201], variables[202])
-    variables[188] = and_func(variables[196], variables[197])*(variables[197] if gt_func(variables[198], variables[199]) else nan)*variables[200]*(variables[197] if gt_func(variables[198], variables[199]) else nan)*and_func(variables[201], variables[202])
-    variables[189] = and_func(variables[196], variables[197])/((variables[197] if gt_func(variables[198], variables[199]) else nan)/(variables[200]/(variables[197] if gt_func(variables[198], variables[199]) else nan)))
-    variables[190] = and_func(or_func(variables[196], variables[197]), and_func(xor_func(variables[196], variables[197]), and_func(variables[197] if gt_func(variables[198], variables[199]) else nan, and_func(and_func(and_func(variables[200], variables[197] if gt_func(variables[198], variables[199]) else nan), xor_func(variables[196], variables[197])), or_func(variables[196], variables[197])))))
-    variables[191] = or_func(and_func(variables[196], variables[197]), or_func(xor_func(variables[196], variables[197]), or_func(variables[197] if gt_func(variables[198], variables[199]) else nan, or_func(or_func(or_func(variables[200], variables[197] if gt_func(variables[198], variables[199]) else nan), xor_func(variables[196], variables[197])), and_func(variables[196], variables[197])))))
-    variables[192] = xor_func(and_func(variables[196], variables[197]), xor_func(or_func(variables[196], variables[197]), xor_func(variables[197] if gt_func(variables[198], variables[199]) else nan, xor_func(xor_func(xor_func(variables[200], variables[197] if gt_func(variables[198], variables[199]) else nan), or_func(variables[196], variables[197])), and_func(variables[196], variables[197])))))
-    variables[193] = pow(and_func(variables[196], variables[197]), pow(variables[197] if gt_func(variables[198], variables[199]) else nan, pow(pow(variables[200], variables[197] if gt_func(variables[198], variables[199]) else nan), and_func(variables[196], variables[197]))))
-    variables[194] = pow(pow(pow(and_func(variables[196], variables[197]), 1.0/pow(variables[197] if gt_func(variables[198], variables[199]) else nan, 1.0/variables[200])), 1.0/(variables[197] if gt_func(variables[198], variables[199]) else nan)), 1.0/and_func(variables[196], variables[197]))
-    variables[195] = -and_func(variables[196], variables[197])+-(variables[197] if gt_func(variables[198], variables[199]) else nan)
-=======
     variables[0] = eq_func(variables[1], variables[2])
     variables[3] = variables[1]/eq_func(variables[2], variables[2])
     variables[4] = neq_func(variables[1], variables[2])
@@ -768,7 +557,6 @@
     variables[200] = pow(and_func(variables[1], variables[2]), pow(variables[2] if gt_func(variables[6], variables[18]) else nan, pow(pow(variables[177], variables[2] if gt_func(variables[6], variables[18]) else nan), and_func(variables[1], variables[2]))))
     variables[201] = pow(pow(pow(and_func(variables[1], variables[2]), 1.0/pow(variables[2] if gt_func(variables[6], variables[18]) else nan, 1.0/variables[177])), 1.0/(variables[2] if gt_func(variables[6], variables[18]) else nan)), 1.0/and_func(variables[1], variables[2]))
     variables[202] = -and_func(variables[1], variables[2])+-(variables[2] if gt_func(variables[6], variables[18]) else nan)
->>>>>>> 23e78293
 
 
 def compute_rates(voi, states, rates, variables):
