# The content of this file was generated using a modified Python profile of libCellML 0.5.0.

from enum import Enum
from math import *


__version__ = "0.5.0.post0"
LIBCELLML_VERSION = "0.5.0"

STATE_COUNT = 1
<<<<<<< HEAD
VARIABLE_COUNT = 220
=======
CONSTANT_COUNT = 7
COMPUTED_CONSTANT_COUNT = 199
ALGEBRAIC_COUNT = 2
EXTERNAL_COUNT = 1
>>>>>>> dcbd0381

VOI_INFO = {"name": "t", "units": "second", "component": "my_component"}

STATE_INFO = [
    {"name": "x", "units": "dimensionless", "component": "my_component"}
]

CONSTANT_INFO = [
    {"name": "m", "units": "dimensionless", "component": "my_component"},
    {"name": "n", "units": "dimensionless", "component": "my_component"},
    {"name": "o", "units": "dimensionless", "component": "my_component"},
    {"name": "p", "units": "dimensionless", "component": "my_component"},
    {"name": "q", "units": "dimensionless", "component": "my_component"},
    {"name": "r", "units": "dimensionless", "component": "my_component"},
    {"name": "s", "units": "dimensionless", "component": "my_component"}
]

COMPUTED_CONSTANT_INFO = [
    {"name": "eqnEq", "units": "dimensionless", "component": "my_component"},
    {"name": "eqnEqCoverageParentheses", "units": "dimensionless", "component": "my_component"},
    {"name": "eqnNeq", "units": "dimensionless", "component": "my_component"},
    {"name": "eqnNeqCoverageParentheses", "units": "dimensionless", "component": "my_component"},
    {"name": "eqnLt", "units": "dimensionless", "component": "my_component"},
    {"name": "eqnLtCoverageParentheses", "units": "dimensionless", "component": "my_component"},
    {"name": "eqnLeq", "units": "dimensionless", "component": "my_component"},
    {"name": "eqnLeqCoverageParentheses", "units": "dimensionless", "component": "my_component"},
    {"name": "eqnGt", "units": "dimensionless", "component": "my_component"},
    {"name": "eqnGtCoverageParentheses", "units": "dimensionless", "component": "my_component"},
    {"name": "eqnGeq", "units": "dimensionless", "component": "my_component"},
    {"name": "eqnGeqCoverageParentheses", "units": "dimensionless", "component": "my_component"},
    {"name": "eqnAnd", "units": "dimensionless", "component": "my_component"},
    {"name": "eqnAndMultiple", "units": "dimensionless", "component": "my_component"},
    {"name": "eqnAndParentheses", "units": "dimensionless", "component": "my_component"},
    {"name": "eqnAndParenthesesLeftPlusWith", "units": "dimensionless", "component": "my_component"},
    {"name": "eqnAndParenthesesLeftPlusWithout", "units": "dimensionless", "component": "my_component"},
    {"name": "eqnAndParenthesesLeftMinusWith", "units": "dimensionless", "component": "my_component"},
    {"name": "eqnAndParenthesesLeftMinusWithout", "units": "dimensionless", "component": "my_component"},
    {"name": "eqnAndParenthesesLeftPower", "units": "dimensionless", "component": "my_component"},
    {"name": "eqnAndParenthesesLeftRoot", "units": "dimensionless", "component": "my_component"},
    {"name": "eqnAndParenthesesRightPlusWith", "units": "dimensionless", "component": "my_component"},
    {"name": "eqnAndParenthesesRightPlusWithout", "units": "dimensionless", "component": "my_component"},
    {"name": "eqnAndParenthesesRightMinusWith", "units": "dimensionless", "component": "my_component"},
    {"name": "eqnAndParenthesesRightMinusWithout", "units": "dimensionless", "component": "my_component"},
    {"name": "eqnAndParenthesesRightPower", "units": "dimensionless", "component": "my_component"},
    {"name": "eqnAndParenthesesRightRoot", "units": "dimensionless", "component": "my_component"},
    {"name": "eqnAndCoverageParentheses", "units": "dimensionless", "component": "my_component"},
    {"name": "eqnOr", "units": "dimensionless", "component": "my_component"},
    {"name": "eqnOrMultiple", "units": "dimensionless", "component": "my_component"},
    {"name": "eqnOrParentheses", "units": "dimensionless", "component": "my_component"},
    {"name": "eqnOrParenthesesLeftPlusWith", "units": "dimensionless", "component": "my_component"},
    {"name": "eqnOrParenthesesLeftPlusWithout", "units": "dimensionless", "component": "my_component"},
    {"name": "eqnOrParenthesesLeftMinusWith", "units": "dimensionless", "component": "my_component"},
    {"name": "eqnOrParenthesesLeftMinusWithout", "units": "dimensionless", "component": "my_component"},
    {"name": "eqnOrParenthesesLeftPower", "units": "dimensionless", "component": "my_component"},
    {"name": "eqnOrParenthesesLeftRoot", "units": "dimensionless", "component": "my_component"},
    {"name": "eqnOrParenthesesRightPlusWith", "units": "dimensionless", "component": "my_component"},
    {"name": "eqnOrParenthesesRightPlusWithout", "units": "dimensionless", "component": "my_component"},
    {"name": "eqnOrParenthesesRightMinusWith", "units": "dimensionless", "component": "my_component"},
    {"name": "eqnOrParenthesesRightMinusWithout", "units": "dimensionless", "component": "my_component"},
    {"name": "eqnOrParenthesesRightPower", "units": "dimensionless", "component": "my_component"},
    {"name": "eqnOrParenthesesRightRoot", "units": "dimensionless", "component": "my_component"},
    {"name": "eqnOrCoverageParentheses", "units": "dimensionless", "component": "my_component"},
    {"name": "eqnXor", "units": "dimensionless", "component": "my_component"},
    {"name": "eqnXorMultiple", "units": "dimensionless", "component": "my_component"},
    {"name": "eqnXorParentheses", "units": "dimensionless", "component": "my_component"},
    {"name": "eqnXorParenthesesLeftPlusWith", "units": "dimensionless", "component": "my_component"},
    {"name": "eqnXorParenthesesLeftPlusWithout", "units": "dimensionless", "component": "my_component"},
    {"name": "eqnXorParenthesesLeftMinusWith", "units": "dimensionless", "component": "my_component"},
    {"name": "eqnXorParenthesesLeftMinusWithout", "units": "dimensionless", "component": "my_component"},
    {"name": "eqnXorParenthesesLeftPower", "units": "dimensionless", "component": "my_component"},
    {"name": "eqnXorParenthesesLeftRoot", "units": "dimensionless", "component": "my_component"},
    {"name": "eqnXorParenthesesRightPlusWith", "units": "dimensionless", "component": "my_component"},
    {"name": "eqnXorParenthesesRightPlusWithout", "units": "dimensionless", "component": "my_component"},
    {"name": "eqnXorParenthesesRightMinusWith", "units": "dimensionless", "component": "my_component"},
    {"name": "eqnXorParenthesesRightMinusWithout", "units": "dimensionless", "component": "my_component"},
    {"name": "eqnXorParenthesesRightPower", "units": "dimensionless", "component": "my_component"},
    {"name": "eqnXorParenthesesRightRoot", "units": "dimensionless", "component": "my_component"},
    {"name": "eqnXorCoverageParentheses", "units": "dimensionless", "component": "my_component"},
    {"name": "eqnNot", "units": "dimensionless", "component": "my_component"},
    {"name": "eqnPlusMultiple", "units": "dimensionless", "component": "my_component"},
    {"name": "eqnPlusParentheses", "units": "dimensionless", "component": "my_component"},
    {"name": "eqnPlusUnary", "units": "dimensionless", "component": "my_component"},
    {"name": "eqnMinus", "units": "dimensionless", "component": "my_component"},
    {"name": "eqnMinusParentheses", "units": "dimensionless", "component": "my_component"},
    {"name": "eqnMinusParenthesesPlusWith", "units": "dimensionless", "component": "my_component"},
    {"name": "eqnMinusParenthesesPlusWithout", "units": "dimensionless", "component": "my_component"},
    {"name": "eqnMinusParenthesesDirectUnaryMinus", "units": "dimensionless", "component": "my_component"},
    {"name": "eqnMinusParenthesesIndirectUnaryMinus", "units": "dimensionless", "component": "my_component"},
    {"name": "eqnMinusUnary", "units": "dimensionless", "component": "my_component"},
    {"name": "eqnMinusUnaryParentheses", "units": "dimensionless", "component": "my_component"},
    {"name": "eqnTimes", "units": "dimensionless", "component": "my_component"},
    {"name": "eqnTimesMultiple", "units": "dimensionless", "component": "my_component"},
    {"name": "eqnTimesParentheses", "units": "dimensionless", "component": "my_component"},
    {"name": "eqnTimesParenthesesLeftPlusWith", "units": "dimensionless", "component": "my_component"},
    {"name": "eqnTimesParenthesesLeftPlusWithout", "units": "dimensionless", "component": "my_component"},
    {"name": "eqnTimesParenthesesLeftMinusWith", "units": "dimensionless", "component": "my_component"},
    {"name": "eqnTimesParenthesesLeftMinusWithout", "units": "dimensionless", "component": "my_component"},
    {"name": "eqnTimesParenthesesRightPlusWith", "units": "dimensionless", "component": "my_component"},
    {"name": "eqnTimesParenthesesRightPlusWithout", "units": "dimensionless", "component": "my_component"},
    {"name": "eqnTimesParenthesesRightMinusWith", "units": "dimensionless", "component": "my_component"},
    {"name": "eqnTimesParenthesesRightMinusWithout", "units": "dimensionless", "component": "my_component"},
    {"name": "eqnDivide", "units": "dimensionless", "component": "my_component"},
    {"name": "eqnDivideParentheses", "units": "dimensionless", "component": "my_component"},
    {"name": "eqnDivideParenthesesLeftPlusWith", "units": "dimensionless", "component": "my_component"},
    {"name": "eqnDivideParenthesesLeftPlusWithout", "units": "dimensionless", "component": "my_component"},
    {"name": "eqnDivideParenthesesLeftMinusWith", "units": "dimensionless", "component": "my_component"},
    {"name": "eqnDivideParenthesesLeftMinusWithout", "units": "dimensionless", "component": "my_component"},
    {"name": "eqnDivideParenthesesRightPlusWith", "units": "dimensionless", "component": "my_component"},
    {"name": "eqnDivideParenthesesRightPlusWithout", "units": "dimensionless", "component": "my_component"},
    {"name": "eqnDivideParenthesesRightMinusWith", "units": "dimensionless", "component": "my_component"},
    {"name": "eqnDivideParenthesesRightMinusWithout", "units": "dimensionless", "component": "my_component"},
    {"name": "eqnDivideParenthesesRightTimes", "units": "dimensionless", "component": "my_component"},
    {"name": "eqnDivideParenthesesRightDivide", "units": "dimensionless", "component": "my_component"},
    {"name": "eqnPowerSqrt", "units": "dimensionless", "component": "my_component"},
    {"name": "eqnPowerSqr", "units": "dimensionless", "component": "my_component"},
    {"name": "eqnPowerCube", "units": "dimensionless", "component": "my_component"},
    {"name": "eqnPowerCi", "units": "dimensionless", "component": "my_component"},
    {"name": "eqnPowerParentheses", "units": "dimensionless", "component": "my_component"},
    {"name": "eqnPowerParenthesesLeftPlusWith", "units": "dimensionless", "component": "my_component"},
    {"name": "eqnPowerParenthesesLeftPlusWithout", "units": "dimensionless", "component": "my_component"},
    {"name": "eqnPowerParenthesesLeftMinusWith", "units": "dimensionless", "component": "my_component"},
    {"name": "eqnPowerParenthesesLeftMinusWithout", "units": "dimensionless", "component": "my_component"},
    {"name": "eqnPowerParenthesesLeftTimes", "units": "dimensionless", "component": "my_component"},
    {"name": "eqnPowerParenthesesLeftDivide", "units": "dimensionless", "component": "my_component"},
    {"name": "eqnPowerParenthesesRightPlusWith", "units": "dimensionless", "component": "my_component"},
    {"name": "eqnPowerParenthesesRightPlusWithout", "units": "dimensionless", "component": "my_component"},
    {"name": "eqnPowerParenthesesRightMinusWith", "units": "dimensionless", "component": "my_component"},
    {"name": "eqnPowerParenthesesRightMinusWithout", "units": "dimensionless", "component": "my_component"},
    {"name": "eqnPowerParenthesesRightTimes", "units": "dimensionless", "component": "my_component"},
    {"name": "eqnPowerParenthesesRightDivide", "units": "dimensionless", "component": "my_component"},
    {"name": "eqnPowerParenthesesRightPower", "units": "dimensionless", "component": "my_component"},
    {"name": "eqnPowerParenthesesRightRoot", "units": "dimensionless", "component": "my_component"},
    {"name": "eqnRootSqrt", "units": "dimensionless", "component": "my_component"},
    {"name": "eqnRootSqrtOther", "units": "dimensionless", "component": "my_component"},
    {"name": "eqnRootCube", "units": "dimensionless", "component": "my_component"},
    {"name": "eqnRootCi", "units": "dimensionless", "component": "my_component"},
    {"name": "eqnRootParentheses", "units": "dimensionless", "component": "my_component"},
    {"name": "eqnRootParenthesesLeftPlusWith", "units": "dimensionless", "component": "my_component"},
    {"name": "eqnRootParenthesesLeftPlusWithout", "units": "dimensionless", "component": "my_component"},
    {"name": "eqnRootParenthesesLeftMinusWith", "units": "dimensionless", "component": "my_component"},
    {"name": "eqnRootParenthesesLeftMinusWithout", "units": "dimensionless", "component": "my_component"},
    {"name": "eqnRootParenthesesLeftTimes", "units": "dimensionless", "component": "my_component"},
    {"name": "eqnRootParenthesesLeftDivide", "units": "dimensionless", "component": "my_component"},
    {"name": "eqnRootParenthesesRightPlusWith", "units": "dimensionless", "component": "my_component"},
    {"name": "eqnRootParenthesesRightPlusWithout", "units": "dimensionless", "component": "my_component"},
    {"name": "eqnRootParenthesesRightMinusWith", "units": "dimensionless", "component": "my_component"},
    {"name": "eqnRootParenthesesRightMinusWithout", "units": "dimensionless", "component": "my_component"},
    {"name": "eqnRootParenthesesRightTimes", "units": "dimensionless", "component": "my_component"},
    {"name": "eqnRootParenthesesRightDivide", "units": "dimensionless", "component": "my_component"},
    {"name": "eqnRootParenthesesRightPower", "units": "dimensionless", "component": "my_component"},
    {"name": "eqnRootParenthesesRightRoot", "units": "dimensionless", "component": "my_component"},
    {"name": "eqnAbs", "units": "dimensionless", "component": "my_component"},
    {"name": "eqnExp", "units": "dimensionless", "component": "my_component"},
    {"name": "eqnLn", "units": "dimensionless", "component": "my_component"},
    {"name": "eqnLog", "units": "dimensionless", "component": "my_component"},
    {"name": "eqnLog2", "units": "dimensionless", "component": "my_component"},
    {"name": "eqnLog10", "units": "dimensionless", "component": "my_component"},
    {"name": "eqnLogCi", "units": "dimensionless", "component": "my_component"},
    {"name": "eqnCeiling", "units": "dimensionless", "component": "my_component"},
    {"name": "eqnFloor", "units": "dimensionless", "component": "my_component"},
    {"name": "eqnMin", "units": "dimensionless", "component": "my_component"},
    {"name": "eqnMinMultiple", "units": "dimensionless", "component": "my_component"},
    {"name": "eqnMax", "units": "dimensionless", "component": "my_component"},
    {"name": "eqnMaxMultiple", "units": "dimensionless", "component": "my_component"},
    {"name": "eqnRem", "units": "dimensionless", "component": "my_component"},
    {"name": "eqnSin", "units": "dimensionless", "component": "my_component"},
    {"name": "eqnCos", "units": "dimensionless", "component": "my_component"},
    {"name": "eqnTan", "units": "dimensionless", "component": "my_component"},
    {"name": "eqnSec", "units": "dimensionless", "component": "my_component"},
    {"name": "eqnCsc", "units": "dimensionless", "component": "my_component"},
    {"name": "eqnCot", "units": "dimensionless", "component": "my_component"},
    {"name": "eqnSinh", "units": "dimensionless", "component": "my_component"},
    {"name": "eqnCosh", "units": "dimensionless", "component": "my_component"},
    {"name": "eqnTanh", "units": "dimensionless", "component": "my_component"},
    {"name": "eqnSech", "units": "dimensionless", "component": "my_component"},
    {"name": "eqnCsch", "units": "dimensionless", "component": "my_component"},
    {"name": "eqnCoth", "units": "dimensionless", "component": "my_component"},
    {"name": "eqnArcsin", "units": "dimensionless", "component": "my_component"},
    {"name": "eqnArccos", "units": "dimensionless", "component": "my_component"},
    {"name": "eqnArctan", "units": "dimensionless", "component": "my_component"},
    {"name": "eqnArcsec", "units": "dimensionless", "component": "my_component"},
    {"name": "eqnArccsc", "units": "dimensionless", "component": "my_component"},
    {"name": "eqnArccot", "units": "dimensionless", "component": "my_component"},
    {"name": "eqnArcsinh", "units": "dimensionless", "component": "my_component"},
    {"name": "eqnArccosh", "units": "dimensionless", "component": "my_component"},
    {"name": "eqnArctanh", "units": "dimensionless", "component": "my_component"},
    {"name": "eqnArcsech", "units": "dimensionless", "component": "my_component"},
    {"name": "eqnArccsch", "units": "dimensionless", "component": "my_component"},
    {"name": "eqnArccoth", "units": "dimensionless", "component": "my_component"},
    {"name": "eqnPiecewisePiece", "units": "dimensionless", "component": "my_component"},
    {"name": "eqnPiecewisePieceOtherwise", "units": "dimensionless", "component": "my_component"},
    {"name": "eqnPiecewisePiecePiecePiece", "units": "dimensionless", "component": "my_component"},
    {"name": "eqnPiecewisePiecePiecePieceOtherwise", "units": "dimensionless", "component": "my_component"},
    {"name": "eqnWithPiecewise", "units": "dimensionless", "component": "my_component"},
    {"name": "eqnCnInteger", "units": "dimensionless", "component": "my_component"},
    {"name": "eqnCnDouble", "units": "dimensionless", "component": "my_component"},
    {"name": "eqnCnIntegerWithExponent", "units": "dimensionless", "component": "my_component"},
    {"name": "eqnCnDoubleWithExponent", "units": "dimensionless", "component": "my_component"},
    {"name": "eqnCi", "units": "dimensionless", "component": "my_component"},
    {"name": "eqnTrue", "units": "dimensionless", "component": "my_component"},
    {"name": "eqnFalse", "units": "dimensionless", "component": "my_component"},
    {"name": "eqnExponentiale", "units": "dimensionless", "component": "my_component"},
    {"name": "eqnPi", "units": "dimensionless", "component": "my_component"},
    {"name": "eqnInfinity", "units": "dimensionless", "component": "my_component"},
    {"name": "eqnNotanumber", "units": "dimensionless", "component": "my_component"},
    {"name": "eqnCoverageForPlusOperator", "units": "dimensionless", "component": "my_component"},
    {"name": "eqnCoverageForMinusOperator", "units": "dimensionless", "component": "my_component"},
    {"name": "eqnCoverageForTimesOperator", "units": "dimensionless", "component": "my_component"},
    {"name": "eqnCoverageForDivideOperator", "units": "dimensionless", "component": "my_component"},
    {"name": "eqnCoverageForAndOperator", "units": "dimensionless", "component": "my_component"},
    {"name": "eqnCoverageForOrOperator", "units": "dimensionless", "component": "my_component"},
    {"name": "eqnCoverageForXorOperator", "units": "dimensionless", "component": "my_component"},
    {"name": "eqnCoverageForPowerOperator", "units": "dimensionless", "component": "my_component"},
    {"name": "eqnCoverageForRootOperator", "units": "dimensionless", "component": "my_component"},
    {"name": "eqnCoverageForMinusUnary", "units": "dimensionless", "component": "my_component"},
    {"name": "eqnComputedConstant1", "units": "dimensionless", "component": "my_component"},
    {"name": "eqnComputedConstant2", "units": "dimensionless", "component": "my_component"}
]

ALGEBRAIC_INFO = [
    {"name": "eqnNlaVariable1", "units": "dimensionless", "component": "my_component"},
    {"name": "eqnNlaVariable2", "units": "dimensionless", "component": "my_component"}
]

<<<<<<< HEAD
VARIABLE_INFO = [
    {"name": "eqnEq", "units": "dimensionless", "component": "my_component", "type": VariableType.COMPUTED_CONSTANT},
    {"name": "m", "units": "dimensionless", "component": "my_component", "type": VariableType.CONSTANT},
    {"name": "n", "units": "dimensionless", "component": "my_component", "type": VariableType.CONSTANT},
    {"name": "eqnEqCoverageParentheses", "units": "dimensionless", "component": "my_component", "type": VariableType.COMPUTED_CONSTANT},
    {"name": "eqnNeq", "units": "dimensionless", "component": "my_component", "type": VariableType.COMPUTED_CONSTANT},
    {"name": "eqnNeqCoverageParentheses", "units": "dimensionless", "component": "my_component", "type": VariableType.COMPUTED_CONSTANT},
    {"name": "o", "units": "dimensionless", "component": "my_component", "type": VariableType.CONSTANT},
    {"name": "eqnLt", "units": "dimensionless", "component": "my_component", "type": VariableType.COMPUTED_CONSTANT},
    {"name": "eqnLtCoverageParentheses", "units": "dimensionless", "component": "my_component", "type": VariableType.COMPUTED_CONSTANT},
    {"name": "eqnLeq", "units": "dimensionless", "component": "my_component", "type": VariableType.COMPUTED_CONSTANT},
    {"name": "eqnLeqCoverageParentheses", "units": "dimensionless", "component": "my_component", "type": VariableType.COMPUTED_CONSTANT},
    {"name": "eqnGt", "units": "dimensionless", "component": "my_component", "type": VariableType.COMPUTED_CONSTANT},
    {"name": "eqnGtCoverageParentheses", "units": "dimensionless", "component": "my_component", "type": VariableType.COMPUTED_CONSTANT},
    {"name": "eqnGeq", "units": "dimensionless", "component": "my_component", "type": VariableType.COMPUTED_CONSTANT},
    {"name": "eqnGeqCoverageParentheses", "units": "dimensionless", "component": "my_component", "type": VariableType.COMPUTED_CONSTANT},
    {"name": "eqnAnd", "units": "dimensionless", "component": "my_component", "type": VariableType.COMPUTED_CONSTANT},
    {"name": "eqnAndMultiple", "units": "dimensionless", "component": "my_component", "type": VariableType.COMPUTED_CONSTANT},
    {"name": "eqnAndParentheses", "units": "dimensionless", "component": "my_component", "type": VariableType.COMPUTED_CONSTANT},
    {"name": "p", "units": "dimensionless", "component": "my_component", "type": VariableType.CONSTANT},
    {"name": "eqnAndParenthesesLeftPlusWith", "units": "dimensionless", "component": "my_component", "type": VariableType.COMPUTED_CONSTANT},
    {"name": "eqnAndParenthesesLeftPlusWithout", "units": "dimensionless", "component": "my_component", "type": VariableType.COMPUTED_CONSTANT},
    {"name": "eqnAndParenthesesLeftMinusWith", "units": "dimensionless", "component": "my_component", "type": VariableType.COMPUTED_CONSTANT},
    {"name": "eqnAndParenthesesLeftMinusWithout", "units": "dimensionless", "component": "my_component", "type": VariableType.COMPUTED_CONSTANT},
    {"name": "eqnAndParenthesesLeftPower", "units": "dimensionless", "component": "my_component", "type": VariableType.COMPUTED_CONSTANT},
    {"name": "eqnAndParenthesesLeftRoot", "units": "dimensionless", "component": "my_component", "type": VariableType.COMPUTED_CONSTANT},
    {"name": "eqnAndParenthesesRightPlusWith", "units": "dimensionless", "component": "my_component", "type": VariableType.COMPUTED_CONSTANT},
    {"name": "eqnAndParenthesesRightPlusWithout", "units": "dimensionless", "component": "my_component", "type": VariableType.COMPUTED_CONSTANT},
    {"name": "eqnAndParenthesesRightMinusWith", "units": "dimensionless", "component": "my_component", "type": VariableType.COMPUTED_CONSTANT},
    {"name": "eqnAndParenthesesRightMinusWithout", "units": "dimensionless", "component": "my_component", "type": VariableType.COMPUTED_CONSTANT},
    {"name": "eqnAndParenthesesRightPower", "units": "dimensionless", "component": "my_component", "type": VariableType.COMPUTED_CONSTANT},
    {"name": "eqnAndParenthesesRightRoot", "units": "dimensionless", "component": "my_component", "type": VariableType.COMPUTED_CONSTANT},
    {"name": "eqnAndCoverageParentheses", "units": "dimensionless", "component": "my_component", "type": VariableType.COMPUTED_CONSTANT},
    {"name": "eqnOr", "units": "dimensionless", "component": "my_component", "type": VariableType.ALGEBRAIC},
    {"name": "eqnOrMultiple", "units": "dimensionless", "component": "my_component", "type": VariableType.ALGEBRAIC},
    {"name": "eqnOrParentheses", "units": "dimensionless", "component": "my_component", "type": VariableType.COMPUTED_CONSTANT},
    {"name": "eqnOrParenthesesLeftPlusWith", "units": "dimensionless", "component": "my_component", "type": VariableType.COMPUTED_CONSTANT},
    {"name": "eqnOrParenthesesLeftPlusWithout", "units": "dimensionless", "component": "my_component", "type": VariableType.COMPUTED_CONSTANT},
    {"name": "eqnOrParenthesesLeftMinusWith", "units": "dimensionless", "component": "my_component", "type": VariableType.COMPUTED_CONSTANT},
    {"name": "eqnOrParenthesesLeftMinusWithout", "units": "dimensionless", "component": "my_component", "type": VariableType.COMPUTED_CONSTANT},
    {"name": "eqnOrParenthesesLeftPower", "units": "dimensionless", "component": "my_component", "type": VariableType.COMPUTED_CONSTANT},
    {"name": "eqnOrParenthesesLeftRoot", "units": "dimensionless", "component": "my_component", "type": VariableType.COMPUTED_CONSTANT},
    {"name": "eqnOrParenthesesRightPlusWith", "units": "dimensionless", "component": "my_component", "type": VariableType.COMPUTED_CONSTANT},
    {"name": "eqnOrParenthesesRightPlusWithout", "units": "dimensionless", "component": "my_component", "type": VariableType.COMPUTED_CONSTANT},
    {"name": "eqnOrParenthesesRightMinusWith", "units": "dimensionless", "component": "my_component", "type": VariableType.COMPUTED_CONSTANT},
    {"name": "eqnOrParenthesesRightMinusWithout", "units": "dimensionless", "component": "my_component", "type": VariableType.COMPUTED_CONSTANT},
    {"name": "eqnOrParenthesesRightPower", "units": "dimensionless", "component": "my_component", "type": VariableType.COMPUTED_CONSTANT},
    {"name": "eqnOrParenthesesRightRoot", "units": "dimensionless", "component": "my_component", "type": VariableType.COMPUTED_CONSTANT},
    {"name": "eqnOrCoverageParentheses", "units": "dimensionless", "component": "my_component", "type": VariableType.COMPUTED_CONSTANT},
    {"name": "eqnXor", "units": "dimensionless", "component": "my_component", "type": VariableType.COMPUTED_CONSTANT},
    {"name": "eqnXorMultiple", "units": "dimensionless", "component": "my_component", "type": VariableType.COMPUTED_CONSTANT},
    {"name": "eqnXorParentheses", "units": "dimensionless", "component": "my_component", "type": VariableType.COMPUTED_CONSTANT},
    {"name": "eqnXorParenthesesLeftPlusWith", "units": "dimensionless", "component": "my_component", "type": VariableType.COMPUTED_CONSTANT},
    {"name": "eqnXorParenthesesLeftPlusWithout", "units": "dimensionless", "component": "my_component", "type": VariableType.COMPUTED_CONSTANT},
    {"name": "eqnXorParenthesesLeftMinusWith", "units": "dimensionless", "component": "my_component", "type": VariableType.COMPUTED_CONSTANT},
    {"name": "eqnXorParenthesesLeftMinusWithout", "units": "dimensionless", "component": "my_component", "type": VariableType.COMPUTED_CONSTANT},
    {"name": "eqnXorParenthesesLeftPower", "units": "dimensionless", "component": "my_component", "type": VariableType.COMPUTED_CONSTANT},
    {"name": "eqnXorParenthesesLeftRoot", "units": "dimensionless", "component": "my_component", "type": VariableType.COMPUTED_CONSTANT},
    {"name": "eqnXorParenthesesRightPlusWith", "units": "dimensionless", "component": "my_component", "type": VariableType.COMPUTED_CONSTANT},
    {"name": "eqnXorParenthesesRightPlusWithout", "units": "dimensionless", "component": "my_component", "type": VariableType.COMPUTED_CONSTANT},
    {"name": "eqnXorParenthesesRightMinusWith", "units": "dimensionless", "component": "my_component", "type": VariableType.COMPUTED_CONSTANT},
    {"name": "eqnXorParenthesesRightMinusWithout", "units": "dimensionless", "component": "my_component", "type": VariableType.COMPUTED_CONSTANT},
    {"name": "eqnXorParenthesesRightPower", "units": "dimensionless", "component": "my_component", "type": VariableType.COMPUTED_CONSTANT},
    {"name": "eqnXorParenthesesRightRoot", "units": "dimensionless", "component": "my_component", "type": VariableType.COMPUTED_CONSTANT},
    {"name": "eqnXorCoverageParentheses", "units": "dimensionless", "component": "my_component", "type": VariableType.ALGEBRAIC},
    {"name": "eqnNot", "units": "dimensionless", "component": "my_component", "type": VariableType.COMPUTED_CONSTANT},
    {"name": "eqnPlus", "units": "dimensionless", "component": "my_component", "type": VariableType.COMPUTED_CONSTANT},
    {"name": "eqnPlusMultiple", "units": "dimensionless", "component": "my_component", "type": VariableType.COMPUTED_CONSTANT},
    {"name": "eqnPlusParentheses", "units": "dimensionless", "component": "my_component", "type": VariableType.COMPUTED_CONSTANT},
    {"name": "eqnPlusUnary", "units": "dimensionless", "component": "my_component", "type": VariableType.COMPUTED_CONSTANT},
    {"name": "eqnMinus", "units": "dimensionless", "component": "my_component", "type": VariableType.COMPUTED_CONSTANT},
    {"name": "eqnMinusParentheses", "units": "dimensionless", "component": "my_component", "type": VariableType.COMPUTED_CONSTANT},
    {"name": "eqnMinusParenthesesPlusWith", "units": "dimensionless", "component": "my_component", "type": VariableType.COMPUTED_CONSTANT},
    {"name": "eqnMinusParenthesesPlusWithout", "units": "dimensionless", "component": "my_component", "type": VariableType.COMPUTED_CONSTANT},
    {"name": "eqnMinusParenthesesDirectUnaryMinus", "units": "dimensionless", "component": "my_component", "type": VariableType.COMPUTED_CONSTANT},
    {"name": "eqnMinusParenthesesIndirectUnaryMinus", "units": "dimensionless", "component": "my_component", "type": VariableType.COMPUTED_CONSTANT},
    {"name": "eqnMinusUnary", "units": "dimensionless", "component": "my_component", "type": VariableType.COMPUTED_CONSTANT},
    {"name": "eqnMinusUnaryParentheses", "units": "dimensionless", "component": "my_component", "type": VariableType.COMPUTED_CONSTANT},
    {"name": "eqnTimes", "units": "dimensionless", "component": "my_component", "type": VariableType.COMPUTED_CONSTANT},
    {"name": "eqnTimesMultiple", "units": "dimensionless", "component": "my_component", "type": VariableType.COMPUTED_CONSTANT},
    {"name": "eqnTimesParentheses", "units": "dimensionless", "component": "my_component", "type": VariableType.COMPUTED_CONSTANT},
    {"name": "eqnTimesParenthesesLeftPlusWith", "units": "dimensionless", "component": "my_component", "type": VariableType.COMPUTED_CONSTANT},
    {"name": "eqnTimesParenthesesLeftPlusWithout", "units": "dimensionless", "component": "my_component", "type": VariableType.COMPUTED_CONSTANT},
    {"name": "eqnTimesParenthesesLeftMinusWith", "units": "dimensionless", "component": "my_component", "type": VariableType.COMPUTED_CONSTANT},
    {"name": "eqnTimesParenthesesLeftMinusWithout", "units": "dimensionless", "component": "my_component", "type": VariableType.COMPUTED_CONSTANT},
    {"name": "eqnTimesParenthesesRightPlusWith", "units": "dimensionless", "component": "my_component", "type": VariableType.COMPUTED_CONSTANT},
    {"name": "eqnTimesParenthesesRightPlusWithout", "units": "dimensionless", "component": "my_component", "type": VariableType.COMPUTED_CONSTANT},
    {"name": "eqnTimesParenthesesRightMinusWith", "units": "dimensionless", "component": "my_component", "type": VariableType.COMPUTED_CONSTANT},
    {"name": "eqnTimesParenthesesRightMinusWithout", "units": "dimensionless", "component": "my_component", "type": VariableType.COMPUTED_CONSTANT},
    {"name": "eqnDivide", "units": "dimensionless", "component": "my_component", "type": VariableType.COMPUTED_CONSTANT},
    {"name": "eqnDivideParentheses", "units": "dimensionless", "component": "my_component", "type": VariableType.COMPUTED_CONSTANT},
    {"name": "eqnDivideParenthesesLeftPlusWith", "units": "dimensionless", "component": "my_component", "type": VariableType.COMPUTED_CONSTANT},
    {"name": "eqnDivideParenthesesLeftPlusWithout", "units": "dimensionless", "component": "my_component", "type": VariableType.COMPUTED_CONSTANT},
    {"name": "eqnDivideParenthesesLeftMinusWith", "units": "dimensionless", "component": "my_component", "type": VariableType.COMPUTED_CONSTANT},
    {"name": "eqnDivideParenthesesLeftMinusWithout", "units": "dimensionless", "component": "my_component", "type": VariableType.COMPUTED_CONSTANT},
    {"name": "eqnDivideParenthesesRightPlusWith", "units": "dimensionless", "component": "my_component", "type": VariableType.COMPUTED_CONSTANT},
    {"name": "eqnDivideParenthesesRightPlusWithout", "units": "dimensionless", "component": "my_component", "type": VariableType.COMPUTED_CONSTANT},
    {"name": "eqnDivideParenthesesRightMinusWith", "units": "dimensionless", "component": "my_component", "type": VariableType.COMPUTED_CONSTANT},
    {"name": "eqnDivideParenthesesRightMinusWithout", "units": "dimensionless", "component": "my_component", "type": VariableType.COMPUTED_CONSTANT},
    {"name": "eqnDivideParenthesesRightTimes", "units": "dimensionless", "component": "my_component", "type": VariableType.COMPUTED_CONSTANT},
    {"name": "eqnDivideParenthesesRightDivide", "units": "dimensionless", "component": "my_component", "type": VariableType.COMPUTED_CONSTANT},
    {"name": "eqnPowerSqrt", "units": "dimensionless", "component": "my_component", "type": VariableType.COMPUTED_CONSTANT},
    {"name": "eqnPowerSqr", "units": "dimensionless", "component": "my_component", "type": VariableType.COMPUTED_CONSTANT},
    {"name": "eqnPowerCube", "units": "dimensionless", "component": "my_component", "type": VariableType.COMPUTED_CONSTANT},
    {"name": "eqnPowerCi", "units": "dimensionless", "component": "my_component", "type": VariableType.COMPUTED_CONSTANT},
    {"name": "eqnPowerParentheses", "units": "dimensionless", "component": "my_component", "type": VariableType.COMPUTED_CONSTANT},
    {"name": "eqnPowerParenthesesLeftPlusWith", "units": "dimensionless", "component": "my_component", "type": VariableType.COMPUTED_CONSTANT},
    {"name": "eqnPowerParenthesesLeftPlusWithout", "units": "dimensionless", "component": "my_component", "type": VariableType.COMPUTED_CONSTANT},
    {"name": "eqnPowerParenthesesLeftMinusWith", "units": "dimensionless", "component": "my_component", "type": VariableType.COMPUTED_CONSTANT},
    {"name": "eqnPowerParenthesesLeftMinusWithout", "units": "dimensionless", "component": "my_component", "type": VariableType.COMPUTED_CONSTANT},
    {"name": "eqnPowerParenthesesLeftTimes", "units": "dimensionless", "component": "my_component", "type": VariableType.COMPUTED_CONSTANT},
    {"name": "eqnPowerParenthesesLeftDivide", "units": "dimensionless", "component": "my_component", "type": VariableType.COMPUTED_CONSTANT},
    {"name": "eqnPowerParenthesesRightPlusWith", "units": "dimensionless", "component": "my_component", "type": VariableType.COMPUTED_CONSTANT},
    {"name": "eqnPowerParenthesesRightPlusWithout", "units": "dimensionless", "component": "my_component", "type": VariableType.COMPUTED_CONSTANT},
    {"name": "eqnPowerParenthesesRightMinusWith", "units": "dimensionless", "component": "my_component", "type": VariableType.COMPUTED_CONSTANT},
    {"name": "eqnPowerParenthesesRightMinusWithout", "units": "dimensionless", "component": "my_component", "type": VariableType.COMPUTED_CONSTANT},
    {"name": "eqnPowerParenthesesRightTimes", "units": "dimensionless", "component": "my_component", "type": VariableType.COMPUTED_CONSTANT},
    {"name": "eqnPowerParenthesesRightDivide", "units": "dimensionless", "component": "my_component", "type": VariableType.COMPUTED_CONSTANT},
    {"name": "eqnPowerParenthesesRightPower", "units": "dimensionless", "component": "my_component", "type": VariableType.COMPUTED_CONSTANT},
    {"name": "eqnPowerParenthesesRightRoot", "units": "dimensionless", "component": "my_component", "type": VariableType.COMPUTED_CONSTANT},
    {"name": "eqnRootSqrt", "units": "dimensionless", "component": "my_component", "type": VariableType.COMPUTED_CONSTANT},
    {"name": "eqnRootSqrtOther", "units": "dimensionless", "component": "my_component", "type": VariableType.COMPUTED_CONSTANT},
    {"name": "eqnRootSqr", "units": "dimensionless", "component": "my_component", "type": VariableType.COMPUTED_CONSTANT},
    {"name": "eqnRootCube", "units": "dimensionless", "component": "my_component", "type": VariableType.COMPUTED_CONSTANT},
    {"name": "eqnRootCi", "units": "dimensionless", "component": "my_component", "type": VariableType.COMPUTED_CONSTANT},
    {"name": "eqnRootParentheses", "units": "dimensionless", "component": "my_component", "type": VariableType.COMPUTED_CONSTANT},
    {"name": "eqnRootParenthesesLeftPlusWith", "units": "dimensionless", "component": "my_component", "type": VariableType.COMPUTED_CONSTANT},
    {"name": "eqnRootParenthesesLeftPlusWithout", "units": "dimensionless", "component": "my_component", "type": VariableType.COMPUTED_CONSTANT},
    {"name": "eqnRootParenthesesLeftMinusWith", "units": "dimensionless", "component": "my_component", "type": VariableType.COMPUTED_CONSTANT},
    {"name": "eqnRootParenthesesLeftMinusWithout", "units": "dimensionless", "component": "my_component", "type": VariableType.COMPUTED_CONSTANT},
    {"name": "eqnRootParenthesesLeftTimes", "units": "dimensionless", "component": "my_component", "type": VariableType.COMPUTED_CONSTANT},
    {"name": "eqnRootParenthesesLeftDivide", "units": "dimensionless", "component": "my_component", "type": VariableType.COMPUTED_CONSTANT},
    {"name": "eqnRootParenthesesRightPlusWith", "units": "dimensionless", "component": "my_component", "type": VariableType.COMPUTED_CONSTANT},
    {"name": "eqnRootParenthesesRightPlusWithout", "units": "dimensionless", "component": "my_component", "type": VariableType.COMPUTED_CONSTANT},
    {"name": "eqnRootParenthesesRightMinusWith", "units": "dimensionless", "component": "my_component", "type": VariableType.COMPUTED_CONSTANT},
    {"name": "eqnRootParenthesesRightMinusWithout", "units": "dimensionless", "component": "my_component", "type": VariableType.COMPUTED_CONSTANT},
    {"name": "eqnRootParenthesesRightTimes", "units": "dimensionless", "component": "my_component", "type": VariableType.COMPUTED_CONSTANT},
    {"name": "eqnRootParenthesesRightDivide", "units": "dimensionless", "component": "my_component", "type": VariableType.COMPUTED_CONSTANT},
    {"name": "eqnRootParenthesesRightPower", "units": "dimensionless", "component": "my_component", "type": VariableType.COMPUTED_CONSTANT},
    {"name": "eqnRootParenthesesRightRoot", "units": "dimensionless", "component": "my_component", "type": VariableType.COMPUTED_CONSTANT},
    {"name": "eqnAbs", "units": "dimensionless", "component": "my_component", "type": VariableType.COMPUTED_CONSTANT},
    {"name": "eqnExp", "units": "dimensionless", "component": "my_component", "type": VariableType.COMPUTED_CONSTANT},
    {"name": "eqnLn", "units": "dimensionless", "component": "my_component", "type": VariableType.COMPUTED_CONSTANT},
    {"name": "eqnLog", "units": "dimensionless", "component": "my_component", "type": VariableType.COMPUTED_CONSTANT},
    {"name": "eqnLog2", "units": "dimensionless", "component": "my_component", "type": VariableType.COMPUTED_CONSTANT},
    {"name": "eqnLog10", "units": "dimensionless", "component": "my_component", "type": VariableType.COMPUTED_CONSTANT},
    {"name": "eqnLogCi", "units": "dimensionless", "component": "my_component", "type": VariableType.COMPUTED_CONSTANT},
    {"name": "eqnCeiling", "units": "dimensionless", "component": "my_component", "type": VariableType.COMPUTED_CONSTANT},
    {"name": "eqnFloor", "units": "dimensionless", "component": "my_component", "type": VariableType.COMPUTED_CONSTANT},
    {"name": "eqnMin", "units": "dimensionless", "component": "my_component", "type": VariableType.COMPUTED_CONSTANT},
    {"name": "eqnMinMultiple", "units": "dimensionless", "component": "my_component", "type": VariableType.COMPUTED_CONSTANT},
    {"name": "eqnMax", "units": "dimensionless", "component": "my_component", "type": VariableType.COMPUTED_CONSTANT},
    {"name": "eqnMaxMultiple", "units": "dimensionless", "component": "my_component", "type": VariableType.COMPUTED_CONSTANT},
    {"name": "eqnRem", "units": "dimensionless", "component": "my_component", "type": VariableType.COMPUTED_CONSTANT},
    {"name": "eqnSin", "units": "dimensionless", "component": "my_component", "type": VariableType.COMPUTED_CONSTANT},
    {"name": "eqnCos", "units": "dimensionless", "component": "my_component", "type": VariableType.COMPUTED_CONSTANT},
    {"name": "eqnTan", "units": "dimensionless", "component": "my_component", "type": VariableType.COMPUTED_CONSTANT},
    {"name": "eqnSec", "units": "dimensionless", "component": "my_component", "type": VariableType.COMPUTED_CONSTANT},
    {"name": "eqnCsc", "units": "dimensionless", "component": "my_component", "type": VariableType.COMPUTED_CONSTANT},
    {"name": "eqnCot", "units": "dimensionless", "component": "my_component", "type": VariableType.COMPUTED_CONSTANT},
    {"name": "eqnSinh", "units": "dimensionless", "component": "my_component", "type": VariableType.COMPUTED_CONSTANT},
    {"name": "eqnCosh", "units": "dimensionless", "component": "my_component", "type": VariableType.COMPUTED_CONSTANT},
    {"name": "eqnTanh", "units": "dimensionless", "component": "my_component", "type": VariableType.COMPUTED_CONSTANT},
    {"name": "eqnSech", "units": "dimensionless", "component": "my_component", "type": VariableType.COMPUTED_CONSTANT},
    {"name": "eqnCsch", "units": "dimensionless", "component": "my_component", "type": VariableType.COMPUTED_CONSTANT},
    {"name": "eqnCoth", "units": "dimensionless", "component": "my_component", "type": VariableType.COMPUTED_CONSTANT},
    {"name": "eqnArcsin", "units": "dimensionless", "component": "my_component", "type": VariableType.COMPUTED_CONSTANT},
    {"name": "eqnArccos", "units": "dimensionless", "component": "my_component", "type": VariableType.COMPUTED_CONSTANT},
    {"name": "eqnArctan", "units": "dimensionless", "component": "my_component", "type": VariableType.COMPUTED_CONSTANT},
    {"name": "eqnArcsec", "units": "dimensionless", "component": "my_component", "type": VariableType.COMPUTED_CONSTANT},
    {"name": "eqnArccsc", "units": "dimensionless", "component": "my_component", "type": VariableType.COMPUTED_CONSTANT},
    {"name": "eqnArccot", "units": "dimensionless", "component": "my_component", "type": VariableType.COMPUTED_CONSTANT},
    {"name": "eqnArcsinh", "units": "dimensionless", "component": "my_component", "type": VariableType.COMPUTED_CONSTANT},
    {"name": "eqnArccosh", "units": "dimensionless", "component": "my_component", "type": VariableType.COMPUTED_CONSTANT},
    {"name": "eqnArctanh", "units": "dimensionless", "component": "my_component", "type": VariableType.COMPUTED_CONSTANT},
    {"name": "eqnArcsech", "units": "dimensionless", "component": "my_component", "type": VariableType.COMPUTED_CONSTANT},
    {"name": "eqnArccsch", "units": "dimensionless", "component": "my_component", "type": VariableType.COMPUTED_CONSTANT},
    {"name": "eqnArccoth", "units": "dimensionless", "component": "my_component", "type": VariableType.COMPUTED_CONSTANT},
    {"name": "eqnPiecewise", "units": "dimensionless", "component": "my_component", "type": VariableType.COMPUTED_CONSTANT},
    {"name": "eqnPiecewisePiece", "units": "dimensionless", "component": "my_component", "type": VariableType.COMPUTED_CONSTANT},
    {"name": "eqnPiecewisePiece2", "units": "dimensionless", "component": "my_component", "type": VariableType.COMPUTED_CONSTANT},
    {"name": "eqnPiecewiseOtherwise", "units": "dimensionless", "component": "my_component", "type": VariableType.COMPUTED_CONSTANT},
    {"name": "eqnPiecewisePieceOtherwise", "units": "dimensionless", "component": "my_component", "type": VariableType.COMPUTED_CONSTANT},
    {"name": "eqnPiecewisePiecePiecePiece", "units": "dimensionless", "component": "my_component", "type": VariableType.COMPUTED_CONSTANT},
    {"name": "q", "units": "dimensionless", "component": "my_component", "type": VariableType.CONSTANT},
    {"name": "r", "units": "dimensionless", "component": "my_component", "type": VariableType.CONSTANT},
    {"name": "eqnPiecewisePiecePiecePiece2", "units": "dimensionless", "component": "my_component", "type": VariableType.COMPUTED_CONSTANT},
    {"name": "eqnPiecewisePiecePiecePieceOtherwise", "units": "dimensionless", "component": "my_component", "type": VariableType.COMPUTED_CONSTANT},
    {"name": "s", "units": "dimensionless", "component": "my_component", "type": VariableType.CONSTANT},
    {"name": "eqnWithPiecewise", "units": "dimensionless", "component": "my_component", "type": VariableType.COMPUTED_CONSTANT},
    {"name": "eqnWithPiecewise2", "units": "dimensionless", "component": "my_component", "type": VariableType.COMPUTED_CONSTANT},
    {"name": "eqnCnInteger", "units": "dimensionless", "component": "my_component", "type": VariableType.COMPUTED_CONSTANT},
    {"name": "eqnCnDouble", "units": "dimensionless", "component": "my_component", "type": VariableType.COMPUTED_CONSTANT},
    {"name": "eqnCnIntegerWithExponent", "units": "dimensionless", "component": "my_component", "type": VariableType.COMPUTED_CONSTANT},
    {"name": "eqnCnDoubleWithExponent", "units": "dimensionless", "component": "my_component", "type": VariableType.COMPUTED_CONSTANT},
    {"name": "eqnCi", "units": "dimensionless", "component": "my_component", "type": VariableType.COMPUTED_CONSTANT},
    {"name": "eqnTrue", "units": "dimensionless", "component": "my_component", "type": VariableType.COMPUTED_CONSTANT},
    {"name": "eqnFalse", "units": "dimensionless", "component": "my_component", "type": VariableType.COMPUTED_CONSTANT},
    {"name": "eqnExponentiale", "units": "dimensionless", "component": "my_component", "type": VariableType.COMPUTED_CONSTANT},
    {"name": "eqnPi", "units": "dimensionless", "component": "my_component", "type": VariableType.COMPUTED_CONSTANT},
    {"name": "eqnInfinity", "units": "dimensionless", "component": "my_component", "type": VariableType.COMPUTED_CONSTANT},
    {"name": "eqnNotanumber", "units": "dimensionless", "component": "my_component", "type": VariableType.COMPUTED_CONSTANT},
    {"name": "eqnCoverageForPlusOperator", "units": "dimensionless", "component": "my_component", "type": VariableType.COMPUTED_CONSTANT},
    {"name": "eqnCoverageForPlusOperator2", "units": "dimensionless", "component": "my_component", "type": VariableType.COMPUTED_CONSTANT},
    {"name": "eqnCoverageForMinusOperator", "units": "dimensionless", "component": "my_component", "type": VariableType.COMPUTED_CONSTANT},
    {"name": "eqnCoverageForMinusOperator2", "units": "dimensionless", "component": "my_component", "type": VariableType.COMPUTED_CONSTANT},
    {"name": "eqnCoverageForTimesOperator", "units": "dimensionless", "component": "my_component", "type": VariableType.COMPUTED_CONSTANT},
    {"name": "eqnCoverageForTimesOperator2", "units": "dimensionless", "component": "my_component", "type": VariableType.COMPUTED_CONSTANT},
    {"name": "eqnCoverageForDivideOperator", "units": "dimensionless", "component": "my_component", "type": VariableType.COMPUTED_CONSTANT},
    {"name": "eqnCoverageForDivideOperator2", "units": "dimensionless", "component": "my_component", "type": VariableType.COMPUTED_CONSTANT},
    {"name": "eqnCoverageForAndOperator", "units": "dimensionless", "component": "my_component", "type": VariableType.COMPUTED_CONSTANT},
    {"name": "eqnCoverageForOrOperator", "units": "dimensionless", "component": "my_component", "type": VariableType.COMPUTED_CONSTANT},
    {"name": "eqnCoverageForXorOperator", "units": "dimensionless", "component": "my_component", "type": VariableType.COMPUTED_CONSTANT},
    {"name": "eqnCoverageForPowerOperator", "units": "dimensionless", "component": "my_component", "type": VariableType.COMPUTED_CONSTANT},
    {"name": "eqnCoverageForRootOperator", "units": "dimensionless", "component": "my_component", "type": VariableType.COMPUTED_CONSTANT},
    {"name": "eqnCoverageForMinusUnary", "units": "dimensionless", "component": "my_component", "type": VariableType.COMPUTED_CONSTANT},
    {"name": "eqnCoverageForMinusUnary2", "units": "dimensionless", "component": "my_component", "type": VariableType.COMPUTED_CONSTANT},
    {"name": "eqnNlaVariable1", "units": "dimensionless", "component": "my_component", "type": VariableType.ALGEBRAIC},
    {"name": "eqnNlaVariable2", "units": "dimensionless", "component": "my_component", "type": VariableType.ALGEBRAIC},
    {"name": "eqnComputedConstant1", "units": "dimensionless", "component": "my_component", "type": VariableType.COMPUTED_CONSTANT},
    {"name": "eqnComputedConstant2", "units": "dimensionless", "component": "my_component", "type": VariableType.COMPUTED_CONSTANT}
=======
EXTERNAL_INFO = [
    {"name": "eqnPlus", "units": "dimensionless", "component": "my_component"}
>>>>>>> dcbd0381
]


def eq_func(x, y):
    return 1.0 if x == y else 0.0


def neq_func(x, y):
    return 1.0 if x != y else 0.0


def lt_func(x, y):
    return 1.0 if x < y else 0.0


def leq_func(x, y):
    return 1.0 if x <= y else 0.0


def gt_func(x, y):
    return 1.0 if x > y else 0.0


def geq_func(x, y):
    return 1.0 if x >= y else 0.0


def and_func(x, y):
    return 1.0 if bool(x) & bool(y) else 0.0


def or_func(x, y):
    return 1.0 if bool(x) | bool(y) else 0.0


def xor_func(x, y):
    return 1.0 if bool(x) ^ bool(y) else 0.0


def not_func(x):
    return 1.0 if not bool(x) else 0.0


def min(x, y):
    return x if x < y else y


def max(x, y):
    return x if x > y else y


def sec(x):
    return 1.0/cos(x)


def csc(x):
    return 1.0/sin(x)


def cot(x):
    return 1.0/tan(x)


def sech(x):
    return 1.0/cosh(x)


def csch(x):
    return 1.0/sinh(x)


def coth(x):
    return 1.0/tanh(x)


def asec(x):
    return acos(1.0/x)


def acsc(x):
    return asin(1.0/x)


def acot(x):
    return atan(1.0/x)


def asech(x):
    return acosh(1.0/x)


def acsch(x):
    return asinh(1.0/x)


def acoth(x):
    return atanh(1.0/x)


def create_states_vector():
    return [nan]*STATE_COUNT


def create_constants_array():
    return [nan]*CONSTANT_COUNT


def create_computed_constants_array():
    return [nan]*COMPUTED_CONSTANT_COUNT


def create_algebraic_array():
    return [nan]*ALGEBRAIC_COUNT


def create_externals_array():
    return [nan]*EXTERNAL_COUNT


from nlasolver import nla_solve


def objective_function_0(u, f, data):
    voi = data[0]
    states = data[1]
    rates = data[2]
    constants = data[3]
    computed_constants = data[4]
    algebraic = data[5]
    externals = data[6]

<<<<<<< HEAD
    variables[216] = u[0]
    variables[217] = u[1]

    f[0] = variables[216]+variables[217]+states[0]-0.0
    f[1] = variables[216]-variables[217]-(variables[218]+variables[219])
=======
    algebraic[0] = u[0]
    algebraic[1] = u[1]

    f[0] = algebraic[0]+algebraic[1]+states[0]-0.0
    f[1] = algebraic[0]-algebraic[1]-(computed_constants[197]+computed_constants[198])
>>>>>>> dcbd0381


def find_root_0(voi, states, rates, constants, computed_constants, algebraic, externals):
    u = [nan]*2

<<<<<<< HEAD
    u[0] = variables[216]
    u[1] = variables[217]

    u = nla_solve(objective_function_0, u, 2, [voi, states, rates, variables])

    variables[216] = u[0]
    variables[217] = u[1]


def initialise_variables(states, rates, variables):
    variables[1] = 1.0
    variables[2] = 2.0
    variables[6] = 3.0
    variables[18] = 4.0
    variables[183] = 5.0
    variables[184] = 6.0
    variables[187] = 7.0
    variables[216] = 1.0
    variables[217] = 2.0
    variables[177] = nan
    variables[190] = 123.0
    variables[191] = 123.456789
    variables[192] = 123.0e99
    variables[193] = 123.456789e99
    variables[195] = 1.0
    variables[196] = 0.0
    variables[197] = 2.71828182845905
    variables[198] = 3.14159265358979
    variables[199] = inf
    variables[200] = nan
    variables[218] = 1.0
    variables[219] = 3.0
    states[0] = 0.0
=======
    u[0] = algebraic[0]
    u[1] = algebraic[1]
>>>>>>> dcbd0381

    u = nla_solve(objective_function_0, u, 2, [voi, states, rates, constants, computed_constants, algebraic, externals])

<<<<<<< HEAD
def compute_computed_constants(variables):
    variables[0] = eq_func(variables[1], variables[2])
    variables[3] = variables[1]/eq_func(variables[2], variables[2])
    variables[4] = neq_func(variables[1], variables[2])
    variables[5] = variables[1]/neq_func(variables[2], variables[6])
    variables[7] = lt_func(variables[1], variables[2])
    variables[8] = variables[1]/lt_func(variables[2], variables[6])
    variables[9] = leq_func(variables[1], variables[2])
    variables[10] = variables[1]/leq_func(variables[2], variables[6])
    variables[11] = gt_func(variables[1], variables[2])
    variables[12] = variables[1]/gt_func(variables[6], variables[2])
    variables[13] = geq_func(variables[1], variables[2])
    variables[14] = variables[1]/geq_func(variables[6], variables[2])
    variables[15] = and_func(variables[1], variables[2])
    variables[16] = and_func(variables[1], and_func(variables[2], variables[6]))
    variables[17] = and_func(lt_func(variables[1], variables[2]), gt_func(variables[6], variables[18]))
    variables[19] = and_func(variables[1]+variables[2], gt_func(variables[6], variables[18]))
    variables[20] = and_func(variables[1], gt_func(variables[2], variables[6]))
    variables[21] = and_func(variables[1]-variables[2], gt_func(variables[6], variables[18]))
    variables[22] = and_func(-variables[1], gt_func(variables[2], variables[6]))
    variables[23] = and_func(pow(variables[1], variables[2]), gt_func(variables[6], variables[18]))
    variables[24] = and_func(pow(variables[1], 1.0/variables[2]), gt_func(variables[6], variables[18]))
    variables[25] = and_func(lt_func(variables[1], variables[2]), variables[6]+variables[18])
    variables[26] = and_func(lt_func(variables[1], variables[2]), variables[6])
    variables[27] = and_func(lt_func(variables[1], variables[2]), variables[6]-variables[18])
    variables[28] = and_func(lt_func(variables[1], variables[2]), -variables[6])
    variables[29] = and_func(lt_func(variables[1], variables[2]), pow(variables[6], variables[18]))
    variables[30] = and_func(lt_func(variables[1], variables[2]), pow(variables[6], 1.0/variables[18]))
    variables[31] = variables[1]/and_func(variables[2], variables[6])
    variables[34] = or_func(lt_func(variables[1], variables[2]), gt_func(variables[6], variables[18]))
    variables[35] = or_func(variables[1]+variables[2], gt_func(variables[6], variables[18]))
    variables[36] = or_func(variables[1], gt_func(variables[2], variables[6]))
    variables[37] = or_func(variables[1]-variables[2], gt_func(variables[6], variables[18]))
    variables[38] = or_func(-variables[1], gt_func(variables[2], variables[6]))
    variables[39] = or_func(pow(variables[1], variables[2]), gt_func(variables[6], variables[18]))
    variables[40] = or_func(pow(variables[1], 1.0/variables[2]), gt_func(variables[6], variables[18]))
    variables[41] = or_func(lt_func(variables[1], variables[2]), variables[6]+variables[18])
    variables[42] = or_func(lt_func(variables[1], variables[2]), variables[6])
    variables[43] = or_func(lt_func(variables[1], variables[2]), variables[6]-variables[18])
    variables[44] = or_func(lt_func(variables[1], variables[2]), -variables[6])
    variables[45] = or_func(lt_func(variables[1], variables[2]), pow(variables[6], variables[18]))
    variables[46] = or_func(lt_func(variables[1], variables[2]), pow(variables[6], 1.0/variables[18]))
    variables[47] = variables[1]/or_func(variables[2], variables[6])
    variables[48] = xor_func(variables[1], variables[2])
    variables[49] = xor_func(variables[1], xor_func(variables[2], variables[6]))
    variables[50] = xor_func(lt_func(variables[1], variables[2]), gt_func(variables[6], variables[18]))
    variables[51] = xor_func(variables[1]+variables[2], gt_func(variables[6], variables[18]))
    variables[52] = xor_func(variables[1], gt_func(variables[2], variables[6]))
    variables[53] = xor_func(variables[1]-variables[2], gt_func(variables[6], variables[18]))
    variables[54] = xor_func(-variables[1], gt_func(variables[2], variables[6]))
    variables[55] = xor_func(pow(variables[1], variables[2]), gt_func(variables[6], variables[18]))
    variables[56] = xor_func(pow(variables[1], 1.0/variables[2]), gt_func(variables[6], variables[18]))
    variables[57] = xor_func(lt_func(variables[1], variables[2]), variables[6]+variables[18])
    variables[58] = xor_func(lt_func(variables[1], variables[2]), variables[6])
    variables[59] = xor_func(lt_func(variables[1], variables[2]), variables[6]-variables[18])
    variables[60] = xor_func(lt_func(variables[1], variables[2]), -variables[6])
    variables[61] = xor_func(lt_func(variables[1], variables[2]), pow(variables[6], variables[18]))
    variables[62] = xor_func(lt_func(variables[1], variables[2]), pow(variables[6], 1.0/variables[18]))
    variables[64] = not_func(variables[1])
    variables[65] = variables[1]+variables[2]
    variables[66] = variables[1]+variables[2]+variables[6]
    variables[67] = lt_func(variables[1], variables[2])+gt_func(variables[6], variables[18])
    variables[68] = variables[1]
    variables[69] = variables[1]-variables[2]
    variables[70] = lt_func(variables[1], variables[2])-gt_func(variables[6], variables[18])
    variables[71] = lt_func(variables[1], variables[2])-(variables[6]+variables[18])
    variables[72] = lt_func(variables[1], variables[2])-variables[6]
    variables[73] = variables[1]-(-variables[2])
    variables[74] = variables[1]-(-variables[2]*variables[6])
    variables[75] = -variables[1]
    variables[76] = -lt_func(variables[1], variables[2])
    variables[77] = variables[1]*variables[2]
    variables[78] = variables[1]*variables[2]*variables[6]
    variables[79] = lt_func(variables[1], variables[2])*gt_func(variables[6], variables[18])
    variables[80] = (variables[1]+variables[2])*gt_func(variables[6], variables[18])
    variables[81] = variables[1]*gt_func(variables[2], variables[6])
    variables[82] = (variables[1]-variables[2])*gt_func(variables[6], variables[18])
    variables[83] = -variables[1]*gt_func(variables[2], variables[6])
    variables[84] = lt_func(variables[1], variables[2])*(variables[6]+variables[18])
    variables[85] = lt_func(variables[1], variables[2])*variables[6]
    variables[86] = lt_func(variables[1], variables[2])*(variables[6]-variables[18])
    variables[87] = lt_func(variables[1], variables[2])*-variables[6]
    variables[88] = variables[1]/variables[2]
    variables[89] = lt_func(variables[1], variables[2])/gt_func(variables[18], variables[6])
    variables[90] = (variables[1]+variables[2])/gt_func(variables[18], variables[6])
    variables[91] = variables[1]/gt_func(variables[6], variables[2])
    variables[92] = (variables[1]-variables[2])/gt_func(variables[18], variables[6])
    variables[93] = -variables[1]/gt_func(variables[6], variables[2])
    variables[94] = lt_func(variables[1], variables[2])/(variables[6]+variables[18])
    variables[95] = lt_func(variables[1], variables[2])/variables[6]
    variables[96] = lt_func(variables[1], variables[2])/(variables[6]-variables[18])
    variables[97] = lt_func(variables[1], variables[2])/-variables[6]
    variables[98] = lt_func(variables[1], variables[2])/(variables[6]*variables[18])
    variables[99] = lt_func(variables[1], variables[2])/(variables[6]/variables[18])
    variables[100] = sqrt(variables[1])
    variables[101] = pow(variables[1], 2.0)
    variables[102] = pow(variables[1], 3.0)
    variables[103] = pow(variables[1], variables[2])
    variables[104] = pow(leq_func(variables[1], variables[2]), geq_func(variables[6], variables[18]))
    variables[105] = pow(variables[1]+variables[2], geq_func(variables[6], variables[18]))
    variables[106] = pow(variables[1], geq_func(variables[2], variables[6]))
    variables[107] = pow(variables[1]-variables[2], geq_func(variables[6], variables[18]))
    variables[108] = pow(-variables[1], geq_func(variables[2], variables[6]))
    variables[109] = pow(variables[1]*variables[2], geq_func(variables[6], variables[18]))
    variables[110] = pow(variables[1]/variables[2], geq_func(variables[6], variables[18]))
    variables[111] = pow(leq_func(variables[1], variables[2]), variables[6]+variables[18])
    variables[112] = pow(leq_func(variables[1], variables[2]), variables[6])
    variables[113] = pow(leq_func(variables[1], variables[2]), variables[6]-variables[18])
    variables[114] = pow(leq_func(variables[1], variables[2]), -variables[6])
    variables[115] = pow(leq_func(variables[1], variables[2]), variables[6]*variables[18])
    variables[116] = pow(leq_func(variables[1], variables[2]), variables[6]/variables[18])
    variables[117] = pow(leq_func(variables[1], variables[2]), pow(variables[6], variables[18]))
    variables[118] = pow(leq_func(variables[1], variables[2]), pow(variables[6], 1.0/variables[18]))
    variables[119] = sqrt(variables[1])
    variables[120] = sqrt(variables[1])
    variables[121] = pow(variables[1], 1.0/0.5)
    variables[122] = pow(variables[1], 1.0/3.0)
    variables[123] = pow(variables[1], 1.0/variables[2])
    variables[124] = pow(lt_func(variables[1], variables[2]), 1.0/gt_func(variables[18], variables[6]))
    variables[125] = pow(variables[1]+variables[2], 1.0/gt_func(variables[18], variables[6]))
    variables[126] = pow(variables[1], 1.0/gt_func(variables[6], variables[2]))
    variables[127] = pow(variables[1]-variables[2], 1.0/gt_func(variables[18], variables[6]))
    variables[128] = pow(-variables[1], 1.0/gt_func(variables[6], variables[2]))
    variables[129] = pow(variables[1]*variables[2], 1.0/gt_func(variables[18], variables[6]))
    variables[130] = pow(variables[1]/variables[2], 1.0/gt_func(variables[18], variables[6]))
    variables[131] = pow(lt_func(variables[1], variables[2]), 1.0/(variables[6]+variables[18]))
    variables[132] = pow(lt_func(variables[1], variables[2]), 1.0/variables[6])
    variables[133] = pow(lt_func(variables[1], variables[2]), 1.0/(variables[6]-variables[18]))
    variables[134] = pow(lt_func(variables[1], variables[2]), 1.0/-variables[6])
    variables[135] = pow(lt_func(variables[1], variables[2]), 1.0/(variables[6]*variables[18]))
    variables[136] = pow(lt_func(variables[1], variables[2]), 1.0/(variables[6]/variables[18]))
    variables[137] = pow(lt_func(variables[1], variables[2]), 1.0/pow(variables[6], variables[18]))
    variables[138] = pow(lt_func(variables[1], variables[2]), 1.0/pow(variables[6], 1.0/variables[18]))
    variables[139] = fabs(variables[1])
    variables[140] = exp(variables[1])
    variables[141] = log(variables[1])
    variables[142] = log10(variables[1])
    variables[143] = log(variables[1])/log(2.0)
    variables[144] = log10(variables[1])
    variables[145] = log(variables[1])/log(variables[2])
    variables[146] = ceil(variables[1])
    variables[147] = floor(variables[1])
    variables[148] = min(variables[1], variables[2])
    variables[149] = min(variables[1], min(variables[2], variables[6]))
    variables[150] = max(variables[1], variables[2])
    variables[151] = max(variables[1], max(variables[2], variables[6]))
    variables[152] = fmod(variables[1], variables[2])
    variables[153] = sin(variables[1])
    variables[154] = cos(variables[1])
    variables[155] = tan(variables[1])
    variables[156] = sec(variables[1])
    variables[157] = csc(variables[1])
    variables[158] = cot(variables[1])
    variables[159] = sinh(variables[1])
    variables[160] = cosh(variables[1])
    variables[161] = tanh(variables[1])
    variables[162] = sech(variables[1])
    variables[163] = csch(variables[1])
    variables[164] = coth(variables[1])
    variables[165] = asin(variables[1])
    variables[166] = acos(variables[1])
    variables[167] = atan(variables[1])
    variables[168] = asec(variables[1])
    variables[169] = acsc(variables[1])
    variables[170] = acot(variables[1])
    variables[171] = asinh(variables[1])
    variables[172] = acosh(variables[1])
    variables[173] = atanh(variables[1]/2.0)
    variables[174] = asech(variables[1])
    variables[175] = acsch(variables[1])
    variables[176] = acoth(2.0*variables[1])
    variables[178] = variables[1] if gt_func(variables[1], variables[2]) else nan
    variables[179] = variables[1] if lt_func(variables[1], variables[2]) else nan
    variables[180] = variables[1]
    variables[181] = variables[1] if gt_func(variables[1], variables[2]) else variables[6]
    variables[182] = variables[1] if gt_func(variables[1], variables[2]) else variables[6] if gt_func(variables[6], variables[18]) else variables[183] if gt_func(variables[183], variables[184]) else nan
    variables[185] = variables[1] if lt_func(variables[1], variables[2]) else variables[6] if gt_func(variables[6], variables[18]) else variables[183] if gt_func(variables[183], variables[184]) else nan
    variables[186] = variables[1] if gt_func(variables[1], variables[2]) else variables[6] if gt_func(variables[6], variables[18]) else variables[183] if gt_func(variables[183], variables[184]) else variables[187]
    variables[188] = 123.0+(variables[1] if gt_func(variables[1], variables[2]) else nan)
    variables[189] = 123.0+(variables[1] if lt_func(variables[1], variables[2]) else nan)
    variables[194] = variables[1]
    variables[201] = and_func(variables[1], variables[2])+(variables[2] if gt_func(variables[6], variables[18]) else nan)+variables[183]+and_func(variables[184], variables[187])
    variables[202] = and_func(variables[1], variables[2])+(variables[2] if lt_func(variables[6], variables[18]) else nan)+variables[183]+and_func(variables[184], variables[187])
    variables[203] = and_func(variables[1], variables[2])-((variables[2] if gt_func(variables[6], variables[18]) else nan)-(variables[183]-(variables[2] if gt_func(variables[6], variables[18]) else nan)))-and_func(variables[184], variables[187])
    variables[204] = and_func(variables[1], variables[2])-((variables[2] if lt_func(variables[6], variables[18]) else nan)-(variables[183]-(variables[2] if lt_func(variables[6], variables[18]) else nan)))-and_func(variables[184], variables[187])
    variables[205] = and_func(variables[1], variables[2])*(variables[2] if gt_func(variables[6], variables[18]) else nan)*variables[183]*(variables[2] if gt_func(variables[6], variables[18]) else nan)*and_func(variables[184], variables[187])
    variables[206] = and_func(variables[1], variables[2])*(variables[2] if lt_func(variables[6], variables[18]) else nan)*variables[183]*(variables[2] if lt_func(variables[6], variables[18]) else nan)*and_func(variables[184], variables[187])
    variables[207] = and_func(variables[1], variables[2])/((variables[2] if gt_func(variables[6], variables[18]) else nan)/(variables[183]/(variables[2] if gt_func(variables[6], variables[18]) else nan)))
    variables[208] = and_func(variables[1], variables[2])/((variables[2] if lt_func(variables[6], variables[18]) else nan)/(variables[183]/(variables[2] if lt_func(variables[6], variables[18]) else nan)))
    variables[209] = and_func(or_func(variables[1], variables[2]), and_func(xor_func(variables[1], variables[2]), and_func(variables[2] if gt_func(variables[6], variables[18]) else nan, and_func(and_func(and_func(variables[183], variables[2] if gt_func(variables[6], variables[18]) else nan), xor_func(variables[1], variables[2])), or_func(variables[1], variables[2])))))
    variables[210] = or_func(and_func(variables[1], variables[2]), or_func(xor_func(variables[1], variables[2]), or_func(variables[2] if gt_func(variables[6], variables[18]) else nan, or_func(or_func(or_func(variables[183], variables[2] if gt_func(variables[6], variables[18]) else nan), xor_func(variables[1], variables[2])), and_func(variables[1], variables[2])))))
    variables[211] = xor_func(and_func(variables[1], variables[2]), xor_func(or_func(variables[1], variables[2]), xor_func(variables[2] if gt_func(variables[6], variables[18]) else nan, xor_func(xor_func(xor_func(variables[183], variables[2] if gt_func(variables[6], variables[18]) else nan), or_func(variables[1], variables[2])), and_func(variables[1], variables[2])))))
    variables[212] = pow(and_func(variables[1], variables[2]), pow(variables[2] if gt_func(variables[6], variables[18]) else nan, pow(pow(variables[183], variables[2] if gt_func(variables[6], variables[18]) else nan), and_func(variables[1], variables[2]))))
    variables[213] = pow(pow(pow(and_func(variables[1], variables[2]), 1.0/pow(variables[2] if gt_func(variables[6], variables[18]) else nan, 1.0/variables[183])), 1.0/(variables[2] if gt_func(variables[6], variables[18]) else nan)), 1.0/and_func(variables[1], variables[2]))
    variables[214] = -and_func(variables[1], variables[2])+-(variables[2] if gt_func(variables[6], variables[18]) else nan)
    variables[215] = -and_func(variables[1], variables[2])+-(variables[2] if lt_func(variables[6], variables[18]) else nan)


def compute_rates(voi, states, rates, variables):
    rates[0] = 1.0


def compute_variables(voi, states, rates, variables):
    variables[32] = or_func(states[0], states[0])
    variables[33] = or_func(states[0], or_func(states[0], variables[1]))
    variables[63] = variables[1]/xor_func(variables[2], states[0])
    find_root_0(voi, states, rates, variables)
=======
    algebraic[0] = u[0]
    algebraic[1] = u[1]


def initialise_variables(states, rates, constants, computed_constants, algebraic):
    states[0] = 0.0
    constants[0] = 1.0
    constants[1] = 2.0
    constants[2] = 3.0
    constants[3] = 4.0
    constants[4] = 5.0
    constants[5] = 6.0
    constants[6] = 7.0
    computed_constants[176] = 123.0
    computed_constants[177] = 123.456789
    computed_constants[178] = 123.0e99
    computed_constants[179] = 123.456789e99
    computed_constants[181] = 1.0
    computed_constants[182] = 0.0
    computed_constants[183] = 2.71828182845905
    computed_constants[184] = 3.14159265358979
    computed_constants[185] = inf
    computed_constants[186] = nan
    computed_constants[197] = 1.0
    computed_constants[198] = 3.0
    algebraic[0] = 1.0
    algebraic[1] = 2.0


def compute_computed_constants(constants, computed_constants):
    computed_constants[0] = eq_func(constants[0], constants[1])
    computed_constants[1] = constants[0]/eq_func(constants[1], constants[1])
    computed_constants[2] = neq_func(constants[0], constants[1])
    computed_constants[3] = constants[0]/neq_func(constants[1], constants[2])
    computed_constants[4] = lt_func(constants[0], constants[1])
    computed_constants[5] = constants[0]/lt_func(constants[1], constants[2])
    computed_constants[6] = leq_func(constants[0], constants[1])
    computed_constants[7] = constants[0]/leq_func(constants[1], constants[2])
    computed_constants[8] = gt_func(constants[0], constants[1])
    computed_constants[9] = constants[0]/gt_func(constants[1], constants[2])
    computed_constants[10] = geq_func(constants[0], constants[1])
    computed_constants[11] = constants[0]/geq_func(constants[1], constants[2])
    computed_constants[12] = and_func(constants[0], constants[1])
    computed_constants[13] = and_func(constants[0], and_func(constants[1], constants[2]))
    computed_constants[14] = and_func(lt_func(constants[0], constants[1]), gt_func(constants[2], constants[3]))
    computed_constants[15] = and_func(constants[0]+constants[1], gt_func(constants[2], constants[3]))
    computed_constants[16] = and_func(constants[0], gt_func(constants[1], constants[2]))
    computed_constants[17] = and_func(constants[0]-constants[1], gt_func(constants[2], constants[3]))
    computed_constants[18] = and_func(-constants[0], gt_func(constants[1], constants[2]))
    computed_constants[19] = and_func(pow(constants[0], constants[1]), gt_func(constants[2], constants[3]))
    computed_constants[20] = and_func(pow(constants[0], 1.0/constants[1]), gt_func(constants[2], constants[3]))
    computed_constants[21] = and_func(lt_func(constants[0], constants[1]), constants[2]+constants[3])
    computed_constants[22] = and_func(lt_func(constants[0], constants[1]), constants[2])
    computed_constants[23] = and_func(lt_func(constants[0], constants[1]), constants[2]-constants[3])
    computed_constants[24] = and_func(lt_func(constants[0], constants[1]), -constants[2])
    computed_constants[25] = and_func(lt_func(constants[0], constants[1]), pow(constants[2], constants[3]))
    computed_constants[26] = and_func(lt_func(constants[0], constants[1]), pow(constants[2], 1.0/constants[3]))
    computed_constants[27] = constants[0]/and_func(constants[1], constants[2])
    computed_constants[28] = or_func(constants[0], constants[1])
    computed_constants[29] = or_func(constants[0], or_func(constants[1], constants[2]))
    computed_constants[30] = or_func(lt_func(constants[0], constants[1]), gt_func(constants[2], constants[3]))
    computed_constants[31] = or_func(constants[0]+constants[1], gt_func(constants[2], constants[3]))
    computed_constants[32] = or_func(constants[0], gt_func(constants[1], constants[2]))
    computed_constants[33] = or_func(constants[0]-constants[1], gt_func(constants[2], constants[3]))
    computed_constants[34] = or_func(-constants[0], gt_func(constants[1], constants[2]))
    computed_constants[35] = or_func(pow(constants[0], constants[1]), gt_func(constants[2], constants[3]))
    computed_constants[36] = or_func(pow(constants[0], 1.0/constants[1]), gt_func(constants[2], constants[3]))
    computed_constants[37] = or_func(lt_func(constants[0], constants[1]), constants[2]+constants[3])
    computed_constants[38] = or_func(lt_func(constants[0], constants[1]), constants[2])
    computed_constants[39] = or_func(lt_func(constants[0], constants[1]), constants[2]-constants[3])
    computed_constants[40] = or_func(lt_func(constants[0], constants[1]), -constants[2])
    computed_constants[41] = or_func(lt_func(constants[0], constants[1]), pow(constants[2], constants[3]))
    computed_constants[42] = or_func(lt_func(constants[0], constants[1]), pow(constants[2], 1.0/constants[3]))
    computed_constants[43] = constants[0]/or_func(constants[1], constants[2])
    computed_constants[44] = xor_func(constants[0], constants[1])
    computed_constants[45] = xor_func(constants[0], xor_func(constants[1], constants[2]))
    computed_constants[46] = xor_func(lt_func(constants[0], constants[1]), gt_func(constants[2], constants[3]))
    computed_constants[47] = xor_func(constants[0]+constants[1], gt_func(constants[2], constants[3]))
    computed_constants[48] = xor_func(constants[0], gt_func(constants[1], constants[2]))
    computed_constants[49] = xor_func(constants[0]-constants[1], gt_func(constants[2], constants[3]))
    computed_constants[50] = xor_func(-constants[0], gt_func(constants[1], constants[2]))
    computed_constants[51] = xor_func(pow(constants[0], constants[1]), gt_func(constants[2], constants[3]))
    computed_constants[52] = xor_func(pow(constants[0], 1.0/constants[1]), gt_func(constants[2], constants[3]))
    computed_constants[53] = xor_func(lt_func(constants[0], constants[1]), constants[2]+constants[3])
    computed_constants[54] = xor_func(lt_func(constants[0], constants[1]), constants[2])
    computed_constants[55] = xor_func(lt_func(constants[0], constants[1]), constants[2]-constants[3])
    computed_constants[56] = xor_func(lt_func(constants[0], constants[1]), -constants[2])
    computed_constants[57] = xor_func(lt_func(constants[0], constants[1]), pow(constants[2], constants[3]))
    computed_constants[58] = xor_func(lt_func(constants[0], constants[1]), pow(constants[2], 1.0/constants[3]))
    computed_constants[59] = constants[0]/xor_func(constants[1], constants[2])
    computed_constants[60] = not_func(constants[0])
    computed_constants[61] = constants[0]+constants[1]+constants[2]
    computed_constants[62] = lt_func(constants[0], constants[1])+gt_func(constants[2], constants[3])
    computed_constants[63] = constants[0]
    computed_constants[64] = constants[0]-constants[1]
    computed_constants[65] = lt_func(constants[0], constants[1])-gt_func(constants[2], constants[3])
    computed_constants[66] = lt_func(constants[0], constants[1])-(constants[2]+constants[3])
    computed_constants[67] = lt_func(constants[0], constants[1])-constants[2]
    computed_constants[68] = constants[0]-(-constants[1])
    computed_constants[69] = constants[0]-(-constants[1]*constants[2])
    computed_constants[70] = -constants[0]
    computed_constants[71] = -lt_func(constants[0], constants[1])
    computed_constants[72] = constants[0]*constants[1]
    computed_constants[73] = constants[0]*constants[1]*constants[2]
    computed_constants[74] = lt_func(constants[0], constants[1])*gt_func(constants[2], constants[3])
    computed_constants[75] = (constants[0]+constants[1])*gt_func(constants[2], constants[3])
    computed_constants[76] = constants[0]*gt_func(constants[1], constants[2])
    computed_constants[77] = (constants[0]-constants[1])*gt_func(constants[2], constants[3])
    computed_constants[78] = -constants[0]*gt_func(constants[1], constants[2])
    computed_constants[79] = lt_func(constants[0], constants[1])*(constants[2]+constants[3])
    computed_constants[80] = lt_func(constants[0], constants[1])*constants[2]
    computed_constants[81] = lt_func(constants[0], constants[1])*(constants[2]-constants[3])
    computed_constants[82] = lt_func(constants[0], constants[1])*-constants[2]
    computed_constants[83] = constants[0]/constants[1]
    computed_constants[84] = lt_func(constants[0], constants[1])/gt_func(constants[3], constants[2])
    computed_constants[85] = (constants[0]+constants[1])/gt_func(constants[3], constants[2])
    computed_constants[86] = constants[0]/gt_func(constants[2], constants[1])
    computed_constants[87] = (constants[0]-constants[1])/gt_func(constants[3], constants[2])
    computed_constants[88] = -constants[0]/gt_func(constants[2], constants[1])
    computed_constants[89] = lt_func(constants[0], constants[1])/(constants[2]+constants[3])
    computed_constants[90] = lt_func(constants[0], constants[1])/constants[2]
    computed_constants[91] = lt_func(constants[0], constants[1])/(constants[2]-constants[3])
    computed_constants[92] = lt_func(constants[0], constants[1])/-constants[2]
    computed_constants[93] = lt_func(constants[0], constants[1])/(constants[2]*constants[3])
    computed_constants[94] = lt_func(constants[0], constants[1])/(constants[2]/constants[3])
    computed_constants[95] = sqrt(constants[0])
    computed_constants[96] = pow(constants[0], 2.0)
    computed_constants[97] = pow(constants[0], 3.0)
    computed_constants[98] = pow(constants[0], constants[1])
    computed_constants[99] = pow(leq_func(constants[0], constants[1]), geq_func(constants[2], constants[3]))
    computed_constants[100] = pow(constants[0]+constants[1], geq_func(constants[2], constants[3]))
    computed_constants[101] = pow(constants[0], geq_func(constants[1], constants[2]))
    computed_constants[102] = pow(constants[0]-constants[1], geq_func(constants[2], constants[3]))
    computed_constants[103] = pow(-constants[0], geq_func(constants[1], constants[2]))
    computed_constants[104] = pow(constants[0]*constants[1], geq_func(constants[2], constants[3]))
    computed_constants[105] = pow(constants[0]/constants[1], geq_func(constants[2], constants[3]))
    computed_constants[106] = pow(leq_func(constants[0], constants[1]), constants[2]+constants[3])
    computed_constants[107] = pow(leq_func(constants[0], constants[1]), constants[2])
    computed_constants[108] = pow(leq_func(constants[0], constants[1]), constants[2]-constants[3])
    computed_constants[109] = pow(leq_func(constants[0], constants[1]), -constants[2])
    computed_constants[110] = pow(leq_func(constants[0], constants[1]), constants[2]*constants[3])
    computed_constants[111] = pow(leq_func(constants[0], constants[1]), constants[2]/constants[3])
    computed_constants[112] = pow(leq_func(constants[0], constants[1]), pow(constants[2], constants[3]))
    computed_constants[113] = pow(leq_func(constants[0], constants[1]), pow(constants[2], 1.0/constants[3]))
    computed_constants[114] = sqrt(constants[0])
    computed_constants[115] = sqrt(constants[0])
    computed_constants[116] = pow(constants[0], 1.0/3.0)
    computed_constants[117] = pow(constants[0], 1.0/constants[1])
    computed_constants[118] = pow(lt_func(constants[0], constants[1]), 1.0/gt_func(constants[3], constants[2]))
    computed_constants[119] = pow(constants[0]+constants[1], 1.0/gt_func(constants[3], constants[2]))
    computed_constants[120] = pow(constants[0], 1.0/gt_func(constants[2], constants[1]))
    computed_constants[121] = pow(constants[0]-constants[1], 1.0/gt_func(constants[3], constants[2]))
    computed_constants[122] = pow(-constants[0], 1.0/gt_func(constants[2], constants[1]))
    computed_constants[123] = pow(constants[0]*constants[1], 1.0/gt_func(constants[3], constants[2]))
    computed_constants[124] = pow(constants[0]/constants[1], 1.0/gt_func(constants[3], constants[2]))
    computed_constants[125] = pow(lt_func(constants[0], constants[1]), 1.0/(constants[2]+constants[3]))
    computed_constants[126] = pow(lt_func(constants[0], constants[1]), 1.0/constants[2])
    computed_constants[127] = pow(lt_func(constants[0], constants[1]), 1.0/(constants[2]-constants[3]))
    computed_constants[128] = pow(lt_func(constants[0], constants[1]), 1.0/-constants[2])
    computed_constants[129] = pow(lt_func(constants[0], constants[1]), 1.0/(constants[2]*constants[3]))
    computed_constants[130] = pow(lt_func(constants[0], constants[1]), 1.0/(constants[2]/constants[3]))
    computed_constants[131] = pow(lt_func(constants[0], constants[1]), 1.0/pow(constants[2], constants[3]))
    computed_constants[132] = pow(lt_func(constants[0], constants[1]), 1.0/pow(constants[2], 1.0/constants[3]))
    computed_constants[133] = fabs(constants[0])
    computed_constants[134] = exp(constants[0])
    computed_constants[135] = log(constants[0])
    computed_constants[136] = log10(constants[0])
    computed_constants[137] = log(constants[0])/log(2.0)
    computed_constants[138] = log10(constants[0])
    computed_constants[139] = log(constants[0])/log(constants[1])
    computed_constants[140] = ceil(constants[0])
    computed_constants[141] = floor(constants[0])
    computed_constants[142] = min(constants[0], constants[1])
    computed_constants[143] = min(constants[0], min(constants[1], constants[2]))
    computed_constants[144] = max(constants[0], constants[1])
    computed_constants[145] = max(constants[0], max(constants[1], constants[2]))
    computed_constants[146] = fmod(constants[0], constants[1])
    computed_constants[147] = sin(constants[0])
    computed_constants[148] = cos(constants[0])
    computed_constants[149] = tan(constants[0])
    computed_constants[150] = sec(constants[0])
    computed_constants[151] = csc(constants[0])
    computed_constants[152] = cot(constants[0])
    computed_constants[153] = sinh(constants[0])
    computed_constants[154] = cosh(constants[0])
    computed_constants[155] = tanh(constants[0])
    computed_constants[156] = sech(constants[0])
    computed_constants[157] = csch(constants[0])
    computed_constants[158] = coth(constants[0])
    computed_constants[159] = asin(constants[0])
    computed_constants[160] = acos(constants[0])
    computed_constants[161] = atan(constants[0])
    computed_constants[162] = asec(constants[0])
    computed_constants[163] = acsc(constants[0])
    computed_constants[164] = acot(constants[0])
    computed_constants[165] = asinh(constants[0])
    computed_constants[166] = acosh(constants[0])
    computed_constants[167] = atanh(constants[0]/2.0)
    computed_constants[168] = asech(constants[0])
    computed_constants[169] = acsch(constants[0])
    computed_constants[170] = acoth(2.0*constants[0])
    computed_constants[171] = constants[0] if gt_func(constants[0], constants[1]) else nan
    computed_constants[172] = constants[0] if gt_func(constants[0], constants[1]) else constants[2]
    computed_constants[173] = constants[0] if gt_func(constants[0], constants[1]) else constants[2] if gt_func(constants[2], constants[3]) else constants[4] if gt_func(constants[4], constants[5]) else nan
    computed_constants[174] = constants[0] if gt_func(constants[0], constants[1]) else constants[2] if gt_func(constants[2], constants[3]) else constants[4] if gt_func(constants[4], constants[5]) else constants[6]
    computed_constants[175] = 123.0+(constants[0] if gt_func(constants[0], constants[1]) else nan)
    computed_constants[180] = constants[0]
    computed_constants[187] = and_func(constants[0], constants[1])+(constants[1] if gt_func(constants[2], constants[3]) else nan)+constants[4]+and_func(constants[5], constants[6])
    computed_constants[188] = and_func(constants[0], constants[1])-((constants[1] if gt_func(constants[2], constants[3]) else nan)-(constants[4]-(constants[1] if gt_func(constants[2], constants[3]) else nan)))-and_func(constants[5], constants[6])
    computed_constants[189] = and_func(constants[0], constants[1])*(constants[1] if gt_func(constants[2], constants[3]) else nan)*constants[4]*(constants[1] if gt_func(constants[2], constants[3]) else nan)*and_func(constants[5], constants[6])
    computed_constants[190] = and_func(constants[0], constants[1])/((constants[1] if gt_func(constants[2], constants[3]) else nan)/(constants[4]/(constants[1] if gt_func(constants[2], constants[3]) else nan)))
    computed_constants[191] = and_func(or_func(constants[0], constants[1]), and_func(xor_func(constants[0], constants[1]), and_func(constants[1] if gt_func(constants[2], constants[3]) else nan, and_func(and_func(and_func(constants[4], constants[1] if gt_func(constants[2], constants[3]) else nan), xor_func(constants[0], constants[1])), or_func(constants[0], constants[1])))))
    computed_constants[192] = or_func(and_func(constants[0], constants[1]), or_func(xor_func(constants[0], constants[1]), or_func(constants[1] if gt_func(constants[2], constants[3]) else nan, or_func(or_func(or_func(constants[4], constants[1] if gt_func(constants[2], constants[3]) else nan), xor_func(constants[0], constants[1])), and_func(constants[0], constants[1])))))
    computed_constants[193] = xor_func(and_func(constants[0], constants[1]), xor_func(or_func(constants[0], constants[1]), xor_func(constants[1] if gt_func(constants[2], constants[3]) else nan, xor_func(xor_func(xor_func(constants[4], constants[1] if gt_func(constants[2], constants[3]) else nan), or_func(constants[0], constants[1])), and_func(constants[0], constants[1])))))
    computed_constants[194] = pow(and_func(constants[0], constants[1]), pow(constants[1] if gt_func(constants[2], constants[3]) else nan, pow(pow(constants[4], constants[1] if gt_func(constants[2], constants[3]) else nan), and_func(constants[0], constants[1]))))
    computed_constants[195] = pow(pow(pow(and_func(constants[0], constants[1]), 1.0/pow(constants[1] if gt_func(constants[2], constants[3]) else nan, 1.0/constants[4])), 1.0/(constants[1] if gt_func(constants[2], constants[3]) else nan)), 1.0/and_func(constants[0], constants[1]))
    computed_constants[196] = -and_func(constants[0], constants[1])+-(constants[1] if gt_func(constants[2], constants[3]) else nan)


def compute_rates(voi, states, rates, constants, computed_constants, algebraic, externals, external_variable):
    rates[0] = 1.0


def compute_variables(voi, states, rates, constants, computed_constants, algebraic, externals, external_variable):
    externals[0] = external_variable(voi, states, rates, constants, computed_constants, algebraic, externals, 0)
    find_root_0(voi, states, rates, constants, computed_constants, algebraic, externals)
>>>>>>> dcbd0381
<|MERGE_RESOLUTION|>--- conflicted
+++ resolved
@@ -8,14 +8,10 @@
 LIBCELLML_VERSION = "0.5.0"
 
 STATE_COUNT = 1
-<<<<<<< HEAD
-VARIABLE_COUNT = 220
-=======
 CONSTANT_COUNT = 7
 COMPUTED_CONSTANT_COUNT = 199
 ALGEBRAIC_COUNT = 2
 EXTERNAL_COUNT = 1
->>>>>>> dcbd0381
 
 VOI_INFO = {"name": "t", "units": "second", "component": "my_component"}
 
@@ -240,232 +236,8 @@
     {"name": "eqnNlaVariable2", "units": "dimensionless", "component": "my_component"}
 ]
 
-<<<<<<< HEAD
-VARIABLE_INFO = [
-    {"name": "eqnEq", "units": "dimensionless", "component": "my_component", "type": VariableType.COMPUTED_CONSTANT},
-    {"name": "m", "units": "dimensionless", "component": "my_component", "type": VariableType.CONSTANT},
-    {"name": "n", "units": "dimensionless", "component": "my_component", "type": VariableType.CONSTANT},
-    {"name": "eqnEqCoverageParentheses", "units": "dimensionless", "component": "my_component", "type": VariableType.COMPUTED_CONSTANT},
-    {"name": "eqnNeq", "units": "dimensionless", "component": "my_component", "type": VariableType.COMPUTED_CONSTANT},
-    {"name": "eqnNeqCoverageParentheses", "units": "dimensionless", "component": "my_component", "type": VariableType.COMPUTED_CONSTANT},
-    {"name": "o", "units": "dimensionless", "component": "my_component", "type": VariableType.CONSTANT},
-    {"name": "eqnLt", "units": "dimensionless", "component": "my_component", "type": VariableType.COMPUTED_CONSTANT},
-    {"name": "eqnLtCoverageParentheses", "units": "dimensionless", "component": "my_component", "type": VariableType.COMPUTED_CONSTANT},
-    {"name": "eqnLeq", "units": "dimensionless", "component": "my_component", "type": VariableType.COMPUTED_CONSTANT},
-    {"name": "eqnLeqCoverageParentheses", "units": "dimensionless", "component": "my_component", "type": VariableType.COMPUTED_CONSTANT},
-    {"name": "eqnGt", "units": "dimensionless", "component": "my_component", "type": VariableType.COMPUTED_CONSTANT},
-    {"name": "eqnGtCoverageParentheses", "units": "dimensionless", "component": "my_component", "type": VariableType.COMPUTED_CONSTANT},
-    {"name": "eqnGeq", "units": "dimensionless", "component": "my_component", "type": VariableType.COMPUTED_CONSTANT},
-    {"name": "eqnGeqCoverageParentheses", "units": "dimensionless", "component": "my_component", "type": VariableType.COMPUTED_CONSTANT},
-    {"name": "eqnAnd", "units": "dimensionless", "component": "my_component", "type": VariableType.COMPUTED_CONSTANT},
-    {"name": "eqnAndMultiple", "units": "dimensionless", "component": "my_component", "type": VariableType.COMPUTED_CONSTANT},
-    {"name": "eqnAndParentheses", "units": "dimensionless", "component": "my_component", "type": VariableType.COMPUTED_CONSTANT},
-    {"name": "p", "units": "dimensionless", "component": "my_component", "type": VariableType.CONSTANT},
-    {"name": "eqnAndParenthesesLeftPlusWith", "units": "dimensionless", "component": "my_component", "type": VariableType.COMPUTED_CONSTANT},
-    {"name": "eqnAndParenthesesLeftPlusWithout", "units": "dimensionless", "component": "my_component", "type": VariableType.COMPUTED_CONSTANT},
-    {"name": "eqnAndParenthesesLeftMinusWith", "units": "dimensionless", "component": "my_component", "type": VariableType.COMPUTED_CONSTANT},
-    {"name": "eqnAndParenthesesLeftMinusWithout", "units": "dimensionless", "component": "my_component", "type": VariableType.COMPUTED_CONSTANT},
-    {"name": "eqnAndParenthesesLeftPower", "units": "dimensionless", "component": "my_component", "type": VariableType.COMPUTED_CONSTANT},
-    {"name": "eqnAndParenthesesLeftRoot", "units": "dimensionless", "component": "my_component", "type": VariableType.COMPUTED_CONSTANT},
-    {"name": "eqnAndParenthesesRightPlusWith", "units": "dimensionless", "component": "my_component", "type": VariableType.COMPUTED_CONSTANT},
-    {"name": "eqnAndParenthesesRightPlusWithout", "units": "dimensionless", "component": "my_component", "type": VariableType.COMPUTED_CONSTANT},
-    {"name": "eqnAndParenthesesRightMinusWith", "units": "dimensionless", "component": "my_component", "type": VariableType.COMPUTED_CONSTANT},
-    {"name": "eqnAndParenthesesRightMinusWithout", "units": "dimensionless", "component": "my_component", "type": VariableType.COMPUTED_CONSTANT},
-    {"name": "eqnAndParenthesesRightPower", "units": "dimensionless", "component": "my_component", "type": VariableType.COMPUTED_CONSTANT},
-    {"name": "eqnAndParenthesesRightRoot", "units": "dimensionless", "component": "my_component", "type": VariableType.COMPUTED_CONSTANT},
-    {"name": "eqnAndCoverageParentheses", "units": "dimensionless", "component": "my_component", "type": VariableType.COMPUTED_CONSTANT},
-    {"name": "eqnOr", "units": "dimensionless", "component": "my_component", "type": VariableType.ALGEBRAIC},
-    {"name": "eqnOrMultiple", "units": "dimensionless", "component": "my_component", "type": VariableType.ALGEBRAIC},
-    {"name": "eqnOrParentheses", "units": "dimensionless", "component": "my_component", "type": VariableType.COMPUTED_CONSTANT},
-    {"name": "eqnOrParenthesesLeftPlusWith", "units": "dimensionless", "component": "my_component", "type": VariableType.COMPUTED_CONSTANT},
-    {"name": "eqnOrParenthesesLeftPlusWithout", "units": "dimensionless", "component": "my_component", "type": VariableType.COMPUTED_CONSTANT},
-    {"name": "eqnOrParenthesesLeftMinusWith", "units": "dimensionless", "component": "my_component", "type": VariableType.COMPUTED_CONSTANT},
-    {"name": "eqnOrParenthesesLeftMinusWithout", "units": "dimensionless", "component": "my_component", "type": VariableType.COMPUTED_CONSTANT},
-    {"name": "eqnOrParenthesesLeftPower", "units": "dimensionless", "component": "my_component", "type": VariableType.COMPUTED_CONSTANT},
-    {"name": "eqnOrParenthesesLeftRoot", "units": "dimensionless", "component": "my_component", "type": VariableType.COMPUTED_CONSTANT},
-    {"name": "eqnOrParenthesesRightPlusWith", "units": "dimensionless", "component": "my_component", "type": VariableType.COMPUTED_CONSTANT},
-    {"name": "eqnOrParenthesesRightPlusWithout", "units": "dimensionless", "component": "my_component", "type": VariableType.COMPUTED_CONSTANT},
-    {"name": "eqnOrParenthesesRightMinusWith", "units": "dimensionless", "component": "my_component", "type": VariableType.COMPUTED_CONSTANT},
-    {"name": "eqnOrParenthesesRightMinusWithout", "units": "dimensionless", "component": "my_component", "type": VariableType.COMPUTED_CONSTANT},
-    {"name": "eqnOrParenthesesRightPower", "units": "dimensionless", "component": "my_component", "type": VariableType.COMPUTED_CONSTANT},
-    {"name": "eqnOrParenthesesRightRoot", "units": "dimensionless", "component": "my_component", "type": VariableType.COMPUTED_CONSTANT},
-    {"name": "eqnOrCoverageParentheses", "units": "dimensionless", "component": "my_component", "type": VariableType.COMPUTED_CONSTANT},
-    {"name": "eqnXor", "units": "dimensionless", "component": "my_component", "type": VariableType.COMPUTED_CONSTANT},
-    {"name": "eqnXorMultiple", "units": "dimensionless", "component": "my_component", "type": VariableType.COMPUTED_CONSTANT},
-    {"name": "eqnXorParentheses", "units": "dimensionless", "component": "my_component", "type": VariableType.COMPUTED_CONSTANT},
-    {"name": "eqnXorParenthesesLeftPlusWith", "units": "dimensionless", "component": "my_component", "type": VariableType.COMPUTED_CONSTANT},
-    {"name": "eqnXorParenthesesLeftPlusWithout", "units": "dimensionless", "component": "my_component", "type": VariableType.COMPUTED_CONSTANT},
-    {"name": "eqnXorParenthesesLeftMinusWith", "units": "dimensionless", "component": "my_component", "type": VariableType.COMPUTED_CONSTANT},
-    {"name": "eqnXorParenthesesLeftMinusWithout", "units": "dimensionless", "component": "my_component", "type": VariableType.COMPUTED_CONSTANT},
-    {"name": "eqnXorParenthesesLeftPower", "units": "dimensionless", "component": "my_component", "type": VariableType.COMPUTED_CONSTANT},
-    {"name": "eqnXorParenthesesLeftRoot", "units": "dimensionless", "component": "my_component", "type": VariableType.COMPUTED_CONSTANT},
-    {"name": "eqnXorParenthesesRightPlusWith", "units": "dimensionless", "component": "my_component", "type": VariableType.COMPUTED_CONSTANT},
-    {"name": "eqnXorParenthesesRightPlusWithout", "units": "dimensionless", "component": "my_component", "type": VariableType.COMPUTED_CONSTANT},
-    {"name": "eqnXorParenthesesRightMinusWith", "units": "dimensionless", "component": "my_component", "type": VariableType.COMPUTED_CONSTANT},
-    {"name": "eqnXorParenthesesRightMinusWithout", "units": "dimensionless", "component": "my_component", "type": VariableType.COMPUTED_CONSTANT},
-    {"name": "eqnXorParenthesesRightPower", "units": "dimensionless", "component": "my_component", "type": VariableType.COMPUTED_CONSTANT},
-    {"name": "eqnXorParenthesesRightRoot", "units": "dimensionless", "component": "my_component", "type": VariableType.COMPUTED_CONSTANT},
-    {"name": "eqnXorCoverageParentheses", "units": "dimensionless", "component": "my_component", "type": VariableType.ALGEBRAIC},
-    {"name": "eqnNot", "units": "dimensionless", "component": "my_component", "type": VariableType.COMPUTED_CONSTANT},
-    {"name": "eqnPlus", "units": "dimensionless", "component": "my_component", "type": VariableType.COMPUTED_CONSTANT},
-    {"name": "eqnPlusMultiple", "units": "dimensionless", "component": "my_component", "type": VariableType.COMPUTED_CONSTANT},
-    {"name": "eqnPlusParentheses", "units": "dimensionless", "component": "my_component", "type": VariableType.COMPUTED_CONSTANT},
-    {"name": "eqnPlusUnary", "units": "dimensionless", "component": "my_component", "type": VariableType.COMPUTED_CONSTANT},
-    {"name": "eqnMinus", "units": "dimensionless", "component": "my_component", "type": VariableType.COMPUTED_CONSTANT},
-    {"name": "eqnMinusParentheses", "units": "dimensionless", "component": "my_component", "type": VariableType.COMPUTED_CONSTANT},
-    {"name": "eqnMinusParenthesesPlusWith", "units": "dimensionless", "component": "my_component", "type": VariableType.COMPUTED_CONSTANT},
-    {"name": "eqnMinusParenthesesPlusWithout", "units": "dimensionless", "component": "my_component", "type": VariableType.COMPUTED_CONSTANT},
-    {"name": "eqnMinusParenthesesDirectUnaryMinus", "units": "dimensionless", "component": "my_component", "type": VariableType.COMPUTED_CONSTANT},
-    {"name": "eqnMinusParenthesesIndirectUnaryMinus", "units": "dimensionless", "component": "my_component", "type": VariableType.COMPUTED_CONSTANT},
-    {"name": "eqnMinusUnary", "units": "dimensionless", "component": "my_component", "type": VariableType.COMPUTED_CONSTANT},
-    {"name": "eqnMinusUnaryParentheses", "units": "dimensionless", "component": "my_component", "type": VariableType.COMPUTED_CONSTANT},
-    {"name": "eqnTimes", "units": "dimensionless", "component": "my_component", "type": VariableType.COMPUTED_CONSTANT},
-    {"name": "eqnTimesMultiple", "units": "dimensionless", "component": "my_component", "type": VariableType.COMPUTED_CONSTANT},
-    {"name": "eqnTimesParentheses", "units": "dimensionless", "component": "my_component", "type": VariableType.COMPUTED_CONSTANT},
-    {"name": "eqnTimesParenthesesLeftPlusWith", "units": "dimensionless", "component": "my_component", "type": VariableType.COMPUTED_CONSTANT},
-    {"name": "eqnTimesParenthesesLeftPlusWithout", "units": "dimensionless", "component": "my_component", "type": VariableType.COMPUTED_CONSTANT},
-    {"name": "eqnTimesParenthesesLeftMinusWith", "units": "dimensionless", "component": "my_component", "type": VariableType.COMPUTED_CONSTANT},
-    {"name": "eqnTimesParenthesesLeftMinusWithout", "units": "dimensionless", "component": "my_component", "type": VariableType.COMPUTED_CONSTANT},
-    {"name": "eqnTimesParenthesesRightPlusWith", "units": "dimensionless", "component": "my_component", "type": VariableType.COMPUTED_CONSTANT},
-    {"name": "eqnTimesParenthesesRightPlusWithout", "units": "dimensionless", "component": "my_component", "type": VariableType.COMPUTED_CONSTANT},
-    {"name": "eqnTimesParenthesesRightMinusWith", "units": "dimensionless", "component": "my_component", "type": VariableType.COMPUTED_CONSTANT},
-    {"name": "eqnTimesParenthesesRightMinusWithout", "units": "dimensionless", "component": "my_component", "type": VariableType.COMPUTED_CONSTANT},
-    {"name": "eqnDivide", "units": "dimensionless", "component": "my_component", "type": VariableType.COMPUTED_CONSTANT},
-    {"name": "eqnDivideParentheses", "units": "dimensionless", "component": "my_component", "type": VariableType.COMPUTED_CONSTANT},
-    {"name": "eqnDivideParenthesesLeftPlusWith", "units": "dimensionless", "component": "my_component", "type": VariableType.COMPUTED_CONSTANT},
-    {"name": "eqnDivideParenthesesLeftPlusWithout", "units": "dimensionless", "component": "my_component", "type": VariableType.COMPUTED_CONSTANT},
-    {"name": "eqnDivideParenthesesLeftMinusWith", "units": "dimensionless", "component": "my_component", "type": VariableType.COMPUTED_CONSTANT},
-    {"name": "eqnDivideParenthesesLeftMinusWithout", "units": "dimensionless", "component": "my_component", "type": VariableType.COMPUTED_CONSTANT},
-    {"name": "eqnDivideParenthesesRightPlusWith", "units": "dimensionless", "component": "my_component", "type": VariableType.COMPUTED_CONSTANT},
-    {"name": "eqnDivideParenthesesRightPlusWithout", "units": "dimensionless", "component": "my_component", "type": VariableType.COMPUTED_CONSTANT},
-    {"name": "eqnDivideParenthesesRightMinusWith", "units": "dimensionless", "component": "my_component", "type": VariableType.COMPUTED_CONSTANT},
-    {"name": "eqnDivideParenthesesRightMinusWithout", "units": "dimensionless", "component": "my_component", "type": VariableType.COMPUTED_CONSTANT},
-    {"name": "eqnDivideParenthesesRightTimes", "units": "dimensionless", "component": "my_component", "type": VariableType.COMPUTED_CONSTANT},
-    {"name": "eqnDivideParenthesesRightDivide", "units": "dimensionless", "component": "my_component", "type": VariableType.COMPUTED_CONSTANT},
-    {"name": "eqnPowerSqrt", "units": "dimensionless", "component": "my_component", "type": VariableType.COMPUTED_CONSTANT},
-    {"name": "eqnPowerSqr", "units": "dimensionless", "component": "my_component", "type": VariableType.COMPUTED_CONSTANT},
-    {"name": "eqnPowerCube", "units": "dimensionless", "component": "my_component", "type": VariableType.COMPUTED_CONSTANT},
-    {"name": "eqnPowerCi", "units": "dimensionless", "component": "my_component", "type": VariableType.COMPUTED_CONSTANT},
-    {"name": "eqnPowerParentheses", "units": "dimensionless", "component": "my_component", "type": VariableType.COMPUTED_CONSTANT},
-    {"name": "eqnPowerParenthesesLeftPlusWith", "units": "dimensionless", "component": "my_component", "type": VariableType.COMPUTED_CONSTANT},
-    {"name": "eqnPowerParenthesesLeftPlusWithout", "units": "dimensionless", "component": "my_component", "type": VariableType.COMPUTED_CONSTANT},
-    {"name": "eqnPowerParenthesesLeftMinusWith", "units": "dimensionless", "component": "my_component", "type": VariableType.COMPUTED_CONSTANT},
-    {"name": "eqnPowerParenthesesLeftMinusWithout", "units": "dimensionless", "component": "my_component", "type": VariableType.COMPUTED_CONSTANT},
-    {"name": "eqnPowerParenthesesLeftTimes", "units": "dimensionless", "component": "my_component", "type": VariableType.COMPUTED_CONSTANT},
-    {"name": "eqnPowerParenthesesLeftDivide", "units": "dimensionless", "component": "my_component", "type": VariableType.COMPUTED_CONSTANT},
-    {"name": "eqnPowerParenthesesRightPlusWith", "units": "dimensionless", "component": "my_component", "type": VariableType.COMPUTED_CONSTANT},
-    {"name": "eqnPowerParenthesesRightPlusWithout", "units": "dimensionless", "component": "my_component", "type": VariableType.COMPUTED_CONSTANT},
-    {"name": "eqnPowerParenthesesRightMinusWith", "units": "dimensionless", "component": "my_component", "type": VariableType.COMPUTED_CONSTANT},
-    {"name": "eqnPowerParenthesesRightMinusWithout", "units": "dimensionless", "component": "my_component", "type": VariableType.COMPUTED_CONSTANT},
-    {"name": "eqnPowerParenthesesRightTimes", "units": "dimensionless", "component": "my_component", "type": VariableType.COMPUTED_CONSTANT},
-    {"name": "eqnPowerParenthesesRightDivide", "units": "dimensionless", "component": "my_component", "type": VariableType.COMPUTED_CONSTANT},
-    {"name": "eqnPowerParenthesesRightPower", "units": "dimensionless", "component": "my_component", "type": VariableType.COMPUTED_CONSTANT},
-    {"name": "eqnPowerParenthesesRightRoot", "units": "dimensionless", "component": "my_component", "type": VariableType.COMPUTED_CONSTANT},
-    {"name": "eqnRootSqrt", "units": "dimensionless", "component": "my_component", "type": VariableType.COMPUTED_CONSTANT},
-    {"name": "eqnRootSqrtOther", "units": "dimensionless", "component": "my_component", "type": VariableType.COMPUTED_CONSTANT},
-    {"name": "eqnRootSqr", "units": "dimensionless", "component": "my_component", "type": VariableType.COMPUTED_CONSTANT},
-    {"name": "eqnRootCube", "units": "dimensionless", "component": "my_component", "type": VariableType.COMPUTED_CONSTANT},
-    {"name": "eqnRootCi", "units": "dimensionless", "component": "my_component", "type": VariableType.COMPUTED_CONSTANT},
-    {"name": "eqnRootParentheses", "units": "dimensionless", "component": "my_component", "type": VariableType.COMPUTED_CONSTANT},
-    {"name": "eqnRootParenthesesLeftPlusWith", "units": "dimensionless", "component": "my_component", "type": VariableType.COMPUTED_CONSTANT},
-    {"name": "eqnRootParenthesesLeftPlusWithout", "units": "dimensionless", "component": "my_component", "type": VariableType.COMPUTED_CONSTANT},
-    {"name": "eqnRootParenthesesLeftMinusWith", "units": "dimensionless", "component": "my_component", "type": VariableType.COMPUTED_CONSTANT},
-    {"name": "eqnRootParenthesesLeftMinusWithout", "units": "dimensionless", "component": "my_component", "type": VariableType.COMPUTED_CONSTANT},
-    {"name": "eqnRootParenthesesLeftTimes", "units": "dimensionless", "component": "my_component", "type": VariableType.COMPUTED_CONSTANT},
-    {"name": "eqnRootParenthesesLeftDivide", "units": "dimensionless", "component": "my_component", "type": VariableType.COMPUTED_CONSTANT},
-    {"name": "eqnRootParenthesesRightPlusWith", "units": "dimensionless", "component": "my_component", "type": VariableType.COMPUTED_CONSTANT},
-    {"name": "eqnRootParenthesesRightPlusWithout", "units": "dimensionless", "component": "my_component", "type": VariableType.COMPUTED_CONSTANT},
-    {"name": "eqnRootParenthesesRightMinusWith", "units": "dimensionless", "component": "my_component", "type": VariableType.COMPUTED_CONSTANT},
-    {"name": "eqnRootParenthesesRightMinusWithout", "units": "dimensionless", "component": "my_component", "type": VariableType.COMPUTED_CONSTANT},
-    {"name": "eqnRootParenthesesRightTimes", "units": "dimensionless", "component": "my_component", "type": VariableType.COMPUTED_CONSTANT},
-    {"name": "eqnRootParenthesesRightDivide", "units": "dimensionless", "component": "my_component", "type": VariableType.COMPUTED_CONSTANT},
-    {"name": "eqnRootParenthesesRightPower", "units": "dimensionless", "component": "my_component", "type": VariableType.COMPUTED_CONSTANT},
-    {"name": "eqnRootParenthesesRightRoot", "units": "dimensionless", "component": "my_component", "type": VariableType.COMPUTED_CONSTANT},
-    {"name": "eqnAbs", "units": "dimensionless", "component": "my_component", "type": VariableType.COMPUTED_CONSTANT},
-    {"name": "eqnExp", "units": "dimensionless", "component": "my_component", "type": VariableType.COMPUTED_CONSTANT},
-    {"name": "eqnLn", "units": "dimensionless", "component": "my_component", "type": VariableType.COMPUTED_CONSTANT},
-    {"name": "eqnLog", "units": "dimensionless", "component": "my_component", "type": VariableType.COMPUTED_CONSTANT},
-    {"name": "eqnLog2", "units": "dimensionless", "component": "my_component", "type": VariableType.COMPUTED_CONSTANT},
-    {"name": "eqnLog10", "units": "dimensionless", "component": "my_component", "type": VariableType.COMPUTED_CONSTANT},
-    {"name": "eqnLogCi", "units": "dimensionless", "component": "my_component", "type": VariableType.COMPUTED_CONSTANT},
-    {"name": "eqnCeiling", "units": "dimensionless", "component": "my_component", "type": VariableType.COMPUTED_CONSTANT},
-    {"name": "eqnFloor", "units": "dimensionless", "component": "my_component", "type": VariableType.COMPUTED_CONSTANT},
-    {"name": "eqnMin", "units": "dimensionless", "component": "my_component", "type": VariableType.COMPUTED_CONSTANT},
-    {"name": "eqnMinMultiple", "units": "dimensionless", "component": "my_component", "type": VariableType.COMPUTED_CONSTANT},
-    {"name": "eqnMax", "units": "dimensionless", "component": "my_component", "type": VariableType.COMPUTED_CONSTANT},
-    {"name": "eqnMaxMultiple", "units": "dimensionless", "component": "my_component", "type": VariableType.COMPUTED_CONSTANT},
-    {"name": "eqnRem", "units": "dimensionless", "component": "my_component", "type": VariableType.COMPUTED_CONSTANT},
-    {"name": "eqnSin", "units": "dimensionless", "component": "my_component", "type": VariableType.COMPUTED_CONSTANT},
-    {"name": "eqnCos", "units": "dimensionless", "component": "my_component", "type": VariableType.COMPUTED_CONSTANT},
-    {"name": "eqnTan", "units": "dimensionless", "component": "my_component", "type": VariableType.COMPUTED_CONSTANT},
-    {"name": "eqnSec", "units": "dimensionless", "component": "my_component", "type": VariableType.COMPUTED_CONSTANT},
-    {"name": "eqnCsc", "units": "dimensionless", "component": "my_component", "type": VariableType.COMPUTED_CONSTANT},
-    {"name": "eqnCot", "units": "dimensionless", "component": "my_component", "type": VariableType.COMPUTED_CONSTANT},
-    {"name": "eqnSinh", "units": "dimensionless", "component": "my_component", "type": VariableType.COMPUTED_CONSTANT},
-    {"name": "eqnCosh", "units": "dimensionless", "component": "my_component", "type": VariableType.COMPUTED_CONSTANT},
-    {"name": "eqnTanh", "units": "dimensionless", "component": "my_component", "type": VariableType.COMPUTED_CONSTANT},
-    {"name": "eqnSech", "units": "dimensionless", "component": "my_component", "type": VariableType.COMPUTED_CONSTANT},
-    {"name": "eqnCsch", "units": "dimensionless", "component": "my_component", "type": VariableType.COMPUTED_CONSTANT},
-    {"name": "eqnCoth", "units": "dimensionless", "component": "my_component", "type": VariableType.COMPUTED_CONSTANT},
-    {"name": "eqnArcsin", "units": "dimensionless", "component": "my_component", "type": VariableType.COMPUTED_CONSTANT},
-    {"name": "eqnArccos", "units": "dimensionless", "component": "my_component", "type": VariableType.COMPUTED_CONSTANT},
-    {"name": "eqnArctan", "units": "dimensionless", "component": "my_component", "type": VariableType.COMPUTED_CONSTANT},
-    {"name": "eqnArcsec", "units": "dimensionless", "component": "my_component", "type": VariableType.COMPUTED_CONSTANT},
-    {"name": "eqnArccsc", "units": "dimensionless", "component": "my_component", "type": VariableType.COMPUTED_CONSTANT},
-    {"name": "eqnArccot", "units": "dimensionless", "component": "my_component", "type": VariableType.COMPUTED_CONSTANT},
-    {"name": "eqnArcsinh", "units": "dimensionless", "component": "my_component", "type": VariableType.COMPUTED_CONSTANT},
-    {"name": "eqnArccosh", "units": "dimensionless", "component": "my_component", "type": VariableType.COMPUTED_CONSTANT},
-    {"name": "eqnArctanh", "units": "dimensionless", "component": "my_component", "type": VariableType.COMPUTED_CONSTANT},
-    {"name": "eqnArcsech", "units": "dimensionless", "component": "my_component", "type": VariableType.COMPUTED_CONSTANT},
-    {"name": "eqnArccsch", "units": "dimensionless", "component": "my_component", "type": VariableType.COMPUTED_CONSTANT},
-    {"name": "eqnArccoth", "units": "dimensionless", "component": "my_component", "type": VariableType.COMPUTED_CONSTANT},
-    {"name": "eqnPiecewise", "units": "dimensionless", "component": "my_component", "type": VariableType.COMPUTED_CONSTANT},
-    {"name": "eqnPiecewisePiece", "units": "dimensionless", "component": "my_component", "type": VariableType.COMPUTED_CONSTANT},
-    {"name": "eqnPiecewisePiece2", "units": "dimensionless", "component": "my_component", "type": VariableType.COMPUTED_CONSTANT},
-    {"name": "eqnPiecewiseOtherwise", "units": "dimensionless", "component": "my_component", "type": VariableType.COMPUTED_CONSTANT},
-    {"name": "eqnPiecewisePieceOtherwise", "units": "dimensionless", "component": "my_component", "type": VariableType.COMPUTED_CONSTANT},
-    {"name": "eqnPiecewisePiecePiecePiece", "units": "dimensionless", "component": "my_component", "type": VariableType.COMPUTED_CONSTANT},
-    {"name": "q", "units": "dimensionless", "component": "my_component", "type": VariableType.CONSTANT},
-    {"name": "r", "units": "dimensionless", "component": "my_component", "type": VariableType.CONSTANT},
-    {"name": "eqnPiecewisePiecePiecePiece2", "units": "dimensionless", "component": "my_component", "type": VariableType.COMPUTED_CONSTANT},
-    {"name": "eqnPiecewisePiecePiecePieceOtherwise", "units": "dimensionless", "component": "my_component", "type": VariableType.COMPUTED_CONSTANT},
-    {"name": "s", "units": "dimensionless", "component": "my_component", "type": VariableType.CONSTANT},
-    {"name": "eqnWithPiecewise", "units": "dimensionless", "component": "my_component", "type": VariableType.COMPUTED_CONSTANT},
-    {"name": "eqnWithPiecewise2", "units": "dimensionless", "component": "my_component", "type": VariableType.COMPUTED_CONSTANT},
-    {"name": "eqnCnInteger", "units": "dimensionless", "component": "my_component", "type": VariableType.COMPUTED_CONSTANT},
-    {"name": "eqnCnDouble", "units": "dimensionless", "component": "my_component", "type": VariableType.COMPUTED_CONSTANT},
-    {"name": "eqnCnIntegerWithExponent", "units": "dimensionless", "component": "my_component", "type": VariableType.COMPUTED_CONSTANT},
-    {"name": "eqnCnDoubleWithExponent", "units": "dimensionless", "component": "my_component", "type": VariableType.COMPUTED_CONSTANT},
-    {"name": "eqnCi", "units": "dimensionless", "component": "my_component", "type": VariableType.COMPUTED_CONSTANT},
-    {"name": "eqnTrue", "units": "dimensionless", "component": "my_component", "type": VariableType.COMPUTED_CONSTANT},
-    {"name": "eqnFalse", "units": "dimensionless", "component": "my_component", "type": VariableType.COMPUTED_CONSTANT},
-    {"name": "eqnExponentiale", "units": "dimensionless", "component": "my_component", "type": VariableType.COMPUTED_CONSTANT},
-    {"name": "eqnPi", "units": "dimensionless", "component": "my_component", "type": VariableType.COMPUTED_CONSTANT},
-    {"name": "eqnInfinity", "units": "dimensionless", "component": "my_component", "type": VariableType.COMPUTED_CONSTANT},
-    {"name": "eqnNotanumber", "units": "dimensionless", "component": "my_component", "type": VariableType.COMPUTED_CONSTANT},
-    {"name": "eqnCoverageForPlusOperator", "units": "dimensionless", "component": "my_component", "type": VariableType.COMPUTED_CONSTANT},
-    {"name": "eqnCoverageForPlusOperator2", "units": "dimensionless", "component": "my_component", "type": VariableType.COMPUTED_CONSTANT},
-    {"name": "eqnCoverageForMinusOperator", "units": "dimensionless", "component": "my_component", "type": VariableType.COMPUTED_CONSTANT},
-    {"name": "eqnCoverageForMinusOperator2", "units": "dimensionless", "component": "my_component", "type": VariableType.COMPUTED_CONSTANT},
-    {"name": "eqnCoverageForTimesOperator", "units": "dimensionless", "component": "my_component", "type": VariableType.COMPUTED_CONSTANT},
-    {"name": "eqnCoverageForTimesOperator2", "units": "dimensionless", "component": "my_component", "type": VariableType.COMPUTED_CONSTANT},
-    {"name": "eqnCoverageForDivideOperator", "units": "dimensionless", "component": "my_component", "type": VariableType.COMPUTED_CONSTANT},
-    {"name": "eqnCoverageForDivideOperator2", "units": "dimensionless", "component": "my_component", "type": VariableType.COMPUTED_CONSTANT},
-    {"name": "eqnCoverageForAndOperator", "units": "dimensionless", "component": "my_component", "type": VariableType.COMPUTED_CONSTANT},
-    {"name": "eqnCoverageForOrOperator", "units": "dimensionless", "component": "my_component", "type": VariableType.COMPUTED_CONSTANT},
-    {"name": "eqnCoverageForXorOperator", "units": "dimensionless", "component": "my_component", "type": VariableType.COMPUTED_CONSTANT},
-    {"name": "eqnCoverageForPowerOperator", "units": "dimensionless", "component": "my_component", "type": VariableType.COMPUTED_CONSTANT},
-    {"name": "eqnCoverageForRootOperator", "units": "dimensionless", "component": "my_component", "type": VariableType.COMPUTED_CONSTANT},
-    {"name": "eqnCoverageForMinusUnary", "units": "dimensionless", "component": "my_component", "type": VariableType.COMPUTED_CONSTANT},
-    {"name": "eqnCoverageForMinusUnary2", "units": "dimensionless", "component": "my_component", "type": VariableType.COMPUTED_CONSTANT},
-    {"name": "eqnNlaVariable1", "units": "dimensionless", "component": "my_component", "type": VariableType.ALGEBRAIC},
-    {"name": "eqnNlaVariable2", "units": "dimensionless", "component": "my_component", "type": VariableType.ALGEBRAIC},
-    {"name": "eqnComputedConstant1", "units": "dimensionless", "component": "my_component", "type": VariableType.COMPUTED_CONSTANT},
-    {"name": "eqnComputedConstant2", "units": "dimensionless", "component": "my_component", "type": VariableType.COMPUTED_CONSTANT}
-=======
 EXTERNAL_INFO = [
     {"name": "eqnPlus", "units": "dimensionless", "component": "my_component"}
->>>>>>> dcbd0381
 ]
 
 
@@ -597,274 +369,21 @@
     algebraic = data[5]
     externals = data[6]
 
-<<<<<<< HEAD
-    variables[216] = u[0]
-    variables[217] = u[1]
-
-    f[0] = variables[216]+variables[217]+states[0]-0.0
-    f[1] = variables[216]-variables[217]-(variables[218]+variables[219])
-=======
     algebraic[0] = u[0]
     algebraic[1] = u[1]
 
     f[0] = algebraic[0]+algebraic[1]+states[0]-0.0
     f[1] = algebraic[0]-algebraic[1]-(computed_constants[197]+computed_constants[198])
->>>>>>> dcbd0381
 
 
 def find_root_0(voi, states, rates, constants, computed_constants, algebraic, externals):
     u = [nan]*2
 
-<<<<<<< HEAD
-    u[0] = variables[216]
-    u[1] = variables[217]
-
-    u = nla_solve(objective_function_0, u, 2, [voi, states, rates, variables])
-
-    variables[216] = u[0]
-    variables[217] = u[1]
-
-
-def initialise_variables(states, rates, variables):
-    variables[1] = 1.0
-    variables[2] = 2.0
-    variables[6] = 3.0
-    variables[18] = 4.0
-    variables[183] = 5.0
-    variables[184] = 6.0
-    variables[187] = 7.0
-    variables[216] = 1.0
-    variables[217] = 2.0
-    variables[177] = nan
-    variables[190] = 123.0
-    variables[191] = 123.456789
-    variables[192] = 123.0e99
-    variables[193] = 123.456789e99
-    variables[195] = 1.0
-    variables[196] = 0.0
-    variables[197] = 2.71828182845905
-    variables[198] = 3.14159265358979
-    variables[199] = inf
-    variables[200] = nan
-    variables[218] = 1.0
-    variables[219] = 3.0
-    states[0] = 0.0
-=======
     u[0] = algebraic[0]
     u[1] = algebraic[1]
->>>>>>> dcbd0381
 
     u = nla_solve(objective_function_0, u, 2, [voi, states, rates, constants, computed_constants, algebraic, externals])
 
-<<<<<<< HEAD
-def compute_computed_constants(variables):
-    variables[0] = eq_func(variables[1], variables[2])
-    variables[3] = variables[1]/eq_func(variables[2], variables[2])
-    variables[4] = neq_func(variables[1], variables[2])
-    variables[5] = variables[1]/neq_func(variables[2], variables[6])
-    variables[7] = lt_func(variables[1], variables[2])
-    variables[8] = variables[1]/lt_func(variables[2], variables[6])
-    variables[9] = leq_func(variables[1], variables[2])
-    variables[10] = variables[1]/leq_func(variables[2], variables[6])
-    variables[11] = gt_func(variables[1], variables[2])
-    variables[12] = variables[1]/gt_func(variables[6], variables[2])
-    variables[13] = geq_func(variables[1], variables[2])
-    variables[14] = variables[1]/geq_func(variables[6], variables[2])
-    variables[15] = and_func(variables[1], variables[2])
-    variables[16] = and_func(variables[1], and_func(variables[2], variables[6]))
-    variables[17] = and_func(lt_func(variables[1], variables[2]), gt_func(variables[6], variables[18]))
-    variables[19] = and_func(variables[1]+variables[2], gt_func(variables[6], variables[18]))
-    variables[20] = and_func(variables[1], gt_func(variables[2], variables[6]))
-    variables[21] = and_func(variables[1]-variables[2], gt_func(variables[6], variables[18]))
-    variables[22] = and_func(-variables[1], gt_func(variables[2], variables[6]))
-    variables[23] = and_func(pow(variables[1], variables[2]), gt_func(variables[6], variables[18]))
-    variables[24] = and_func(pow(variables[1], 1.0/variables[2]), gt_func(variables[6], variables[18]))
-    variables[25] = and_func(lt_func(variables[1], variables[2]), variables[6]+variables[18])
-    variables[26] = and_func(lt_func(variables[1], variables[2]), variables[6])
-    variables[27] = and_func(lt_func(variables[1], variables[2]), variables[6]-variables[18])
-    variables[28] = and_func(lt_func(variables[1], variables[2]), -variables[6])
-    variables[29] = and_func(lt_func(variables[1], variables[2]), pow(variables[6], variables[18]))
-    variables[30] = and_func(lt_func(variables[1], variables[2]), pow(variables[6], 1.0/variables[18]))
-    variables[31] = variables[1]/and_func(variables[2], variables[6])
-    variables[34] = or_func(lt_func(variables[1], variables[2]), gt_func(variables[6], variables[18]))
-    variables[35] = or_func(variables[1]+variables[2], gt_func(variables[6], variables[18]))
-    variables[36] = or_func(variables[1], gt_func(variables[2], variables[6]))
-    variables[37] = or_func(variables[1]-variables[2], gt_func(variables[6], variables[18]))
-    variables[38] = or_func(-variables[1], gt_func(variables[2], variables[6]))
-    variables[39] = or_func(pow(variables[1], variables[2]), gt_func(variables[6], variables[18]))
-    variables[40] = or_func(pow(variables[1], 1.0/variables[2]), gt_func(variables[6], variables[18]))
-    variables[41] = or_func(lt_func(variables[1], variables[2]), variables[6]+variables[18])
-    variables[42] = or_func(lt_func(variables[1], variables[2]), variables[6])
-    variables[43] = or_func(lt_func(variables[1], variables[2]), variables[6]-variables[18])
-    variables[44] = or_func(lt_func(variables[1], variables[2]), -variables[6])
-    variables[45] = or_func(lt_func(variables[1], variables[2]), pow(variables[6], variables[18]))
-    variables[46] = or_func(lt_func(variables[1], variables[2]), pow(variables[6], 1.0/variables[18]))
-    variables[47] = variables[1]/or_func(variables[2], variables[6])
-    variables[48] = xor_func(variables[1], variables[2])
-    variables[49] = xor_func(variables[1], xor_func(variables[2], variables[6]))
-    variables[50] = xor_func(lt_func(variables[1], variables[2]), gt_func(variables[6], variables[18]))
-    variables[51] = xor_func(variables[1]+variables[2], gt_func(variables[6], variables[18]))
-    variables[52] = xor_func(variables[1], gt_func(variables[2], variables[6]))
-    variables[53] = xor_func(variables[1]-variables[2], gt_func(variables[6], variables[18]))
-    variables[54] = xor_func(-variables[1], gt_func(variables[2], variables[6]))
-    variables[55] = xor_func(pow(variables[1], variables[2]), gt_func(variables[6], variables[18]))
-    variables[56] = xor_func(pow(variables[1], 1.0/variables[2]), gt_func(variables[6], variables[18]))
-    variables[57] = xor_func(lt_func(variables[1], variables[2]), variables[6]+variables[18])
-    variables[58] = xor_func(lt_func(variables[1], variables[2]), variables[6])
-    variables[59] = xor_func(lt_func(variables[1], variables[2]), variables[6]-variables[18])
-    variables[60] = xor_func(lt_func(variables[1], variables[2]), -variables[6])
-    variables[61] = xor_func(lt_func(variables[1], variables[2]), pow(variables[6], variables[18]))
-    variables[62] = xor_func(lt_func(variables[1], variables[2]), pow(variables[6], 1.0/variables[18]))
-    variables[64] = not_func(variables[1])
-    variables[65] = variables[1]+variables[2]
-    variables[66] = variables[1]+variables[2]+variables[6]
-    variables[67] = lt_func(variables[1], variables[2])+gt_func(variables[6], variables[18])
-    variables[68] = variables[1]
-    variables[69] = variables[1]-variables[2]
-    variables[70] = lt_func(variables[1], variables[2])-gt_func(variables[6], variables[18])
-    variables[71] = lt_func(variables[1], variables[2])-(variables[6]+variables[18])
-    variables[72] = lt_func(variables[1], variables[2])-variables[6]
-    variables[73] = variables[1]-(-variables[2])
-    variables[74] = variables[1]-(-variables[2]*variables[6])
-    variables[75] = -variables[1]
-    variables[76] = -lt_func(variables[1], variables[2])
-    variables[77] = variables[1]*variables[2]
-    variables[78] = variables[1]*variables[2]*variables[6]
-    variables[79] = lt_func(variables[1], variables[2])*gt_func(variables[6], variables[18])
-    variables[80] = (variables[1]+variables[2])*gt_func(variables[6], variables[18])
-    variables[81] = variables[1]*gt_func(variables[2], variables[6])
-    variables[82] = (variables[1]-variables[2])*gt_func(variables[6], variables[18])
-    variables[83] = -variables[1]*gt_func(variables[2], variables[6])
-    variables[84] = lt_func(variables[1], variables[2])*(variables[6]+variables[18])
-    variables[85] = lt_func(variables[1], variables[2])*variables[6]
-    variables[86] = lt_func(variables[1], variables[2])*(variables[6]-variables[18])
-    variables[87] = lt_func(variables[1], variables[2])*-variables[6]
-    variables[88] = variables[1]/variables[2]
-    variables[89] = lt_func(variables[1], variables[2])/gt_func(variables[18], variables[6])
-    variables[90] = (variables[1]+variables[2])/gt_func(variables[18], variables[6])
-    variables[91] = variables[1]/gt_func(variables[6], variables[2])
-    variables[92] = (variables[1]-variables[2])/gt_func(variables[18], variables[6])
-    variables[93] = -variables[1]/gt_func(variables[6], variables[2])
-    variables[94] = lt_func(variables[1], variables[2])/(variables[6]+variables[18])
-    variables[95] = lt_func(variables[1], variables[2])/variables[6]
-    variables[96] = lt_func(variables[1], variables[2])/(variables[6]-variables[18])
-    variables[97] = lt_func(variables[1], variables[2])/-variables[6]
-    variables[98] = lt_func(variables[1], variables[2])/(variables[6]*variables[18])
-    variables[99] = lt_func(variables[1], variables[2])/(variables[6]/variables[18])
-    variables[100] = sqrt(variables[1])
-    variables[101] = pow(variables[1], 2.0)
-    variables[102] = pow(variables[1], 3.0)
-    variables[103] = pow(variables[1], variables[2])
-    variables[104] = pow(leq_func(variables[1], variables[2]), geq_func(variables[6], variables[18]))
-    variables[105] = pow(variables[1]+variables[2], geq_func(variables[6], variables[18]))
-    variables[106] = pow(variables[1], geq_func(variables[2], variables[6]))
-    variables[107] = pow(variables[1]-variables[2], geq_func(variables[6], variables[18]))
-    variables[108] = pow(-variables[1], geq_func(variables[2], variables[6]))
-    variables[109] = pow(variables[1]*variables[2], geq_func(variables[6], variables[18]))
-    variables[110] = pow(variables[1]/variables[2], geq_func(variables[6], variables[18]))
-    variables[111] = pow(leq_func(variables[1], variables[2]), variables[6]+variables[18])
-    variables[112] = pow(leq_func(variables[1], variables[2]), variables[6])
-    variables[113] = pow(leq_func(variables[1], variables[2]), variables[6]-variables[18])
-    variables[114] = pow(leq_func(variables[1], variables[2]), -variables[6])
-    variables[115] = pow(leq_func(variables[1], variables[2]), variables[6]*variables[18])
-    variables[116] = pow(leq_func(variables[1], variables[2]), variables[6]/variables[18])
-    variables[117] = pow(leq_func(variables[1], variables[2]), pow(variables[6], variables[18]))
-    variables[118] = pow(leq_func(variables[1], variables[2]), pow(variables[6], 1.0/variables[18]))
-    variables[119] = sqrt(variables[1])
-    variables[120] = sqrt(variables[1])
-    variables[121] = pow(variables[1], 1.0/0.5)
-    variables[122] = pow(variables[1], 1.0/3.0)
-    variables[123] = pow(variables[1], 1.0/variables[2])
-    variables[124] = pow(lt_func(variables[1], variables[2]), 1.0/gt_func(variables[18], variables[6]))
-    variables[125] = pow(variables[1]+variables[2], 1.0/gt_func(variables[18], variables[6]))
-    variables[126] = pow(variables[1], 1.0/gt_func(variables[6], variables[2]))
-    variables[127] = pow(variables[1]-variables[2], 1.0/gt_func(variables[18], variables[6]))
-    variables[128] = pow(-variables[1], 1.0/gt_func(variables[6], variables[2]))
-    variables[129] = pow(variables[1]*variables[2], 1.0/gt_func(variables[18], variables[6]))
-    variables[130] = pow(variables[1]/variables[2], 1.0/gt_func(variables[18], variables[6]))
-    variables[131] = pow(lt_func(variables[1], variables[2]), 1.0/(variables[6]+variables[18]))
-    variables[132] = pow(lt_func(variables[1], variables[2]), 1.0/variables[6])
-    variables[133] = pow(lt_func(variables[1], variables[2]), 1.0/(variables[6]-variables[18]))
-    variables[134] = pow(lt_func(variables[1], variables[2]), 1.0/-variables[6])
-    variables[135] = pow(lt_func(variables[1], variables[2]), 1.0/(variables[6]*variables[18]))
-    variables[136] = pow(lt_func(variables[1], variables[2]), 1.0/(variables[6]/variables[18]))
-    variables[137] = pow(lt_func(variables[1], variables[2]), 1.0/pow(variables[6], variables[18]))
-    variables[138] = pow(lt_func(variables[1], variables[2]), 1.0/pow(variables[6], 1.0/variables[18]))
-    variables[139] = fabs(variables[1])
-    variables[140] = exp(variables[1])
-    variables[141] = log(variables[1])
-    variables[142] = log10(variables[1])
-    variables[143] = log(variables[1])/log(2.0)
-    variables[144] = log10(variables[1])
-    variables[145] = log(variables[1])/log(variables[2])
-    variables[146] = ceil(variables[1])
-    variables[147] = floor(variables[1])
-    variables[148] = min(variables[1], variables[2])
-    variables[149] = min(variables[1], min(variables[2], variables[6]))
-    variables[150] = max(variables[1], variables[2])
-    variables[151] = max(variables[1], max(variables[2], variables[6]))
-    variables[152] = fmod(variables[1], variables[2])
-    variables[153] = sin(variables[1])
-    variables[154] = cos(variables[1])
-    variables[155] = tan(variables[1])
-    variables[156] = sec(variables[1])
-    variables[157] = csc(variables[1])
-    variables[158] = cot(variables[1])
-    variables[159] = sinh(variables[1])
-    variables[160] = cosh(variables[1])
-    variables[161] = tanh(variables[1])
-    variables[162] = sech(variables[1])
-    variables[163] = csch(variables[1])
-    variables[164] = coth(variables[1])
-    variables[165] = asin(variables[1])
-    variables[166] = acos(variables[1])
-    variables[167] = atan(variables[1])
-    variables[168] = asec(variables[1])
-    variables[169] = acsc(variables[1])
-    variables[170] = acot(variables[1])
-    variables[171] = asinh(variables[1])
-    variables[172] = acosh(variables[1])
-    variables[173] = atanh(variables[1]/2.0)
-    variables[174] = asech(variables[1])
-    variables[175] = acsch(variables[1])
-    variables[176] = acoth(2.0*variables[1])
-    variables[178] = variables[1] if gt_func(variables[1], variables[2]) else nan
-    variables[179] = variables[1] if lt_func(variables[1], variables[2]) else nan
-    variables[180] = variables[1]
-    variables[181] = variables[1] if gt_func(variables[1], variables[2]) else variables[6]
-    variables[182] = variables[1] if gt_func(variables[1], variables[2]) else variables[6] if gt_func(variables[6], variables[18]) else variables[183] if gt_func(variables[183], variables[184]) else nan
-    variables[185] = variables[1] if lt_func(variables[1], variables[2]) else variables[6] if gt_func(variables[6], variables[18]) else variables[183] if gt_func(variables[183], variables[184]) else nan
-    variables[186] = variables[1] if gt_func(variables[1], variables[2]) else variables[6] if gt_func(variables[6], variables[18]) else variables[183] if gt_func(variables[183], variables[184]) else variables[187]
-    variables[188] = 123.0+(variables[1] if gt_func(variables[1], variables[2]) else nan)
-    variables[189] = 123.0+(variables[1] if lt_func(variables[1], variables[2]) else nan)
-    variables[194] = variables[1]
-    variables[201] = and_func(variables[1], variables[2])+(variables[2] if gt_func(variables[6], variables[18]) else nan)+variables[183]+and_func(variables[184], variables[187])
-    variables[202] = and_func(variables[1], variables[2])+(variables[2] if lt_func(variables[6], variables[18]) else nan)+variables[183]+and_func(variables[184], variables[187])
-    variables[203] = and_func(variables[1], variables[2])-((variables[2] if gt_func(variables[6], variables[18]) else nan)-(variables[183]-(variables[2] if gt_func(variables[6], variables[18]) else nan)))-and_func(variables[184], variables[187])
-    variables[204] = and_func(variables[1], variables[2])-((variables[2] if lt_func(variables[6], variables[18]) else nan)-(variables[183]-(variables[2] if lt_func(variables[6], variables[18]) else nan)))-and_func(variables[184], variables[187])
-    variables[205] = and_func(variables[1], variables[2])*(variables[2] if gt_func(variables[6], variables[18]) else nan)*variables[183]*(variables[2] if gt_func(variables[6], variables[18]) else nan)*and_func(variables[184], variables[187])
-    variables[206] = and_func(variables[1], variables[2])*(variables[2] if lt_func(variables[6], variables[18]) else nan)*variables[183]*(variables[2] if lt_func(variables[6], variables[18]) else nan)*and_func(variables[184], variables[187])
-    variables[207] = and_func(variables[1], variables[2])/((variables[2] if gt_func(variables[6], variables[18]) else nan)/(variables[183]/(variables[2] if gt_func(variables[6], variables[18]) else nan)))
-    variables[208] = and_func(variables[1], variables[2])/((variables[2] if lt_func(variables[6], variables[18]) else nan)/(variables[183]/(variables[2] if lt_func(variables[6], variables[18]) else nan)))
-    variables[209] = and_func(or_func(variables[1], variables[2]), and_func(xor_func(variables[1], variables[2]), and_func(variables[2] if gt_func(variables[6], variables[18]) else nan, and_func(and_func(and_func(variables[183], variables[2] if gt_func(variables[6], variables[18]) else nan), xor_func(variables[1], variables[2])), or_func(variables[1], variables[2])))))
-    variables[210] = or_func(and_func(variables[1], variables[2]), or_func(xor_func(variables[1], variables[2]), or_func(variables[2] if gt_func(variables[6], variables[18]) else nan, or_func(or_func(or_func(variables[183], variables[2] if gt_func(variables[6], variables[18]) else nan), xor_func(variables[1], variables[2])), and_func(variables[1], variables[2])))))
-    variables[211] = xor_func(and_func(variables[1], variables[2]), xor_func(or_func(variables[1], variables[2]), xor_func(variables[2] if gt_func(variables[6], variables[18]) else nan, xor_func(xor_func(xor_func(variables[183], variables[2] if gt_func(variables[6], variables[18]) else nan), or_func(variables[1], variables[2])), and_func(variables[1], variables[2])))))
-    variables[212] = pow(and_func(variables[1], variables[2]), pow(variables[2] if gt_func(variables[6], variables[18]) else nan, pow(pow(variables[183], variables[2] if gt_func(variables[6], variables[18]) else nan), and_func(variables[1], variables[2]))))
-    variables[213] = pow(pow(pow(and_func(variables[1], variables[2]), 1.0/pow(variables[2] if gt_func(variables[6], variables[18]) else nan, 1.0/variables[183])), 1.0/(variables[2] if gt_func(variables[6], variables[18]) else nan)), 1.0/and_func(variables[1], variables[2]))
-    variables[214] = -and_func(variables[1], variables[2])+-(variables[2] if gt_func(variables[6], variables[18]) else nan)
-    variables[215] = -and_func(variables[1], variables[2])+-(variables[2] if lt_func(variables[6], variables[18]) else nan)
-
-
-def compute_rates(voi, states, rates, variables):
-    rates[0] = 1.0
-
-
-def compute_variables(voi, states, rates, variables):
-    variables[32] = or_func(states[0], states[0])
-    variables[33] = or_func(states[0], or_func(states[0], variables[1]))
-    variables[63] = variables[1]/xor_func(variables[2], states[0])
-    find_root_0(voi, states, rates, variables)
-=======
     algebraic[0] = u[0]
     algebraic[1] = u[1]
 
@@ -1090,5 +609,4 @@
 
 def compute_variables(voi, states, rates, constants, computed_constants, algebraic, externals, external_variable):
     externals[0] = external_variable(voi, states, rates, constants, computed_constants, algebraic, externals, 0)
-    find_root_0(voi, states, rates, constants, computed_constants, algebraic, externals)
->>>>>>> dcbd0381
+    find_root_0(voi, states, rates, constants, computed_constants, algebraic, externals)