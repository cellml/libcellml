--- conflicted
+++ resolved
@@ -148,19 +148,11 @@
     double *algebraic = ((RootFindingInfo *) data)->algebraic;
     double *externals = ((RootFindingInfo *) data)->externals;
 
-<<<<<<< HEAD
-    variables[216] = u[0];
-    variables[217] = u[1];
-
-    f[0] = variables[216]+variables[217]+states[0]-0.0;
-    f[1] = variables[216]-variables[217]-(variables[218]+variables[219]);
-=======
     algebraic[0] = u[0];
     algebraic[1] = u[1];
 
     f[0] = algebraic[0]+algebraic[1]+states[0]-0.0;
     f[1] = algebraic[0]-algebraic[1]-(computedConstants[197]+computedConstants[198]);
->>>>>>> dcbd0381
 }
 
 void findRoot0(double voi, double *states, double *rates, double *constants, double *computedConstants, double *algebraic, double *externals)
@@ -168,15 +160,6 @@
     RootFindingInfo rfi = { voi, states, rates, constants, computedConstants, algebraic, externals };
     double u[2];
 
-<<<<<<< HEAD
-    u[0] = variables[216];
-    u[1] = variables[217];
-
-    nlaSolve(objectiveFunction0, u, 2, &rfi);
-
-    variables[216] = u[0];
-    variables[217] = u[1];
-=======
     u[0] = algebraic[0];
     u[1] = algebraic[1];
 
@@ -184,36 +167,10 @@
 
     algebraic[0] = u[0];
     algebraic[1] = u[1];
->>>>>>> dcbd0381
 }
 
 void initialiseVariables(double *states, double *rates, double *constants, double *computedConstants, double *algebraic)
 {
-<<<<<<< HEAD
-    variables[1] = 1.0;
-    variables[2] = 2.0;
-    variables[6] = 3.0;
-    variables[18] = 4.0;
-    variables[183] = 5.0;
-    variables[184] = 6.0;
-    variables[187] = 7.0;
-    variables[216] = 1.0;
-    variables[217] = 2.0;
-    variables[177] = NAN;
-    variables[190] = 123.0;
-    variables[191] = 123.456789;
-    variables[192] = 123.0e99;
-    variables[193] = 123.456789e99;
-    variables[195] = 1.0;
-    variables[196] = 0.0;
-    variables[197] = 2.71828182845905;
-    variables[198] = 3.14159265358979;
-    variables[199] = INFINITY;
-    variables[200] = NAN;
-    variables[218] = 1.0;
-    variables[219] = 3.0;
-=======
->>>>>>> dcbd0381
     states[0] = 0.0;
     constants[0] = 1.0;
     constants[1] = 2.0;
@@ -240,203 +197,6 @@
 
 void computeComputedConstants(double *constants, double *computedConstants)
 {
-<<<<<<< HEAD
-    variables[0] = eq(variables[1], variables[2]);
-    variables[3] = variables[1]/eq(variables[2], variables[2]);
-    variables[4] = neq(variables[1], variables[2]);
-    variables[5] = variables[1]/neq(variables[2], variables[6]);
-    variables[7] = lt(variables[1], variables[2]);
-    variables[8] = variables[1]/lt(variables[2], variables[6]);
-    variables[9] = leq(variables[1], variables[2]);
-    variables[10] = variables[1]/leq(variables[2], variables[6]);
-    variables[11] = gt(variables[1], variables[2]);
-    variables[12] = variables[1]/gt(variables[6], variables[2]);
-    variables[13] = geq(variables[1], variables[2]);
-    variables[14] = variables[1]/geq(variables[6], variables[2]);
-    variables[15] = and(variables[1], variables[2]);
-    variables[16] = and(variables[1], and(variables[2], variables[6]));
-    variables[17] = and(lt(variables[1], variables[2]), gt(variables[6], variables[18]));
-    variables[19] = and(variables[1]+variables[2], gt(variables[6], variables[18]));
-    variables[20] = and(variables[1], gt(variables[2], variables[6]));
-    variables[21] = and(variables[1]-variables[2], gt(variables[6], variables[18]));
-    variables[22] = and(-variables[1], gt(variables[2], variables[6]));
-    variables[23] = and(pow(variables[1], variables[2]), gt(variables[6], variables[18]));
-    variables[24] = and(pow(variables[1], 1.0/variables[2]), gt(variables[6], variables[18]));
-    variables[25] = and(lt(variables[1], variables[2]), variables[6]+variables[18]);
-    variables[26] = and(lt(variables[1], variables[2]), variables[6]);
-    variables[27] = and(lt(variables[1], variables[2]), variables[6]-variables[18]);
-    variables[28] = and(lt(variables[1], variables[2]), -variables[6]);
-    variables[29] = and(lt(variables[1], variables[2]), pow(variables[6], variables[18]));
-    variables[30] = and(lt(variables[1], variables[2]), pow(variables[6], 1.0/variables[18]));
-    variables[31] = variables[1]/and(variables[2], variables[6]);
-    variables[34] = or(lt(variables[1], variables[2]), gt(variables[6], variables[18]));
-    variables[35] = or(variables[1]+variables[2], gt(variables[6], variables[18]));
-    variables[36] = or(variables[1], gt(variables[2], variables[6]));
-    variables[37] = or(variables[1]-variables[2], gt(variables[6], variables[18]));
-    variables[38] = or(-variables[1], gt(variables[2], variables[6]));
-    variables[39] = or(pow(variables[1], variables[2]), gt(variables[6], variables[18]));
-    variables[40] = or(pow(variables[1], 1.0/variables[2]), gt(variables[6], variables[18]));
-    variables[41] = or(lt(variables[1], variables[2]), variables[6]+variables[18]);
-    variables[42] = or(lt(variables[1], variables[2]), variables[6]);
-    variables[43] = or(lt(variables[1], variables[2]), variables[6]-variables[18]);
-    variables[44] = or(lt(variables[1], variables[2]), -variables[6]);
-    variables[45] = or(lt(variables[1], variables[2]), pow(variables[6], variables[18]));
-    variables[46] = or(lt(variables[1], variables[2]), pow(variables[6], 1.0/variables[18]));
-    variables[47] = variables[1]/or(variables[2], variables[6]);
-    variables[48] = xor(variables[1], variables[2]);
-    variables[49] = xor(variables[1], xor(variables[2], variables[6]));
-    variables[50] = xor(lt(variables[1], variables[2]), gt(variables[6], variables[18]));
-    variables[51] = xor(variables[1]+variables[2], gt(variables[6], variables[18]));
-    variables[52] = xor(variables[1], gt(variables[2], variables[6]));
-    variables[53] = xor(variables[1]-variables[2], gt(variables[6], variables[18]));
-    variables[54] = xor(-variables[1], gt(variables[2], variables[6]));
-    variables[55] = xor(pow(variables[1], variables[2]), gt(variables[6], variables[18]));
-    variables[56] = xor(pow(variables[1], 1.0/variables[2]), gt(variables[6], variables[18]));
-    variables[57] = xor(lt(variables[1], variables[2]), variables[6]+variables[18]);
-    variables[58] = xor(lt(variables[1], variables[2]), variables[6]);
-    variables[59] = xor(lt(variables[1], variables[2]), variables[6]-variables[18]);
-    variables[60] = xor(lt(variables[1], variables[2]), -variables[6]);
-    variables[61] = xor(lt(variables[1], variables[2]), pow(variables[6], variables[18]));
-    variables[62] = xor(lt(variables[1], variables[2]), pow(variables[6], 1.0/variables[18]));
-    variables[64] = not(variables[1]);
-    variables[65] = variables[1]+variables[2];
-    variables[66] = variables[1]+variables[2]+variables[6];
-    variables[67] = lt(variables[1], variables[2])+gt(variables[6], variables[18]);
-    variables[68] = variables[1];
-    variables[69] = variables[1]-variables[2];
-    variables[70] = lt(variables[1], variables[2])-gt(variables[6], variables[18]);
-    variables[71] = lt(variables[1], variables[2])-(variables[6]+variables[18]);
-    variables[72] = lt(variables[1], variables[2])-variables[6];
-    variables[73] = variables[1]-(-variables[2]);
-    variables[74] = variables[1]-(-variables[2]*variables[6]);
-    variables[75] = -variables[1];
-    variables[76] = -lt(variables[1], variables[2]);
-    variables[77] = variables[1]*variables[2];
-    variables[78] = variables[1]*variables[2]*variables[6];
-    variables[79] = lt(variables[1], variables[2])*gt(variables[6], variables[18]);
-    variables[80] = (variables[1]+variables[2])*gt(variables[6], variables[18]);
-    variables[81] = variables[1]*gt(variables[2], variables[6]);
-    variables[82] = (variables[1]-variables[2])*gt(variables[6], variables[18]);
-    variables[83] = -variables[1]*gt(variables[2], variables[6]);
-    variables[84] = lt(variables[1], variables[2])*(variables[6]+variables[18]);
-    variables[85] = lt(variables[1], variables[2])*variables[6];
-    variables[86] = lt(variables[1], variables[2])*(variables[6]-variables[18]);
-    variables[87] = lt(variables[1], variables[2])*-variables[6];
-    variables[88] = variables[1]/variables[2];
-    variables[89] = lt(variables[1], variables[2])/gt(variables[18], variables[6]);
-    variables[90] = (variables[1]+variables[2])/gt(variables[18], variables[6]);
-    variables[91] = variables[1]/gt(variables[6], variables[2]);
-    variables[92] = (variables[1]-variables[2])/gt(variables[18], variables[6]);
-    variables[93] = -variables[1]/gt(variables[6], variables[2]);
-    variables[94] = lt(variables[1], variables[2])/(variables[6]+variables[18]);
-    variables[95] = lt(variables[1], variables[2])/variables[6];
-    variables[96] = lt(variables[1], variables[2])/(variables[6]-variables[18]);
-    variables[97] = lt(variables[1], variables[2])/-variables[6];
-    variables[98] = lt(variables[1], variables[2])/(variables[6]*variables[18]);
-    variables[99] = lt(variables[1], variables[2])/(variables[6]/variables[18]);
-    variables[100] = sqrt(variables[1]);
-    variables[101] = pow(variables[1], 2.0);
-    variables[102] = pow(variables[1], 3.0);
-    variables[103] = pow(variables[1], variables[2]);
-    variables[104] = pow(leq(variables[1], variables[2]), geq(variables[6], variables[18]));
-    variables[105] = pow(variables[1]+variables[2], geq(variables[6], variables[18]));
-    variables[106] = pow(variables[1], geq(variables[2], variables[6]));
-    variables[107] = pow(variables[1]-variables[2], geq(variables[6], variables[18]));
-    variables[108] = pow(-variables[1], geq(variables[2], variables[6]));
-    variables[109] = pow(variables[1]*variables[2], geq(variables[6], variables[18]));
-    variables[110] = pow(variables[1]/variables[2], geq(variables[6], variables[18]));
-    variables[111] = pow(leq(variables[1], variables[2]), variables[6]+variables[18]);
-    variables[112] = pow(leq(variables[1], variables[2]), variables[6]);
-    variables[113] = pow(leq(variables[1], variables[2]), variables[6]-variables[18]);
-    variables[114] = pow(leq(variables[1], variables[2]), -variables[6]);
-    variables[115] = pow(leq(variables[1], variables[2]), variables[6]*variables[18]);
-    variables[116] = pow(leq(variables[1], variables[2]), variables[6]/variables[18]);
-    variables[117] = pow(leq(variables[1], variables[2]), pow(variables[6], variables[18]));
-    variables[118] = pow(leq(variables[1], variables[2]), pow(variables[6], 1.0/variables[18]));
-    variables[119] = sqrt(variables[1]);
-    variables[120] = sqrt(variables[1]);
-    variables[121] = pow(variables[1], 1.0/0.5);
-    variables[122] = pow(variables[1], 1.0/3.0);
-    variables[123] = pow(variables[1], 1.0/variables[2]);
-    variables[124] = pow(lt(variables[1], variables[2]), 1.0/gt(variables[18], variables[6]));
-    variables[125] = pow(variables[1]+variables[2], 1.0/gt(variables[18], variables[6]));
-    variables[126] = pow(variables[1], 1.0/gt(variables[6], variables[2]));
-    variables[127] = pow(variables[1]-variables[2], 1.0/gt(variables[18], variables[6]));
-    variables[128] = pow(-variables[1], 1.0/gt(variables[6], variables[2]));
-    variables[129] = pow(variables[1]*variables[2], 1.0/gt(variables[18], variables[6]));
-    variables[130] = pow(variables[1]/variables[2], 1.0/gt(variables[18], variables[6]));
-    variables[131] = pow(lt(variables[1], variables[2]), 1.0/(variables[6]+variables[18]));
-    variables[132] = pow(lt(variables[1], variables[2]), 1.0/variables[6]);
-    variables[133] = pow(lt(variables[1], variables[2]), 1.0/(variables[6]-variables[18]));
-    variables[134] = pow(lt(variables[1], variables[2]), 1.0/-variables[6]);
-    variables[135] = pow(lt(variables[1], variables[2]), 1.0/(variables[6]*variables[18]));
-    variables[136] = pow(lt(variables[1], variables[2]), 1.0/(variables[6]/variables[18]));
-    variables[137] = pow(lt(variables[1], variables[2]), 1.0/pow(variables[6], variables[18]));
-    variables[138] = pow(lt(variables[1], variables[2]), 1.0/pow(variables[6], 1.0/variables[18]));
-    variables[139] = fabs(variables[1]);
-    variables[140] = exp(variables[1]);
-    variables[141] = log(variables[1]);
-    variables[142] = log10(variables[1]);
-    variables[143] = log(variables[1])/log(2.0);
-    variables[144] = log10(variables[1]);
-    variables[145] = log(variables[1])/log(variables[2]);
-    variables[146] = ceil(variables[1]);
-    variables[147] = floor(variables[1]);
-    variables[148] = fmin(variables[1], variables[2]);
-    variables[149] = fmin(variables[1], fmin(variables[2], variables[6]));
-    variables[150] = fmax(variables[1], variables[2]);
-    variables[151] = fmax(variables[1], fmax(variables[2], variables[6]));
-    variables[152] = fmod(variables[1], variables[2]);
-    variables[153] = sin(variables[1]);
-    variables[154] = cos(variables[1]);
-    variables[155] = tan(variables[1]);
-    variables[156] = sec(variables[1]);
-    variables[157] = csc(variables[1]);
-    variables[158] = cot(variables[1]);
-    variables[159] = sinh(variables[1]);
-    variables[160] = cosh(variables[1]);
-    variables[161] = tanh(variables[1]);
-    variables[162] = sech(variables[1]);
-    variables[163] = csch(variables[1]);
-    variables[164] = coth(variables[1]);
-    variables[165] = asin(variables[1]);
-    variables[166] = acos(variables[1]);
-    variables[167] = atan(variables[1]);
-    variables[168] = asec(variables[1]);
-    variables[169] = acsc(variables[1]);
-    variables[170] = acot(variables[1]);
-    variables[171] = asinh(variables[1]);
-    variables[172] = acosh(variables[1]);
-    variables[173] = atanh(variables[1]/2.0);
-    variables[174] = asech(variables[1]);
-    variables[175] = acsch(variables[1]);
-    variables[176] = acoth(2.0*variables[1]);
-    variables[178] = (gt(variables[1], variables[2]))?variables[1]:NAN;
-    variables[179] = (lt(variables[1], variables[2]))?variables[1]:NAN;
-    variables[180] = variables[1];
-    variables[181] = (gt(variables[1], variables[2]))?variables[1]:variables[6];
-    variables[182] = (gt(variables[1], variables[2]))?variables[1]:(gt(variables[6], variables[18]))?variables[6]:(gt(variables[183], variables[184]))?variables[183]:NAN;
-    variables[185] = (lt(variables[1], variables[2]))?variables[1]:(gt(variables[6], variables[18]))?variables[6]:(gt(variables[183], variables[184]))?variables[183]:NAN;
-    variables[186] = (gt(variables[1], variables[2]))?variables[1]:(gt(variables[6], variables[18]))?variables[6]:(gt(variables[183], variables[184]))?variables[183]:variables[187];
-    variables[188] = 123.0+((gt(variables[1], variables[2]))?variables[1]:NAN);
-    variables[189] = 123.0+((lt(variables[1], variables[2]))?variables[1]:NAN);
-    variables[194] = variables[1];
-    variables[201] = and(variables[1], variables[2])+((gt(variables[6], variables[18]))?variables[2]:NAN)+variables[183]+and(variables[184], variables[187]);
-    variables[202] = and(variables[1], variables[2])+((lt(variables[6], variables[18]))?variables[2]:NAN)+variables[183]+and(variables[184], variables[187]);
-    variables[203] = and(variables[1], variables[2])-(((gt(variables[6], variables[18]))?variables[2]:NAN)-(variables[183]-((gt(variables[6], variables[18]))?variables[2]:NAN)))-and(variables[184], variables[187]);
-    variables[204] = and(variables[1], variables[2])-(((lt(variables[6], variables[18]))?variables[2]:NAN)-(variables[183]-((lt(variables[6], variables[18]))?variables[2]:NAN)))-and(variables[184], variables[187]);
-    variables[205] = and(variables[1], variables[2])*((gt(variables[6], variables[18]))?variables[2]:NAN)*variables[183]*((gt(variables[6], variables[18]))?variables[2]:NAN)*and(variables[184], variables[187]);
-    variables[206] = and(variables[1], variables[2])*((lt(variables[6], variables[18]))?variables[2]:NAN)*variables[183]*((lt(variables[6], variables[18]))?variables[2]:NAN)*and(variables[184], variables[187]);
-    variables[207] = and(variables[1], variables[2])/(((gt(variables[6], variables[18]))?variables[2]:NAN)/(variables[183]/((gt(variables[6], variables[18]))?variables[2]:NAN)));
-    variables[208] = and(variables[1], variables[2])/(((lt(variables[6], variables[18]))?variables[2]:NAN)/(variables[183]/((lt(variables[6], variables[18]))?variables[2]:NAN)));
-    variables[209] = and(or(variables[1], variables[2]), and(xor(variables[1], variables[2]), and((gt(variables[6], variables[18]))?variables[2]:NAN, and(and(and(variables[183], (gt(variables[6], variables[18]))?variables[2]:NAN), xor(variables[1], variables[2])), or(variables[1], variables[2])))));
-    variables[210] = or(and(variables[1], variables[2]), or(xor(variables[1], variables[2]), or((gt(variables[6], variables[18]))?variables[2]:NAN, or(or(or(variables[183], (gt(variables[6], variables[18]))?variables[2]:NAN), xor(variables[1], variables[2])), and(variables[1], variables[2])))));
-    variables[211] = xor(and(variables[1], variables[2]), xor(or(variables[1], variables[2]), xor((gt(variables[6], variables[18]))?variables[2]:NAN, xor(xor(xor(variables[183], (gt(variables[6], variables[18]))?variables[2]:NAN), or(variables[1], variables[2])), and(variables[1], variables[2])))));
-    variables[212] = pow(and(variables[1], variables[2]), pow((gt(variables[6], variables[18]))?variables[2]:NAN, pow(pow(variables[183], (gt(variables[6], variables[18]))?variables[2]:NAN), and(variables[1], variables[2]))));
-    variables[213] = pow(pow(pow(and(variables[1], variables[2]), 1.0/pow((gt(variables[6], variables[18]))?variables[2]:NAN, 1.0/variables[183])), 1.0/((gt(variables[6], variables[18]))?variables[2]:NAN)), 1.0/and(variables[1], variables[2]));
-    variables[214] = -and(variables[1], variables[2])+-((gt(variables[6], variables[18]))?variables[2]:NAN);
-    variables[215] = -and(variables[1], variables[2])+-((lt(variables[6], variables[18]))?variables[2]:NAN);
-=======
     computedConstants[0] = eq(constants[0], constants[1]);
     computedConstants[1] = constants[0]/eq(constants[1], constants[1]);
     computedConstants[2] = neq(constants[0], constants[1]);
@@ -624,7 +384,6 @@
     computedConstants[194] = pow(and(constants[0], constants[1]), pow((gt(constants[2], constants[3]))?constants[1]:NAN, pow(pow(constants[4], (gt(constants[2], constants[3]))?constants[1]:NAN), and(constants[0], constants[1]))));
     computedConstants[195] = pow(pow(pow(and(constants[0], constants[1]), 1.0/pow((gt(constants[2], constants[3]))?constants[1]:NAN, 1.0/constants[4])), 1.0/((gt(constants[2], constants[3]))?constants[1]:NAN)), 1.0/and(constants[0], constants[1]));
     computedConstants[196] = -and(constants[0], constants[1])+-((gt(constants[2], constants[3]))?constants[1]:NAN);
->>>>>>> dcbd0381
 }
 
 void computeRates(double voi, double *states, double *rates, double *constants, double *computedConstants, double *algebraic, double *externals, ExternalVariable externalVariable)
@@ -634,13 +393,6 @@
 
 void computeVariables(double voi, double *states, double *rates, double *constants, double *computedConstants, double *algebraic, double *externals, ExternalVariable externalVariable)
 {
-<<<<<<< HEAD
-    variables[32] = or(states[0], states[0]);
-    variables[33] = or(states[0], or(states[0], variables[1]));
-    variables[63] = variables[1]/xor(variables[2], states[0]);
-    findRoot0(voi, states, rates, variables);
-=======
     externals[0] = externalVariable(voi, states, rates, constants, computedConstants, algebraic, externals, 0);
     findRoot0(voi, states, rates, constants, computedConstants, algebraic, externals);
->>>>>>> dcbd0381
 }