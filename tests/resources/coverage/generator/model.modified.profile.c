--- conflicted
+++ resolved
@@ -9,14 +9,10 @@
 const char LIBCELLML_VERSION[] = "0.5.0";
 
 const size_t STATE_COUNT = 1;
-<<<<<<< HEAD
-const size_t VARIABLE_COUNT = 220;
-=======
 const size_t CONSTANT_COUNT = 7;
 const size_t COMPUTED_CONSTANT_COUNT = 199;
 const size_t ALGEBRAIC_COUNT = 2;
 const size_t EXTERNAL_COUNT = 1;
->>>>>>> dcbd0381
 
 const VariableInfo VOI_INFO = {"t", "second", "my_component"};
 
@@ -24,229 +20,6 @@
     {"x", "dimensionless", "my_component"}
 };
 
-<<<<<<< HEAD
-const VariableInfo VARIABLE_INFO[] = {
-    {"eqnEq", "dimensionless", "my_component", COMPUTED_CONSTANT},
-    {"m", "dimensionless", "my_component", CONSTANT},
-    {"n", "dimensionless", "my_component", CONSTANT},
-    {"eqnEqCoverageParentheses", "dimensionless", "my_component", COMPUTED_CONSTANT},
-    {"eqnNeq", "dimensionless", "my_component", COMPUTED_CONSTANT},
-    {"eqnNeqCoverageParentheses", "dimensionless", "my_component", COMPUTED_CONSTANT},
-    {"o", "dimensionless", "my_component", CONSTANT},
-    {"eqnLt", "dimensionless", "my_component", COMPUTED_CONSTANT},
-    {"eqnLtCoverageParentheses", "dimensionless", "my_component", COMPUTED_CONSTANT},
-    {"eqnLeq", "dimensionless", "my_component", COMPUTED_CONSTANT},
-    {"eqnLeqCoverageParentheses", "dimensionless", "my_component", COMPUTED_CONSTANT},
-    {"eqnGt", "dimensionless", "my_component", COMPUTED_CONSTANT},
-    {"eqnGtCoverageParentheses", "dimensionless", "my_component", COMPUTED_CONSTANT},
-    {"eqnGeq", "dimensionless", "my_component", COMPUTED_CONSTANT},
-    {"eqnGeqCoverageParentheses", "dimensionless", "my_component", COMPUTED_CONSTANT},
-    {"eqnAnd", "dimensionless", "my_component", COMPUTED_CONSTANT},
-    {"eqnAndMultiple", "dimensionless", "my_component", COMPUTED_CONSTANT},
-    {"eqnAndParentheses", "dimensionless", "my_component", COMPUTED_CONSTANT},
-    {"p", "dimensionless", "my_component", CONSTANT},
-    {"eqnAndParenthesesLeftPlusWith", "dimensionless", "my_component", COMPUTED_CONSTANT},
-    {"eqnAndParenthesesLeftPlusWithout", "dimensionless", "my_component", COMPUTED_CONSTANT},
-    {"eqnAndParenthesesLeftMinusWith", "dimensionless", "my_component", COMPUTED_CONSTANT},
-    {"eqnAndParenthesesLeftMinusWithout", "dimensionless", "my_component", COMPUTED_CONSTANT},
-    {"eqnAndParenthesesLeftPower", "dimensionless", "my_component", COMPUTED_CONSTANT},
-    {"eqnAndParenthesesLeftRoot", "dimensionless", "my_component", COMPUTED_CONSTANT},
-    {"eqnAndParenthesesRightPlusWith", "dimensionless", "my_component", COMPUTED_CONSTANT},
-    {"eqnAndParenthesesRightPlusWithout", "dimensionless", "my_component", COMPUTED_CONSTANT},
-    {"eqnAndParenthesesRightMinusWith", "dimensionless", "my_component", COMPUTED_CONSTANT},
-    {"eqnAndParenthesesRightMinusWithout", "dimensionless", "my_component", COMPUTED_CONSTANT},
-    {"eqnAndParenthesesRightPower", "dimensionless", "my_component", COMPUTED_CONSTANT},
-    {"eqnAndParenthesesRightRoot", "dimensionless", "my_component", COMPUTED_CONSTANT},
-    {"eqnAndCoverageParentheses", "dimensionless", "my_component", COMPUTED_CONSTANT},
-    {"eqnOr", "dimensionless", "my_component", ALGEBRAIC},
-    {"eqnOrMultiple", "dimensionless", "my_component", ALGEBRAIC},
-    {"eqnOrParentheses", "dimensionless", "my_component", COMPUTED_CONSTANT},
-    {"eqnOrParenthesesLeftPlusWith", "dimensionless", "my_component", COMPUTED_CONSTANT},
-    {"eqnOrParenthesesLeftPlusWithout", "dimensionless", "my_component", COMPUTED_CONSTANT},
-    {"eqnOrParenthesesLeftMinusWith", "dimensionless", "my_component", COMPUTED_CONSTANT},
-    {"eqnOrParenthesesLeftMinusWithout", "dimensionless", "my_component", COMPUTED_CONSTANT},
-    {"eqnOrParenthesesLeftPower", "dimensionless", "my_component", COMPUTED_CONSTANT},
-    {"eqnOrParenthesesLeftRoot", "dimensionless", "my_component", COMPUTED_CONSTANT},
-    {"eqnOrParenthesesRightPlusWith", "dimensionless", "my_component", COMPUTED_CONSTANT},
-    {"eqnOrParenthesesRightPlusWithout", "dimensionless", "my_component", COMPUTED_CONSTANT},
-    {"eqnOrParenthesesRightMinusWith", "dimensionless", "my_component", COMPUTED_CONSTANT},
-    {"eqnOrParenthesesRightMinusWithout", "dimensionless", "my_component", COMPUTED_CONSTANT},
-    {"eqnOrParenthesesRightPower", "dimensionless", "my_component", COMPUTED_CONSTANT},
-    {"eqnOrParenthesesRightRoot", "dimensionless", "my_component", COMPUTED_CONSTANT},
-    {"eqnOrCoverageParentheses", "dimensionless", "my_component", COMPUTED_CONSTANT},
-    {"eqnXor", "dimensionless", "my_component", COMPUTED_CONSTANT},
-    {"eqnXorMultiple", "dimensionless", "my_component", COMPUTED_CONSTANT},
-    {"eqnXorParentheses", "dimensionless", "my_component", COMPUTED_CONSTANT},
-    {"eqnXorParenthesesLeftPlusWith", "dimensionless", "my_component", COMPUTED_CONSTANT},
-    {"eqnXorParenthesesLeftPlusWithout", "dimensionless", "my_component", COMPUTED_CONSTANT},
-    {"eqnXorParenthesesLeftMinusWith", "dimensionless", "my_component", COMPUTED_CONSTANT},
-    {"eqnXorParenthesesLeftMinusWithout", "dimensionless", "my_component", COMPUTED_CONSTANT},
-    {"eqnXorParenthesesLeftPower", "dimensionless", "my_component", COMPUTED_CONSTANT},
-    {"eqnXorParenthesesLeftRoot", "dimensionless", "my_component", COMPUTED_CONSTANT},
-    {"eqnXorParenthesesRightPlusWith", "dimensionless", "my_component", COMPUTED_CONSTANT},
-    {"eqnXorParenthesesRightPlusWithout", "dimensionless", "my_component", COMPUTED_CONSTANT},
-    {"eqnXorParenthesesRightMinusWith", "dimensionless", "my_component", COMPUTED_CONSTANT},
-    {"eqnXorParenthesesRightMinusWithout", "dimensionless", "my_component", COMPUTED_CONSTANT},
-    {"eqnXorParenthesesRightPower", "dimensionless", "my_component", COMPUTED_CONSTANT},
-    {"eqnXorParenthesesRightRoot", "dimensionless", "my_component", COMPUTED_CONSTANT},
-    {"eqnXorCoverageParentheses", "dimensionless", "my_component", ALGEBRAIC},
-    {"eqnNot", "dimensionless", "my_component", COMPUTED_CONSTANT},
-    {"eqnPlus", "dimensionless", "my_component", COMPUTED_CONSTANT},
-    {"eqnPlusMultiple", "dimensionless", "my_component", COMPUTED_CONSTANT},
-    {"eqnPlusParentheses", "dimensionless", "my_component", COMPUTED_CONSTANT},
-    {"eqnPlusUnary", "dimensionless", "my_component", COMPUTED_CONSTANT},
-    {"eqnMinus", "dimensionless", "my_component", COMPUTED_CONSTANT},
-    {"eqnMinusParentheses", "dimensionless", "my_component", COMPUTED_CONSTANT},
-    {"eqnMinusParenthesesPlusWith", "dimensionless", "my_component", COMPUTED_CONSTANT},
-    {"eqnMinusParenthesesPlusWithout", "dimensionless", "my_component", COMPUTED_CONSTANT},
-    {"eqnMinusParenthesesDirectUnaryMinus", "dimensionless", "my_component", COMPUTED_CONSTANT},
-    {"eqnMinusParenthesesIndirectUnaryMinus", "dimensionless", "my_component", COMPUTED_CONSTANT},
-    {"eqnMinusUnary", "dimensionless", "my_component", COMPUTED_CONSTANT},
-    {"eqnMinusUnaryParentheses", "dimensionless", "my_component", COMPUTED_CONSTANT},
-    {"eqnTimes", "dimensionless", "my_component", COMPUTED_CONSTANT},
-    {"eqnTimesMultiple", "dimensionless", "my_component", COMPUTED_CONSTANT},
-    {"eqnTimesParentheses", "dimensionless", "my_component", COMPUTED_CONSTANT},
-    {"eqnTimesParenthesesLeftPlusWith", "dimensionless", "my_component", COMPUTED_CONSTANT},
-    {"eqnTimesParenthesesLeftPlusWithout", "dimensionless", "my_component", COMPUTED_CONSTANT},
-    {"eqnTimesParenthesesLeftMinusWith", "dimensionless", "my_component", COMPUTED_CONSTANT},
-    {"eqnTimesParenthesesLeftMinusWithout", "dimensionless", "my_component", COMPUTED_CONSTANT},
-    {"eqnTimesParenthesesRightPlusWith", "dimensionless", "my_component", COMPUTED_CONSTANT},
-    {"eqnTimesParenthesesRightPlusWithout", "dimensionless", "my_component", COMPUTED_CONSTANT},
-    {"eqnTimesParenthesesRightMinusWith", "dimensionless", "my_component", COMPUTED_CONSTANT},
-    {"eqnTimesParenthesesRightMinusWithout", "dimensionless", "my_component", COMPUTED_CONSTANT},
-    {"eqnDivide", "dimensionless", "my_component", COMPUTED_CONSTANT},
-    {"eqnDivideParentheses", "dimensionless", "my_component", COMPUTED_CONSTANT},
-    {"eqnDivideParenthesesLeftPlusWith", "dimensionless", "my_component", COMPUTED_CONSTANT},
-    {"eqnDivideParenthesesLeftPlusWithout", "dimensionless", "my_component", COMPUTED_CONSTANT},
-    {"eqnDivideParenthesesLeftMinusWith", "dimensionless", "my_component", COMPUTED_CONSTANT},
-    {"eqnDivideParenthesesLeftMinusWithout", "dimensionless", "my_component", COMPUTED_CONSTANT},
-    {"eqnDivideParenthesesRightPlusWith", "dimensionless", "my_component", COMPUTED_CONSTANT},
-    {"eqnDivideParenthesesRightPlusWithout", "dimensionless", "my_component", COMPUTED_CONSTANT},
-    {"eqnDivideParenthesesRightMinusWith", "dimensionless", "my_component", COMPUTED_CONSTANT},
-    {"eqnDivideParenthesesRightMinusWithout", "dimensionless", "my_component", COMPUTED_CONSTANT},
-    {"eqnDivideParenthesesRightTimes", "dimensionless", "my_component", COMPUTED_CONSTANT},
-    {"eqnDivideParenthesesRightDivide", "dimensionless", "my_component", COMPUTED_CONSTANT},
-    {"eqnPowerSqrt", "dimensionless", "my_component", COMPUTED_CONSTANT},
-    {"eqnPowerSqr", "dimensionless", "my_component", COMPUTED_CONSTANT},
-    {"eqnPowerCube", "dimensionless", "my_component", COMPUTED_CONSTANT},
-    {"eqnPowerCi", "dimensionless", "my_component", COMPUTED_CONSTANT},
-    {"eqnPowerParentheses", "dimensionless", "my_component", COMPUTED_CONSTANT},
-    {"eqnPowerParenthesesLeftPlusWith", "dimensionless", "my_component", COMPUTED_CONSTANT},
-    {"eqnPowerParenthesesLeftPlusWithout", "dimensionless", "my_component", COMPUTED_CONSTANT},
-    {"eqnPowerParenthesesLeftMinusWith", "dimensionless", "my_component", COMPUTED_CONSTANT},
-    {"eqnPowerParenthesesLeftMinusWithout", "dimensionless", "my_component", COMPUTED_CONSTANT},
-    {"eqnPowerParenthesesLeftTimes", "dimensionless", "my_component", COMPUTED_CONSTANT},
-    {"eqnPowerParenthesesLeftDivide", "dimensionless", "my_component", COMPUTED_CONSTANT},
-    {"eqnPowerParenthesesRightPlusWith", "dimensionless", "my_component", COMPUTED_CONSTANT},
-    {"eqnPowerParenthesesRightPlusWithout", "dimensionless", "my_component", COMPUTED_CONSTANT},
-    {"eqnPowerParenthesesRightMinusWith", "dimensionless", "my_component", COMPUTED_CONSTANT},
-    {"eqnPowerParenthesesRightMinusWithout", "dimensionless", "my_component", COMPUTED_CONSTANT},
-    {"eqnPowerParenthesesRightTimes", "dimensionless", "my_component", COMPUTED_CONSTANT},
-    {"eqnPowerParenthesesRightDivide", "dimensionless", "my_component", COMPUTED_CONSTANT},
-    {"eqnPowerParenthesesRightPower", "dimensionless", "my_component", COMPUTED_CONSTANT},
-    {"eqnPowerParenthesesRightRoot", "dimensionless", "my_component", COMPUTED_CONSTANT},
-    {"eqnRootSqrt", "dimensionless", "my_component", COMPUTED_CONSTANT},
-    {"eqnRootSqrtOther", "dimensionless", "my_component", COMPUTED_CONSTANT},
-    {"eqnRootSqr", "dimensionless", "my_component", COMPUTED_CONSTANT},
-    {"eqnRootCube", "dimensionless", "my_component", COMPUTED_CONSTANT},
-    {"eqnRootCi", "dimensionless", "my_component", COMPUTED_CONSTANT},
-    {"eqnRootParentheses", "dimensionless", "my_component", COMPUTED_CONSTANT},
-    {"eqnRootParenthesesLeftPlusWith", "dimensionless", "my_component", COMPUTED_CONSTANT},
-    {"eqnRootParenthesesLeftPlusWithout", "dimensionless", "my_component", COMPUTED_CONSTANT},
-    {"eqnRootParenthesesLeftMinusWith", "dimensionless", "my_component", COMPUTED_CONSTANT},
-    {"eqnRootParenthesesLeftMinusWithout", "dimensionless", "my_component", COMPUTED_CONSTANT},
-    {"eqnRootParenthesesLeftTimes", "dimensionless", "my_component", COMPUTED_CONSTANT},
-    {"eqnRootParenthesesLeftDivide", "dimensionless", "my_component", COMPUTED_CONSTANT},
-    {"eqnRootParenthesesRightPlusWith", "dimensionless", "my_component", COMPUTED_CONSTANT},
-    {"eqnRootParenthesesRightPlusWithout", "dimensionless", "my_component", COMPUTED_CONSTANT},
-    {"eqnRootParenthesesRightMinusWith", "dimensionless", "my_component", COMPUTED_CONSTANT},
-    {"eqnRootParenthesesRightMinusWithout", "dimensionless", "my_component", COMPUTED_CONSTANT},
-    {"eqnRootParenthesesRightTimes", "dimensionless", "my_component", COMPUTED_CONSTANT},
-    {"eqnRootParenthesesRightDivide", "dimensionless", "my_component", COMPUTED_CONSTANT},
-    {"eqnRootParenthesesRightPower", "dimensionless", "my_component", COMPUTED_CONSTANT},
-    {"eqnRootParenthesesRightRoot", "dimensionless", "my_component", COMPUTED_CONSTANT},
-    {"eqnAbs", "dimensionless", "my_component", COMPUTED_CONSTANT},
-    {"eqnExp", "dimensionless", "my_component", COMPUTED_CONSTANT},
-    {"eqnLn", "dimensionless", "my_component", COMPUTED_CONSTANT},
-    {"eqnLog", "dimensionless", "my_component", COMPUTED_CONSTANT},
-    {"eqnLog2", "dimensionless", "my_component", COMPUTED_CONSTANT},
-    {"eqnLog10", "dimensionless", "my_component", COMPUTED_CONSTANT},
-    {"eqnLogCi", "dimensionless", "my_component", COMPUTED_CONSTANT},
-    {"eqnCeiling", "dimensionless", "my_component", COMPUTED_CONSTANT},
-    {"eqnFloor", "dimensionless", "my_component", COMPUTED_CONSTANT},
-    {"eqnMin", "dimensionless", "my_component", COMPUTED_CONSTANT},
-    {"eqnMinMultiple", "dimensionless", "my_component", COMPUTED_CONSTANT},
-    {"eqnMax", "dimensionless", "my_component", COMPUTED_CONSTANT},
-    {"eqnMaxMultiple", "dimensionless", "my_component", COMPUTED_CONSTANT},
-    {"eqnRem", "dimensionless", "my_component", COMPUTED_CONSTANT},
-    {"eqnSin", "dimensionless", "my_component", COMPUTED_CONSTANT},
-    {"eqnCos", "dimensionless", "my_component", COMPUTED_CONSTANT},
-    {"eqnTan", "dimensionless", "my_component", COMPUTED_CONSTANT},
-    {"eqnSec", "dimensionless", "my_component", COMPUTED_CONSTANT},
-    {"eqnCsc", "dimensionless", "my_component", COMPUTED_CONSTANT},
-    {"eqnCot", "dimensionless", "my_component", COMPUTED_CONSTANT},
-    {"eqnSinh", "dimensionless", "my_component", COMPUTED_CONSTANT},
-    {"eqnCosh", "dimensionless", "my_component", COMPUTED_CONSTANT},
-    {"eqnTanh", "dimensionless", "my_component", COMPUTED_CONSTANT},
-    {"eqnSech", "dimensionless", "my_component", COMPUTED_CONSTANT},
-    {"eqnCsch", "dimensionless", "my_component", COMPUTED_CONSTANT},
-    {"eqnCoth", "dimensionless", "my_component", COMPUTED_CONSTANT},
-    {"eqnArcsin", "dimensionless", "my_component", COMPUTED_CONSTANT},
-    {"eqnArccos", "dimensionless", "my_component", COMPUTED_CONSTANT},
-    {"eqnArctan", "dimensionless", "my_component", COMPUTED_CONSTANT},
-    {"eqnArcsec", "dimensionless", "my_component", COMPUTED_CONSTANT},
-    {"eqnArccsc", "dimensionless", "my_component", COMPUTED_CONSTANT},
-    {"eqnArccot", "dimensionless", "my_component", COMPUTED_CONSTANT},
-    {"eqnArcsinh", "dimensionless", "my_component", COMPUTED_CONSTANT},
-    {"eqnArccosh", "dimensionless", "my_component", COMPUTED_CONSTANT},
-    {"eqnArctanh", "dimensionless", "my_component", COMPUTED_CONSTANT},
-    {"eqnArcsech", "dimensionless", "my_component", COMPUTED_CONSTANT},
-    {"eqnArccsch", "dimensionless", "my_component", COMPUTED_CONSTANT},
-    {"eqnArccoth", "dimensionless", "my_component", COMPUTED_CONSTANT},
-    {"eqnPiecewise", "dimensionless", "my_component", COMPUTED_CONSTANT},
-    {"eqnPiecewisePiece", "dimensionless", "my_component", COMPUTED_CONSTANT},
-    {"eqnPiecewisePiece2", "dimensionless", "my_component", COMPUTED_CONSTANT},
-    {"eqnPiecewiseOtherwise", "dimensionless", "my_component", COMPUTED_CONSTANT},
-    {"eqnPiecewisePieceOtherwise", "dimensionless", "my_component", COMPUTED_CONSTANT},
-    {"eqnPiecewisePiecePiecePiece", "dimensionless", "my_component", COMPUTED_CONSTANT},
-    {"q", "dimensionless", "my_component", CONSTANT},
-    {"r", "dimensionless", "my_component", CONSTANT},
-    {"eqnPiecewisePiecePiecePiece2", "dimensionless", "my_component", COMPUTED_CONSTANT},
-    {"eqnPiecewisePiecePiecePieceOtherwise", "dimensionless", "my_component", COMPUTED_CONSTANT},
-    {"s", "dimensionless", "my_component", CONSTANT},
-    {"eqnWithPiecewise", "dimensionless", "my_component", COMPUTED_CONSTANT},
-    {"eqnWithPiecewise2", "dimensionless", "my_component", COMPUTED_CONSTANT},
-    {"eqnCnInteger", "dimensionless", "my_component", COMPUTED_CONSTANT},
-    {"eqnCnDouble", "dimensionless", "my_component", COMPUTED_CONSTANT},
-    {"eqnCnIntegerWithExponent", "dimensionless", "my_component", COMPUTED_CONSTANT},
-    {"eqnCnDoubleWithExponent", "dimensionless", "my_component", COMPUTED_CONSTANT},
-    {"eqnCi", "dimensionless", "my_component", COMPUTED_CONSTANT},
-    {"eqnTrue", "dimensionless", "my_component", COMPUTED_CONSTANT},
-    {"eqnFalse", "dimensionless", "my_component", COMPUTED_CONSTANT},
-    {"eqnExponentiale", "dimensionless", "my_component", COMPUTED_CONSTANT},
-    {"eqnPi", "dimensionless", "my_component", COMPUTED_CONSTANT},
-    {"eqnInfinity", "dimensionless", "my_component", COMPUTED_CONSTANT},
-    {"eqnNotanumber", "dimensionless", "my_component", COMPUTED_CONSTANT},
-    {"eqnCoverageForPlusOperator", "dimensionless", "my_component", COMPUTED_CONSTANT},
-    {"eqnCoverageForPlusOperator2", "dimensionless", "my_component", COMPUTED_CONSTANT},
-    {"eqnCoverageForMinusOperator", "dimensionless", "my_component", COMPUTED_CONSTANT},
-    {"eqnCoverageForMinusOperator2", "dimensionless", "my_component", COMPUTED_CONSTANT},
-    {"eqnCoverageForTimesOperator", "dimensionless", "my_component", COMPUTED_CONSTANT},
-    {"eqnCoverageForTimesOperator2", "dimensionless", "my_component", COMPUTED_CONSTANT},
-    {"eqnCoverageForDivideOperator", "dimensionless", "my_component", COMPUTED_CONSTANT},
-    {"eqnCoverageForDivideOperator2", "dimensionless", "my_component", COMPUTED_CONSTANT},
-    {"eqnCoverageForAndOperator", "dimensionless", "my_component", COMPUTED_CONSTANT},
-    {"eqnCoverageForOrOperator", "dimensionless", "my_component", COMPUTED_CONSTANT},
-    {"eqnCoverageForXorOperator", "dimensionless", "my_component", COMPUTED_CONSTANT},
-    {"eqnCoverageForPowerOperator", "dimensionless", "my_component", COMPUTED_CONSTANT},
-    {"eqnCoverageForRootOperator", "dimensionless", "my_component", COMPUTED_CONSTANT},
-    {"eqnCoverageForMinusUnary", "dimensionless", "my_component", COMPUTED_CONSTANT},
-    {"eqnCoverageForMinusUnary2", "dimensionless", "my_component", COMPUTED_CONSTANT},
-    {"eqnNlaVariable1", "dimensionless", "my_component", ALGEBRAIC},
-    {"eqnNlaVariable2", "dimensionless", "my_component", ALGEBRAIC},
-    {"eqnComputedConstant1", "dimensionless", "my_component", COMPUTED_CONSTANT},
-    {"eqnComputedConstant2", "dimensionless", "my_component", COMPUTED_CONSTANT}
-=======
 const VariableInfo CONSTANT_INFO[] = {
     {"m", "dimensionless", "my_component"},
     {"n", "dimensionless", "my_component"},
@@ -466,7 +239,6 @@
 
 const VariableInfo EXTERNAL_INFO[] = {
     {"eqnPlus", "dimensionless", "my_component"}
->>>>>>> dcbd0381
 };
 
 double xor(double x, double y)
@@ -617,19 +389,11 @@
     double *algebraic = ((RootFindingInfo *) data)->algebraic;
     double *externals = ((RootFindingInfo *) data)->externals;
 
-<<<<<<< HEAD
-    variables[216] = u[0];
-    variables[217] = u[1];
-
-    f[0] = variables[216]+variables[217]+states[0]-0.0;
-    f[1] = variables[216]-variables[217]-(variables[218]+variables[219]);
-=======
     algebraic[0] = u[0];
     algebraic[1] = u[1];
 
     f[0] = algebraic[0]+algebraic[1]+states[0]-0.0;
     f[1] = algebraic[0]-algebraic[1]-(computedConstants[197]+computedConstants[198]);
->>>>>>> dcbd0381
 }
 
 void findRoot0(double voi, double *states, double *rates, double *constants, double *computedConstants, double *algebraic, double *externals)
@@ -637,15 +401,6 @@
     RootFindingInfo rfi = { voi, states, rates, constants, computedConstants, algebraic, externals };
     double u[2];
 
-<<<<<<< HEAD
-    u[0] = variables[216];
-    u[1] = variables[217];
-
-    nlaSolve(objectiveFunction0, u, 2, &rfi);
-
-    variables[216] = u[0];
-    variables[217] = u[1];
-=======
     u[0] = algebraic[0];
     u[1] = algebraic[1];
 
@@ -653,36 +408,10 @@
 
     algebraic[0] = u[0];
     algebraic[1] = u[1];
->>>>>>> dcbd0381
 }
 
 void initialiseVariables(double *states, double *rates, double *constants, double *computedConstants, double *algebraic)
 {
-<<<<<<< HEAD
-    variables[1] = 1.0;
-    variables[2] = 2.0;
-    variables[6] = 3.0;
-    variables[18] = 4.0;
-    variables[183] = 5.0;
-    variables[184] = 6.0;
-    variables[187] = 7.0;
-    variables[216] = 1.0;
-    variables[217] = 2.0;
-    variables[177] = NAN;
-    variables[190] = 123.0;
-    variables[191] = 123.456789;
-    variables[192] = 123.0e99;
-    variables[193] = 123.456789e99;
-    variables[195] = 1.0;
-    variables[196] = 0.0;
-    variables[197] = 2.71828182845905;
-    variables[198] = 3.14159265358979;
-    variables[199] = INFINITY;
-    variables[200] = NAN;
-    variables[218] = 1.0;
-    variables[219] = 3.0;
-=======
->>>>>>> dcbd0381
     states[0] = 0.0;
     constants[0] = 1.0;
     constants[1] = 2.0;
@@ -709,203 +438,6 @@
 
 void computeComputedConstants(double *constants, double *computedConstants)
 {
-<<<<<<< HEAD
-    variables[0] = variables[1] == variables[2];
-    variables[3] = variables[1]/(variables[2] == variables[2]);
-    variables[4] = variables[1] != variables[2];
-    variables[5] = variables[1]/(variables[2] != variables[6]);
-    variables[7] = variables[1] < variables[2];
-    variables[8] = variables[1]/(variables[2] < variables[6]);
-    variables[9] = variables[1] <= variables[2];
-    variables[10] = variables[1]/(variables[2] <= variables[6]);
-    variables[11] = variables[1] > variables[2];
-    variables[12] = variables[1]/(variables[6] > variables[2]);
-    variables[13] = variables[1] >= variables[2];
-    variables[14] = variables[1]/(variables[6] >= variables[2]);
-    variables[15] = variables[1] && variables[2];
-    variables[16] = variables[1] && variables[2] && variables[6];
-    variables[17] = (variables[1] < variables[2]) && (variables[6] > variables[18]);
-    variables[19] = (variables[1]+variables[2]) && (variables[6] > variables[18]);
-    variables[20] = variables[1] && (variables[2] > variables[6]);
-    variables[21] = (variables[1]-variables[2]) && (variables[6] > variables[18]);
-    variables[22] = -variables[1] && (variables[2] > variables[6]);
-    variables[23] = pow(variables[1], variables[2]) && (variables[6] > variables[18]);
-    variables[24] = pow(variables[1], 1.0/variables[2]) && (variables[6] > variables[18]);
-    variables[25] = (variables[1] < variables[2]) && (variables[6]+variables[18]);
-    variables[26] = (variables[1] < variables[2]) && variables[6];
-    variables[27] = (variables[1] < variables[2]) && (variables[6]-variables[18]);
-    variables[28] = (variables[1] < variables[2]) && -variables[6];
-    variables[29] = (variables[1] < variables[2]) && pow(variables[6], variables[18]);
-    variables[30] = (variables[1] < variables[2]) && pow(variables[6], 1.0/variables[18]);
-    variables[31] = variables[1]/(variables[2] && variables[6]);
-    variables[34] = (variables[1] < variables[2]) || (variables[6] > variables[18]);
-    variables[35] = (variables[1]+variables[2]) || (variables[6] > variables[18]);
-    variables[36] = variables[1] || (variables[2] > variables[6]);
-    variables[37] = (variables[1]-variables[2]) || (variables[6] > variables[18]);
-    variables[38] = -variables[1] || (variables[2] > variables[6]);
-    variables[39] = pow(variables[1], variables[2]) || (variables[6] > variables[18]);
-    variables[40] = pow(variables[1], 1.0/variables[2]) || (variables[6] > variables[18]);
-    variables[41] = (variables[1] < variables[2]) || (variables[6]+variables[18]);
-    variables[42] = (variables[1] < variables[2]) || variables[6];
-    variables[43] = (variables[1] < variables[2]) || (variables[6]-variables[18]);
-    variables[44] = (variables[1] < variables[2]) || -variables[6];
-    variables[45] = (variables[1] < variables[2]) || pow(variables[6], variables[18]);
-    variables[46] = (variables[1] < variables[2]) || pow(variables[6], 1.0/variables[18]);
-    variables[47] = variables[1]/(variables[2] || variables[6]);
-    variables[48] = xor(variables[1], variables[2]);
-    variables[49] = xor(variables[1], xor(variables[2], variables[6]));
-    variables[50] = xor(variables[1] < variables[2], variables[6] > variables[18]);
-    variables[51] = xor(variables[1]+variables[2], variables[6] > variables[18]);
-    variables[52] = xor(variables[1], variables[2] > variables[6]);
-    variables[53] = xor(variables[1]-variables[2], variables[6] > variables[18]);
-    variables[54] = xor(-variables[1], variables[2] > variables[6]);
-    variables[55] = xor(pow(variables[1], variables[2]), variables[6] > variables[18]);
-    variables[56] = xor(pow(variables[1], 1.0/variables[2]), variables[6] > variables[18]);
-    variables[57] = xor(variables[1] < variables[2], variables[6]+variables[18]);
-    variables[58] = xor(variables[1] < variables[2], variables[6]);
-    variables[59] = xor(variables[1] < variables[2], variables[6]-variables[18]);
-    variables[60] = xor(variables[1] < variables[2], -variables[6]);
-    variables[61] = xor(variables[1] < variables[2], pow(variables[6], variables[18]));
-    variables[62] = xor(variables[1] < variables[2], pow(variables[6], 1.0/variables[18]));
-    variables[64] = !variables[1];
-    variables[65] = variables[1]+variables[2];
-    variables[66] = variables[1]+variables[2]+variables[6];
-    variables[67] = (variables[1] < variables[2])+(variables[6] > variables[18]);
-    variables[68] = variables[1];
-    variables[69] = variables[1]-variables[2];
-    variables[70] = (variables[1] < variables[2])-(variables[6] > variables[18]);
-    variables[71] = (variables[1] < variables[2])-(variables[6]+variables[18]);
-    variables[72] = (variables[1] < variables[2])-variables[6];
-    variables[73] = variables[1]-(-variables[2]);
-    variables[74] = variables[1]-(-variables[2]*variables[6]);
-    variables[75] = -variables[1];
-    variables[76] = -(variables[1] < variables[2]);
-    variables[77] = variables[1]*variables[2];
-    variables[78] = variables[1]*variables[2]*variables[6];
-    variables[79] = (variables[1] < variables[2])*(variables[6] > variables[18]);
-    variables[80] = (variables[1]+variables[2])*(variables[6] > variables[18]);
-    variables[81] = variables[1]*(variables[2] > variables[6]);
-    variables[82] = (variables[1]-variables[2])*(variables[6] > variables[18]);
-    variables[83] = -variables[1]*(variables[2] > variables[6]);
-    variables[84] = (variables[1] < variables[2])*(variables[6]+variables[18]);
-    variables[85] = (variables[1] < variables[2])*variables[6];
-    variables[86] = (variables[1] < variables[2])*(variables[6]-variables[18]);
-    variables[87] = (variables[1] < variables[2])*-variables[6];
-    variables[88] = variables[1]/variables[2];
-    variables[89] = (variables[1] < variables[2])/(variables[18] > variables[6]);
-    variables[90] = (variables[1]+variables[2])/(variables[18] > variables[6]);
-    variables[91] = variables[1]/(variables[6] > variables[2]);
-    variables[92] = (variables[1]-variables[2])/(variables[18] > variables[6]);
-    variables[93] = -variables[1]/(variables[6] > variables[2]);
-    variables[94] = (variables[1] < variables[2])/(variables[6]+variables[18]);
-    variables[95] = (variables[1] < variables[2])/variables[6];
-    variables[96] = (variables[1] < variables[2])/(variables[6]-variables[18]);
-    variables[97] = (variables[1] < variables[2])/-variables[6];
-    variables[98] = (variables[1] < variables[2])/(variables[6]*variables[18]);
-    variables[99] = (variables[1] < variables[2])/(variables[6]/variables[18]);
-    variables[100] = sqrt(variables[1]);
-    variables[101] = pow(variables[1], 2.0);
-    variables[102] = pow(variables[1], 3.0);
-    variables[103] = pow(variables[1], variables[2]);
-    variables[104] = pow(variables[1] <= variables[2], variables[6] >= variables[18]);
-    variables[105] = pow(variables[1]+variables[2], variables[6] >= variables[18]);
-    variables[106] = pow(variables[1], variables[2] >= variables[6]);
-    variables[107] = pow(variables[1]-variables[2], variables[6] >= variables[18]);
-    variables[108] = pow(-variables[1], variables[2] >= variables[6]);
-    variables[109] = pow(variables[1]*variables[2], variables[6] >= variables[18]);
-    variables[110] = pow(variables[1]/variables[2], variables[6] >= variables[18]);
-    variables[111] = pow(variables[1] <= variables[2], variables[6]+variables[18]);
-    variables[112] = pow(variables[1] <= variables[2], variables[6]);
-    variables[113] = pow(variables[1] <= variables[2], variables[6]-variables[18]);
-    variables[114] = pow(variables[1] <= variables[2], -variables[6]);
-    variables[115] = pow(variables[1] <= variables[2], variables[6]*variables[18]);
-    variables[116] = pow(variables[1] <= variables[2], variables[6]/variables[18]);
-    variables[117] = pow(variables[1] <= variables[2], pow(variables[6], variables[18]));
-    variables[118] = pow(variables[1] <= variables[2], pow(variables[6], 1.0/variables[18]));
-    variables[119] = sqrt(variables[1]);
-    variables[120] = sqrt(variables[1]);
-    variables[121] = pow(variables[1], 1.0/0.5);
-    variables[122] = pow(variables[1], 1.0/3.0);
-    variables[123] = pow(variables[1], 1.0/variables[2]);
-    variables[124] = pow(variables[1] < variables[2], 1.0/(variables[18] > variables[6]));
-    variables[125] = pow(variables[1]+variables[2], 1.0/(variables[18] > variables[6]));
-    variables[126] = pow(variables[1], 1.0/(variables[6] > variables[2]));
-    variables[127] = pow(variables[1]-variables[2], 1.0/(variables[18] > variables[6]));
-    variables[128] = pow(-variables[1], 1.0/(variables[6] > variables[2]));
-    variables[129] = pow(variables[1]*variables[2], 1.0/(variables[18] > variables[6]));
-    variables[130] = pow(variables[1]/variables[2], 1.0/(variables[18] > variables[6]));
-    variables[131] = pow(variables[1] < variables[2], 1.0/(variables[6]+variables[18]));
-    variables[132] = pow(variables[1] < variables[2], 1.0/variables[6]);
-    variables[133] = pow(variables[1] < variables[2], 1.0/(variables[6]-variables[18]));
-    variables[134] = pow(variables[1] < variables[2], 1.0/-variables[6]);
-    variables[135] = pow(variables[1] < variables[2], 1.0/(variables[6]*variables[18]));
-    variables[136] = pow(variables[1] < variables[2], 1.0/(variables[6]/variables[18]));
-    variables[137] = pow(variables[1] < variables[2], 1.0/pow(variables[6], variables[18]));
-    variables[138] = pow(variables[1] < variables[2], 1.0/pow(variables[6], 1.0/variables[18]));
-    variables[139] = fabs(variables[1]);
-    variables[140] = exp(variables[1]);
-    variables[141] = log(variables[1]);
-    variables[142] = log10(variables[1]);
-    variables[143] = log(variables[1])/log(2.0);
-    variables[144] = log10(variables[1]);
-    variables[145] = log(variables[1])/log(variables[2]);
-    variables[146] = ceil(variables[1]);
-    variables[147] = floor(variables[1]);
-    variables[148] = fmin(variables[1], variables[2]);
-    variables[149] = fmin(variables[1], fmin(variables[2], variables[6]));
-    variables[150] = fmax(variables[1], variables[2]);
-    variables[151] = fmax(variables[1], fmax(variables[2], variables[6]));
-    variables[152] = fmod(variables[1], variables[2]);
-    variables[153] = sin(variables[1]);
-    variables[154] = cos(variables[1]);
-    variables[155] = tan(variables[1]);
-    variables[156] = sec(variables[1]);
-    variables[157] = csc(variables[1]);
-    variables[158] = cot(variables[1]);
-    variables[159] = sinh(variables[1]);
-    variables[160] = cosh(variables[1]);
-    variables[161] = tanh(variables[1]);
-    variables[162] = sech(variables[1]);
-    variables[163] = csch(variables[1]);
-    variables[164] = coth(variables[1]);
-    variables[165] = asin(variables[1]);
-    variables[166] = acos(variables[1]);
-    variables[167] = atan(variables[1]);
-    variables[168] = asec(variables[1]);
-    variables[169] = acsc(variables[1]);
-    variables[170] = acot(variables[1]);
-    variables[171] = asinh(variables[1]);
-    variables[172] = acosh(variables[1]);
-    variables[173] = atanh(variables[1]/2.0);
-    variables[174] = asech(variables[1]);
-    variables[175] = acsch(variables[1]);
-    variables[176] = acoth(2.0*variables[1]);
-    variables[178] = (variables[1] > variables[2])?variables[1]:NAN;
-    variables[179] = (variables[1] < variables[2])?variables[1]:NAN;
-    variables[180] = variables[1];
-    variables[181] = (variables[1] > variables[2])?variables[1]:variables[6];
-    variables[182] = (variables[1] > variables[2])?variables[1]:(variables[6] > variables[18])?variables[6]:(variables[183] > variables[184])?variables[183]:NAN;
-    variables[185] = (variables[1] < variables[2])?variables[1]:(variables[6] > variables[18])?variables[6]:(variables[183] > variables[184])?variables[183]:NAN;
-    variables[186] = (variables[1] > variables[2])?variables[1]:(variables[6] > variables[18])?variables[6]:(variables[183] > variables[184])?variables[183]:variables[187];
-    variables[188] = 123.0+((variables[1] > variables[2])?variables[1]:NAN);
-    variables[189] = 123.0+((variables[1] < variables[2])?variables[1]:NAN);
-    variables[194] = variables[1];
-    variables[201] = (variables[1] && variables[2])+((variables[6] > variables[18])?variables[2]:NAN)+variables[183]+(variables[184] && variables[187]);
-    variables[202] = (variables[1] && variables[2])+((variables[6] < variables[18])?variables[2]:NAN)+variables[183]+(variables[184] && variables[187]);
-    variables[203] = (variables[1] && variables[2])-(((variables[6] > variables[18])?variables[2]:NAN)-(variables[183]-((variables[6] > variables[18])?variables[2]:NAN)))-(variables[184] && variables[187]);
-    variables[204] = (variables[1] && variables[2])-(((variables[6] < variables[18])?variables[2]:NAN)-(variables[183]-((variables[6] < variables[18])?variables[2]:NAN)))-(variables[184] && variables[187]);
-    variables[205] = (variables[1] && variables[2])*((variables[6] > variables[18])?variables[2]:NAN)*variables[183]*((variables[6] > variables[18])?variables[2]:NAN)*(variables[184] && variables[187]);
-    variables[206] = (variables[1] && variables[2])*((variables[6] < variables[18])?variables[2]:NAN)*variables[183]*((variables[6] < variables[18])?variables[2]:NAN)*(variables[184] && variables[187]);
-    variables[207] = (variables[1] && variables[2])/(((variables[6] > variables[18])?variables[2]:NAN)/(variables[183]/((variables[6] > variables[18])?variables[2]:NAN)));
-    variables[208] = (variables[1] && variables[2])/(((variables[6] < variables[18])?variables[2]:NAN)/(variables[183]/((variables[6] < variables[18])?variables[2]:NAN)));
-    variables[209] = (variables[1] || variables[2]) && xor(variables[1], variables[2]) && ((variables[6] > variables[18])?variables[2]:NAN) && variables[183] && ((variables[6] > variables[18])?variables[2]:NAN) && xor(variables[1], variables[2]) && (variables[1] || variables[2]);
-    variables[210] = (variables[1] && variables[2]) || xor(variables[1], variables[2]) || ((variables[6] > variables[18])?variables[2]:NAN) || variables[183] || ((variables[6] > variables[18])?variables[2]:NAN) || xor(variables[1], variables[2]) || (variables[1] && variables[2]);
-    variables[211] = xor(variables[1] && variables[2], xor(variables[1] || variables[2], xor((variables[6] > variables[18])?variables[2]:NAN, xor(xor(xor(variables[183], (variables[6] > variables[18])?variables[2]:NAN), variables[1] || variables[2]), variables[1] && variables[2]))));
-    variables[212] = pow(variables[1] && variables[2], pow((variables[6] > variables[18])?variables[2]:NAN, pow(pow(variables[183], (variables[6] > variables[18])?variables[2]:NAN), variables[1] && variables[2])));
-    variables[213] = pow(pow(pow(variables[1] && variables[2], 1.0/pow((variables[6] > variables[18])?variables[2]:NAN, 1.0/variables[183])), 1.0/((variables[6] > variables[18])?variables[2]:NAN)), 1.0/(variables[1] && variables[2]));
-    variables[214] = -(variables[1] && variables[2])+-((variables[6] > variables[18])?variables[2]:NAN);
-    variables[215] = -(variables[1] && variables[2])+-((variables[6] < variables[18])?variables[2]:NAN);
-=======
     computedConstants[0] = constants[0] == constants[1];
     computedConstants[1] = constants[0]/(constants[1] == constants[1]);
     computedConstants[2] = constants[0] != constants[1];
@@ -1093,7 +625,6 @@
     computedConstants[194] = pow(constants[0] && constants[1], pow((constants[2] > constants[3])?constants[1]:NAN, pow(pow(constants[4], (constants[2] > constants[3])?constants[1]:NAN), constants[0] && constants[1])));
     computedConstants[195] = pow(pow(pow(constants[0] && constants[1], 1.0/pow((constants[2] > constants[3])?constants[1]:NAN, 1.0/constants[4])), 1.0/((constants[2] > constants[3])?constants[1]:NAN)), 1.0/(constants[0] && constants[1]));
     computedConstants[196] = -(constants[0] && constants[1])+-((constants[2] > constants[3])?constants[1]:NAN);
->>>>>>> dcbd0381
 }
 
 void computeRates(double voi, double *states, double *rates, double *constants, double *computedConstants, double *algebraic, double *externals, ExternalVariable externalVariable)
@@ -1103,13 +634,6 @@
 
 void computeVariables(double voi, double *states, double *rates, double *constants, double *computedConstants, double *algebraic, double *externals, ExternalVariable externalVariable)
 {
-<<<<<<< HEAD
-    variables[32] = states[0] || states[0];
-    variables[33] = states[0] || states[0] || variables[1];
-    variables[63] = variables[1]/xor(variables[2], states[0]);
-    findRoot0(voi, states, rates, variables);
-=======
     externals[0] = externalVariable(voi, states, rates, constants, computedConstants, algebraic, externals, 0);
     findRoot0(voi, states, rates, constants, computedConstants, algebraic, externals);
->>>>>>> dcbd0381
 }