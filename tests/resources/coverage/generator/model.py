# The content of this file was generated using the Python profile of libCellML 0.6.3.

from enum import Enum
from math import *


__version__ = "0.5.0"
<<<<<<< HEAD
LIBCELLML_VERSION = "0.6.0"
=======
LIBCELLML_VERSION = "0.6.3"
>>>>>>> ac1bef39

STATE_COUNT = 1
CONSTANT_COUNT = 7
COMPUTED_CONSTANT_COUNT = 207
ALGEBRAIC_COUNT = 5
EXTERNAL_COUNT = 1

VOI_INFO = {"name": "t", "units": "second", "component": "my_component"}

STATE_INFO = [
    {"name": "x", "units": "dimensionless", "component": "my_component"}
]

CONSTANT_INFO = [
<<<<<<< HEAD
    {"name": "m", "units": "dimensionless", "component": "my_component"},
    {"name": "n", "units": "dimensionless", "component": "my_component"},
=======
    {"name": "n", "units": "dimensionless", "component": "my_component"},
    {"name": "m", "units": "dimensionless", "component": "my_component"},
>>>>>>> ac1bef39
    {"name": "o", "units": "dimensionless", "component": "my_component"},
    {"name": "p", "units": "dimensionless", "component": "my_component"},
    {"name": "q", "units": "dimensionless", "component": "my_component"},
    {"name": "r", "units": "dimensionless", "component": "my_component"},
    {"name": "s", "units": "dimensionless", "component": "my_component"}
]

COMPUTED_CONSTANT_INFO = [
    {"name": "eqnEq", "units": "dimensionless", "component": "my_component"},
    {"name": "eqnEqCoverageParentheses", "units": "dimensionless", "component": "my_component"},
    {"name": "eqnNeq", "units": "dimensionless", "component": "my_component"},
    {"name": "eqnNeqCoverageParentheses", "units": "dimensionless", "component": "my_component"},
    {"name": "eqnLt", "units": "dimensionless", "component": "my_component"},
    {"name": "eqnLtCoverageParentheses", "units": "dimensionless", "component": "my_component"},
    {"name": "eqnLeq", "units": "dimensionless", "component": "my_component"},
    {"name": "eqnLeqCoverageParentheses", "units": "dimensionless", "component": "my_component"},
    {"name": "eqnGt", "units": "dimensionless", "component": "my_component"},
    {"name": "eqnGtCoverageParentheses", "units": "dimensionless", "component": "my_component"},
    {"name": "eqnGeq", "units": "dimensionless", "component": "my_component"},
    {"name": "eqnGeqCoverageParentheses", "units": "dimensionless", "component": "my_component"},
    {"name": "eqnAnd", "units": "dimensionless", "component": "my_component"},
    {"name": "eqnAndMultiple", "units": "dimensionless", "component": "my_component"},
    {"name": "eqnAndParentheses", "units": "dimensionless", "component": "my_component"},
    {"name": "eqnAndParenthesesLeftPlusWith", "units": "dimensionless", "component": "my_component"},
    {"name": "eqnAndParenthesesLeftPlusWithout", "units": "dimensionless", "component": "my_component"},
    {"name": "eqnAndParenthesesLeftMinusWith", "units": "dimensionless", "component": "my_component"},
    {"name": "eqnAndParenthesesLeftMinusWithout", "units": "dimensionless", "component": "my_component"},
    {"name": "eqnAndParenthesesLeftPower", "units": "dimensionless", "component": "my_component"},
    {"name": "eqnAndParenthesesLeftRoot", "units": "dimensionless", "component": "my_component"},
    {"name": "eqnAndParenthesesRightPlusWith", "units": "dimensionless", "component": "my_component"},
    {"name": "eqnAndParenthesesRightPlusWithout", "units": "dimensionless", "component": "my_component"},
    {"name": "eqnAndParenthesesRightMinusWith", "units": "dimensionless", "component": "my_component"},
    {"name": "eqnAndParenthesesRightMinusWithout", "units": "dimensionless", "component": "my_component"},
    {"name": "eqnAndParenthesesRightPower", "units": "dimensionless", "component": "my_component"},
    {"name": "eqnAndParenthesesRightRoot", "units": "dimensionless", "component": "my_component"},
    {"name": "eqnAndCoverageParentheses", "units": "dimensionless", "component": "my_component"},
    {"name": "eqnOrParentheses", "units": "dimensionless", "component": "my_component"},
    {"name": "eqnOrParenthesesLeftPlusWith", "units": "dimensionless", "component": "my_component"},
    {"name": "eqnOrParenthesesLeftPlusWithout", "units": "dimensionless", "component": "my_component"},
    {"name": "eqnOrParenthesesLeftMinusWith", "units": "dimensionless", "component": "my_component"},
    {"name": "eqnOrParenthesesLeftMinusWithout", "units": "dimensionless", "component": "my_component"},
    {"name": "eqnOrParenthesesLeftPower", "units": "dimensionless", "component": "my_component"},
    {"name": "eqnOrParenthesesLeftRoot", "units": "dimensionless", "component": "my_component"},
    {"name": "eqnOrParenthesesRightPlusWith", "units": "dimensionless", "component": "my_component"},
    {"name": "eqnOrParenthesesRightPlusWithout", "units": "dimensionless", "component": "my_component"},
    {"name": "eqnOrParenthesesRightMinusWith", "units": "dimensionless", "component": "my_component"},
    {"name": "eqnOrParenthesesRightMinusWithout", "units": "dimensionless", "component": "my_component"},
    {"name": "eqnOrParenthesesRightPower", "units": "dimensionless", "component": "my_component"},
    {"name": "eqnOrParenthesesRightRoot", "units": "dimensionless", "component": "my_component"},
    {"name": "eqnOrCoverageParentheses", "units": "dimensionless", "component": "my_component"},
    {"name": "eqnXor", "units": "dimensionless", "component": "my_component"},
    {"name": "eqnXorMultiple", "units": "dimensionless", "component": "my_component"},
    {"name": "eqnXorParentheses", "units": "dimensionless", "component": "my_component"},
    {"name": "eqnXorParenthesesLeftPlusWith", "units": "dimensionless", "component": "my_component"},
    {"name": "eqnXorParenthesesLeftPlusWithout", "units": "dimensionless", "component": "my_component"},
    {"name": "eqnXorParenthesesLeftMinusWith", "units": "dimensionless", "component": "my_component"},
    {"name": "eqnXorParenthesesLeftMinusWithout", "units": "dimensionless", "component": "my_component"},
    {"name": "eqnXorParenthesesLeftPower", "units": "dimensionless", "component": "my_component"},
    {"name": "eqnXorParenthesesLeftRoot", "units": "dimensionless", "component": "my_component"},
    {"name": "eqnXorParenthesesRightPlusWith", "units": "dimensionless", "component": "my_component"},
    {"name": "eqnXorParenthesesRightPlusWithout", "units": "dimensionless", "component": "my_component"},
    {"name": "eqnXorParenthesesRightMinusWith", "units": "dimensionless", "component": "my_component"},
    {"name": "eqnXorParenthesesRightMinusWithout", "units": "dimensionless", "component": "my_component"},
    {"name": "eqnXorParenthesesRightPower", "units": "dimensionless", "component": "my_component"},
    {"name": "eqnXorParenthesesRightRoot", "units": "dimensionless", "component": "my_component"},
    {"name": "eqnNot", "units": "dimensionless", "component": "my_component"},
    {"name": "eqnPlusMultiple", "units": "dimensionless", "component": "my_component"},
    {"name": "eqnPlusParentheses", "units": "dimensionless", "component": "my_component"},
    {"name": "eqnPlusUnary", "units": "dimensionless", "component": "my_component"},
    {"name": "eqnMinus", "units": "dimensionless", "component": "my_component"},
    {"name": "eqnMinusParentheses", "units": "dimensionless", "component": "my_component"},
    {"name": "eqnMinusParenthesesPlusWith", "units": "dimensionless", "component": "my_component"},
    {"name": "eqnMinusParenthesesPlusWithout", "units": "dimensionless", "component": "my_component"},
    {"name": "eqnMinusParenthesesDirectUnaryMinus", "units": "dimensionless", "component": "my_component"},
    {"name": "eqnMinusParenthesesIndirectUnaryMinus", "units": "dimensionless", "component": "my_component"},
    {"name": "eqnMinusUnary", "units": "dimensionless", "component": "my_component"},
    {"name": "eqnMinusUnaryParentheses", "units": "dimensionless", "component": "my_component"},
    {"name": "eqnTimes", "units": "dimensionless", "component": "my_component"},
    {"name": "eqnTimesMultiple", "units": "dimensionless", "component": "my_component"},
    {"name": "eqnTimesParentheses", "units": "dimensionless", "component": "my_component"},
    {"name": "eqnTimesParenthesesLeftPlusWith", "units": "dimensionless", "component": "my_component"},
    {"name": "eqnTimesParenthesesLeftPlusWithout", "units": "dimensionless", "component": "my_component"},
    {"name": "eqnTimesParenthesesLeftMinusWith", "units": "dimensionless", "component": "my_component"},
    {"name": "eqnTimesParenthesesLeftMinusWithout", "units": "dimensionless", "component": "my_component"},
    {"name": "eqnTimesParenthesesRightPlusWith", "units": "dimensionless", "component": "my_component"},
    {"name": "eqnTimesParenthesesRightPlusWithout", "units": "dimensionless", "component": "my_component"},
    {"name": "eqnTimesParenthesesRightMinusWith", "units": "dimensionless", "component": "my_component"},
    {"name": "eqnTimesParenthesesRightMinusWithout", "units": "dimensionless", "component": "my_component"},
    {"name": "eqnDivide", "units": "dimensionless", "component": "my_component"},
    {"name": "eqnDivideParentheses", "units": "dimensionless", "component": "my_component"},
    {"name": "eqnDivideParenthesesLeftPlusWith", "units": "dimensionless", "component": "my_component"},
    {"name": "eqnDivideParenthesesLeftPlusWithout", "units": "dimensionless", "component": "my_component"},
    {"name": "eqnDivideParenthesesLeftMinusWith", "units": "dimensionless", "component": "my_component"},
    {"name": "eqnDivideParenthesesLeftMinusWithout", "units": "dimensionless", "component": "my_component"},
    {"name": "eqnDivideParenthesesRightPlusWith", "units": "dimensionless", "component": "my_component"},
    {"name": "eqnDivideParenthesesRightPlusWithout", "units": "dimensionless", "component": "my_component"},
    {"name": "eqnDivideParenthesesRightMinusWith", "units": "dimensionless", "component": "my_component"},
    {"name": "eqnDivideParenthesesRightMinusWithout", "units": "dimensionless", "component": "my_component"},
    {"name": "eqnDivideParenthesesRightTimes", "units": "dimensionless", "component": "my_component"},
    {"name": "eqnDivideParenthesesRightDivide", "units": "dimensionless", "component": "my_component"},
    {"name": "eqnPowerSqrt", "units": "dimensionless", "component": "my_component"},
    {"name": "eqnPowerSqr", "units": "dimensionless", "component": "my_component"},
    {"name": "eqnPowerCube", "units": "dimensionless", "component": "my_component"},
    {"name": "eqnPowerCi", "units": "dimensionless", "component": "my_component"},
    {"name": "eqnPowerParentheses", "units": "dimensionless", "component": "my_component"},
    {"name": "eqnPowerParenthesesLeftPlusWith", "units": "dimensionless", "component": "my_component"},
    {"name": "eqnPowerParenthesesLeftPlusWithout", "units": "dimensionless", "component": "my_component"},
    {"name": "eqnPowerParenthesesLeftMinusWith", "units": "dimensionless", "component": "my_component"},
    {"name": "eqnPowerParenthesesLeftMinusWithout", "units": "dimensionless", "component": "my_component"},
    {"name": "eqnPowerParenthesesLeftTimes", "units": "dimensionless", "component": "my_component"},
    {"name": "eqnPowerParenthesesLeftDivide", "units": "dimensionless", "component": "my_component"},
    {"name": "eqnPowerParenthesesRightPlusWith", "units": "dimensionless", "component": "my_component"},
    {"name": "eqnPowerParenthesesRightPlusWithout", "units": "dimensionless", "component": "my_component"},
    {"name": "eqnPowerParenthesesRightMinusWith", "units": "dimensionless", "component": "my_component"},
    {"name": "eqnPowerParenthesesRightMinusWithout", "units": "dimensionless", "component": "my_component"},
    {"name": "eqnPowerParenthesesRightTimes", "units": "dimensionless", "component": "my_component"},
    {"name": "eqnPowerParenthesesRightDivide", "units": "dimensionless", "component": "my_component"},
    {"name": "eqnPowerParenthesesRightPower", "units": "dimensionless", "component": "my_component"},
    {"name": "eqnPowerParenthesesRightRoot", "units": "dimensionless", "component": "my_component"},
    {"name": "eqnRootSqrt", "units": "dimensionless", "component": "my_component"},
    {"name": "eqnRootSqrtOther", "units": "dimensionless", "component": "my_component"},
    {"name": "eqnRootSqr", "units": "dimensionless", "component": "my_component"},
    {"name": "eqnRootCube", "units": "dimensionless", "component": "my_component"},
    {"name": "eqnRootCi", "units": "dimensionless", "component": "my_component"},
    {"name": "eqnRootParentheses", "units": "dimensionless", "component": "my_component"},
    {"name": "eqnRootParenthesesLeftPlusWith", "units": "dimensionless", "component": "my_component"},
    {"name": "eqnRootParenthesesLeftPlusWithout", "units": "dimensionless", "component": "my_component"},
    {"name": "eqnRootParenthesesLeftMinusWith", "units": "dimensionless", "component": "my_component"},
    {"name": "eqnRootParenthesesLeftMinusWithout", "units": "dimensionless", "component": "my_component"},
    {"name": "eqnRootParenthesesLeftTimes", "units": "dimensionless", "component": "my_component"},
    {"name": "eqnRootParenthesesLeftDivide", "units": "dimensionless", "component": "my_component"},
    {"name": "eqnRootParenthesesRightPlusWith", "units": "dimensionless", "component": "my_component"},
    {"name": "eqnRootParenthesesRightPlusWithout", "units": "dimensionless", "component": "my_component"},
    {"name": "eqnRootParenthesesRightMinusWith", "units": "dimensionless", "component": "my_component"},
    {"name": "eqnRootParenthesesRightMinusWithout", "units": "dimensionless", "component": "my_component"},
    {"name": "eqnRootParenthesesRightTimes", "units": "dimensionless", "component": "my_component"},
    {"name": "eqnRootParenthesesRightDivide", "units": "dimensionless", "component": "my_component"},
    {"name": "eqnRootParenthesesRightPower", "units": "dimensionless", "component": "my_component"},
    {"name": "eqnRootParenthesesRightRoot", "units": "dimensionless", "component": "my_component"},
    {"name": "eqnAbs", "units": "dimensionless", "component": "my_component"},
    {"name": "eqnExp", "units": "dimensionless", "component": "my_component"},
    {"name": "eqnLn", "units": "dimensionless", "component": "my_component"},
    {"name": "eqnLog", "units": "dimensionless", "component": "my_component"},
    {"name": "eqnLog2", "units": "dimensionless", "component": "my_component"},
    {"name": "eqnLog10", "units": "dimensionless", "component": "my_component"},
    {"name": "eqnLogCi", "units": "dimensionless", "component": "my_component"},
    {"name": "eqnCeiling", "units": "dimensionless", "component": "my_component"},
    {"name": "eqnFloor", "units": "dimensionless", "component": "my_component"},
    {"name": "eqnMin", "units": "dimensionless", "component": "my_component"},
    {"name": "eqnMinMultiple", "units": "dimensionless", "component": "my_component"},
    {"name": "eqnMax", "units": "dimensionless", "component": "my_component"},
    {"name": "eqnMaxMultiple", "units": "dimensionless", "component": "my_component"},
    {"name": "eqnRem", "units": "dimensionless", "component": "my_component"},
    {"name": "eqnSin", "units": "dimensionless", "component": "my_component"},
    {"name": "eqnCos", "units": "dimensionless", "component": "my_component"},
    {"name": "eqnTan", "units": "dimensionless", "component": "my_component"},
    {"name": "eqnSec", "units": "dimensionless", "component": "my_component"},
    {"name": "eqnCsc", "units": "dimensionless", "component": "my_component"},
    {"name": "eqnCot", "units": "dimensionless", "component": "my_component"},
    {"name": "eqnSinh", "units": "dimensionless", "component": "my_component"},
    {"name": "eqnCosh", "units": "dimensionless", "component": "my_component"},
    {"name": "eqnTanh", "units": "dimensionless", "component": "my_component"},
    {"name": "eqnSech", "units": "dimensionless", "component": "my_component"},
    {"name": "eqnCsch", "units": "dimensionless", "component": "my_component"},
    {"name": "eqnCoth", "units": "dimensionless", "component": "my_component"},
    {"name": "eqnArcsin", "units": "dimensionless", "component": "my_component"},
    {"name": "eqnArccos", "units": "dimensionless", "component": "my_component"},
    {"name": "eqnArctan", "units": "dimensionless", "component": "my_component"},
    {"name": "eqnArcsec", "units": "dimensionless", "component": "my_component"},
    {"name": "eqnArccsc", "units": "dimensionless", "component": "my_component"},
    {"name": "eqnArccot", "units": "dimensionless", "component": "my_component"},
    {"name": "eqnArcsinh", "units": "dimensionless", "component": "my_component"},
    {"name": "eqnArccosh", "units": "dimensionless", "component": "my_component"},
    {"name": "eqnArctanh", "units": "dimensionless", "component": "my_component"},
    {"name": "eqnArcsech", "units": "dimensionless", "component": "my_component"},
    {"name": "eqnArccsch", "units": "dimensionless", "component": "my_component"},
    {"name": "eqnArccoth", "units": "dimensionless", "component": "my_component"},
    {"name": "eqnPiecewise", "units": "dimensionless", "component": "my_component"},
    {"name": "eqnPiecewisePiece", "units": "dimensionless", "component": "my_component"},
    {"name": "eqnPiecewisePiece2", "units": "dimensionless", "component": "my_component"},
    {"name": "eqnPiecewiseOtherwise", "units": "dimensionless", "component": "my_component"},
    {"name": "eqnPiecewisePieceOtherwise", "units": "dimensionless", "component": "my_component"},
    {"name": "eqnPiecewisePiecePiecePiece", "units": "dimensionless", "component": "my_component"},
    {"name": "eqnPiecewisePiecePiecePiece2", "units": "dimensionless", "component": "my_component"},
    {"name": "eqnPiecewisePiecePiecePieceOtherwise", "units": "dimensionless", "component": "my_component"},
    {"name": "eqnWithPiecewise", "units": "dimensionless", "component": "my_component"},
    {"name": "eqnWithPiecewise2", "units": "dimensionless", "component": "my_component"},
    {"name": "eqnCnInteger", "units": "dimensionless", "component": "my_component"},
    {"name": "eqnCnDouble", "units": "dimensionless", "component": "my_component"},
    {"name": "eqnCnIntegerWithExponent", "units": "dimensionless", "component": "my_component"},
    {"name": "eqnCnDoubleWithExponent", "units": "dimensionless", "component": "my_component"},
    {"name": "eqnCi", "units": "dimensionless", "component": "my_component"},
    {"name": "eqnTrue", "units": "dimensionless", "component": "my_component"},
    {"name": "eqnFalse", "units": "dimensionless", "component": "my_component"},
    {"name": "eqnExponentiale", "units": "dimensionless", "component": "my_component"},
    {"name": "eqnPi", "units": "dimensionless", "component": "my_component"},
    {"name": "eqnInfinity", "units": "dimensionless", "component": "my_component"},
    {"name": "eqnNotanumber", "units": "dimensionless", "component": "my_component"},
    {"name": "eqnCoverageForPlusOperator", "units": "dimensionless", "component": "my_component"},
    {"name": "eqnCoverageForPlusOperator2", "units": "dimensionless", "component": "my_component"},
    {"name": "eqnCoverageForMinusOperator", "units": "dimensionless", "component": "my_component"},
    {"name": "eqnCoverageForMinusOperator2", "units": "dimensionless", "component": "my_component"},
    {"name": "eqnCoverageForTimesOperator", "units": "dimensionless", "component": "my_component"},
    {"name": "eqnCoverageForTimesOperator2", "units": "dimensionless", "component": "my_component"},
    {"name": "eqnCoverageForDivideOperator", "units": "dimensionless", "component": "my_component"},
    {"name": "eqnCoverageForDivideOperator2", "units": "dimensionless", "component": "my_component"},
    {"name": "eqnCoverageForAndOperator", "units": "dimensionless", "component": "my_component"},
    {"name": "eqnCoverageForOrOperator", "units": "dimensionless", "component": "my_component"},
    {"name": "eqnCoverageForXorOperator", "units": "dimensionless", "component": "my_component"},
    {"name": "eqnCoverageForPowerOperator", "units": "dimensionless", "component": "my_component"},
    {"name": "eqnCoverageForRootOperator", "units": "dimensionless", "component": "my_component"},
    {"name": "eqnCoverageForMinusUnary", "units": "dimensionless", "component": "my_component"},
    {"name": "eqnCoverageForMinusUnary2", "units": "dimensionless", "component": "my_component"},
<<<<<<< HEAD
    {"name": "eqnComputedConstant1", "units": "dimensionless", "component": "my_component"},
    {"name": "eqnComputedConstant2", "units": "dimensionless", "component": "my_component"}
=======
    {"name": "eqnComputedConstant2", "units": "dimensionless", "component": "my_component"},
    {"name": "eqnComputedConstant1", "units": "dimensionless", "component": "my_component"}
>>>>>>> ac1bef39
]

ALGEBRAIC_INFO = [
    {"name": "eqnOr", "units": "dimensionless", "component": "my_component"},
    {"name": "eqnOrMultiple", "units": "dimensionless", "component": "my_component"},
    {"name": "eqnXorCoverageParentheses", "units": "dimensionless", "component": "my_component"},
<<<<<<< HEAD
    {"name": "eqnNlaVariable1", "units": "dimensionless", "component": "my_component"},
    {"name": "eqnNlaVariable2", "units": "dimensionless", "component": "my_component"}
=======
    {"name": "eqnNlaVariable2", "units": "dimensionless", "component": "my_component"},
    {"name": "eqnNlaVariable1", "units": "dimensionless", "component": "my_component"}
>>>>>>> ac1bef39
]

EXTERNAL_INFO = [
    {"name": "eqnPlus", "units": "dimensionless", "component": "my_component"}
]


def eq_func(x, y):
    return 1.0 if x == y else 0.0


def neq_func(x, y):
    return 1.0 if x != y else 0.0


def lt_func(x, y):
    return 1.0 if x < y else 0.0


def leq_func(x, y):
    return 1.0 if x <= y else 0.0


def gt_func(x, y):
    return 1.0 if x > y else 0.0


def geq_func(x, y):
    return 1.0 if x >= y else 0.0


def and_func(x, y):
    return 1.0 if bool(x) & bool(y) else 0.0


def or_func(x, y):
    return 1.0 if bool(x) | bool(y) else 0.0


def xor_func(x, y):
    return 1.0 if bool(x) ^ bool(y) else 0.0


def not_func(x):
    return 1.0 if not bool(x) else 0.0


def min(x, y):
    return x if x < y else y


def max(x, y):
    return x if x > y else y


def sec(x):
    return 1.0/cos(x)


def csc(x):
    return 1.0/sin(x)


def cot(x):
    return 1.0/tan(x)


def sech(x):
    return 1.0/cosh(x)


def csch(x):
    return 1.0/sinh(x)


def coth(x):
    return 1.0/tanh(x)


def asec(x):
    return acos(1.0/x)


def acsc(x):
    return asin(1.0/x)


def acot(x):
    return atan(1.0/x)


def asech(x):
    return acosh(1.0/x)


def acsch(x):
    return asinh(1.0/x)


def acoth(x):
    return atanh(1.0/x)


def create_states_array():
    return [nan]*STATE_COUNT


def create_constants_array():
    return [nan]*CONSTANT_COUNT


def create_computed_constants_array():
    return [nan]*COMPUTED_CONSTANT_COUNT


def create_algebraic_array():
    return [nan]*ALGEBRAIC_COUNT


def create_externals_array():
    return [nan]*EXTERNAL_COUNT


from nlasolver import nla_solve


def objective_function_0(u, f, data):
    voi = data[0]
    states = data[1]
    rates = data[2]
    constants = data[3]
    computed_constants = data[4]
    algebraic = data[5]
    externals = data[6]

    algebraic[3] = u[0]
    algebraic[4] = u[1]

<<<<<<< HEAD
    f[0] = algebraic[3]+algebraic[4]+states[0]-0.0
    f[1] = algebraic[3]-algebraic[4]-(computed_constants[205]+computed_constants[206])
=======
    f[0] = algebraic[4]+algebraic[3]+states[0]-0.0
    f[1] = algebraic[4]-algebraic[3]-(computed_constants[206]+computed_constants[205])
>>>>>>> ac1bef39


def find_root_0(voi, states, rates, constants, computed_constants, algebraic, externals):
    u = [nan]*2

    u[0] = algebraic[3]
    u[1] = algebraic[4]

    u = nla_solve(objective_function_0, u, 2, [voi, states, rates, constants, computed_constants, algebraic, externals])

    algebraic[3] = u[0]
    algebraic[4] = u[1]


def initialise_variables(states, rates, constants, computed_constants, algebraic):
    states[0] = 0.0
<<<<<<< HEAD
    constants[0] = 1.0
    constants[1] = 2.0
=======
    constants[0] = 2.0
    constants[1] = 1.0
>>>>>>> ac1bef39
    constants[2] = 3.0
    constants[3] = 4.0
    constants[4] = 5.0
    constants[5] = 6.0
    constants[6] = 7.0
    computed_constants[169] = nan
    computed_constants[179] = 123.0
    computed_constants[180] = 123.456789
    computed_constants[181] = 123.0e99
    computed_constants[182] = 123.456789e99
    computed_constants[184] = 1.0
    computed_constants[185] = 0.0
    computed_constants[186] = 2.71828182845905
    computed_constants[187] = 3.14159265358979
    computed_constants[188] = inf
    computed_constants[189] = nan
<<<<<<< HEAD
    computed_constants[205] = 1.0
    computed_constants[206] = 3.0
    algebraic[3] = 1.0
    algebraic[4] = 2.0


def compute_computed_constants(constants, computed_constants):
    computed_constants[0] = eq_func(constants[0], constants[1])
    computed_constants[1] = constants[0]/eq_func(constants[1], constants[1])
    computed_constants[2] = neq_func(constants[0], constants[1])
    computed_constants[3] = constants[0]/neq_func(constants[1], constants[2])
    computed_constants[4] = lt_func(constants[0], constants[1])
    computed_constants[5] = constants[0]/lt_func(constants[1], constants[2])
    computed_constants[6] = leq_func(constants[0], constants[1])
    computed_constants[7] = constants[0]/leq_func(constants[1], constants[2])
    computed_constants[8] = gt_func(constants[0], constants[1])
    computed_constants[9] = constants[0]/gt_func(constants[2], constants[1])
    computed_constants[10] = geq_func(constants[0], constants[1])
    computed_constants[11] = constants[0]/geq_func(constants[2], constants[1])
    computed_constants[12] = and_func(constants[0], constants[1])
    computed_constants[13] = and_func(constants[0], and_func(constants[1], constants[2]))
    computed_constants[14] = and_func(lt_func(constants[0], constants[1]), gt_func(constants[2], constants[3]))
    computed_constants[15] = and_func(constants[0]+constants[1], gt_func(constants[2], constants[3]))
    computed_constants[16] = and_func(constants[0], gt_func(constants[1], constants[2]))
    computed_constants[17] = and_func(constants[0]-constants[1], gt_func(constants[2], constants[3]))
    computed_constants[18] = and_func(-constants[0], gt_func(constants[1], constants[2]))
    computed_constants[19] = and_func(pow(constants[0], constants[1]), gt_func(constants[2], constants[3]))
    computed_constants[20] = and_func(pow(constants[0], 1.0/constants[1]), gt_func(constants[2], constants[3]))
    computed_constants[21] = and_func(lt_func(constants[0], constants[1]), constants[2]+constants[3])
    computed_constants[22] = and_func(lt_func(constants[0], constants[1]), constants[2])
    computed_constants[23] = and_func(lt_func(constants[0], constants[1]), constants[2]-constants[3])
    computed_constants[24] = and_func(lt_func(constants[0], constants[1]), -constants[2])
    computed_constants[25] = and_func(lt_func(constants[0], constants[1]), pow(constants[2], constants[3]))
    computed_constants[26] = and_func(lt_func(constants[0], constants[1]), pow(constants[2], 1.0/constants[3]))
    computed_constants[27] = constants[0]/and_func(constants[1], constants[2])
    computed_constants[28] = or_func(lt_func(constants[0], constants[1]), gt_func(constants[2], constants[3]))
    computed_constants[29] = or_func(constants[0]+constants[1], gt_func(constants[2], constants[3]))
    computed_constants[30] = or_func(constants[0], gt_func(constants[1], constants[2]))
    computed_constants[31] = or_func(constants[0]-constants[1], gt_func(constants[2], constants[3]))
    computed_constants[32] = or_func(-constants[0], gt_func(constants[1], constants[2]))
    computed_constants[33] = or_func(pow(constants[0], constants[1]), gt_func(constants[2], constants[3]))
    computed_constants[34] = or_func(pow(constants[0], 1.0/constants[1]), gt_func(constants[2], constants[3]))
    computed_constants[35] = or_func(lt_func(constants[0], constants[1]), constants[2]+constants[3])
    computed_constants[36] = or_func(lt_func(constants[0], constants[1]), constants[2])
    computed_constants[37] = or_func(lt_func(constants[0], constants[1]), constants[2]-constants[3])
    computed_constants[38] = or_func(lt_func(constants[0], constants[1]), -constants[2])
    computed_constants[39] = or_func(lt_func(constants[0], constants[1]), pow(constants[2], constants[3]))
    computed_constants[40] = or_func(lt_func(constants[0], constants[1]), pow(constants[2], 1.0/constants[3]))
    computed_constants[41] = constants[0]/or_func(constants[1], constants[2])
    computed_constants[42] = xor_func(constants[0], constants[1])
    computed_constants[43] = xor_func(constants[0], xor_func(constants[1], constants[2]))
    computed_constants[44] = xor_func(lt_func(constants[0], constants[1]), gt_func(constants[2], constants[3]))
    computed_constants[45] = xor_func(constants[0]+constants[1], gt_func(constants[2], constants[3]))
    computed_constants[46] = xor_func(constants[0], gt_func(constants[1], constants[2]))
    computed_constants[47] = xor_func(constants[0]-constants[1], gt_func(constants[2], constants[3]))
    computed_constants[48] = xor_func(-constants[0], gt_func(constants[1], constants[2]))
    computed_constants[49] = xor_func(pow(constants[0], constants[1]), gt_func(constants[2], constants[3]))
    computed_constants[50] = xor_func(pow(constants[0], 1.0/constants[1]), gt_func(constants[2], constants[3]))
    computed_constants[51] = xor_func(lt_func(constants[0], constants[1]), constants[2]+constants[3])
    computed_constants[52] = xor_func(lt_func(constants[0], constants[1]), constants[2])
    computed_constants[53] = xor_func(lt_func(constants[0], constants[1]), constants[2]-constants[3])
    computed_constants[54] = xor_func(lt_func(constants[0], constants[1]), -constants[2])
    computed_constants[55] = xor_func(lt_func(constants[0], constants[1]), pow(constants[2], constants[3]))
    computed_constants[56] = xor_func(lt_func(constants[0], constants[1]), pow(constants[2], 1.0/constants[3]))
    computed_constants[57] = not_func(constants[0])
    computed_constants[58] = constants[0]+constants[1]+constants[2]
    computed_constants[59] = lt_func(constants[0], constants[1])+gt_func(constants[2], constants[3])
    computed_constants[60] = constants[0]
    computed_constants[61] = constants[0]-constants[1]
    computed_constants[62] = lt_func(constants[0], constants[1])-gt_func(constants[2], constants[3])
    computed_constants[63] = lt_func(constants[0], constants[1])-(constants[2]+constants[3])
    computed_constants[64] = lt_func(constants[0], constants[1])-constants[2]
    computed_constants[65] = constants[0]-(-constants[1])
    computed_constants[66] = constants[0]-(-constants[1]*constants[2])
    computed_constants[67] = -constants[0]
    computed_constants[68] = -lt_func(constants[0], constants[1])
    computed_constants[69] = constants[0]*constants[1]
    computed_constants[70] = constants[0]*constants[1]*constants[2]
    computed_constants[71] = lt_func(constants[0], constants[1])*gt_func(constants[2], constants[3])
    computed_constants[72] = (constants[0]+constants[1])*gt_func(constants[2], constants[3])
    computed_constants[73] = constants[0]*gt_func(constants[1], constants[2])
    computed_constants[74] = (constants[0]-constants[1])*gt_func(constants[2], constants[3])
    computed_constants[75] = -constants[0]*gt_func(constants[1], constants[2])
    computed_constants[76] = lt_func(constants[0], constants[1])*(constants[2]+constants[3])
    computed_constants[77] = lt_func(constants[0], constants[1])*constants[2]
    computed_constants[78] = lt_func(constants[0], constants[1])*(constants[2]-constants[3])
    computed_constants[79] = lt_func(constants[0], constants[1])*-constants[2]
    computed_constants[80] = constants[0]/constants[1]
    computed_constants[81] = lt_func(constants[0], constants[1])/gt_func(constants[3], constants[2])
    computed_constants[82] = (constants[0]+constants[1])/gt_func(constants[3], constants[2])
    computed_constants[83] = constants[0]/gt_func(constants[2], constants[1])
    computed_constants[84] = (constants[0]-constants[1])/gt_func(constants[3], constants[2])
    computed_constants[85] = -constants[0]/gt_func(constants[2], constants[1])
    computed_constants[86] = lt_func(constants[0], constants[1])/(constants[2]+constants[3])
    computed_constants[87] = lt_func(constants[0], constants[1])/constants[2]
    computed_constants[88] = lt_func(constants[0], constants[1])/(constants[2]-constants[3])
    computed_constants[89] = lt_func(constants[0], constants[1])/-constants[2]
    computed_constants[90] = lt_func(constants[0], constants[1])/(constants[2]*constants[3])
    computed_constants[91] = lt_func(constants[0], constants[1])/(constants[2]/constants[3])
    computed_constants[92] = sqrt(constants[0])
    computed_constants[93] = pow(constants[0], 2.0)
    computed_constants[94] = pow(constants[0], 3.0)
    computed_constants[95] = pow(constants[0], constants[1])
    computed_constants[96] = pow(leq_func(constants[0], constants[1]), geq_func(constants[2], constants[3]))
    computed_constants[97] = pow(constants[0]+constants[1], geq_func(constants[2], constants[3]))
    computed_constants[98] = pow(constants[0], geq_func(constants[1], constants[2]))
    computed_constants[99] = pow(constants[0]-constants[1], geq_func(constants[2], constants[3]))
    computed_constants[100] = pow(-constants[0], geq_func(constants[1], constants[2]))
    computed_constants[101] = pow(constants[0]*constants[1], geq_func(constants[2], constants[3]))
    computed_constants[102] = pow(constants[0]/constants[1], geq_func(constants[2], constants[3]))
    computed_constants[103] = pow(leq_func(constants[0], constants[1]), constants[2]+constants[3])
    computed_constants[104] = pow(leq_func(constants[0], constants[1]), constants[2])
    computed_constants[105] = pow(leq_func(constants[0], constants[1]), constants[2]-constants[3])
    computed_constants[106] = pow(leq_func(constants[0], constants[1]), -constants[2])
    computed_constants[107] = pow(leq_func(constants[0], constants[1]), constants[2]*constants[3])
    computed_constants[108] = pow(leq_func(constants[0], constants[1]), constants[2]/constants[3])
    computed_constants[109] = pow(leq_func(constants[0], constants[1]), pow(constants[2], constants[3]))
    computed_constants[110] = pow(leq_func(constants[0], constants[1]), pow(constants[2], 1.0/constants[3]))
    computed_constants[111] = sqrt(constants[0])
    computed_constants[112] = sqrt(constants[0])
    computed_constants[113] = pow(constants[0], 1.0/0.5)
    computed_constants[114] = pow(constants[0], 1.0/3.0)
    computed_constants[115] = pow(constants[0], 1.0/constants[1])
    computed_constants[116] = pow(lt_func(constants[0], constants[1]), 1.0/gt_func(constants[3], constants[2]))
    computed_constants[117] = pow(constants[0]+constants[1], 1.0/gt_func(constants[3], constants[2]))
    computed_constants[118] = pow(constants[0], 1.0/gt_func(constants[2], constants[1]))
    computed_constants[119] = pow(constants[0]-constants[1], 1.0/gt_func(constants[3], constants[2]))
    computed_constants[120] = pow(-constants[0], 1.0/gt_func(constants[2], constants[1]))
    computed_constants[121] = pow(constants[0]*constants[1], 1.0/gt_func(constants[3], constants[2]))
    computed_constants[122] = pow(constants[0]/constants[1], 1.0/gt_func(constants[3], constants[2]))
    computed_constants[123] = pow(lt_func(constants[0], constants[1]), 1.0/(constants[2]+constants[3]))
    computed_constants[124] = pow(lt_func(constants[0], constants[1]), 1.0/constants[2])
    computed_constants[125] = pow(lt_func(constants[0], constants[1]), 1.0/(constants[2]-constants[3]))
    computed_constants[126] = pow(lt_func(constants[0], constants[1]), 1.0/-constants[2])
    computed_constants[127] = pow(lt_func(constants[0], constants[1]), 1.0/(constants[2]*constants[3]))
    computed_constants[128] = pow(lt_func(constants[0], constants[1]), 1.0/(constants[2]/constants[3]))
    computed_constants[129] = pow(lt_func(constants[0], constants[1]), 1.0/pow(constants[2], constants[3]))
    computed_constants[130] = pow(lt_func(constants[0], constants[1]), 1.0/pow(constants[2], 1.0/constants[3]))
    computed_constants[131] = fabs(constants[0])
    computed_constants[132] = exp(constants[0])
    computed_constants[133] = log(constants[0])
    computed_constants[134] = log10(constants[0])
    computed_constants[135] = log(constants[0])/log(2.0)
    computed_constants[136] = log10(constants[0])
    computed_constants[137] = log(constants[0])/log(constants[1])
    computed_constants[138] = ceil(constants[0])
    computed_constants[139] = floor(constants[0])
    computed_constants[140] = min(constants[0], constants[1])
    computed_constants[141] = min(constants[0], min(constants[1], constants[2]))
    computed_constants[142] = max(constants[0], constants[1])
    computed_constants[143] = max(constants[0], max(constants[1], constants[2]))
    computed_constants[144] = fmod(constants[0], constants[1])
    computed_constants[145] = sin(constants[0])
    computed_constants[146] = cos(constants[0])
    computed_constants[147] = tan(constants[0])
    computed_constants[148] = sec(constants[0])
    computed_constants[149] = csc(constants[0])
    computed_constants[150] = cot(constants[0])
    computed_constants[151] = sinh(constants[0])
    computed_constants[152] = cosh(constants[0])
    computed_constants[153] = tanh(constants[0])
    computed_constants[154] = sech(constants[0])
    computed_constants[155] = csch(constants[0])
    computed_constants[156] = coth(constants[0])
    computed_constants[157] = asin(constants[0])
    computed_constants[158] = acos(constants[0])
    computed_constants[159] = atan(constants[0])
    computed_constants[160] = asec(constants[0])
    computed_constants[161] = acsc(constants[0])
    computed_constants[162] = acot(constants[0])
    computed_constants[163] = asinh(constants[0])
    computed_constants[164] = acosh(constants[0])
    computed_constants[165] = atanh(constants[0]/2.0)
    computed_constants[166] = asech(constants[0])
    computed_constants[167] = acsch(constants[0])
    computed_constants[168] = acoth(2.0*constants[0])
    computed_constants[170] = constants[0] if gt_func(constants[0], constants[1]) else nan
    computed_constants[171] = constants[0] if lt_func(constants[0], constants[1]) else nan
    computed_constants[172] = constants[0]
    computed_constants[173] = constants[0] if gt_func(constants[0], constants[1]) else constants[2]
    computed_constants[174] = constants[0] if gt_func(constants[0], constants[1]) else constants[2] if gt_func(constants[2], constants[3]) else constants[4] if gt_func(constants[4], constants[5]) else nan
    computed_constants[175] = constants[0] if lt_func(constants[0], constants[1]) else constants[2] if gt_func(constants[2], constants[3]) else constants[4] if gt_func(constants[4], constants[5]) else nan
    computed_constants[176] = constants[0] if gt_func(constants[0], constants[1]) else constants[2] if gt_func(constants[2], constants[3]) else constants[4] if gt_func(constants[4], constants[5]) else constants[6]
    computed_constants[177] = 123.0+(constants[0] if gt_func(constants[0], constants[1]) else nan)
    computed_constants[178] = 123.0+(constants[0] if lt_func(constants[0], constants[1]) else nan)
    computed_constants[183] = constants[0]
    computed_constants[190] = and_func(constants[0], constants[1])+(constants[1] if gt_func(constants[2], constants[3]) else nan)+constants[4]+and_func(constants[5], constants[6])
    computed_constants[191] = and_func(constants[0], constants[1])+(constants[1] if lt_func(constants[2], constants[3]) else nan)+constants[4]+and_func(constants[5], constants[6])
    computed_constants[192] = and_func(constants[0], constants[1])-((constants[1] if gt_func(constants[2], constants[3]) else nan)-(constants[4]-(constants[1] if gt_func(constants[2], constants[3]) else nan)))-and_func(constants[5], constants[6])
    computed_constants[193] = and_func(constants[0], constants[1])-((constants[1] if lt_func(constants[2], constants[3]) else nan)-(constants[4]-(constants[1] if lt_func(constants[2], constants[3]) else nan)))-and_func(constants[5], constants[6])
    computed_constants[194] = and_func(constants[0], constants[1])*(constants[1] if gt_func(constants[2], constants[3]) else nan)*constants[4]*(constants[1] if gt_func(constants[2], constants[3]) else nan)*and_func(constants[5], constants[6])
    computed_constants[195] = and_func(constants[0], constants[1])*(constants[1] if lt_func(constants[2], constants[3]) else nan)*constants[4]*(constants[1] if lt_func(constants[2], constants[3]) else nan)*and_func(constants[5], constants[6])
    computed_constants[196] = and_func(constants[0], constants[1])/((constants[1] if gt_func(constants[2], constants[3]) else nan)/(constants[4]/(constants[1] if gt_func(constants[2], constants[3]) else nan)))
    computed_constants[197] = and_func(constants[0], constants[1])/((constants[1] if lt_func(constants[2], constants[3]) else nan)/(constants[4]/(constants[1] if lt_func(constants[2], constants[3]) else nan)))
    computed_constants[198] = and_func(or_func(constants[0], constants[1]), and_func(xor_func(constants[0], constants[1]), and_func(constants[1] if gt_func(constants[2], constants[3]) else nan, and_func(and_func(and_func(constants[4], constants[1] if gt_func(constants[2], constants[3]) else nan), xor_func(constants[0], constants[1])), or_func(constants[0], constants[1])))))
    computed_constants[199] = or_func(and_func(constants[0], constants[1]), or_func(xor_func(constants[0], constants[1]), or_func(constants[1] if gt_func(constants[2], constants[3]) else nan, or_func(or_func(or_func(constants[4], constants[1] if gt_func(constants[2], constants[3]) else nan), xor_func(constants[0], constants[1])), and_func(constants[0], constants[1])))))
    computed_constants[200] = xor_func(and_func(constants[0], constants[1]), xor_func(or_func(constants[0], constants[1]), xor_func(constants[1] if gt_func(constants[2], constants[3]) else nan, xor_func(xor_func(xor_func(constants[4], constants[1] if gt_func(constants[2], constants[3]) else nan), or_func(constants[0], constants[1])), and_func(constants[0], constants[1])))))
    computed_constants[201] = pow(and_func(constants[0], constants[1]), pow(constants[1] if gt_func(constants[2], constants[3]) else nan, pow(pow(constants[4], constants[1] if gt_func(constants[2], constants[3]) else nan), and_func(constants[0], constants[1]))))
    computed_constants[202] = pow(pow(pow(and_func(constants[0], constants[1]), 1.0/pow(constants[1] if gt_func(constants[2], constants[3]) else nan, 1.0/constants[4])), 1.0/(constants[1] if gt_func(constants[2], constants[3]) else nan)), 1.0/and_func(constants[0], constants[1]))
    computed_constants[203] = -and_func(constants[0], constants[1])+-(constants[1] if gt_func(constants[2], constants[3]) else nan)
    computed_constants[204] = -and_func(constants[0], constants[1])+-(constants[1] if lt_func(constants[2], constants[3]) else nan)
=======
    computed_constants[206] = 1.0
    computed_constants[205] = 3.0
    algebraic[3] = 2.0
    algebraic[4] = 1.0


def compute_computed_constants(constants, computed_constants):
    computed_constants[0] = eq_func(constants[1], constants[0])
    computed_constants[1] = constants[1]/eq_func(constants[0], constants[0])
    computed_constants[2] = neq_func(constants[1], constants[0])
    computed_constants[3] = constants[1]/neq_func(constants[0], constants[2])
    computed_constants[4] = lt_func(constants[1], constants[0])
    computed_constants[5] = constants[1]/lt_func(constants[0], constants[2])
    computed_constants[6] = leq_func(constants[1], constants[0])
    computed_constants[7] = constants[1]/leq_func(constants[0], constants[2])
    computed_constants[8] = gt_func(constants[1], constants[0])
    computed_constants[9] = constants[1]/gt_func(constants[2], constants[0])
    computed_constants[10] = geq_func(constants[1], constants[0])
    computed_constants[11] = constants[1]/geq_func(constants[2], constants[0])
    computed_constants[12] = and_func(constants[1], constants[0])
    computed_constants[13] = and_func(constants[1], and_func(constants[0], constants[2]))
    computed_constants[14] = and_func(lt_func(constants[1], constants[0]), gt_func(constants[2], constants[3]))
    computed_constants[15] = and_func(constants[1]+constants[0], gt_func(constants[2], constants[3]))
    computed_constants[16] = and_func(constants[1], gt_func(constants[0], constants[2]))
    computed_constants[17] = and_func(constants[1]-constants[0], gt_func(constants[2], constants[3]))
    computed_constants[18] = and_func(-constants[1], gt_func(constants[0], constants[2]))
    computed_constants[19] = and_func(pow(constants[1], constants[0]), gt_func(constants[2], constants[3]))
    computed_constants[20] = and_func(pow(constants[1], 1.0/constants[0]), gt_func(constants[2], constants[3]))
    computed_constants[21] = and_func(lt_func(constants[1], constants[0]), constants[2]+constants[3])
    computed_constants[22] = and_func(lt_func(constants[1], constants[0]), constants[2])
    computed_constants[23] = and_func(lt_func(constants[1], constants[0]), constants[2]-constants[3])
    computed_constants[24] = and_func(lt_func(constants[1], constants[0]), -constants[2])
    computed_constants[25] = and_func(lt_func(constants[1], constants[0]), pow(constants[2], constants[3]))
    computed_constants[26] = and_func(lt_func(constants[1], constants[0]), pow(constants[2], 1.0/constants[3]))
    computed_constants[27] = constants[1]/and_func(constants[0], constants[2])
    computed_constants[28] = or_func(lt_func(constants[1], constants[0]), gt_func(constants[2], constants[3]))
    computed_constants[29] = or_func(constants[1]+constants[0], gt_func(constants[2], constants[3]))
    computed_constants[30] = or_func(constants[1], gt_func(constants[0], constants[2]))
    computed_constants[31] = or_func(constants[1]-constants[0], gt_func(constants[2], constants[3]))
    computed_constants[32] = or_func(-constants[1], gt_func(constants[0], constants[2]))
    computed_constants[33] = or_func(pow(constants[1], constants[0]), gt_func(constants[2], constants[3]))
    computed_constants[34] = or_func(pow(constants[1], 1.0/constants[0]), gt_func(constants[2], constants[3]))
    computed_constants[35] = or_func(lt_func(constants[1], constants[0]), constants[2]+constants[3])
    computed_constants[36] = or_func(lt_func(constants[1], constants[0]), constants[2])
    computed_constants[37] = or_func(lt_func(constants[1], constants[0]), constants[2]-constants[3])
    computed_constants[38] = or_func(lt_func(constants[1], constants[0]), -constants[2])
    computed_constants[39] = or_func(lt_func(constants[1], constants[0]), pow(constants[2], constants[3]))
    computed_constants[40] = or_func(lt_func(constants[1], constants[0]), pow(constants[2], 1.0/constants[3]))
    computed_constants[41] = constants[1]/or_func(constants[0], constants[2])
    computed_constants[42] = xor_func(constants[1], constants[0])
    computed_constants[43] = xor_func(constants[1], xor_func(constants[0], constants[2]))
    computed_constants[44] = xor_func(lt_func(constants[1], constants[0]), gt_func(constants[2], constants[3]))
    computed_constants[45] = xor_func(constants[1]+constants[0], gt_func(constants[2], constants[3]))
    computed_constants[46] = xor_func(constants[1], gt_func(constants[0], constants[2]))
    computed_constants[47] = xor_func(constants[1]-constants[0], gt_func(constants[2], constants[3]))
    computed_constants[48] = xor_func(-constants[1], gt_func(constants[0], constants[2]))
    computed_constants[49] = xor_func(pow(constants[1], constants[0]), gt_func(constants[2], constants[3]))
    computed_constants[50] = xor_func(pow(constants[1], 1.0/constants[0]), gt_func(constants[2], constants[3]))
    computed_constants[51] = xor_func(lt_func(constants[1], constants[0]), constants[2]+constants[3])
    computed_constants[52] = xor_func(lt_func(constants[1], constants[0]), constants[2])
    computed_constants[53] = xor_func(lt_func(constants[1], constants[0]), constants[2]-constants[3])
    computed_constants[54] = xor_func(lt_func(constants[1], constants[0]), -constants[2])
    computed_constants[55] = xor_func(lt_func(constants[1], constants[0]), pow(constants[2], constants[3]))
    computed_constants[56] = xor_func(lt_func(constants[1], constants[0]), pow(constants[2], 1.0/constants[3]))
    computed_constants[57] = not_func(constants[1])
    computed_constants[58] = constants[1]+constants[0]+constants[2]
    computed_constants[59] = lt_func(constants[1], constants[0])+gt_func(constants[2], constants[3])
    computed_constants[60] = constants[1]
    computed_constants[61] = constants[1]-constants[0]
    computed_constants[62] = lt_func(constants[1], constants[0])-gt_func(constants[2], constants[3])
    computed_constants[63] = lt_func(constants[1], constants[0])-(constants[2]+constants[3])
    computed_constants[64] = lt_func(constants[1], constants[0])-constants[2]
    computed_constants[65] = constants[1]-(-constants[0])
    computed_constants[66] = constants[1]-(-constants[0]*constants[2])
    computed_constants[67] = -constants[1]
    computed_constants[68] = -lt_func(constants[1], constants[0])
    computed_constants[69] = constants[1]*constants[0]
    computed_constants[70] = constants[1]*constants[0]*constants[2]
    computed_constants[71] = lt_func(constants[1], constants[0])*gt_func(constants[2], constants[3])
    computed_constants[72] = (constants[1]+constants[0])*gt_func(constants[2], constants[3])
    computed_constants[73] = constants[1]*gt_func(constants[0], constants[2])
    computed_constants[74] = (constants[1]-constants[0])*gt_func(constants[2], constants[3])
    computed_constants[75] = -constants[1]*gt_func(constants[0], constants[2])
    computed_constants[76] = lt_func(constants[1], constants[0])*(constants[2]+constants[3])
    computed_constants[77] = lt_func(constants[1], constants[0])*constants[2]
    computed_constants[78] = lt_func(constants[1], constants[0])*(constants[2]-constants[3])
    computed_constants[79] = lt_func(constants[1], constants[0])*-constants[2]
    computed_constants[80] = constants[1]/constants[0]
    computed_constants[81] = lt_func(constants[1], constants[0])/gt_func(constants[3], constants[2])
    computed_constants[82] = (constants[1]+constants[0])/gt_func(constants[3], constants[2])
    computed_constants[83] = constants[1]/gt_func(constants[2], constants[0])
    computed_constants[84] = (constants[1]-constants[0])/gt_func(constants[3], constants[2])
    computed_constants[85] = -constants[1]/gt_func(constants[2], constants[0])
    computed_constants[86] = lt_func(constants[1], constants[0])/(constants[2]+constants[3])
    computed_constants[87] = lt_func(constants[1], constants[0])/constants[2]
    computed_constants[88] = lt_func(constants[1], constants[0])/(constants[2]-constants[3])
    computed_constants[89] = lt_func(constants[1], constants[0])/-constants[2]
    computed_constants[90] = lt_func(constants[1], constants[0])/(constants[2]*constants[3])
    computed_constants[91] = lt_func(constants[1], constants[0])/(constants[2]/constants[3])
    computed_constants[92] = sqrt(constants[1])
    computed_constants[93] = pow(constants[1], 2.0)
    computed_constants[94] = pow(constants[1], 3.0)
    computed_constants[95] = pow(constants[1], constants[0])
    computed_constants[96] = pow(leq_func(constants[1], constants[0]), geq_func(constants[2], constants[3]))
    computed_constants[97] = pow(constants[1]+constants[0], geq_func(constants[2], constants[3]))
    computed_constants[98] = pow(constants[1], geq_func(constants[0], constants[2]))
    computed_constants[99] = pow(constants[1]-constants[0], geq_func(constants[2], constants[3]))
    computed_constants[100] = pow(-constants[1], geq_func(constants[0], constants[2]))
    computed_constants[101] = pow(constants[1]*constants[0], geq_func(constants[2], constants[3]))
    computed_constants[102] = pow(constants[1]/constants[0], geq_func(constants[2], constants[3]))
    computed_constants[103] = pow(leq_func(constants[1], constants[0]), constants[2]+constants[3])
    computed_constants[104] = pow(leq_func(constants[1], constants[0]), constants[2])
    computed_constants[105] = pow(leq_func(constants[1], constants[0]), constants[2]-constants[3])
    computed_constants[106] = pow(leq_func(constants[1], constants[0]), -constants[2])
    computed_constants[107] = pow(leq_func(constants[1], constants[0]), constants[2]*constants[3])
    computed_constants[108] = pow(leq_func(constants[1], constants[0]), constants[2]/constants[3])
    computed_constants[109] = pow(leq_func(constants[1], constants[0]), pow(constants[2], constants[3]))
    computed_constants[110] = pow(leq_func(constants[1], constants[0]), pow(constants[2], 1.0/constants[3]))
    computed_constants[111] = sqrt(constants[1])
    computed_constants[112] = sqrt(constants[1])
    computed_constants[113] = pow(constants[1], 1.0/0.5)
    computed_constants[114] = pow(constants[1], 1.0/3.0)
    computed_constants[115] = pow(constants[1], 1.0/constants[0])
    computed_constants[116] = pow(lt_func(constants[1], constants[0]), 1.0/gt_func(constants[3], constants[2]))
    computed_constants[117] = pow(constants[1]+constants[0], 1.0/gt_func(constants[3], constants[2]))
    computed_constants[118] = pow(constants[1], 1.0/gt_func(constants[2], constants[0]))
    computed_constants[119] = pow(constants[1]-constants[0], 1.0/gt_func(constants[3], constants[2]))
    computed_constants[120] = pow(-constants[1], 1.0/gt_func(constants[2], constants[0]))
    computed_constants[121] = pow(constants[1]*constants[0], 1.0/gt_func(constants[3], constants[2]))
    computed_constants[122] = pow(constants[1]/constants[0], 1.0/gt_func(constants[3], constants[2]))
    computed_constants[123] = pow(lt_func(constants[1], constants[0]), 1.0/(constants[2]+constants[3]))
    computed_constants[124] = pow(lt_func(constants[1], constants[0]), 1.0/constants[2])
    computed_constants[125] = pow(lt_func(constants[1], constants[0]), 1.0/(constants[2]-constants[3]))
    computed_constants[126] = pow(lt_func(constants[1], constants[0]), 1.0/-constants[2])
    computed_constants[127] = pow(lt_func(constants[1], constants[0]), 1.0/(constants[2]*constants[3]))
    computed_constants[128] = pow(lt_func(constants[1], constants[0]), 1.0/(constants[2]/constants[3]))
    computed_constants[129] = pow(lt_func(constants[1], constants[0]), 1.0/pow(constants[2], constants[3]))
    computed_constants[130] = pow(lt_func(constants[1], constants[0]), 1.0/pow(constants[2], 1.0/constants[3]))
    computed_constants[131] = fabs(constants[1])
    computed_constants[132] = exp(constants[1])
    computed_constants[133] = log(constants[1])
    computed_constants[134] = log10(constants[1])
    computed_constants[135] = log(constants[1])/log(2.0)
    computed_constants[136] = log10(constants[1])
    computed_constants[137] = log(constants[1])/log(constants[0])
    computed_constants[138] = ceil(constants[1])
    computed_constants[139] = floor(constants[1])
    computed_constants[140] = min(constants[1], constants[0])
    computed_constants[141] = min(constants[1], min(constants[0], constants[2]))
    computed_constants[142] = max(constants[1], constants[0])
    computed_constants[143] = max(constants[1], max(constants[0], constants[2]))
    computed_constants[144] = fmod(constants[1], constants[0])
    computed_constants[145] = sin(constants[1])
    computed_constants[146] = cos(constants[1])
    computed_constants[147] = tan(constants[1])
    computed_constants[148] = sec(constants[1])
    computed_constants[149] = csc(constants[1])
    computed_constants[150] = cot(constants[1])
    computed_constants[151] = sinh(constants[1])
    computed_constants[152] = cosh(constants[1])
    computed_constants[153] = tanh(constants[1])
    computed_constants[154] = sech(constants[1])
    computed_constants[155] = csch(constants[1])
    computed_constants[156] = coth(constants[1])
    computed_constants[157] = asin(constants[1])
    computed_constants[158] = acos(constants[1])
    computed_constants[159] = atan(constants[1])
    computed_constants[160] = asec(constants[1])
    computed_constants[161] = acsc(constants[1])
    computed_constants[162] = acot(constants[1])
    computed_constants[163] = asinh(constants[1])
    computed_constants[164] = acosh(constants[1])
    computed_constants[165] = atanh(constants[1]/2.0)
    computed_constants[166] = asech(constants[1])
    computed_constants[167] = acsch(constants[1])
    computed_constants[168] = acoth(2.0*constants[1])
    computed_constants[170] = constants[1] if gt_func(constants[1], constants[0]) else nan
    computed_constants[171] = constants[1] if lt_func(constants[1], constants[0]) else nan
    computed_constants[172] = constants[1]
    computed_constants[173] = constants[1] if gt_func(constants[1], constants[0]) else constants[2]
    computed_constants[174] = constants[1] if gt_func(constants[1], constants[0]) else constants[2] if gt_func(constants[2], constants[3]) else constants[4] if gt_func(constants[4], constants[5]) else nan
    computed_constants[175] = constants[1] if lt_func(constants[1], constants[0]) else constants[2] if gt_func(constants[2], constants[3]) else constants[4] if gt_func(constants[4], constants[5]) else nan
    computed_constants[176] = constants[1] if gt_func(constants[1], constants[0]) else constants[2] if gt_func(constants[2], constants[3]) else constants[4] if gt_func(constants[4], constants[5]) else constants[6]
    computed_constants[177] = 123.0+(constants[1] if gt_func(constants[1], constants[0]) else nan)
    computed_constants[178] = 123.0+(constants[1] if lt_func(constants[1], constants[0]) else nan)
    computed_constants[183] = constants[1]
    computed_constants[190] = and_func(constants[1], constants[0])+(constants[0] if gt_func(constants[2], constants[3]) else nan)+constants[4]+and_func(constants[5], constants[6])
    computed_constants[191] = and_func(constants[1], constants[0])+(constants[0] if lt_func(constants[2], constants[3]) else nan)+constants[4]+and_func(constants[5], constants[6])
    computed_constants[192] = and_func(constants[1], constants[0])-((constants[0] if gt_func(constants[2], constants[3]) else nan)-(constants[4]-(constants[0] if gt_func(constants[2], constants[3]) else nan)))-and_func(constants[5], constants[6])
    computed_constants[193] = and_func(constants[1], constants[0])-((constants[0] if lt_func(constants[2], constants[3]) else nan)-(constants[4]-(constants[0] if lt_func(constants[2], constants[3]) else nan)))-and_func(constants[5], constants[6])
    computed_constants[194] = and_func(constants[1], constants[0])*(constants[0] if gt_func(constants[2], constants[3]) else nan)*constants[4]*(constants[0] if gt_func(constants[2], constants[3]) else nan)*and_func(constants[5], constants[6])
    computed_constants[195] = and_func(constants[1], constants[0])*(constants[0] if lt_func(constants[2], constants[3]) else nan)*constants[4]*(constants[0] if lt_func(constants[2], constants[3]) else nan)*and_func(constants[5], constants[6])
    computed_constants[196] = and_func(constants[1], constants[0])/((constants[0] if gt_func(constants[2], constants[3]) else nan)/(constants[4]/(constants[0] if gt_func(constants[2], constants[3]) else nan)))
    computed_constants[197] = and_func(constants[1], constants[0])/((constants[0] if lt_func(constants[2], constants[3]) else nan)/(constants[4]/(constants[0] if lt_func(constants[2], constants[3]) else nan)))
    computed_constants[198] = and_func(or_func(constants[1], constants[0]), and_func(xor_func(constants[1], constants[0]), and_func(constants[0] if gt_func(constants[2], constants[3]) else nan, and_func(and_func(and_func(constants[4], constants[0] if gt_func(constants[2], constants[3]) else nan), xor_func(constants[1], constants[0])), or_func(constants[1], constants[0])))))
    computed_constants[199] = or_func(and_func(constants[1], constants[0]), or_func(xor_func(constants[1], constants[0]), or_func(constants[0] if gt_func(constants[2], constants[3]) else nan, or_func(or_func(or_func(constants[4], constants[0] if gt_func(constants[2], constants[3]) else nan), xor_func(constants[1], constants[0])), and_func(constants[1], constants[0])))))
    computed_constants[200] = xor_func(and_func(constants[1], constants[0]), xor_func(or_func(constants[1], constants[0]), xor_func(constants[0] if gt_func(constants[2], constants[3]) else nan, xor_func(xor_func(xor_func(constants[4], constants[0] if gt_func(constants[2], constants[3]) else nan), or_func(constants[1], constants[0])), and_func(constants[1], constants[0])))))
    computed_constants[201] = pow(and_func(constants[1], constants[0]), pow(constants[0] if gt_func(constants[2], constants[3]) else nan, pow(pow(constants[4], constants[0] if gt_func(constants[2], constants[3]) else nan), and_func(constants[1], constants[0]))))
    computed_constants[202] = pow(pow(pow(and_func(constants[1], constants[0]), 1.0/pow(constants[0] if gt_func(constants[2], constants[3]) else nan, 1.0/constants[4])), 1.0/(constants[0] if gt_func(constants[2], constants[3]) else nan)), 1.0/and_func(constants[1], constants[0]))
    computed_constants[203] = -and_func(constants[1], constants[0])+-(constants[0] if gt_func(constants[2], constants[3]) else nan)
    computed_constants[204] = -and_func(constants[1], constants[0])+-(constants[0] if lt_func(constants[2], constants[3]) else nan)
>>>>>>> ac1bef39


def compute_rates(voi, states, rates, constants, computed_constants, algebraic, externals, external_variable):
    rates[0] = 1.0


def compute_variables(voi, states, rates, constants, computed_constants, algebraic, externals, external_variable):
    algebraic[0] = or_func(states[0], states[0])
<<<<<<< HEAD
    algebraic[1] = or_func(states[0], or_func(states[0], constants[0]))
    algebraic[2] = constants[0]/xor_func(constants[1], states[0])
=======
    algebraic[1] = or_func(states[0], or_func(states[0], constants[1]))
    algebraic[2] = constants[1]/xor_func(constants[0], states[0])
>>>>>>> ac1bef39
    externals[0] = external_variable(voi, states, rates, constants, computed_constants, algebraic, externals, 0)
    find_root_0(voi, states, rates, constants, computed_constants, algebraic, externals)<|MERGE_RESOLUTION|>--- conflicted
+++ resolved
@@ -5,11 +5,7 @@
 
 
 __version__ = "0.5.0"
-<<<<<<< HEAD
-LIBCELLML_VERSION = "0.6.0"
-=======
 LIBCELLML_VERSION = "0.6.3"
->>>>>>> ac1bef39
 
 STATE_COUNT = 1
 CONSTANT_COUNT = 7
@@ -24,13 +20,8 @@
 ]
 
 CONSTANT_INFO = [
-<<<<<<< HEAD
-    {"name": "m", "units": "dimensionless", "component": "my_component"},
-    {"name": "n", "units": "dimensionless", "component": "my_component"},
-=======
     {"name": "n", "units": "dimensionless", "component": "my_component"},
     {"name": "m", "units": "dimensionless", "component": "my_component"},
->>>>>>> ac1bef39
     {"name": "o", "units": "dimensionless", "component": "my_component"},
     {"name": "p", "units": "dimensionless", "component": "my_component"},
     {"name": "q", "units": "dimensionless", "component": "my_component"},
@@ -244,26 +235,16 @@
     {"name": "eqnCoverageForRootOperator", "units": "dimensionless", "component": "my_component"},
     {"name": "eqnCoverageForMinusUnary", "units": "dimensionless", "component": "my_component"},
     {"name": "eqnCoverageForMinusUnary2", "units": "dimensionless", "component": "my_component"},
-<<<<<<< HEAD
-    {"name": "eqnComputedConstant1", "units": "dimensionless", "component": "my_component"},
-    {"name": "eqnComputedConstant2", "units": "dimensionless", "component": "my_component"}
-=======
     {"name": "eqnComputedConstant2", "units": "dimensionless", "component": "my_component"},
     {"name": "eqnComputedConstant1", "units": "dimensionless", "component": "my_component"}
->>>>>>> ac1bef39
 ]
 
 ALGEBRAIC_INFO = [
     {"name": "eqnOr", "units": "dimensionless", "component": "my_component"},
     {"name": "eqnOrMultiple", "units": "dimensionless", "component": "my_component"},
     {"name": "eqnXorCoverageParentheses", "units": "dimensionless", "component": "my_component"},
-<<<<<<< HEAD
-    {"name": "eqnNlaVariable1", "units": "dimensionless", "component": "my_component"},
-    {"name": "eqnNlaVariable2", "units": "dimensionless", "component": "my_component"}
-=======
     {"name": "eqnNlaVariable2", "units": "dimensionless", "component": "my_component"},
     {"name": "eqnNlaVariable1", "units": "dimensionless", "component": "my_component"}
->>>>>>> ac1bef39
 ]
 
 EXTERNAL_INFO = [
@@ -402,13 +383,8 @@
     algebraic[3] = u[0]
     algebraic[4] = u[1]
 
-<<<<<<< HEAD
-    f[0] = algebraic[3]+algebraic[4]+states[0]-0.0
-    f[1] = algebraic[3]-algebraic[4]-(computed_constants[205]+computed_constants[206])
-=======
     f[0] = algebraic[4]+algebraic[3]+states[0]-0.0
     f[1] = algebraic[4]-algebraic[3]-(computed_constants[206]+computed_constants[205])
->>>>>>> ac1bef39
 
 
 def find_root_0(voi, states, rates, constants, computed_constants, algebraic, externals):
@@ -425,13 +401,8 @@
 
 def initialise_variables(states, rates, constants, computed_constants, algebraic):
     states[0] = 0.0
-<<<<<<< HEAD
-    constants[0] = 1.0
-    constants[1] = 2.0
-=======
     constants[0] = 2.0
     constants[1] = 1.0
->>>>>>> ac1bef39
     constants[2] = 3.0
     constants[3] = 4.0
     constants[4] = 5.0
@@ -448,209 +419,6 @@
     computed_constants[187] = 3.14159265358979
     computed_constants[188] = inf
     computed_constants[189] = nan
-<<<<<<< HEAD
-    computed_constants[205] = 1.0
-    computed_constants[206] = 3.0
-    algebraic[3] = 1.0
-    algebraic[4] = 2.0
-
-
-def compute_computed_constants(constants, computed_constants):
-    computed_constants[0] = eq_func(constants[0], constants[1])
-    computed_constants[1] = constants[0]/eq_func(constants[1], constants[1])
-    computed_constants[2] = neq_func(constants[0], constants[1])
-    computed_constants[3] = constants[0]/neq_func(constants[1], constants[2])
-    computed_constants[4] = lt_func(constants[0], constants[1])
-    computed_constants[5] = constants[0]/lt_func(constants[1], constants[2])
-    computed_constants[6] = leq_func(constants[0], constants[1])
-    computed_constants[7] = constants[0]/leq_func(constants[1], constants[2])
-    computed_constants[8] = gt_func(constants[0], constants[1])
-    computed_constants[9] = constants[0]/gt_func(constants[2], constants[1])
-    computed_constants[10] = geq_func(constants[0], constants[1])
-    computed_constants[11] = constants[0]/geq_func(constants[2], constants[1])
-    computed_constants[12] = and_func(constants[0], constants[1])
-    computed_constants[13] = and_func(constants[0], and_func(constants[1], constants[2]))
-    computed_constants[14] = and_func(lt_func(constants[0], constants[1]), gt_func(constants[2], constants[3]))
-    computed_constants[15] = and_func(constants[0]+constants[1], gt_func(constants[2], constants[3]))
-    computed_constants[16] = and_func(constants[0], gt_func(constants[1], constants[2]))
-    computed_constants[17] = and_func(constants[0]-constants[1], gt_func(constants[2], constants[3]))
-    computed_constants[18] = and_func(-constants[0], gt_func(constants[1], constants[2]))
-    computed_constants[19] = and_func(pow(constants[0], constants[1]), gt_func(constants[2], constants[3]))
-    computed_constants[20] = and_func(pow(constants[0], 1.0/constants[1]), gt_func(constants[2], constants[3]))
-    computed_constants[21] = and_func(lt_func(constants[0], constants[1]), constants[2]+constants[3])
-    computed_constants[22] = and_func(lt_func(constants[0], constants[1]), constants[2])
-    computed_constants[23] = and_func(lt_func(constants[0], constants[1]), constants[2]-constants[3])
-    computed_constants[24] = and_func(lt_func(constants[0], constants[1]), -constants[2])
-    computed_constants[25] = and_func(lt_func(constants[0], constants[1]), pow(constants[2], constants[3]))
-    computed_constants[26] = and_func(lt_func(constants[0], constants[1]), pow(constants[2], 1.0/constants[3]))
-    computed_constants[27] = constants[0]/and_func(constants[1], constants[2])
-    computed_constants[28] = or_func(lt_func(constants[0], constants[1]), gt_func(constants[2], constants[3]))
-    computed_constants[29] = or_func(constants[0]+constants[1], gt_func(constants[2], constants[3]))
-    computed_constants[30] = or_func(constants[0], gt_func(constants[1], constants[2]))
-    computed_constants[31] = or_func(constants[0]-constants[1], gt_func(constants[2], constants[3]))
-    computed_constants[32] = or_func(-constants[0], gt_func(constants[1], constants[2]))
-    computed_constants[33] = or_func(pow(constants[0], constants[1]), gt_func(constants[2], constants[3]))
-    computed_constants[34] = or_func(pow(constants[0], 1.0/constants[1]), gt_func(constants[2], constants[3]))
-    computed_constants[35] = or_func(lt_func(constants[0], constants[1]), constants[2]+constants[3])
-    computed_constants[36] = or_func(lt_func(constants[0], constants[1]), constants[2])
-    computed_constants[37] = or_func(lt_func(constants[0], constants[1]), constants[2]-constants[3])
-    computed_constants[38] = or_func(lt_func(constants[0], constants[1]), -constants[2])
-    computed_constants[39] = or_func(lt_func(constants[0], constants[1]), pow(constants[2], constants[3]))
-    computed_constants[40] = or_func(lt_func(constants[0], constants[1]), pow(constants[2], 1.0/constants[3]))
-    computed_constants[41] = constants[0]/or_func(constants[1], constants[2])
-    computed_constants[42] = xor_func(constants[0], constants[1])
-    computed_constants[43] = xor_func(constants[0], xor_func(constants[1], constants[2]))
-    computed_constants[44] = xor_func(lt_func(constants[0], constants[1]), gt_func(constants[2], constants[3]))
-    computed_constants[45] = xor_func(constants[0]+constants[1], gt_func(constants[2], constants[3]))
-    computed_constants[46] = xor_func(constants[0], gt_func(constants[1], constants[2]))
-    computed_constants[47] = xor_func(constants[0]-constants[1], gt_func(constants[2], constants[3]))
-    computed_constants[48] = xor_func(-constants[0], gt_func(constants[1], constants[2]))
-    computed_constants[49] = xor_func(pow(constants[0], constants[1]), gt_func(constants[2], constants[3]))
-    computed_constants[50] = xor_func(pow(constants[0], 1.0/constants[1]), gt_func(constants[2], constants[3]))
-    computed_constants[51] = xor_func(lt_func(constants[0], constants[1]), constants[2]+constants[3])
-    computed_constants[52] = xor_func(lt_func(constants[0], constants[1]), constants[2])
-    computed_constants[53] = xor_func(lt_func(constants[0], constants[1]), constants[2]-constants[3])
-    computed_constants[54] = xor_func(lt_func(constants[0], constants[1]), -constants[2])
-    computed_constants[55] = xor_func(lt_func(constants[0], constants[1]), pow(constants[2], constants[3]))
-    computed_constants[56] = xor_func(lt_func(constants[0], constants[1]), pow(constants[2], 1.0/constants[3]))
-    computed_constants[57] = not_func(constants[0])
-    computed_constants[58] = constants[0]+constants[1]+constants[2]
-    computed_constants[59] = lt_func(constants[0], constants[1])+gt_func(constants[2], constants[3])
-    computed_constants[60] = constants[0]
-    computed_constants[61] = constants[0]-constants[1]
-    computed_constants[62] = lt_func(constants[0], constants[1])-gt_func(constants[2], constants[3])
-    computed_constants[63] = lt_func(constants[0], constants[1])-(constants[2]+constants[3])
-    computed_constants[64] = lt_func(constants[0], constants[1])-constants[2]
-    computed_constants[65] = constants[0]-(-constants[1])
-    computed_constants[66] = constants[0]-(-constants[1]*constants[2])
-    computed_constants[67] = -constants[0]
-    computed_constants[68] = -lt_func(constants[0], constants[1])
-    computed_constants[69] = constants[0]*constants[1]
-    computed_constants[70] = constants[0]*constants[1]*constants[2]
-    computed_constants[71] = lt_func(constants[0], constants[1])*gt_func(constants[2], constants[3])
-    computed_constants[72] = (constants[0]+constants[1])*gt_func(constants[2], constants[3])
-    computed_constants[73] = constants[0]*gt_func(constants[1], constants[2])
-    computed_constants[74] = (constants[0]-constants[1])*gt_func(constants[2], constants[3])
-    computed_constants[75] = -constants[0]*gt_func(constants[1], constants[2])
-    computed_constants[76] = lt_func(constants[0], constants[1])*(constants[2]+constants[3])
-    computed_constants[77] = lt_func(constants[0], constants[1])*constants[2]
-    computed_constants[78] = lt_func(constants[0], constants[1])*(constants[2]-constants[3])
-    computed_constants[79] = lt_func(constants[0], constants[1])*-constants[2]
-    computed_constants[80] = constants[0]/constants[1]
-    computed_constants[81] = lt_func(constants[0], constants[1])/gt_func(constants[3], constants[2])
-    computed_constants[82] = (constants[0]+constants[1])/gt_func(constants[3], constants[2])
-    computed_constants[83] = constants[0]/gt_func(constants[2], constants[1])
-    computed_constants[84] = (constants[0]-constants[1])/gt_func(constants[3], constants[2])
-    computed_constants[85] = -constants[0]/gt_func(constants[2], constants[1])
-    computed_constants[86] = lt_func(constants[0], constants[1])/(constants[2]+constants[3])
-    computed_constants[87] = lt_func(constants[0], constants[1])/constants[2]
-    computed_constants[88] = lt_func(constants[0], constants[1])/(constants[2]-constants[3])
-    computed_constants[89] = lt_func(constants[0], constants[1])/-constants[2]
-    computed_constants[90] = lt_func(constants[0], constants[1])/(constants[2]*constants[3])
-    computed_constants[91] = lt_func(constants[0], constants[1])/(constants[2]/constants[3])
-    computed_constants[92] = sqrt(constants[0])
-    computed_constants[93] = pow(constants[0], 2.0)
-    computed_constants[94] = pow(constants[0], 3.0)
-    computed_constants[95] = pow(constants[0], constants[1])
-    computed_constants[96] = pow(leq_func(constants[0], constants[1]), geq_func(constants[2], constants[3]))
-    computed_constants[97] = pow(constants[0]+constants[1], geq_func(constants[2], constants[3]))
-    computed_constants[98] = pow(constants[0], geq_func(constants[1], constants[2]))
-    computed_constants[99] = pow(constants[0]-constants[1], geq_func(constants[2], constants[3]))
-    computed_constants[100] = pow(-constants[0], geq_func(constants[1], constants[2]))
-    computed_constants[101] = pow(constants[0]*constants[1], geq_func(constants[2], constants[3]))
-    computed_constants[102] = pow(constants[0]/constants[1], geq_func(constants[2], constants[3]))
-    computed_constants[103] = pow(leq_func(constants[0], constants[1]), constants[2]+constants[3])
-    computed_constants[104] = pow(leq_func(constants[0], constants[1]), constants[2])
-    computed_constants[105] = pow(leq_func(constants[0], constants[1]), constants[2]-constants[3])
-    computed_constants[106] = pow(leq_func(constants[0], constants[1]), -constants[2])
-    computed_constants[107] = pow(leq_func(constants[0], constants[1]), constants[2]*constants[3])
-    computed_constants[108] = pow(leq_func(constants[0], constants[1]), constants[2]/constants[3])
-    computed_constants[109] = pow(leq_func(constants[0], constants[1]), pow(constants[2], constants[3]))
-    computed_constants[110] = pow(leq_func(constants[0], constants[1]), pow(constants[2], 1.0/constants[3]))
-    computed_constants[111] = sqrt(constants[0])
-    computed_constants[112] = sqrt(constants[0])
-    computed_constants[113] = pow(constants[0], 1.0/0.5)
-    computed_constants[114] = pow(constants[0], 1.0/3.0)
-    computed_constants[115] = pow(constants[0], 1.0/constants[1])
-    computed_constants[116] = pow(lt_func(constants[0], constants[1]), 1.0/gt_func(constants[3], constants[2]))
-    computed_constants[117] = pow(constants[0]+constants[1], 1.0/gt_func(constants[3], constants[2]))
-    computed_constants[118] = pow(constants[0], 1.0/gt_func(constants[2], constants[1]))
-    computed_constants[119] = pow(constants[0]-constants[1], 1.0/gt_func(constants[3], constants[2]))
-    computed_constants[120] = pow(-constants[0], 1.0/gt_func(constants[2], constants[1]))
-    computed_constants[121] = pow(constants[0]*constants[1], 1.0/gt_func(constants[3], constants[2]))
-    computed_constants[122] = pow(constants[0]/constants[1], 1.0/gt_func(constants[3], constants[2]))
-    computed_constants[123] = pow(lt_func(constants[0], constants[1]), 1.0/(constants[2]+constants[3]))
-    computed_constants[124] = pow(lt_func(constants[0], constants[1]), 1.0/constants[2])
-    computed_constants[125] = pow(lt_func(constants[0], constants[1]), 1.0/(constants[2]-constants[3]))
-    computed_constants[126] = pow(lt_func(constants[0], constants[1]), 1.0/-constants[2])
-    computed_constants[127] = pow(lt_func(constants[0], constants[1]), 1.0/(constants[2]*constants[3]))
-    computed_constants[128] = pow(lt_func(constants[0], constants[1]), 1.0/(constants[2]/constants[3]))
-    computed_constants[129] = pow(lt_func(constants[0], constants[1]), 1.0/pow(constants[2], constants[3]))
-    computed_constants[130] = pow(lt_func(constants[0], constants[1]), 1.0/pow(constants[2], 1.0/constants[3]))
-    computed_constants[131] = fabs(constants[0])
-    computed_constants[132] = exp(constants[0])
-    computed_constants[133] = log(constants[0])
-    computed_constants[134] = log10(constants[0])
-    computed_constants[135] = log(constants[0])/log(2.0)
-    computed_constants[136] = log10(constants[0])
-    computed_constants[137] = log(constants[0])/log(constants[1])
-    computed_constants[138] = ceil(constants[0])
-    computed_constants[139] = floor(constants[0])
-    computed_constants[140] = min(constants[0], constants[1])
-    computed_constants[141] = min(constants[0], min(constants[1], constants[2]))
-    computed_constants[142] = max(constants[0], constants[1])
-    computed_constants[143] = max(constants[0], max(constants[1], constants[2]))
-    computed_constants[144] = fmod(constants[0], constants[1])
-    computed_constants[145] = sin(constants[0])
-    computed_constants[146] = cos(constants[0])
-    computed_constants[147] = tan(constants[0])
-    computed_constants[148] = sec(constants[0])
-    computed_constants[149] = csc(constants[0])
-    computed_constants[150] = cot(constants[0])
-    computed_constants[151] = sinh(constants[0])
-    computed_constants[152] = cosh(constants[0])
-    computed_constants[153] = tanh(constants[0])
-    computed_constants[154] = sech(constants[0])
-    computed_constants[155] = csch(constants[0])
-    computed_constants[156] = coth(constants[0])
-    computed_constants[157] = asin(constants[0])
-    computed_constants[158] = acos(constants[0])
-    computed_constants[159] = atan(constants[0])
-    computed_constants[160] = asec(constants[0])
-    computed_constants[161] = acsc(constants[0])
-    computed_constants[162] = acot(constants[0])
-    computed_constants[163] = asinh(constants[0])
-    computed_constants[164] = acosh(constants[0])
-    computed_constants[165] = atanh(constants[0]/2.0)
-    computed_constants[166] = asech(constants[0])
-    computed_constants[167] = acsch(constants[0])
-    computed_constants[168] = acoth(2.0*constants[0])
-    computed_constants[170] = constants[0] if gt_func(constants[0], constants[1]) else nan
-    computed_constants[171] = constants[0] if lt_func(constants[0], constants[1]) else nan
-    computed_constants[172] = constants[0]
-    computed_constants[173] = constants[0] if gt_func(constants[0], constants[1]) else constants[2]
-    computed_constants[174] = constants[0] if gt_func(constants[0], constants[1]) else constants[2] if gt_func(constants[2], constants[3]) else constants[4] if gt_func(constants[4], constants[5]) else nan
-    computed_constants[175] = constants[0] if lt_func(constants[0], constants[1]) else constants[2] if gt_func(constants[2], constants[3]) else constants[4] if gt_func(constants[4], constants[5]) else nan
-    computed_constants[176] = constants[0] if gt_func(constants[0], constants[1]) else constants[2] if gt_func(constants[2], constants[3]) else constants[4] if gt_func(constants[4], constants[5]) else constants[6]
-    computed_constants[177] = 123.0+(constants[0] if gt_func(constants[0], constants[1]) else nan)
-    computed_constants[178] = 123.0+(constants[0] if lt_func(constants[0], constants[1]) else nan)
-    computed_constants[183] = constants[0]
-    computed_constants[190] = and_func(constants[0], constants[1])+(constants[1] if gt_func(constants[2], constants[3]) else nan)+constants[4]+and_func(constants[5], constants[6])
-    computed_constants[191] = and_func(constants[0], constants[1])+(constants[1] if lt_func(constants[2], constants[3]) else nan)+constants[4]+and_func(constants[5], constants[6])
-    computed_constants[192] = and_func(constants[0], constants[1])-((constants[1] if gt_func(constants[2], constants[3]) else nan)-(constants[4]-(constants[1] if gt_func(constants[2], constants[3]) else nan)))-and_func(constants[5], constants[6])
-    computed_constants[193] = and_func(constants[0], constants[1])-((constants[1] if lt_func(constants[2], constants[3]) else nan)-(constants[4]-(constants[1] if lt_func(constants[2], constants[3]) else nan)))-and_func(constants[5], constants[6])
-    computed_constants[194] = and_func(constants[0], constants[1])*(constants[1] if gt_func(constants[2], constants[3]) else nan)*constants[4]*(constants[1] if gt_func(constants[2], constants[3]) else nan)*and_func(constants[5], constants[6])
-    computed_constants[195] = and_func(constants[0], constants[1])*(constants[1] if lt_func(constants[2], constants[3]) else nan)*constants[4]*(constants[1] if lt_func(constants[2], constants[3]) else nan)*and_func(constants[5], constants[6])
-    computed_constants[196] = and_func(constants[0], constants[1])/((constants[1] if gt_func(constants[2], constants[3]) else nan)/(constants[4]/(constants[1] if gt_func(constants[2], constants[3]) else nan)))
-    computed_constants[197] = and_func(constants[0], constants[1])/((constants[1] if lt_func(constants[2], constants[3]) else nan)/(constants[4]/(constants[1] if lt_func(constants[2], constants[3]) else nan)))
-    computed_constants[198] = and_func(or_func(constants[0], constants[1]), and_func(xor_func(constants[0], constants[1]), and_func(constants[1] if gt_func(constants[2], constants[3]) else nan, and_func(and_func(and_func(constants[4], constants[1] if gt_func(constants[2], constants[3]) else nan), xor_func(constants[0], constants[1])), or_func(constants[0], constants[1])))))
-    computed_constants[199] = or_func(and_func(constants[0], constants[1]), or_func(xor_func(constants[0], constants[1]), or_func(constants[1] if gt_func(constants[2], constants[3]) else nan, or_func(or_func(or_func(constants[4], constants[1] if gt_func(constants[2], constants[3]) else nan), xor_func(constants[0], constants[1])), and_func(constants[0], constants[1])))))
-    computed_constants[200] = xor_func(and_func(constants[0], constants[1]), xor_func(or_func(constants[0], constants[1]), xor_func(constants[1] if gt_func(constants[2], constants[3]) else nan, xor_func(xor_func(xor_func(constants[4], constants[1] if gt_func(constants[2], constants[3]) else nan), or_func(constants[0], constants[1])), and_func(constants[0], constants[1])))))
-    computed_constants[201] = pow(and_func(constants[0], constants[1]), pow(constants[1] if gt_func(constants[2], constants[3]) else nan, pow(pow(constants[4], constants[1] if gt_func(constants[2], constants[3]) else nan), and_func(constants[0], constants[1]))))
-    computed_constants[202] = pow(pow(pow(and_func(constants[0], constants[1]), 1.0/pow(constants[1] if gt_func(constants[2], constants[3]) else nan, 1.0/constants[4])), 1.0/(constants[1] if gt_func(constants[2], constants[3]) else nan)), 1.0/and_func(constants[0], constants[1]))
-    computed_constants[203] = -and_func(constants[0], constants[1])+-(constants[1] if gt_func(constants[2], constants[3]) else nan)
-    computed_constants[204] = -and_func(constants[0], constants[1])+-(constants[1] if lt_func(constants[2], constants[3]) else nan)
-=======
     computed_constants[206] = 1.0
     computed_constants[205] = 3.0
     algebraic[3] = 2.0
@@ -852,7 +620,6 @@
     computed_constants[202] = pow(pow(pow(and_func(constants[1], constants[0]), 1.0/pow(constants[0] if gt_func(constants[2], constants[3]) else nan, 1.0/constants[4])), 1.0/(constants[0] if gt_func(constants[2], constants[3]) else nan)), 1.0/and_func(constants[1], constants[0]))
     computed_constants[203] = -and_func(constants[1], constants[0])+-(constants[0] if gt_func(constants[2], constants[3]) else nan)
     computed_constants[204] = -and_func(constants[1], constants[0])+-(constants[0] if lt_func(constants[2], constants[3]) else nan)
->>>>>>> ac1bef39
 
 
 def compute_rates(voi, states, rates, constants, computed_constants, algebraic, externals, external_variable):
@@ -861,12 +628,7 @@
 
 def compute_variables(voi, states, rates, constants, computed_constants, algebraic, externals, external_variable):
     algebraic[0] = or_func(states[0], states[0])
-<<<<<<< HEAD
-    algebraic[1] = or_func(states[0], or_func(states[0], constants[0]))
-    algebraic[2] = constants[0]/xor_func(constants[1], states[0])
-=======
     algebraic[1] = or_func(states[0], or_func(states[0], constants[1]))
     algebraic[2] = constants[1]/xor_func(constants[0], states[0])
->>>>>>> ac1bef39
     externals[0] = external_variable(voi, states, rates, constants, computed_constants, algebraic, externals, 0)
     find_root_0(voi, states, rates, constants, computed_constants, algebraic, externals)