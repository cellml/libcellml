/* The content of this file was generated using a modified C profile of libCellML 0.6.0. */

#include "customheaderfile.h"

double sec(double x)
{
    return 1.0/cos(x);
}

double csc(double x)
{
    return 1.0/sin(x);
}

double cot(double x)
{
    return 1.0/tan(x);
}

double sech(double x)
{
    return 1.0/cosh(x);
}

double csch(double x)
{
    return 1.0/sinh(x);
}

double coth(double x)
{
    return 1.0/tanh(x);
}

double asec(double x)
{
    return acos(1.0/x);
}

double acsc(double x)
{
    return asin(1.0/x);
}

double acot(double x)
{
    return atan(1.0/x);
}

double asech(double x)
{
    return acosh(1.0/x);
}

double acsch(double x)
{
    return asinh(1.0/x);
}

double acoth(double x)
{
    return atanh(1.0/x);
}

typedef struct {
    double voi;
    double *states;
    double *rates;
    double *constants;
    double *computedConstants;
    double *algebraic;
    double *externals;
} RootFindingInfo;

extern void nlaSolve(void (*objectiveFunction)(double *, double *, void *),
                     double *u, size_t n, void *data);

void objectiveFunction0(double *u, double *f, void *data)
{
    double voi = ((RootFindingInfo *) data)->voi;
    double *states = ((RootFindingInfo *) data)->states;
    double *rates = ((RootFindingInfo *) data)->rates;
    double *constants = ((RootFindingInfo *) data)->constants;
    double *computedConstants = ((RootFindingInfo *) data)->computedConstants;
    double *algebraic = ((RootFindingInfo *) data)->algebraic;
    double *externals = ((RootFindingInfo *) data)->externals;

<<<<<<< HEAD
    algebraic[3] = u[0];
    algebraic[4] = u[1];

    f[0] = algebraic[3]+algebraic[4]+states[0]-0.0;
    f[1] = algebraic[3]-algebraic[4]-(computedConstants[205]+computedConstants[206]);
=======
    algebraic[0] = u[0];
    algebraic[1] = u[1];

    f[0] = algebraic[0]+algebraic[1]+states[0]-0.0;
    f[1] = algebraic[0]-algebraic[1]-(computedConstants[197]+computedConstants[198]);
>>>>>>> 228e25ac
}

void findRoot0(double voi, double *states, double *rates, double *constants, double *computedConstants, double *algebraic, double *externals)
{
    RootFindingInfo rfi = { voi, states, rates, constants, computedConstants, algebraic, externals };
    double u[2];

<<<<<<< HEAD
    u[0] = algebraic[3];
    u[1] = algebraic[4];

    nlaSolve(objectiveFunction0, u, 2, &rfi);

    algebraic[3] = u[0];
    algebraic[4] = u[1];
}

void computeComputedConstants(double *constants, double *computedConstants)
{
    computedConstants[0] = constants[0] == constants[1];
    computedConstants[1] = constants[0]/(constants[1] == constants[1]);
    computedConstants[2] = constants[0] != constants[1];
    computedConstants[3] = constants[0]/(constants[1] != constants[2]);
    computedConstants[4] = constants[0] < constants[1];
    computedConstants[5] = constants[0]/(constants[1] < constants[2]);
    computedConstants[6] = constants[0] <= constants[1];
    computedConstants[7] = constants[0]/(constants[1] <= constants[2]);
    computedConstants[8] = constants[0] > constants[1];
    computedConstants[9] = constants[0]/(constants[2] > constants[1]);
    computedConstants[10] = constants[0] >= constants[1];
    computedConstants[11] = constants[0]/(constants[2] >= constants[1]);
    computedConstants[12] = constants[0] && constants[1];
    computedConstants[13] = constants[0] && constants[1] && constants[2];
    computedConstants[14] = (constants[0] < constants[1]) && (constants[2] > constants[3]);
    computedConstants[15] = (constants[0]+constants[1]) && (constants[2] > constants[3]);
    computedConstants[16] = constants[0] && (constants[1] > constants[2]);
    computedConstants[17] = (constants[0]-constants[1]) && (constants[2] > constants[3]);
    computedConstants[18] = -constants[0] && (constants[1] > constants[2]);
    computedConstants[19] = (constants[0]^^constants[1]) && (constants[2] > constants[3]);
    computedConstants[20] = (constants[0]^^(1.0/constants[1])) && (constants[2] > constants[3]);
    computedConstants[21] = (constants[0] < constants[1]) && (constants[2]+constants[3]);
    computedConstants[22] = (constants[0] < constants[1]) && constants[2];
    computedConstants[23] = (constants[0] < constants[1]) && (constants[2]-constants[3]);
    computedConstants[24] = (constants[0] < constants[1]) && -constants[2];
    computedConstants[25] = (constants[0] < constants[1]) && (constants[2]^^constants[3]);
    computedConstants[26] = (constants[0] < constants[1]) && (constants[2]^^(1.0/constants[3]));
    computedConstants[27] = constants[0]/(constants[1] && constants[2]);
    computedConstants[28] = (constants[0] < constants[1]) || (constants[2] > constants[3]);
    computedConstants[29] = (constants[0]+constants[1]) || (constants[2] > constants[3]);
    computedConstants[30] = constants[0] || (constants[1] > constants[2]);
    computedConstants[31] = (constants[0]-constants[1]) || (constants[2] > constants[3]);
    computedConstants[32] = -constants[0] || (constants[1] > constants[2]);
    computedConstants[33] = (constants[0]^^constants[1]) || (constants[2] > constants[3]);
    computedConstants[34] = (constants[0]^^(1.0/constants[1])) || (constants[2] > constants[3]);
    computedConstants[35] = (constants[0] < constants[1]) || (constants[2]+constants[3]);
    computedConstants[36] = (constants[0] < constants[1]) || constants[2];
    computedConstants[37] = (constants[0] < constants[1]) || (constants[2]-constants[3]);
    computedConstants[38] = (constants[0] < constants[1]) || -constants[2];
    computedConstants[39] = (constants[0] < constants[1]) || (constants[2]^^constants[3]);
    computedConstants[40] = (constants[0] < constants[1]) || (constants[2]^^(1.0/constants[3]));
    computedConstants[41] = constants[0]/(constants[1] || constants[2]);
    computedConstants[42] = constants[0]^constants[1];
    computedConstants[43] = constants[0]^constants[1]^constants[2];
    computedConstants[44] = (constants[0] < constants[1])^(constants[2] > constants[3]);
    computedConstants[45] = (constants[0]+constants[1])^(constants[2] > constants[3]);
    computedConstants[46] = constants[0]^(constants[1] > constants[2]);
    computedConstants[47] = (constants[0]-constants[1])^(constants[2] > constants[3]);
    computedConstants[48] = -constants[0]^(constants[1] > constants[2]);
    computedConstants[49] = (constants[0]^^constants[1])^(constants[2] > constants[3]);
    computedConstants[50] = (constants[0]^^(1.0/constants[1]))^(constants[2] > constants[3]);
    computedConstants[51] = (constants[0] < constants[1])^(constants[2]+constants[3]);
    computedConstants[52] = (constants[0] < constants[1])^constants[2];
    computedConstants[53] = (constants[0] < constants[1])^(constants[2]-constants[3]);
    computedConstants[54] = (constants[0] < constants[1])^-constants[2];
    computedConstants[55] = (constants[0] < constants[1])^(constants[2]^^constants[3]);
    computedConstants[56] = (constants[0] < constants[1])^(constants[2]^^(1.0/constants[3]));
    computedConstants[57] = !constants[0];
    computedConstants[58] = constants[0]+constants[1]+constants[2];
    computedConstants[59] = (constants[0] < constants[1])+(constants[2] > constants[3]);
    computedConstants[60] = constants[0];
    computedConstants[61] = constants[0]-constants[1];
    computedConstants[62] = (constants[0] < constants[1])-(constants[2] > constants[3]);
    computedConstants[63] = (constants[0] < constants[1])-(constants[2]+constants[3]);
    computedConstants[64] = (constants[0] < constants[1])-constants[2];
    computedConstants[65] = constants[0]-(-constants[1]);
    computedConstants[66] = constants[0]-(-constants[1]*constants[2]);
    computedConstants[67] = -constants[0];
    computedConstants[68] = -(constants[0] < constants[1]);
    computedConstants[69] = constants[0]*constants[1];
    computedConstants[70] = constants[0]*constants[1]*constants[2];
    computedConstants[71] = (constants[0] < constants[1])*(constants[2] > constants[3]);
    computedConstants[72] = (constants[0]+constants[1])*(constants[2] > constants[3]);
    computedConstants[73] = constants[0]*(constants[1] > constants[2]);
    computedConstants[74] = (constants[0]-constants[1])*(constants[2] > constants[3]);
    computedConstants[75] = -constants[0]*(constants[1] > constants[2]);
    computedConstants[76] = (constants[0] < constants[1])*(constants[2]+constants[3]);
    computedConstants[77] = (constants[0] < constants[1])*constants[2];
    computedConstants[78] = (constants[0] < constants[1])*(constants[2]-constants[3]);
    computedConstants[79] = (constants[0] < constants[1])*-constants[2];
    computedConstants[80] = constants[0]/constants[1];
    computedConstants[81] = (constants[0] < constants[1])/(constants[3] > constants[2]);
    computedConstants[82] = (constants[0]+constants[1])/(constants[3] > constants[2]);
    computedConstants[83] = constants[0]/(constants[2] > constants[1]);
    computedConstants[84] = (constants[0]-constants[1])/(constants[3] > constants[2]);
    computedConstants[85] = -constants[0]/(constants[2] > constants[1]);
    computedConstants[86] = (constants[0] < constants[1])/(constants[2]+constants[3]);
    computedConstants[87] = (constants[0] < constants[1])/constants[2];
    computedConstants[88] = (constants[0] < constants[1])/(constants[2]-constants[3]);
    computedConstants[89] = (constants[0] < constants[1])/-constants[2];
    computedConstants[90] = (constants[0] < constants[1])/(constants[2]*constants[3]);
    computedConstants[91] = (constants[0] < constants[1])/(constants[2]/constants[3]);
    computedConstants[92] = sqrt(constants[0]);
    computedConstants[93] = sqr(constants[0]);
    computedConstants[94] = constants[0]^^3.0;
    computedConstants[95] = constants[0]^^constants[1];
    computedConstants[96] = (constants[0] <= constants[1])^^(constants[2] >= constants[3]);
    computedConstants[97] = (constants[0]+constants[1])^^(constants[2] >= constants[3]);
    computedConstants[98] = constants[0]^^(constants[1] >= constants[2]);
    computedConstants[99] = (constants[0]-constants[1])^^(constants[2] >= constants[3]);
    computedConstants[100] = (-constants[0])^^(constants[1] >= constants[2]);
    computedConstants[101] = (constants[0]*constants[1])^^(constants[2] >= constants[3]);
    computedConstants[102] = (constants[0]/constants[1])^^(constants[2] >= constants[3]);
    computedConstants[103] = (constants[0] <= constants[1])^^(constants[2]+constants[3]);
    computedConstants[104] = (constants[0] <= constants[1])^^constants[2];
    computedConstants[105] = (constants[0] <= constants[1])^^constants[2]-constants[3];
    computedConstants[106] = (constants[0] <= constants[1])^^-constants[2];
    computedConstants[107] = (constants[0] <= constants[1])^^(constants[2]*constants[3]);
    computedConstants[108] = (constants[0] <= constants[1])^^(constants[2]/constants[3]);
    computedConstants[109] = (constants[0] <= constants[1])^^(constants[2]^^constants[3]);
    computedConstants[110] = (constants[0] <= constants[1])^^(constants[2]^^(1.0/constants[3]));
    computedConstants[111] = sqrt(constants[0]);
    computedConstants[112] = sqrt(constants[0]);
    computedConstants[113] = sqr(constants[0]);
    computedConstants[114] = constants[0]^^(1.0/3.0);
    computedConstants[115] = constants[0]^^(1.0/constants[1]);
    computedConstants[116] = (constants[0] < constants[1])^^(1.0/(constants[3] > constants[2]));
    computedConstants[117] = (constants[0]+constants[1])^^(1.0/(constants[3] > constants[2]));
    computedConstants[118] = constants[0]^^(1.0/(constants[2] > constants[1]));
    computedConstants[119] = (constants[0]-constants[1])^^(1.0/(constants[3] > constants[2]));
    computedConstants[120] = (-constants[0])^^(1.0/(constants[2] > constants[1]));
    computedConstants[121] = (constants[0]*constants[1])^^(1.0/(constants[3] > constants[2]));
    computedConstants[122] = (constants[0]/constants[1])^^(1.0/(constants[3] > constants[2]));
    computedConstants[123] = (constants[0] < constants[1])^^(1.0/(constants[2]+constants[3]));
    computedConstants[124] = (constants[0] < constants[1])^^(1.0/constants[2]);
    computedConstants[125] = (constants[0] < constants[1])^^(1.0/(constants[2]-constants[3]));
    computedConstants[126] = (constants[0] < constants[1])^^(1.0/(-constants[2]));
    computedConstants[127] = (constants[0] < constants[1])^^(1.0/(constants[2]*constants[3]));
    computedConstants[128] = (constants[0] < constants[1])^^(1.0/(constants[2]/constants[3]));
    computedConstants[129] = (constants[0] < constants[1])^^(1.0/(constants[2]^^constants[3]));
    computedConstants[130] = (constants[0] < constants[1])^^(1.0/(constants[2]^^(1.0/constants[3])));
    computedConstants[131] = fabs(constants[0]);
    computedConstants[132] = exp(constants[0]);
    computedConstants[133] = log(constants[0]);
    computedConstants[134] = log10(constants[0]);
    computedConstants[135] = log(constants[0])/log(2.0);
    computedConstants[136] = log10(constants[0]);
    computedConstants[137] = log(constants[0])/log(constants[1]);
    computedConstants[138] = ceil(constants[0]);
    computedConstants[139] = floor(constants[0]);
    computedConstants[140] = fmin(constants[0], constants[1]);
    computedConstants[141] = fmin(constants[0], fmin(constants[1], constants[2]));
    computedConstants[142] = fmax(constants[0], constants[1]);
    computedConstants[143] = fmax(constants[0], fmax(constants[1], constants[2]));
    computedConstants[144] = fmod(constants[0], constants[1]);
    computedConstants[145] = sin(constants[0]);
    computedConstants[146] = cos(constants[0]);
    computedConstants[147] = tan(constants[0]);
    computedConstants[148] = sec(constants[0]);
    computedConstants[149] = csc(constants[0]);
    computedConstants[150] = cot(constants[0]);
    computedConstants[151] = sinh(constants[0]);
    computedConstants[152] = cosh(constants[0]);
    computedConstants[153] = tanh(constants[0]);
    computedConstants[154] = sech(constants[0]);
    computedConstants[155] = csch(constants[0]);
    computedConstants[156] = coth(constants[0]);
    computedConstants[157] = asin(constants[0]);
    computedConstants[158] = acos(constants[0]);
    computedConstants[159] = atan(constants[0]);
    computedConstants[160] = asec(constants[0]);
    computedConstants[161] = acsc(constants[0]);
    computedConstants[162] = acot(constants[0]);
    computedConstants[163] = asinh(constants[0]);
    computedConstants[164] = acosh(constants[0]);
    computedConstants[165] = atanh(constants[0]/2.0);
    computedConstants[166] = asech(constants[0]);
    computedConstants[167] = acsch(constants[0]);
    computedConstants[168] = acoth(2.0*constants[0]);
    computedConstants[170] = piecewise(constants[0] > constants[1], constants[0], NAN);
    computedConstants[171] = piecewise(constants[0] < constants[1], constants[0], NAN);
    computedConstants[172] = constants[0];
    computedConstants[173] = piecewise(constants[0] > constants[1], constants[0], constants[2]);
    computedConstants[174] = piecewise(constants[0] > constants[1], constants[0], piecewise(constants[2] > constants[3], constants[2], piecewise(constants[4] > constants[5], constants[4], NAN)));
    computedConstants[175] = piecewise(constants[0] < constants[1], constants[0], piecewise(constants[2] > constants[3], constants[2], piecewise(constants[4] > constants[5], constants[4], NAN)));
    computedConstants[176] = piecewise(constants[0] > constants[1], constants[0], piecewise(constants[2] > constants[3], constants[2], piecewise(constants[4] > constants[5], constants[4], constants[6])));
    computedConstants[177] = 123.0+piecewise(constants[0] > constants[1], constants[0], NAN);
    computedConstants[178] = 123.0+piecewise(constants[0] < constants[1], constants[0], NAN);
    computedConstants[183] = constants[0];
    computedConstants[190] = (constants[0] && constants[1])+piecewise(constants[2] > constants[3], constants[1], NAN)+constants[4]+(constants[5] && constants[6]);
    computedConstants[191] = (constants[0] && constants[1])+piecewise(constants[2] < constants[3], constants[1], NAN)+constants[4]+(constants[5] && constants[6]);
    computedConstants[192] = (constants[0] && constants[1])-(piecewise(constants[2] > constants[3], constants[1], NAN)-(constants[4]-piecewise(constants[2] > constants[3], constants[1], NAN)))-(constants[5] && constants[6]);
    computedConstants[193] = (constants[0] && constants[1])-(piecewise(constants[2] < constants[3], constants[1], NAN)-(constants[4]-piecewise(constants[2] < constants[3], constants[1], NAN)))-(constants[5] && constants[6]);
    computedConstants[194] = (constants[0] && constants[1])*piecewise(constants[2] > constants[3], constants[1], NAN)*constants[4]*piecewise(constants[2] > constants[3], constants[1], NAN)*(constants[5] && constants[6]);
    computedConstants[195] = (constants[0] && constants[1])*piecewise(constants[2] < constants[3], constants[1], NAN)*constants[4]*piecewise(constants[2] < constants[3], constants[1], NAN)*(constants[5] && constants[6]);
    computedConstants[196] = (constants[0] && constants[1])/(piecewise(constants[2] > constants[3], constants[1], NAN)/(constants[4]/piecewise(constants[2] > constants[3], constants[1], NAN)));
    computedConstants[197] = (constants[0] && constants[1])/(piecewise(constants[2] < constants[3], constants[1], NAN)/(constants[4]/piecewise(constants[2] < constants[3], constants[1], NAN)));
    computedConstants[198] = (constants[0] || constants[1]) && (constants[0]^constants[1]) && piecewise(constants[2] > constants[3], constants[1], NAN) && constants[4] && piecewise(constants[2] > constants[3], constants[1], NAN) && (constants[0]^constants[1]) && (constants[0] || constants[1]);
    computedConstants[199] = (constants[0] && constants[1]) || (constants[0]^constants[1]) || piecewise(constants[2] > constants[3], constants[1], NAN) || constants[4] || piecewise(constants[2] > constants[3], constants[1], NAN) || (constants[0]^constants[1]) || (constants[0] && constants[1]);
    computedConstants[200] = (constants[0] && constants[1])^(constants[0] || constants[1])^piecewise(constants[2] > constants[3], constants[1], NAN)^constants[4]^piecewise(constants[2] > constants[3], constants[1], NAN)^(constants[0] || constants[1])^(constants[0] && constants[1]);
    computedConstants[201] = (constants[0] && constants[1])^^(piecewise(constants[2] > constants[3], constants[1], NAN)^^(constants[4]^^piecewise(constants[2] > constants[3], constants[1], NAN)^^(constants[0] && constants[1])));
    computedConstants[202] = (constants[0] && constants[1])^^(1.0/(piecewise(constants[2] > constants[3], constants[1], NAN)^^(1.0/constants[4])))^^(1.0/piecewise(constants[2] > constants[3], constants[1], NAN))^^(1.0/(constants[0] && constants[1]));
    computedConstants[203] = -(constants[0] && constants[1])+-piecewise(constants[2] > constants[3], constants[1], NAN);
    computedConstants[204] = -(constants[0] && constants[1])+-piecewise(constants[2] < constants[3], constants[1], NAN);
}

=======
    u[0] = algebraic[0];
    u[1] = algebraic[1];

    nlaSolve(objectiveFunction0, u, 2, &rfi);

    algebraic[0] = u[0];
    algebraic[1] = u[1];
}

void computeComputedConstants(double *constants, double *computedConstants)
{
    computedConstants[0] = constants[0] == constants[1];
    computedConstants[1] = constants[0]/(constants[1] == constants[1]);
    computedConstants[2] = constants[0] != constants[1];
    computedConstants[3] = constants[0]/(constants[1] != constants[2]);
    computedConstants[4] = constants[0] < constants[1];
    computedConstants[5] = constants[0]/(constants[1] < constants[2]);
    computedConstants[6] = constants[0] <= constants[1];
    computedConstants[7] = constants[0]/(constants[1] <= constants[2]);
    computedConstants[8] = constants[0] > constants[1];
    computedConstants[9] = constants[0]/(constants[1] > constants[2]);
    computedConstants[10] = constants[0] >= constants[1];
    computedConstants[11] = constants[0]/(constants[1] >= constants[2]);
    computedConstants[12] = constants[0] && constants[1];
    computedConstants[13] = constants[0] && constants[1] && constants[2];
    computedConstants[14] = (constants[0] < constants[1]) && (constants[2] > constants[3]);
    computedConstants[15] = (constants[0]+constants[1]) && (constants[2] > constants[3]);
    computedConstants[16] = constants[0] && (constants[1] > constants[2]);
    computedConstants[17] = (constants[0]-constants[1]) && (constants[2] > constants[3]);
    computedConstants[18] = -constants[0] && (constants[1] > constants[2]);
    computedConstants[19] = (constants[0]^^constants[1]) && (constants[2] > constants[3]);
    computedConstants[20] = (constants[0]^^(1.0/constants[1])) && (constants[2] > constants[3]);
    computedConstants[21] = (constants[0] < constants[1]) && (constants[2]+constants[3]);
    computedConstants[22] = (constants[0] < constants[1]) && constants[2];
    computedConstants[23] = (constants[0] < constants[1]) && (constants[2]-constants[3]);
    computedConstants[24] = (constants[0] < constants[1]) && -constants[2];
    computedConstants[25] = (constants[0] < constants[1]) && (constants[2]^^constants[3]);
    computedConstants[26] = (constants[0] < constants[1]) && (constants[2]^^(1.0/constants[3]));
    computedConstants[27] = constants[0]/(constants[1] && constants[2]);
    computedConstants[28] = constants[0] || constants[1];
    computedConstants[29] = constants[0] || constants[1] || constants[2];
    computedConstants[30] = (constants[0] < constants[1]) || (constants[2] > constants[3]);
    computedConstants[31] = (constants[0]+constants[1]) || (constants[2] > constants[3]);
    computedConstants[32] = constants[0] || (constants[1] > constants[2]);
    computedConstants[33] = (constants[0]-constants[1]) || (constants[2] > constants[3]);
    computedConstants[34] = -constants[0] || (constants[1] > constants[2]);
    computedConstants[35] = (constants[0]^^constants[1]) || (constants[2] > constants[3]);
    computedConstants[36] = (constants[0]^^(1.0/constants[1])) || (constants[2] > constants[3]);
    computedConstants[37] = (constants[0] < constants[1]) || (constants[2]+constants[3]);
    computedConstants[38] = (constants[0] < constants[1]) || constants[2];
    computedConstants[39] = (constants[0] < constants[1]) || (constants[2]-constants[3]);
    computedConstants[40] = (constants[0] < constants[1]) || -constants[2];
    computedConstants[41] = (constants[0] < constants[1]) || (constants[2]^^constants[3]);
    computedConstants[42] = (constants[0] < constants[1]) || (constants[2]^^(1.0/constants[3]));
    computedConstants[43] = constants[0]/(constants[1] || constants[2]);
    computedConstants[44] = constants[0]^constants[1];
    computedConstants[45] = constants[0]^constants[1]^constants[2];
    computedConstants[46] = (constants[0] < constants[1])^(constants[2] > constants[3]);
    computedConstants[47] = (constants[0]+constants[1])^(constants[2] > constants[3]);
    computedConstants[48] = constants[0]^(constants[1] > constants[2]);
    computedConstants[49] = (constants[0]-constants[1])^(constants[2] > constants[3]);
    computedConstants[50] = -constants[0]^(constants[1] > constants[2]);
    computedConstants[51] = (constants[0]^^constants[1])^(constants[2] > constants[3]);
    computedConstants[52] = (constants[0]^^(1.0/constants[1]))^(constants[2] > constants[3]);
    computedConstants[53] = (constants[0] < constants[1])^(constants[2]+constants[3]);
    computedConstants[54] = (constants[0] < constants[1])^constants[2];
    computedConstants[55] = (constants[0] < constants[1])^(constants[2]-constants[3]);
    computedConstants[56] = (constants[0] < constants[1])^-constants[2];
    computedConstants[57] = (constants[0] < constants[1])^(constants[2]^^constants[3]);
    computedConstants[58] = (constants[0] < constants[1])^(constants[2]^^(1.0/constants[3]));
    computedConstants[59] = constants[0]/(constants[1]^constants[2]);
    computedConstants[60] = !constants[0];
    computedConstants[61] = constants[0]+constants[1]+constants[2];
    computedConstants[62] = (constants[0] < constants[1])+(constants[2] > constants[3]);
    computedConstants[63] = constants[0];
    computedConstants[64] = constants[0]-constants[1];
    computedConstants[65] = (constants[0] < constants[1])-(constants[2] > constants[3]);
    computedConstants[66] = (constants[0] < constants[1])-(constants[2]+constants[3]);
    computedConstants[67] = (constants[0] < constants[1])-constants[2];
    computedConstants[68] = constants[0]-(-constants[1]);
    computedConstants[69] = constants[0]-(-constants[1]*constants[2]);
    computedConstants[70] = -constants[0];
    computedConstants[71] = -(constants[0] < constants[1]);
    computedConstants[72] = constants[0]*constants[1];
    computedConstants[73] = constants[0]*constants[1]*constants[2];
    computedConstants[74] = (constants[0] < constants[1])*(constants[2] > constants[3]);
    computedConstants[75] = (constants[0]+constants[1])*(constants[2] > constants[3]);
    computedConstants[76] = constants[0]*(constants[1] > constants[2]);
    computedConstants[77] = (constants[0]-constants[1])*(constants[2] > constants[3]);
    computedConstants[78] = -constants[0]*(constants[1] > constants[2]);
    computedConstants[79] = (constants[0] < constants[1])*(constants[2]+constants[3]);
    computedConstants[80] = (constants[0] < constants[1])*constants[2];
    computedConstants[81] = (constants[0] < constants[1])*(constants[2]-constants[3]);
    computedConstants[82] = (constants[0] < constants[1])*-constants[2];
    computedConstants[83] = constants[0]/constants[1];
    computedConstants[84] = (constants[0] < constants[1])/(constants[3] > constants[2]);
    computedConstants[85] = (constants[0]+constants[1])/(constants[3] > constants[2]);
    computedConstants[86] = constants[0]/(constants[2] > constants[1]);
    computedConstants[87] = (constants[0]-constants[1])/(constants[3] > constants[2]);
    computedConstants[88] = -constants[0]/(constants[2] > constants[1]);
    computedConstants[89] = (constants[0] < constants[1])/(constants[2]+constants[3]);
    computedConstants[90] = (constants[0] < constants[1])/constants[2];
    computedConstants[91] = (constants[0] < constants[1])/(constants[2]-constants[3]);
    computedConstants[92] = (constants[0] < constants[1])/-constants[2];
    computedConstants[93] = (constants[0] < constants[1])/(constants[2]*constants[3]);
    computedConstants[94] = (constants[0] < constants[1])/(constants[2]/constants[3]);
    computedConstants[95] = sqrt(constants[0]);
    computedConstants[96] = sqr(constants[0]);
    computedConstants[97] = constants[0]^^3.0;
    computedConstants[98] = constants[0]^^constants[1];
    computedConstants[99] = (constants[0] <= constants[1])^^(constants[2] >= constants[3]);
    computedConstants[100] = (constants[0]+constants[1])^^(constants[2] >= constants[3]);
    computedConstants[101] = constants[0]^^(constants[1] >= constants[2]);
    computedConstants[102] = (constants[0]-constants[1])^^(constants[2] >= constants[3]);
    computedConstants[103] = (-constants[0])^^(constants[1] >= constants[2]);
    computedConstants[104] = (constants[0]*constants[1])^^(constants[2] >= constants[3]);
    computedConstants[105] = (constants[0]/constants[1])^^(constants[2] >= constants[3]);
    computedConstants[106] = (constants[0] <= constants[1])^^(constants[2]+constants[3]);
    computedConstants[107] = (constants[0] <= constants[1])^^constants[2];
    computedConstants[108] = (constants[0] <= constants[1])^^constants[2]-constants[3];
    computedConstants[109] = (constants[0] <= constants[1])^^-constants[2];
    computedConstants[110] = (constants[0] <= constants[1])^^(constants[2]*constants[3]);
    computedConstants[111] = (constants[0] <= constants[1])^^(constants[2]/constants[3]);
    computedConstants[112] = (constants[0] <= constants[1])^^(constants[2]^^constants[3]);
    computedConstants[113] = (constants[0] <= constants[1])^^(constants[2]^^(1.0/constants[3]));
    computedConstants[114] = sqrt(constants[0]);
    computedConstants[115] = sqrt(constants[0]);
    computedConstants[116] = constants[0]^^(1.0/3.0);
    computedConstants[117] = constants[0]^^(1.0/constants[1]);
    computedConstants[118] = (constants[0] < constants[1])^^(1.0/(constants[3] > constants[2]));
    computedConstants[119] = (constants[0]+constants[1])^^(1.0/(constants[3] > constants[2]));
    computedConstants[120] = constants[0]^^(1.0/(constants[2] > constants[1]));
    computedConstants[121] = (constants[0]-constants[1])^^(1.0/(constants[3] > constants[2]));
    computedConstants[122] = (-constants[0])^^(1.0/(constants[2] > constants[1]));
    computedConstants[123] = (constants[0]*constants[1])^^(1.0/(constants[3] > constants[2]));
    computedConstants[124] = (constants[0]/constants[1])^^(1.0/(constants[3] > constants[2]));
    computedConstants[125] = (constants[0] < constants[1])^^(1.0/(constants[2]+constants[3]));
    computedConstants[126] = (constants[0] < constants[1])^^(1.0/constants[2]);
    computedConstants[127] = (constants[0] < constants[1])^^(1.0/(constants[2]-constants[3]));
    computedConstants[128] = (constants[0] < constants[1])^^(1.0/(-constants[2]));
    computedConstants[129] = (constants[0] < constants[1])^^(1.0/(constants[2]*constants[3]));
    computedConstants[130] = (constants[0] < constants[1])^^(1.0/(constants[2]/constants[3]));
    computedConstants[131] = (constants[0] < constants[1])^^(1.0/(constants[2]^^constants[3]));
    computedConstants[132] = (constants[0] < constants[1])^^(1.0/(constants[2]^^(1.0/constants[3])));
    computedConstants[133] = fabs(constants[0]);
    computedConstants[134] = exp(constants[0]);
    computedConstants[135] = log(constants[0]);
    computedConstants[136] = log10(constants[0]);
    computedConstants[137] = log(constants[0])/log(2.0);
    computedConstants[138] = log10(constants[0]);
    computedConstants[139] = log(constants[0])/log(constants[1]);
    computedConstants[140] = ceil(constants[0]);
    computedConstants[141] = floor(constants[0]);
    computedConstants[142] = min(constants[0], constants[1]);
    computedConstants[143] = min(constants[0], min(constants[1], constants[2]));
    computedConstants[144] = max(constants[0], constants[1]);
    computedConstants[145] = max(constants[0], max(constants[1], constants[2]));
    computedConstants[146] = fmod(constants[0], constants[1]);
    computedConstants[147] = sin(constants[0]);
    computedConstants[148] = cos(constants[0]);
    computedConstants[149] = tan(constants[0]);
    computedConstants[150] = sec(constants[0]);
    computedConstants[151] = csc(constants[0]);
    computedConstants[152] = cot(constants[0]);
    computedConstants[153] = sinh(constants[0]);
    computedConstants[154] = cosh(constants[0]);
    computedConstants[155] = tanh(constants[0]);
    computedConstants[156] = sech(constants[0]);
    computedConstants[157] = csch(constants[0]);
    computedConstants[158] = coth(constants[0]);
    computedConstants[159] = asin(constants[0]);
    computedConstants[160] = acos(constants[0]);
    computedConstants[161] = atan(constants[0]);
    computedConstants[162] = asec(constants[0]);
    computedConstants[163] = acsc(constants[0]);
    computedConstants[164] = acot(constants[0]);
    computedConstants[165] = asinh(constants[0]);
    computedConstants[166] = acosh(constants[0]);
    computedConstants[167] = atanh(constants[0]/2.0);
    computedConstants[168] = asech(constants[0]);
    computedConstants[169] = acsch(constants[0]);
    computedConstants[170] = acoth(2.0*constants[0]);
    computedConstants[171] = piecewise(constants[0] > constants[1], constants[0], NAN);
    computedConstants[172] = piecewise(constants[0] > constants[1], constants[0], constants[2]);
    computedConstants[173] = piecewise(constants[0] > constants[1], constants[0], piecewise(constants[2] > constants[3], constants[2], piecewise(constants[4] > constants[5], constants[4], NAN)));
    computedConstants[174] = piecewise(constants[0] > constants[1], constants[0], piecewise(constants[2] > constants[3], constants[2], piecewise(constants[4] > constants[5], constants[4], constants[6])));
    computedConstants[175] = 123.0+piecewise(constants[0] > constants[1], constants[0], NAN);
    computedConstants[180] = constants[0];
    computedConstants[187] = (constants[0] && constants[1])+piecewise(constants[2] > constants[3], constants[1], NAN)+constants[4]+(constants[5] && constants[6]);
    computedConstants[188] = (constants[0] && constants[1])-(piecewise(constants[2] > constants[3], constants[1], NAN)-(constants[4]-piecewise(constants[2] > constants[3], constants[1], NAN)))-(constants[5] && constants[6]);
    computedConstants[189] = (constants[0] && constants[1])*piecewise(constants[2] > constants[3], constants[1], NAN)*constants[4]*piecewise(constants[2] > constants[3], constants[1], NAN)*(constants[5] && constants[6]);
    computedConstants[190] = (constants[0] && constants[1])/(piecewise(constants[2] > constants[3], constants[1], NAN)/(constants[4]/piecewise(constants[2] > constants[3], constants[1], NAN)));
    computedConstants[191] = (constants[0] || constants[1]) && (constants[0]^constants[1]) && piecewise(constants[2] > constants[3], constants[1], NAN) && constants[4] && piecewise(constants[2] > constants[3], constants[1], NAN) && (constants[0]^constants[1]) && (constants[0] || constants[1]);
    computedConstants[192] = (constants[0] && constants[1]) || (constants[0]^constants[1]) || piecewise(constants[2] > constants[3], constants[1], NAN) || constants[4] || piecewise(constants[2] > constants[3], constants[1], NAN) || (constants[0]^constants[1]) || (constants[0] && constants[1]);
    computedConstants[193] = (constants[0] && constants[1])^(constants[0] || constants[1])^piecewise(constants[2] > constants[3], constants[1], NAN)^constants[4]^piecewise(constants[2] > constants[3], constants[1], NAN)^(constants[0] || constants[1])^(constants[0] && constants[1]);
    computedConstants[194] = (constants[0] && constants[1])^^(piecewise(constants[2] > constants[3], constants[1], NAN)^^(constants[4]^^piecewise(constants[2] > constants[3], constants[1], NAN)^^(constants[0] && constants[1])));
    computedConstants[195] = (constants[0] && constants[1])^^(1.0/(piecewise(constants[2] > constants[3], constants[1], NAN)^^(1.0/constants[4])))^^(1.0/piecewise(constants[2] > constants[3], constants[1], NAN))^^(1.0/(constants[0] && constants[1]));
    computedConstants[196] = -(constants[0] && constants[1])+-piecewise(constants[2] > constants[3], constants[1], NAN);
}

>>>>>>> 228e25ac
void computeRates(double voi, double *states, double *rates, double *constants, double *computedConstants, double *algebraic, double *externals, ExternalVariable externalVariable)
{
    rates[0] = 1.0;
}<|MERGE_RESOLUTION|>--- conflicted
+++ resolved
@@ -85,19 +85,11 @@
     double *algebraic = ((RootFindingInfo *) data)->algebraic;
     double *externals = ((RootFindingInfo *) data)->externals;
 
-<<<<<<< HEAD
     algebraic[3] = u[0];
     algebraic[4] = u[1];
 
     f[0] = algebraic[3]+algebraic[4]+states[0]-0.0;
     f[1] = algebraic[3]-algebraic[4]-(computedConstants[205]+computedConstants[206]);
-=======
-    algebraic[0] = u[0];
-    algebraic[1] = u[1];
-
-    f[0] = algebraic[0]+algebraic[1]+states[0]-0.0;
-    f[1] = algebraic[0]-algebraic[1]-(computedConstants[197]+computedConstants[198]);
->>>>>>> 228e25ac
 }
 
 void findRoot0(double voi, double *states, double *rates, double *constants, double *computedConstants, double *algebraic, double *externals)
@@ -105,7 +97,6 @@
     RootFindingInfo rfi = { voi, states, rates, constants, computedConstants, algebraic, externals };
     double u[2];
 
-<<<<<<< HEAD
     u[0] = algebraic[3];
     u[1] = algebraic[4];
 
@@ -313,208 +304,6 @@
     computedConstants[204] = -(constants[0] && constants[1])+-piecewise(constants[2] < constants[3], constants[1], NAN);
 }
 
-=======
-    u[0] = algebraic[0];
-    u[1] = algebraic[1];
-
-    nlaSolve(objectiveFunction0, u, 2, &rfi);
-
-    algebraic[0] = u[0];
-    algebraic[1] = u[1];
-}
-
-void computeComputedConstants(double *constants, double *computedConstants)
-{
-    computedConstants[0] = constants[0] == constants[1];
-    computedConstants[1] = constants[0]/(constants[1] == constants[1]);
-    computedConstants[2] = constants[0] != constants[1];
-    computedConstants[3] = constants[0]/(constants[1] != constants[2]);
-    computedConstants[4] = constants[0] < constants[1];
-    computedConstants[5] = constants[0]/(constants[1] < constants[2]);
-    computedConstants[6] = constants[0] <= constants[1];
-    computedConstants[7] = constants[0]/(constants[1] <= constants[2]);
-    computedConstants[8] = constants[0] > constants[1];
-    computedConstants[9] = constants[0]/(constants[1] > constants[2]);
-    computedConstants[10] = constants[0] >= constants[1];
-    computedConstants[11] = constants[0]/(constants[1] >= constants[2]);
-    computedConstants[12] = constants[0] && constants[1];
-    computedConstants[13] = constants[0] && constants[1] && constants[2];
-    computedConstants[14] = (constants[0] < constants[1]) && (constants[2] > constants[3]);
-    computedConstants[15] = (constants[0]+constants[1]) && (constants[2] > constants[3]);
-    computedConstants[16] = constants[0] && (constants[1] > constants[2]);
-    computedConstants[17] = (constants[0]-constants[1]) && (constants[2] > constants[3]);
-    computedConstants[18] = -constants[0] && (constants[1] > constants[2]);
-    computedConstants[19] = (constants[0]^^constants[1]) && (constants[2] > constants[3]);
-    computedConstants[20] = (constants[0]^^(1.0/constants[1])) && (constants[2] > constants[3]);
-    computedConstants[21] = (constants[0] < constants[1]) && (constants[2]+constants[3]);
-    computedConstants[22] = (constants[0] < constants[1]) && constants[2];
-    computedConstants[23] = (constants[0] < constants[1]) && (constants[2]-constants[3]);
-    computedConstants[24] = (constants[0] < constants[1]) && -constants[2];
-    computedConstants[25] = (constants[0] < constants[1]) && (constants[2]^^constants[3]);
-    computedConstants[26] = (constants[0] < constants[1]) && (constants[2]^^(1.0/constants[3]));
-    computedConstants[27] = constants[0]/(constants[1] && constants[2]);
-    computedConstants[28] = constants[0] || constants[1];
-    computedConstants[29] = constants[0] || constants[1] || constants[2];
-    computedConstants[30] = (constants[0] < constants[1]) || (constants[2] > constants[3]);
-    computedConstants[31] = (constants[0]+constants[1]) || (constants[2] > constants[3]);
-    computedConstants[32] = constants[0] || (constants[1] > constants[2]);
-    computedConstants[33] = (constants[0]-constants[1]) || (constants[2] > constants[3]);
-    computedConstants[34] = -constants[0] || (constants[1] > constants[2]);
-    computedConstants[35] = (constants[0]^^constants[1]) || (constants[2] > constants[3]);
-    computedConstants[36] = (constants[0]^^(1.0/constants[1])) || (constants[2] > constants[3]);
-    computedConstants[37] = (constants[0] < constants[1]) || (constants[2]+constants[3]);
-    computedConstants[38] = (constants[0] < constants[1]) || constants[2];
-    computedConstants[39] = (constants[0] < constants[1]) || (constants[2]-constants[3]);
-    computedConstants[40] = (constants[0] < constants[1]) || -constants[2];
-    computedConstants[41] = (constants[0] < constants[1]) || (constants[2]^^constants[3]);
-    computedConstants[42] = (constants[0] < constants[1]) || (constants[2]^^(1.0/constants[3]));
-    computedConstants[43] = constants[0]/(constants[1] || constants[2]);
-    computedConstants[44] = constants[0]^constants[1];
-    computedConstants[45] = constants[0]^constants[1]^constants[2];
-    computedConstants[46] = (constants[0] < constants[1])^(constants[2] > constants[3]);
-    computedConstants[47] = (constants[0]+constants[1])^(constants[2] > constants[3]);
-    computedConstants[48] = constants[0]^(constants[1] > constants[2]);
-    computedConstants[49] = (constants[0]-constants[1])^(constants[2] > constants[3]);
-    computedConstants[50] = -constants[0]^(constants[1] > constants[2]);
-    computedConstants[51] = (constants[0]^^constants[1])^(constants[2] > constants[3]);
-    computedConstants[52] = (constants[0]^^(1.0/constants[1]))^(constants[2] > constants[3]);
-    computedConstants[53] = (constants[0] < constants[1])^(constants[2]+constants[3]);
-    computedConstants[54] = (constants[0] < constants[1])^constants[2];
-    computedConstants[55] = (constants[0] < constants[1])^(constants[2]-constants[3]);
-    computedConstants[56] = (constants[0] < constants[1])^-constants[2];
-    computedConstants[57] = (constants[0] < constants[1])^(constants[2]^^constants[3]);
-    computedConstants[58] = (constants[0] < constants[1])^(constants[2]^^(1.0/constants[3]));
-    computedConstants[59] = constants[0]/(constants[1]^constants[2]);
-    computedConstants[60] = !constants[0];
-    computedConstants[61] = constants[0]+constants[1]+constants[2];
-    computedConstants[62] = (constants[0] < constants[1])+(constants[2] > constants[3]);
-    computedConstants[63] = constants[0];
-    computedConstants[64] = constants[0]-constants[1];
-    computedConstants[65] = (constants[0] < constants[1])-(constants[2] > constants[3]);
-    computedConstants[66] = (constants[0] < constants[1])-(constants[2]+constants[3]);
-    computedConstants[67] = (constants[0] < constants[1])-constants[2];
-    computedConstants[68] = constants[0]-(-constants[1]);
-    computedConstants[69] = constants[0]-(-constants[1]*constants[2]);
-    computedConstants[70] = -constants[0];
-    computedConstants[71] = -(constants[0] < constants[1]);
-    computedConstants[72] = constants[0]*constants[1];
-    computedConstants[73] = constants[0]*constants[1]*constants[2];
-    computedConstants[74] = (constants[0] < constants[1])*(constants[2] > constants[3]);
-    computedConstants[75] = (constants[0]+constants[1])*(constants[2] > constants[3]);
-    computedConstants[76] = constants[0]*(constants[1] > constants[2]);
-    computedConstants[77] = (constants[0]-constants[1])*(constants[2] > constants[3]);
-    computedConstants[78] = -constants[0]*(constants[1] > constants[2]);
-    computedConstants[79] = (constants[0] < constants[1])*(constants[2]+constants[3]);
-    computedConstants[80] = (constants[0] < constants[1])*constants[2];
-    computedConstants[81] = (constants[0] < constants[1])*(constants[2]-constants[3]);
-    computedConstants[82] = (constants[0] < constants[1])*-constants[2];
-    computedConstants[83] = constants[0]/constants[1];
-    computedConstants[84] = (constants[0] < constants[1])/(constants[3] > constants[2]);
-    computedConstants[85] = (constants[0]+constants[1])/(constants[3] > constants[2]);
-    computedConstants[86] = constants[0]/(constants[2] > constants[1]);
-    computedConstants[87] = (constants[0]-constants[1])/(constants[3] > constants[2]);
-    computedConstants[88] = -constants[0]/(constants[2] > constants[1]);
-    computedConstants[89] = (constants[0] < constants[1])/(constants[2]+constants[3]);
-    computedConstants[90] = (constants[0] < constants[1])/constants[2];
-    computedConstants[91] = (constants[0] < constants[1])/(constants[2]-constants[3]);
-    computedConstants[92] = (constants[0] < constants[1])/-constants[2];
-    computedConstants[93] = (constants[0] < constants[1])/(constants[2]*constants[3]);
-    computedConstants[94] = (constants[0] < constants[1])/(constants[2]/constants[3]);
-    computedConstants[95] = sqrt(constants[0]);
-    computedConstants[96] = sqr(constants[0]);
-    computedConstants[97] = constants[0]^^3.0;
-    computedConstants[98] = constants[0]^^constants[1];
-    computedConstants[99] = (constants[0] <= constants[1])^^(constants[2] >= constants[3]);
-    computedConstants[100] = (constants[0]+constants[1])^^(constants[2] >= constants[3]);
-    computedConstants[101] = constants[0]^^(constants[1] >= constants[2]);
-    computedConstants[102] = (constants[0]-constants[1])^^(constants[2] >= constants[3]);
-    computedConstants[103] = (-constants[0])^^(constants[1] >= constants[2]);
-    computedConstants[104] = (constants[0]*constants[1])^^(constants[2] >= constants[3]);
-    computedConstants[105] = (constants[0]/constants[1])^^(constants[2] >= constants[3]);
-    computedConstants[106] = (constants[0] <= constants[1])^^(constants[2]+constants[3]);
-    computedConstants[107] = (constants[0] <= constants[1])^^constants[2];
-    computedConstants[108] = (constants[0] <= constants[1])^^constants[2]-constants[3];
-    computedConstants[109] = (constants[0] <= constants[1])^^-constants[2];
-    computedConstants[110] = (constants[0] <= constants[1])^^(constants[2]*constants[3]);
-    computedConstants[111] = (constants[0] <= constants[1])^^(constants[2]/constants[3]);
-    computedConstants[112] = (constants[0] <= constants[1])^^(constants[2]^^constants[3]);
-    computedConstants[113] = (constants[0] <= constants[1])^^(constants[2]^^(1.0/constants[3]));
-    computedConstants[114] = sqrt(constants[0]);
-    computedConstants[115] = sqrt(constants[0]);
-    computedConstants[116] = constants[0]^^(1.0/3.0);
-    computedConstants[117] = constants[0]^^(1.0/constants[1]);
-    computedConstants[118] = (constants[0] < constants[1])^^(1.0/(constants[3] > constants[2]));
-    computedConstants[119] = (constants[0]+constants[1])^^(1.0/(constants[3] > constants[2]));
-    computedConstants[120] = constants[0]^^(1.0/(constants[2] > constants[1]));
-    computedConstants[121] = (constants[0]-constants[1])^^(1.0/(constants[3] > constants[2]));
-    computedConstants[122] = (-constants[0])^^(1.0/(constants[2] > constants[1]));
-    computedConstants[123] = (constants[0]*constants[1])^^(1.0/(constants[3] > constants[2]));
-    computedConstants[124] = (constants[0]/constants[1])^^(1.0/(constants[3] > constants[2]));
-    computedConstants[125] = (constants[0] < constants[1])^^(1.0/(constants[2]+constants[3]));
-    computedConstants[126] = (constants[0] < constants[1])^^(1.0/constants[2]);
-    computedConstants[127] = (constants[0] < constants[1])^^(1.0/(constants[2]-constants[3]));
-    computedConstants[128] = (constants[0] < constants[1])^^(1.0/(-constants[2]));
-    computedConstants[129] = (constants[0] < constants[1])^^(1.0/(constants[2]*constants[3]));
-    computedConstants[130] = (constants[0] < constants[1])^^(1.0/(constants[2]/constants[3]));
-    computedConstants[131] = (constants[0] < constants[1])^^(1.0/(constants[2]^^constants[3]));
-    computedConstants[132] = (constants[0] < constants[1])^^(1.0/(constants[2]^^(1.0/constants[3])));
-    computedConstants[133] = fabs(constants[0]);
-    computedConstants[134] = exp(constants[0]);
-    computedConstants[135] = log(constants[0]);
-    computedConstants[136] = log10(constants[0]);
-    computedConstants[137] = log(constants[0])/log(2.0);
-    computedConstants[138] = log10(constants[0]);
-    computedConstants[139] = log(constants[0])/log(constants[1]);
-    computedConstants[140] = ceil(constants[0]);
-    computedConstants[141] = floor(constants[0]);
-    computedConstants[142] = min(constants[0], constants[1]);
-    computedConstants[143] = min(constants[0], min(constants[1], constants[2]));
-    computedConstants[144] = max(constants[0], constants[1]);
-    computedConstants[145] = max(constants[0], max(constants[1], constants[2]));
-    computedConstants[146] = fmod(constants[0], constants[1]);
-    computedConstants[147] = sin(constants[0]);
-    computedConstants[148] = cos(constants[0]);
-    computedConstants[149] = tan(constants[0]);
-    computedConstants[150] = sec(constants[0]);
-    computedConstants[151] = csc(constants[0]);
-    computedConstants[152] = cot(constants[0]);
-    computedConstants[153] = sinh(constants[0]);
-    computedConstants[154] = cosh(constants[0]);
-    computedConstants[155] = tanh(constants[0]);
-    computedConstants[156] = sech(constants[0]);
-    computedConstants[157] = csch(constants[0]);
-    computedConstants[158] = coth(constants[0]);
-    computedConstants[159] = asin(constants[0]);
-    computedConstants[160] = acos(constants[0]);
-    computedConstants[161] = atan(constants[0]);
-    computedConstants[162] = asec(constants[0]);
-    computedConstants[163] = acsc(constants[0]);
-    computedConstants[164] = acot(constants[0]);
-    computedConstants[165] = asinh(constants[0]);
-    computedConstants[166] = acosh(constants[0]);
-    computedConstants[167] = atanh(constants[0]/2.0);
-    computedConstants[168] = asech(constants[0]);
-    computedConstants[169] = acsch(constants[0]);
-    computedConstants[170] = acoth(2.0*constants[0]);
-    computedConstants[171] = piecewise(constants[0] > constants[1], constants[0], NAN);
-    computedConstants[172] = piecewise(constants[0] > constants[1], constants[0], constants[2]);
-    computedConstants[173] = piecewise(constants[0] > constants[1], constants[0], piecewise(constants[2] > constants[3], constants[2], piecewise(constants[4] > constants[5], constants[4], NAN)));
-    computedConstants[174] = piecewise(constants[0] > constants[1], constants[0], piecewise(constants[2] > constants[3], constants[2], piecewise(constants[4] > constants[5], constants[4], constants[6])));
-    computedConstants[175] = 123.0+piecewise(constants[0] > constants[1], constants[0], NAN);
-    computedConstants[180] = constants[0];
-    computedConstants[187] = (constants[0] && constants[1])+piecewise(constants[2] > constants[3], constants[1], NAN)+constants[4]+(constants[5] && constants[6]);
-    computedConstants[188] = (constants[0] && constants[1])-(piecewise(constants[2] > constants[3], constants[1], NAN)-(constants[4]-piecewise(constants[2] > constants[3], constants[1], NAN)))-(constants[5] && constants[6]);
-    computedConstants[189] = (constants[0] && constants[1])*piecewise(constants[2] > constants[3], constants[1], NAN)*constants[4]*piecewise(constants[2] > constants[3], constants[1], NAN)*(constants[5] && constants[6]);
-    computedConstants[190] = (constants[0] && constants[1])/(piecewise(constants[2] > constants[3], constants[1], NAN)/(constants[4]/piecewise(constants[2] > constants[3], constants[1], NAN)));
-    computedConstants[191] = (constants[0] || constants[1]) && (constants[0]^constants[1]) && piecewise(constants[2] > constants[3], constants[1], NAN) && constants[4] && piecewise(constants[2] > constants[3], constants[1], NAN) && (constants[0]^constants[1]) && (constants[0] || constants[1]);
-    computedConstants[192] = (constants[0] && constants[1]) || (constants[0]^constants[1]) || piecewise(constants[2] > constants[3], constants[1], NAN) || constants[4] || piecewise(constants[2] > constants[3], constants[1], NAN) || (constants[0]^constants[1]) || (constants[0] && constants[1]);
-    computedConstants[193] = (constants[0] && constants[1])^(constants[0] || constants[1])^piecewise(constants[2] > constants[3], constants[1], NAN)^constants[4]^piecewise(constants[2] > constants[3], constants[1], NAN)^(constants[0] || constants[1])^(constants[0] && constants[1]);
-    computedConstants[194] = (constants[0] && constants[1])^^(piecewise(constants[2] > constants[3], constants[1], NAN)^^(constants[4]^^piecewise(constants[2] > constants[3], constants[1], NAN)^^(constants[0] && constants[1])));
-    computedConstants[195] = (constants[0] && constants[1])^^(1.0/(piecewise(constants[2] > constants[3], constants[1], NAN)^^(1.0/constants[4])))^^(1.0/piecewise(constants[2] > constants[3], constants[1], NAN))^^(1.0/(constants[0] && constants[1]));
-    computedConstants[196] = -(constants[0] && constants[1])+-piecewise(constants[2] > constants[3], constants[1], NAN);
-}
-
->>>>>>> 228e25ac
 void computeRates(double voi, double *states, double *rates, double *constants, double *computedConstants, double *algebraic, double *externals, ExternalVariable externalVariable)
 {
     rates[0] = 1.0;
