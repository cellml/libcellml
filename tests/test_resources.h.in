--- conflicted
+++ resolved
@@ -13,11 +13,8 @@
         CELLML_SINE_IMPORTS_MODEL_RESOURCE = 3,
         CELLML_ORD_MODEL_RESOURCE = 4,
         CELLML_COMPLEX_ENCAPSULATION_MODEL_RESOURCE = 5,
-<<<<<<< HEAD
-        CELLML_A_PLUS_B_MODEL_RESOURCE = 6
-=======
-        CELLML_COMPLEX_IMPORTS_MODEL_RESOURCE = 6
->>>>>>> 32fea1db
+        CELLML_A_PLUS_B_MODEL_RESOURCE = 6,
+        CELLML_COMPLEX_IMPORTS_MODEL_RESOURCE = 7,
     };
 
     TestResources()
@@ -56,6 +53,10 @@
         {
             return "@CELLML_A_PLUS_B_MODEL_RESOURCE@";
         }
+        if (resourceName == TestResources::CELLML_COMPLEX_IMPORTS_MODEL_RESOURCE)
+        {
+            return "@CELLML_COMPLEX_IMPORTS_MODEL_RESOURCE@";
+        }
         return 0;
     }
 };