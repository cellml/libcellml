/*
Copyright libCellML Contributors

Licensed under the Apache License, Version 2.0 (the "License");
you may not use this file except in compliance with the License.
You may obtain a copy of the License at

    http://www.apache.org/licenses/LICENSE-2.0

Unless required by applicable law or agreed to in writing, software
distributed under the License is distributed on an "AS IS" BASIS,
WITHOUT WARRANTIES OR CONDITIONS OF ANY KIND, either express or implied.
See the License for the specific language governing permissions and
limitations under the License.
*/

#include "test_utils.h"

#include "gtest/gtest.h"

#include <libcellml>

/*
 * The tests in this file are here to catch any branches of code that
 * are not picked up by the main tests testing the API of the library
 */

TEST(Validator, namedModel)
{
    libcellml::ValidatorPtr validator = libcellml::Validator::create();
    libcellml::ModelPtr model = libcellml::Model::create();
    model->setName("awesomeName");
    validator->validateModel(model);
    EXPECT_EQ(size_t(0), validator->issueCount());
}

TEST(Validator, unnamedModel)
{
    const std::vector<std::string> expectedIssues = {
        "CellML identifiers must contain one or more basic Latin alphabetic characters.",
        "Model does not have a valid name attribute.",
    };
    const std::vector<std::string> expectedSpecificationHeadings = {
        "3.1.3",
        "4.2.1",
    };
    libcellml::ValidatorPtr validator = libcellml::Validator::create();
    libcellml::ModelPtr model = libcellml::Model::create();
    validator->validateModel(model);
    EXPECT_EQ_ISSUES_SPECIFICATION_HEADINGS(expectedIssues, expectedSpecificationHeadings, validator);
}

TEST(Validator, invalidCellMLIdentifiersWithSpecificationHeading)
{
    const std::vector<std::string> expectedIssues = {
        "CellML identifiers must not begin with a European numeric character [0-9].",
        "Model does not have a valid name attribute.",
        "CellML identifiers must not contain any characters other than [a-zA-Z0-9_].",
        "Component does not have a valid name attribute.",
        "CellML identifiers must contain one or more basic Latin alphabetic characters.",
        "Component does not have a valid name attribute.",
        "CellML identifiers must not contain any characters other than [a-zA-Z0-9_].",
        "Component does not have a valid name attribute.",
        "CellML identifiers must contain one or more basic Latin alphabetic characters.",
        "Component does not have a valid name attribute.",
    };
    const std::vector<std::string> expectedSpecificationHeadings = {
        "3.1.4",
        "4.2.1",
        "3.1.2",
        "10.1.1",
        "3.1.3",
        "10.1.1",
        "3.1.2",
        "10.1.1",
        "3.1.3",
        "10.1.1",
    };

    libcellml::ValidatorPtr v = libcellml::Validator::create();
    libcellml::ModelPtr model = libcellml::Model::create();
    libcellml::ComponentPtr c1 = libcellml::Component::create();
    libcellml::ComponentPtr c2 = libcellml::Component::create();
    libcellml::ComponentPtr c3 = libcellml::Component::create();
    libcellml::ComponentPtr c4 = libcellml::Component::create();
    libcellml::ComponentPtr c5 = libcellml::Component::create();

    model->setName("9numbernine");
    c1->setName("try.this");
    c2->setName("");
    c3->setName("or this");
    c4->setName("nice_name");

    model->addComponent(c1);
    model->addComponent(c2);
    model->addComponent(c3);
    model->addComponent(c4);
    model->addComponent(c5);

    v->validateModel(model);

    EXPECT_EQ_ISSUES_SPECIFICATION_HEADINGS(expectedIssues, expectedSpecificationHeadings, v);
}

TEST(Validator, namedModelWithUnnamedComponent)
{
    const std::vector<std::string> expectedIssues = {
        "CellML identifiers must contain one or more basic Latin alphabetic characters.",
        "Component does not have a valid name attribute.",
    };
    libcellml::ValidatorPtr validator = libcellml::Validator::create();
    libcellml::ModelPtr model = libcellml::Model::create();
    libcellml::ComponentPtr component = libcellml::Component::create();
    model->setName("awesomeName");
    model->addComponent(component);
    validator->validateModel(model);
    EXPECT_EQ_ISSUES(expectedIssues, validator);
}

TEST(Validator, unnamedModelWithUnnamedComponentWithUnnamedUnits)
{
    const std::vector<std::string> expectedIssues = {
        "CellML identifiers must contain one or more basic Latin alphabetic characters.",
        "Model does not have a valid name attribute.",
        "CellML identifiers must contain one or more basic Latin alphabetic characters.",
        "Component does not have a valid name attribute.",
        "CellML identifiers must contain one or more basic Latin alphabetic characters.",
        "Units does not have a valid name attribute.",
    };

    libcellml::ValidatorPtr validator = libcellml::Validator::create();
    libcellml::ModelPtr model = libcellml::Model::create();
    libcellml::ComponentPtr component = libcellml::Component::create();
    libcellml::UnitsPtr units = libcellml::Units::create();
    model->addComponent(component);
    model->addUnits(units);
    validator->validateModel(model);

    EXPECT_EQ_ISSUES(expectedIssues, validator);
}

TEST(Validator, modelWithDuplicateComponentsAndUnits)
{
    const std::vector<std::string> expectedIssues = {
        "Model 'multiplicity' contains multiple components with the name 'michael'. Valid component names must be unique to their model.",
        "Model 'multiplicity' contains multiple units with the name 'keaton'. Valid units names must be unique to their model.",
    };

    libcellml::ValidatorPtr validator = libcellml::Validator::create();
    libcellml::ModelPtr model = libcellml::Model::create();
    libcellml::ComponentPtr c1 = libcellml::Component::create();
    libcellml::ComponentPtr c2 = libcellml::Component::create();
    libcellml::UnitsPtr u1 = libcellml::Units::create();
    libcellml::UnitsPtr u2 = libcellml::Units::create();
    model->addComponent(c1);
    model->addComponent(c2);
    model->addUnits(u1);
    model->addUnits(u2);

    model->setName("multiplicity");
    c1->setName("michael");
    c2->setName("michael");
    u1->setName("keaton");
    u2->setName("keaton");
    validator->validateModel(model);

    EXPECT_EQ_ISSUES(expectedIssues, validator);
}

TEST(Validator, unnamedAndDuplicateNamedVariablesWithAndWithoutValidUnits)
{
    const std::vector<std::string> expectedIssues = {
        "Component 'fargo' contains multiple variables with the name 'margie'. Valid variable names must be unique to their component.",
        "CellML identifiers must not begin with a European numeric character [0-9].",
        "Variable does not have a valid name attribute.",
        "CellML identifiers must contain one or more basic Latin alphabetic characters.",
        "Variable 'margie' does not have a valid units attribute.",
        "Variable 'ransom' in component 'fargo' has a units reference 'dollars' which is neither standard nor defined in the parent model.",
    };

    libcellml::ValidatorPtr validator = libcellml::Validator::create();
    libcellml::ModelPtr model = libcellml::Model::create();
    libcellml::ComponentPtr c1 = libcellml::Component::create();
    libcellml::VariablePtr v1 = libcellml::Variable::create();
    libcellml::VariablePtr v2 = libcellml::Variable::create();
    libcellml::VariablePtr v3 = libcellml::Variable::create();
    libcellml::VariablePtr v4 = libcellml::Variable::create();
    model->addComponent(c1);
    c1->addVariable(v1);
    c1->addVariable(v2);
    c1->addVariable(v3);
    c1->addVariable(v4);

    model->setName("minnesota");
    c1->setName("fargo");
    v1->setName("2cold");
    v1->setUnits("ampere");
    v2->setName("margie");
    v2->setUnits("ampere");
    v3->setName("margie");
    v4->setName("ransom");
    v4->setUnits("dollars");
    validator->validateModel(model);

    EXPECT_EQ_ISSUES(expectedIssues, validator);
}

TEST(Validator, invalidVariableInitialValuesAndInterfaces)
{
    const std::vector<std::string> expectedIssues = {
        "Variable 'candidate' has an invalid interface attribute value 'orange'.",
        "Variable 'candidate' has an invalid initial value 'trump'. Initial values must be a real number string or a variable reference.",
    };

    libcellml::ValidatorPtr validator = libcellml::Validator::create();
    libcellml::ModelPtr model = libcellml::Model::create();
    libcellml::ComponentPtr c1 = libcellml::Component::create();
    libcellml::VariablePtr v1 = libcellml::Variable::create();
    model->addComponent(c1);
    c1->addVariable(v1);

    model->setName("election");
    c1->setName("republican");
    v1->setName("candidate");
    v1->setUnits("ampere");
    v1->setInterfaceType("orange");
    v1->setInitialValue("trump");

    validator->validateModel(model);

    EXPECT_EQ_ISSUES(expectedIssues, validator);
}

TEST(Validator, importUnits)
{
    const std::vector<std::string> expectedIssues = {
        "CellML identifiers must contain one or more basic Latin alphabetic characters.",
        "Imported units 'invalid_imported_units_in_this_model' does not have a valid units_ref attribute.",
        "Import of units 'invalid_imported_units_in_this_model' does not have a valid locator xlink:href attribute.",
        "Model 'model_name' contains multiple imported units from 'some-other-model.xml' with the same units_ref attribute 'units_in_that_model'.",
        "CellML identifiers must contain one or more basic Latin alphabetic characters.",
        "Imported units does not have a valid name attribute.",
    };

    libcellml::ValidatorPtr v = libcellml::Validator::create();
    libcellml::ModelPtr m = libcellml::Model::create();
    m->setName("model_name");

    // Valid units import
    libcellml::ImportSourcePtr imp = libcellml::ImportSource::create();
    imp->setUrl("some-other-model.xml");
    libcellml::UnitsPtr importedUnits = libcellml::Units::create();
    importedUnits->setName("valid_imported_units_in_this_model");
    importedUnits->setSourceUnits(imp, "units_in_that_model");
    m->addUnits(importedUnits);
    v->validateModel(m);
    EXPECT_EQ(size_t(0), v->issueCount());

    // Invalid units import- missing refs
    libcellml::ImportSourcePtr imp2 = libcellml::ImportSource::create();
    libcellml::UnitsPtr importedUnits2 = libcellml::Units::create();
    importedUnits2->setName("invalid_imported_units_in_this_model");
    importedUnits2->setSourceUnits(imp2, "");
    m->addUnits(importedUnits2);
    v->validateModel(m);
    EXPECT_EQ(size_t(3), v->issueCount());

    // Invalid units import - duplicate refs
    libcellml::ImportSourcePtr imp3 = libcellml::ImportSource::create();
    imp3->setUrl("some-other-model.xml");
    libcellml::UnitsPtr importedUnits3 = libcellml::Units::create();
    importedUnits3->setName("duplicate_imported_units_in_this_model");
    importedUnits3->setSourceUnits(imp3, "units_in_that_model");
    m->addUnits(importedUnits3);
    v->validateModel(m);
    EXPECT_EQ(size_t(4), v->issueCount());

    // Invalid units import - unnamed units
    libcellml::ImportSourcePtr imp4 = libcellml::ImportSource::create();
    imp4->setUrl("some-other-different-model.xml");
    libcellml::UnitsPtr importedUnits4 = libcellml::Units::create();
    importedUnits4->setSourceUnits(imp4, "units_in_that_model");
    m->addUnits(importedUnits4);
    v->validateModel(m);

    // Check for expected error messages
    EXPECT_EQ_ISSUES(expectedIssues, v);
}

TEST(Validator, importComponents)
{
    const std::vector<std::string> expectedIssues = {
        "CellML identifiers must contain one or more basic Latin alphabetic characters.",
        "Imported component 'invalid_imported_component_in_this_model' does not have a valid component_ref attribute.",
        "Import of component 'invalid_imported_component_in_this_model' does not have a valid locator xlink:href attribute.",
        "CellML identifiers must contain one or more basic Latin alphabetic characters.",
        "Imported component does not have a valid name attribute.",
        "Import of component 'a_bad_imported_component' has an invalid URI in the href attribute.",
    };

    libcellml::ValidatorPtr v = libcellml::Validator::create();
    libcellml::ModelPtr m = libcellml::Model::create();
    m->setName("model_name");

    // Valid component import
    libcellml::ImportSourcePtr imp = libcellml::ImportSource::create();
    imp->setUrl("some-other-model.xml");
    libcellml::ComponentPtr importedComponent = libcellml::Component::create();
    importedComponent->setName("valid_imported_component_in_this_model");
    importedComponent->setSourceComponent(imp, "component_in_that_model");
    m->addComponent(importedComponent);
    v->validateModel(m);
    EXPECT_EQ(size_t(0), v->issueCount());

    // Another valid component import
    libcellml::ImportSourcePtr imp2 = libcellml::ImportSource::create();
    imp2->setUrl("yet-another-other-model.xml");
    libcellml::ComponentPtr importedComponent2 = libcellml::Component::create();
    importedComponent2->setName("another_valid_imported_component_in_this_model");
    importedComponent2->setSourceComponent(imp2, "new_shiny_component_ref");
    m->addComponent(importedComponent2);
    v->validateModel(m);
    EXPECT_EQ(size_t(0), v->issueCount());

    // Invalid component import - missing ref to source component
    libcellml::ImportSourcePtr imp3 = libcellml::ImportSource::create();
    libcellml::ComponentPtr importedComponent3 = libcellml::Component::create();
    importedComponent3->setName("invalid_imported_component_in_this_model");
    importedComponent3->setSourceComponent(imp3, "");
    m->addComponent(importedComponent3);
    v->validateModel(m);
    EXPECT_EQ(size_t(3), v->issueCount());

    // Valid component import - two components imported from the same place is allowed
    libcellml::ImportSourcePtr imp4 = libcellml::ImportSource::create();
    imp4->setUrl("some-other-model.xml");
    libcellml::ComponentPtr importedComponent4 = libcellml::Component::create();
    importedComponent4->setName("duplicate_imported_component_in_this_model");
    importedComponent4->setSourceComponent(imp4, "component_in_that_model");
    m->addComponent(importedComponent4);
    v->validateModel(m);
    EXPECT_EQ(size_t(3), v->issueCount());

    // Invalid - name missing from component
    libcellml::ImportSourcePtr imp5 = libcellml::ImportSource::create();
    imp5->setUrl("some-other-different-model.xml");
    libcellml::ComponentPtr importedComponent5 = libcellml::Component::create();
    importedComponent5->setSourceComponent(imp5, "component_in_that_model");
    m->addComponent(importedComponent5);
    v->validateModel(m);
    EXPECT_EQ(size_t(5), v->issueCount());

    // Valid - two components from the same source is allowed
    libcellml::ImportSourcePtr imp7 = libcellml::ImportSource::create();
    imp7->setUrl("yet-another-other-model.xml");
    libcellml::ComponentPtr importedComponent7 = libcellml::Component::create();
    importedComponent7->setName("another_duplicate_imported_component");
    importedComponent7->setSourceComponent(imp7, "new_shiny_component_ref");
    m->addComponent(importedComponent7);
    v->validateModel(m);
    EXPECT_EQ(size_t(5), v->issueCount());

    // Valid - duplicate component_ref from a different source
    libcellml::ImportSourcePtr imp8 = libcellml::ImportSource::create();
    imp8->setUrl("yet-another-other-model.xml"); // source used before
    libcellml::ComponentPtr importedComponent8 = libcellml::Component::create();
    importedComponent8->setName("a_good_imported_component");
    importedComponent8->setSourceComponent(imp8, "component_in_that_model");
    m->addComponent(importedComponent8);
    v->validateModel(m);
    EXPECT_EQ(size_t(5), v->issueCount());

    // Invalid: component_ref url is not valid html
    libcellml::ImportSourcePtr imp9 = libcellml::ImportSource::create();
    imp9->setUrl("not @ valid url");
    libcellml::ComponentPtr importedComponent9 = libcellml::Component::create();
    importedComponent9->setName("a_bad_imported_component");
    importedComponent9->setSourceComponent(imp9, "component_in_some_model");
    m->addComponent(importedComponent9);
    v->validateModel(m);

    // Check for expected error messages
    EXPECT_EQ_ISSUES(expectedIssues, v);
}

TEST(Validator, validMath)
{
    const std::string math =
        "<math xmlns=\"http://www.w3.org/1998/Math/MathML\">\n"
        "  <apply>\n"
        "    <eq/>\n"
        "    <ci>C</ci>\n"
        "    <apply>\n"
        "      <plus/>\n"
        "      <ci>A</ci>\n"
        "      <ci>B</ci>\n"
        "    </apply>\n"
        "  </apply>\n"
        "</math>\n";

    libcellml::ValidatorPtr v = libcellml::Validator::create();
    libcellml::ModelPtr m = libcellml::Model::create();
    libcellml::ComponentPtr c = libcellml::Component::create();
    libcellml::VariablePtr v1 = libcellml::Variable::create();
    libcellml::VariablePtr v2 = libcellml::Variable::create();
    libcellml::VariablePtr v3 = libcellml::Variable::create();

    m->setName("modelName");
    c->setName("componentName");
    v1->setName("A");
    v2->setName("B");
    v3->setName("C");
    v1->setInitialValue("1.0");
    v2->setInitialValue("-1.0");
    v1->setUnits("dimensionless");
    v2->setUnits("dimensionless");
    v3->setUnits("dimensionless");

    c->addVariable(v1);
    c->addVariable(v2);
    c->addVariable(v3);
    c->setMath(math);
    m->addComponent(c);

    v->validateModel(m);
    EXPECT_EQ(size_t(0), v->issueCount());
}

TEST(Validator, invalidMath)
{
    const std::string math1 =
        "<math>\n"
        "  <invalid_xml></not_valid>\n"
        "</math>\n";
    const std::string math2 = "<invalid_math/>\n";
    const std::vector<std::string> expectedIssues = {
        "LibXml2 error: Opening and ending tag mismatch: invalid_xml line 2 and not_valid.",
        "Could not get a valid XML root node from the math on component 'componentName1'.",
        "Math root node is of invalid type 'invalid_math' on component 'componentName2'. A valid math root node should be of type 'math'.",
    };

    libcellml::ValidatorPtr v = libcellml::Validator::create();
    libcellml::ModelPtr m = libcellml::Model::create();
    libcellml::ComponentPtr c1 = libcellml::Component::create();
    libcellml::ComponentPtr c2 = libcellml::Component::create();

    m->setName("modelName");
    c1->setName("componentName1");
    c2->setName("componentName2");

    c1->setMath(math1);
    c2->setMath(math2);
    m->addComponent(c1);
    m->addComponent(c2);

    v->validateModel(m);

    EXPECT_EQ_ISSUES(expectedIssues, v);
}

TEST(Validator, invalidMathMLElements)
{
    const std::string math =
        "<math xmlns=\"http://www.w3.org/1998/Math/MathML\">\n"
        "  <apply>\n"
        "    <equals/>\n"
        "    <ci>C</ci>\n"
        "    <apply>\n"
        "      <addition/>\n"
        "      <ci>A</ci>\n"
        "      <ci>B</ci>\n"
        "    </apply>\n"
        "  </apply>\n"
        "</math>\n";
    const std::vector<std::string> expectedIssues = {
        "Math has a 'equals' element that is not a supported MathML element.",
        "Math has a 'addition' element that is not a supported MathML element.",
        "No declaration for element equals.",
        "No declaration for element addition.",
    };
    // Note: the MathML DTD also gives issues that list every possible operator when an
    //       invalid option is given. We'll just explicitly check the less verbose issues here.

    libcellml::ValidatorPtr v = libcellml::Validator::create();
    libcellml::ModelPtr m = libcellml::Model::create();
    libcellml::ComponentPtr c = libcellml::Component::create();
    libcellml::VariablePtr v1 = libcellml::Variable::create();
    libcellml::VariablePtr v2 = libcellml::Variable::create();
    libcellml::VariablePtr v3 = libcellml::Variable::create();

    m->setName("modelName");
    c->setName("componentName");
    v1->setName("A");
    v2->setName("B");
    v3->setName("C");
    v1->setInitialValue("1.0");
    v2->setInitialValue("-1.0");
    v1->setUnits("dimensionless");
    v2->setUnits("dimensionless");
    v3->setUnits("dimensionless");

    c->addVariable(v1);
    c->addVariable(v2);
    c->addVariable(v3);
    c->setMath(math);
    m->addComponent(c);

    v->validateModel(m);

    // Check for two expected error messages (see note above).
    for (size_t i = 0; i < 2; ++i) {
        EXPECT_EQ(expectedIssues.at(i), v->issue(i)->description());
    }
}

TEST(Validator, invalidMathMLVariables)
{
    const std::string math =
        "<math xmlns=\"http://www.w3.org/1998/Math/MathML\">\n"
        "  <apply>\n"
        "    <eq/>\n"
        "    <ci>answer</ci>\n"
        "    <partialdiff/>\n"
        "    <apply>\n"
        "      <plus/>\n"
        "      <ci>A</ci>\n"
        "      <apply>\n"
        "        <plus/>\n"
        "        <bvar>\n"
        "          <ci>new_bvar</ci>\n"
        "        </bvar>\n"
        "        <apply>\n"
        "          <plus/>\n"
        "          <ci>   </ci>\n"
        "          <apply>\n"
        "            <plus/>\n"
        "            <ci><nonsense/></ci>\n"
        "            <apply>\n"
        "              <plus/>\n"
        "              <ci/>\n"
        "              <bvar>\n"
        "                <ci>\n"
        "                  <!-- Invalid bvar -->\n"
        "                  B\n"
        "                </ci>\n"
        "              </bvar>\n"
        "            </apply>\n"
        "          </apply>\n"
        "        </apply>\n"
        "      </apply>\n"
        "    </apply>\n"
        "  </apply>\n"
        "</math>\n";
    const std::vector<std::string> expectedIssues = {
        "Math has a 'partialdiff' element that is not a supported MathML element.",
        "Math has a 'nonsense' element that is not a supported MathML element.",
        "MathML ci element has the child text 'answer' which does not correspond with any variable names present in component 'componentName'.",
        "MathML ci element has the child text 'new_bvar' which does not correspond with any variable names present in component 'componentName'.",
        "W3C MathML DTD error: No declaration for element nonsense.",
        "W3C MathML DTD error: Element nonsense is not declared in ci list of possible children.",
    };

    libcellml::ValidatorPtr v = libcellml::Validator::create();
    libcellml::ModelPtr m = libcellml::Model::create();
    libcellml::ComponentPtr c = libcellml::Component::create();
    libcellml::VariablePtr v1 = libcellml::Variable::create();
    libcellml::VariablePtr v2 = libcellml::Variable::create();
    libcellml::VariablePtr v3 = libcellml::Variable::create();

    m->setName("modelName");
    c->setName("componentName");
    v1->setName("A");
    v2->setName("B");
    v3->setName("C");
    v1->setInitialValue("1.0");
    v2->setInitialValue("-1.0");
    v1->setUnits("dimensionless");
    v2->setUnits("dimensionless");
    v3->setUnits("dimensionless");

    c->addVariable(v1);
    c->addVariable(v2);
    c->addVariable(v3);
    c->setMath(math);
    m->addComponent(c);

    v->validateModel(m);

    EXPECT_EQ_ISSUES(expectedIssues, v);
}

TEST(Validator, invalidSimpleMathmlCellMLUnits)
{
    const std::string math =
        "<math xmlns:cellml=\"http://www.cellml.org/cellml/2.0#\" xmlns=\"http://www.w3.org/1998/Math/MathML\">\n"
        "  <apply>\""
        "    <bvar>\n"
        "      <ci cellml:units=\"dimensionless\">B</ci>\n"
        "    </bvar>\n"
        "  </apply>\n"
        "</math>";
    const std::vector<std::string> expectedIssues = {
        "CellML identifiers must contain one or more basic Latin alphabetic characters.",
        "Model does not have a valid name attribute.",
        "CellML identifiers must contain one or more basic Latin alphabetic characters.",
        "Component does not have a valid name attribute.",
        "MathML ci element has the child text 'B' which does not correspond with any variable names present in component ''.",
        "W3C MathML DTD error: No declaration for attribute units of element ci.",
        "W3C MathML DTD error: Element apply content does not follow the DTD, expecting (csymbol | ci | cn | apply | reln | lambda | condition | declare | sep | semantics | annotation | annotation-xml | integers | reals | rationals | naturalnumbers | complexes | primes | exponentiale | imaginaryi | notanumber | true | false | emptyset | pi | eulergamma | infinity | interval | list | matrix | matrixrow | set | vector | piecewise | lowlimit | uplimit | bvar | degree | logbase | momentabout | domainofapplication | inverse | ident | domain | codomain | image | abs | conjugate | exp | factorial | arg | real | imaginary | floor | ceiling | not | ln | sin | cos | tan | sec | csc | cot | sinh | cosh | tanh | sech | csch | coth | arcsin | arccos | arctan | arccosh | arccot | arccoth | arccsc | arccsch | arcsec | arcsech | arcsinh | arctanh | determinant | transpose | card | quotient | divide | power | rem | implies | vectorproduct | scalarproduct | outerproduct | setdiff | fn | compose | plus | times | max | min | gcd | lcm | and | or | xor | union | intersect | cartesianproduct | mean | sdev | variance | median | mode | selector | root | minus | log | int | diff | partialdiff | divergence | grad | curl | laplacian | sum | product | limit | moment | exists | forall | neq | factorof | in | notin | notsubset | notprsubset | tendsto | eq | leq | lt | geq | gt | equivalent | approx | subset | prsubset | mi | mn | mo | mtext | ms | mspace | mrow | mfrac | msqrt | mroot | menclose | mstyle | merror | mpadded | mphantom | mfenced | msub | msup | msubsup | munder | mover | munderover | mmultiscripts | mtable | mtr | mlabeledtr | mtd | maligngroup | malignmark | maction)*, got (CDATA bvar ).",
    };
    libcellml::ValidatorPtr v = libcellml::Validator::create();
    libcellml::ModelPtr m = libcellml::Model::create();
    libcellml::ComponentPtr c = libcellml::Component::create();

    c->setMath(math);
    m->addComponent(c);

    v->validateModel(m);
    EXPECT_EQ_ISSUES(expectedIssues, v);
}

TEST(Validator, invalidMathmlCellMLNsOnNode)
{
    const std::string math =
        "<math  xmlns:cellml=\"http://www.cellml.org/cellml/2.0#\" xmlns=\"http://www.w3.org/1998/Math/MathML\"><apply><cellml:bvar><ci cellml:units=\"dimensionless\">B</ci></cellml:bvar></apply></math>";
    const std::vector<std::string> expectedIssues = {
        "CellML identifiers must contain one or more basic Latin alphabetic characters.",
        "Model does not have a valid name attribute.",
        "CellML identifiers must contain one or more basic Latin alphabetic characters.",
        "Component does not have a valid name attribute.",
        "Math has a 'bvar' element that is not a supported MathML element.",
        "MathML ci element has the child text 'B' which does not correspond with any variable names present in component ''.",
        "W3C MathML DTD error: No declaration for attribute units of element ci.",
    };
    libcellml::ValidatorPtr v = libcellml::Validator::create();
    libcellml::ModelPtr m = libcellml::Model::create();
    libcellml::ComponentPtr c = libcellml::Component::create();

    c->setMath(math);
    m->addComponent(c);

    v->validateModel(m);
    EXPECT_EQ_ISSUES(expectedIssues, v);
}

TEST(Validator, invalidMathMLCiAndCnElementsWithCellMLUnits)
{
    const std::string math =
        "<math xmlns:cellml=\"http://www.cellml.org/cellml/2.0#\" xmlns=\"http://www.w3.org/1998/Math/MathML\">\n"
        "  <apply>\n"
        "    <eq/>\n"
        "    <cn cellml:units=\"invalid\" cellml:value=\"zero\">oops</cn>\n"
        "    <apply>\n"
        "      <plus/>\n"
        "      <ci>A</ci>\n"
        "      <apply>\n"
        "        <plus/>\n"
        "        <bvar>\n"
        "          <ci cellml:units=\"dimensionless\">new_bvar</ci>\n"
        "        </bvar>\n"
        "        <apply>\n"
        "          <plus/>\n"
        "          <ci>   </ci>\n"
        "          <apply>\n"
        "            <plus/>\n"
        "            <ci>undefined_variable</ci>\n"
        "            <apply>\n"
        "              <plus/>\n"
        "              <ci/>\n"
        "              <bvar>\n"
        "                <ci cellml:units=\"9wayswrong\">B</ci>\n"
        "              </bvar>\n"
        "              <apply>\n"
        "                <plus/>\n"
        "                <cn>2.0</cn>\n"
        "              </apply>\n"
        "            </apply>\n"
        "          </apply>\n"
        "        </apply>\n"
        "      </apply>\n"
        "    </apply>\n"
        "  </apply>\n"
        "</math>\n";
    const std::vector<std::string> expectedIssues = {
        "Math cn element has an invalid attribute type 'value' in the cellml namespace.  Attribute 'units' is the only CellML namespace attribute allowed.",
        "Math has a cn element with a cellml:units attribute 'invalid' that is not a valid reference to units in the model 'modelName' or a standard unit.",
        "MathML ci element has the child text 'new_bvar' which does not correspond with any variable names present in component 'componentName'.",
        "MathML ci element has the child text 'undefined_variable' which does not correspond with any variable names present in component 'componentName'.",
        "CellML identifiers must contain one or more basic Latin alphabetic characters.",
        "Math cn element with the value '2.0' does not have a valid cellml:units attribute.",
        "W3C MathML DTD error: No declaration for attribute units of element ci.",
        "W3C MathML DTD error: No declaration for attribute units of element ci.",
    };

    libcellml::ValidatorPtr v = libcellml::Validator::create();
    libcellml::ModelPtr m = libcellml::Model::create();
    libcellml::ComponentPtr c = libcellml::Component::create();
    libcellml::VariablePtr v1 = libcellml::Variable::create();
    libcellml::VariablePtr v2 = libcellml::Variable::create();
    libcellml::VariablePtr v3 = libcellml::Variable::create();

    m->setName("modelName");
    c->setName("componentName");
    v1->setName("A");
    v2->setName("B");
    v3->setName("C");
    v1->setInitialValue("1.0");
    v2->setInitialValue("-1.0");
    v1->setUnits("dimensionless");
    v2->setUnits("dimensionless");
    v3->setUnits("dimensionless");

    c->addVariable(v1);
    c->addVariable(v2);
    c->addVariable(v3);
    c->setMath(math);
    m->addComponent(c);

    v->validateModel(m);

    EXPECT_EQ_ISSUES(expectedIssues, v);
}

TEST(Validator, validMathMLCiAndCnElementsWithCellMLUnits)
{
    const std::string math =
        "<?xml version=\"1.0\" encoding=\"UTF-8\"?>\n"
        "<math xmlns=\"http://www.w3.org/1998/Math/MathML\" xmlns:cellml=\"http://www.cellml.org/cellml/2.0#\">\n"
        "  <apply>\n"
        "    <eq/>\n"
        "    <cn cellml:units=\"dimensionless\">3</cn>\n"
        "    <apply>\n"
        "      <plus/>\n"
        "      <ci>A</ci>\n"
        "      <apply>\n"
        "        <plus/>\n"
        "        <ci>C</ci>\n"
        "        <cn cellml:units=\"dimensionless\">7</cn>\n"
        "      </apply>\n"
        "    </apply>\n"
        "  </apply>\n"
        "</math>\n";

    libcellml::ValidatorPtr v = libcellml::Validator::create();
    libcellml::ModelPtr m = libcellml::Model::create();
    libcellml::ComponentPtr c = libcellml::Component::create();
    libcellml::VariablePtr v1 = libcellml::Variable::create();
    libcellml::VariablePtr v2 = libcellml::Variable::create();
    libcellml::VariablePtr v3 = libcellml::Variable::create();

    m->setName("modelName");
    c->setName("componentName");
    v1->setName("A");
    v2->setName("B");
    v3->setName("C");
    v1->setInitialValue("1.0");
    v2->setInitialValue("-1.0");
    v1->setUnits("dimensionless");
    v2->setUnits("dimensionless");
    v3->setUnits("dimensionless");

    c->addVariable(v1);
    c->addVariable(v2);
    c->addVariable(v3);
    c->setMath(math);
    m->addComponent(c);

    v->validateModel(m);
    EXPECT_EQ(size_t(0), v->issueCount());
}

TEST(Validator, parseAndValidateInvalidUnitIssues)
{
    const std::string input =
        "<?xml version=\"1.0\" encoding=\"UTF-8\"?>\n"
        "<model xmlns=\"http://www.cellml.org/cellml/2.0#\" name=\"asoiaf\">\n"
        "  <units name=\"ampere\"/>\n"
        "  <units name=\"north\"/>\n"
        "  <units name=\"stark\">\n"
        "    <unit units=\"volt\" prefix=\"mega\" multiplier=\"1000.0\"/>\n"
        "    <unit units=\"north\"/>\n"
        "    <unit units=\"ned\"/>\n"
        "    <unit units=\"king in the north\"/>\n"
        "    <unit prefix=\"wolf\" units=\"metre\"/>\n"
        "  </units>\n"
        "</model>\n";
    const std::vector<std::string> expectedIssues = {
        "Units is named 'ampere' which is a protected standard unit name.",
        "Units reference 'ned' in units 'stark' is not a valid reference to a local units or a standard unit type.",
        "CellML identifiers must not contain any characters other than [a-zA-Z0-9_].",
        "Unit in units 'stark' does not have a valid units reference.",
        "Prefix 'wolf' of a unit referencing 'metre' in units 'stark' is not a valid integer or an SI prefix.",
    };

    libcellml::ParserPtr p = libcellml::Parser::create();
    libcellml::ModelPtr m = p->parseModel(input);
    EXPECT_EQ(size_t(0), p->issueCount());

    libcellml::ValidatorPtr v = libcellml::Validator::create();
    v->validateModel(m);
    EXPECT_EQ_ISSUES(expectedIssues, v);
}

TEST(Validator, validateInvalidConnectionsVariableWithoutParentComponent)
{
    const std::vector<std::string> expectedIssues = {
        "Variable 'variable2' is an equivalent variable to 'variable1' but 'variable2' has no parent component.",
    };
    libcellml::ModelPtr m = libcellml::Model::create();
    libcellml::ComponentPtr comp1 = libcellml::Component::create();
    libcellml::ComponentPtr comp2 = libcellml::Component::create();
    libcellml::VariablePtr v1 = libcellml::Variable::create();
    libcellml::VariablePtr v2 = libcellml::Variable::create();

    m->setName("modelName");
    comp1->setName("component1");
    comp2->setName("component2");

    v1->setName("variable1");
    v2->setName("variable2");
    v1->setUnits("dimensionless");
    v2->setUnits("dimensionless");

    comp1->addVariable(v1);
    comp2->addVariable(v2);

    m->addComponent(comp1);
    m->addComponent(comp2);

    libcellml::Variable::addEquivalence(v1, v2);

    comp2->removeVariable(v2);

    libcellml::ValidatorPtr v = libcellml::Validator::create();
    v->validateModel(m);
    EXPECT_EQ_ISSUES(expectedIssues, v);
}

TEST(Validator, validateInvalidConnectionsDanglingReciprocalEquivalence)
{
    libcellml::ValidatorPtr v = libcellml::Validator::create();
    libcellml::ModelPtr m = libcellml::Model::create();
    libcellml::ComponentPtr comp1 = libcellml::Component::create();
    libcellml::ComponentPtr comp2 = libcellml::Component::create();
    libcellml::ComponentPtr comp3 = libcellml::Component::create();
    libcellml::ComponentPtr comp4 = libcellml::Component::create();
    libcellml::VariablePtr v1_1 = libcellml::Variable::create();
    libcellml::VariablePtr v1_2 = libcellml::Variable::create();
    libcellml::VariablePtr v2 = libcellml::Variable::create();
    libcellml::VariablePtr v3 = libcellml::Variable::create();
    libcellml::VariablePtr v4 = libcellml::Variable::create();

    m->setName("modelName");
    comp1->setName("component1");
    comp2->setName("component2");
    comp3->setName("component3");
    comp4->setName("component4");
    v1_1->setName("variable1_1");
    v1_2->setName("variable1_2");
    v2->setName("variable2");
    v3->setName("variable3");
    v4->setName("variable4");

    v1_1->setUnits("dimensionless");
    v1_2->setUnits("dimensionless");
    v2->setUnits("dimensionless");
    v3->setUnits("dimensionless");
    v4->setUnits("dimensionless");

    comp1->addVariable(v1_1);
    comp1->addVariable(v1_2);
    comp2->addVariable(v2);
    comp3->addVariable(v3);
    comp4->addVariable(v4);
    m->addComponent(comp1);
    m->addComponent(comp2);
    m->addComponent(comp3);
    m->addComponent(comp4);

    // Valid connections.
    libcellml::Variable::addEquivalence(v1_1, v2);
    libcellml::Variable::addEquivalence(v1_2, v2);
    libcellml::Variable::addEquivalence(v1_1, v3);
    libcellml::Variable::addEquivalence(v1_1, v4);
    libcellml::Variable::addEquivalence(v2, v3);
    libcellml::Variable::addEquivalence(v1_1, v3);

    // Remove all connections on v1_2, leaving no dangling reciprocal connections.
    v1_2->removeAllEquivalences();

    v->validateModel(m);
    EXPECT_EQ(size_t(0), v->issueCount());
}

TEST(Validator, integerStrings)
{
    const std::string input =
        "<?xml version=\"1.0\" encoding=\"UTF-8\"?>\n"
        "<model xmlns=\"http://www.cellml.org/cellml/2.0#\" name=\"asoiaf\">\n"
        "  <component name=\"component\">\n"
        "    <variable name=\"variable\" units=\"dimensionless\"/>\n"
        "    <variable name=\"other_variable\" units=\"dimensionless\"/>\n"
        "    <reset variable=\"variable\" test_variable=\"other_variable\" order=\"1\">\n"
        "      <test_value>\n"
        "        <math xmlns=\"http://www.w3.org/1998/Math/MathML\">\n"
        "        </math>\n"
        "      </test_value>\n"
        "      <reset_value>\n"
        "        <math xmlns=\"http://www.w3.org/1998/Math/MathML\">\n"
        "        </math>\n"
        "      </reset_value>\n"
        "    </reset>\n"
        "    <reset variable=\"variable\" test_variable=\"other_variable\" order=\"+1\">\n"
        "      <test_value>\n"
        "        <math xmlns=\"http://www.w3.org/1998/Math/MathML\">\n"
        "        </math>\n"
        "      </test_value>\n"
        "      <reset_value>\n"
        "        <math xmlns=\"http://www.w3.org/1998/Math/MathML\">\n"
        "        </math>\n"
        "      </reset_value>\n"
        "    </reset>\n"
        "    <reset variable=\"variable\" test_variable=\"other_variable\" order=\"\">\n"
        "      <test_value>\n"
        "        <math xmlns=\"http://www.w3.org/1998/Math/MathML\">\n"
        "        </math>\n"
        "      </test_value>\n"
        "      <reset_value>\n"
        "        <math xmlns=\"http://www.w3.org/1998/Math/MathML\">\n"
        "        </math>\n"
        "      </reset_value>\n"
        "    </reset>\n"
        "    <reset variable=\"variable\" test_variable=\"other_variable\" order=\"-\">\n"
        "      <test_value>\n"
        "        <math xmlns=\"http://www.w3.org/1998/Math/MathML\">\n"
        "        </math>\n"
        "      </test_value>\n"
        "      <reset_value>\n"
        "        <math xmlns=\"http://www.w3.org/1998/Math/MathML\">\n"
        "        </math>\n"
        "      </reset_value>\n"
        "    </reset>\n"
        "    <reset variable=\"variable\" test_variable=\"other_variable\" order=\"odd\">\n"
        "      <test_value>\n"
        "        <math xmlns=\"http://www.w3.org/1998/Math/MathML\">\n"
        "        </math>\n"
        "      </test_value>\n"
        "      <reset_value>\n"
        "        <math xmlns=\"http://www.w3.org/1998/Math/MathML\">\n"
        "        </math>\n"
        "      </reset_value>\n"
        "    </reset>\n"
        "  </component>\n"
        "</model>\n";

    const std::vector<std::string> expectedParsingErrors = {
        "Reset in component 'component' referencing variable 'variable' has a non-integer order value '+1'.",
        "Reset in component 'component' referencing variable 'variable' has a non-integer order value ''.",
        "Reset in component 'component' referencing variable 'variable' has a non-integer order value '-'.",
        "Reset in component 'component' referencing variable 'variable' has a non-integer order value 'odd'.",
    };

    const std::vector<std::string> expectedValidationErrors = {
        "Reset in component 'component' with variable 'variable', with test_variable 'other_variable', does not have an order set.",
        "Reset in component 'component' with variable 'variable', with test_variable 'other_variable', does not have an order set.",
        "Reset in component 'component' with variable 'variable', with test_variable 'other_variable', does not have an order set.",
        "Reset in component 'component' with variable 'variable', with test_variable 'other_variable', does not have an order set.",
    };

    libcellml::ParserPtr p = libcellml::Parser::create();
    libcellml::ModelPtr m = p->parseModel(input);

    EXPECT_EQ_ISSUES(expectedParsingErrors, p);

    libcellml::ValidatorPtr v = libcellml::Validator::create();
    v->validateModel(m);

    EXPECT_EQ_ISSUES(expectedValidationErrors, v);
}

TEST(Validator, resetValid)
{
    libcellml::ModelPtr m = libcellml::Model::create();
    libcellml::ComponentPtr c = libcellml::Component::create();
    libcellml::VariablePtr v1 = libcellml::Variable::create();
    libcellml::VariablePtr v2 = libcellml::Variable::create();
    libcellml::ResetPtr r = libcellml::Reset::create();

    r->setVariable(v1);
    r->setTestVariable(v2);
    r->setOrder(1);
    r->setResetValue(NON_EMPTY_MATH);
    r->setTestValue(NON_EMPTY_MATH);

    c->setName("comp");
    v1->setName("var");
    v1->setUnits("second");
    v2->setName("var2");
    v2->setUnits("second");

    c->addVariable(v1);
    c->addVariable(v2);

    c->addReset(r);

    m->setName("main");
    m->addComponent(c);

    libcellml::ValidatorPtr validator = libcellml::Validator::create();
    validator->validateModel(m);

    EXPECT_EQ(size_t(0), validator->issueCount());
}

TEST(Validator, resetNoVariable)
{
    const std::string expectedError =
        "Reset in component 'comp' with order '3', with test_variable 'var2', does not reference a variable.";

    libcellml::ModelPtr m = libcellml::Model::create();
    libcellml::ComponentPtr c = libcellml::Component::create();
    libcellml::VariablePtr v1 = libcellml::Variable::create();
    libcellml::VariablePtr v2 = libcellml::Variable::create();
    libcellml::ResetPtr r = libcellml::Reset::create();

    // No variable
    r->setTestVariable(v2);
    r->setOrder(3);
    r->setResetValue(NON_EMPTY_MATH);
    r->setTestValue(NON_EMPTY_MATH);

    c->setName("comp");
    v1->setName("var");
    v1->setUnits("second");
    v2->setName("var2");
    v2->setUnits("second");

    c->addVariable(v1);
    c->addVariable(v2);

    c->addReset(r);

    m->setName("main");
    m->addComponent(c);

    libcellml::ValidatorPtr validator = libcellml::Validator::create();
    validator->validateModel(m);

    EXPECT_EQ(size_t(1), validator->issueCount());
    EXPECT_EQ(expectedError, validator->issue(0)->description());
}

TEST(Validator, resetNoTestVariable)
{
    const std::string expectedError =
        "Reset in component 'comp' with order '4', with variable 'var', does not reference a test_variable.";

    libcellml::ModelPtr m = libcellml::Model::create();
    libcellml::ComponentPtr c = libcellml::Component::create();
    libcellml::VariablePtr v1 = libcellml::Variable::create();
    libcellml::VariablePtr v2 = libcellml::Variable::create();
    libcellml::ResetPtr r = libcellml::Reset::create();

    // No test_variable
    r->setVariable(v1);
    r->setOrder(4);
    r->setResetValue(NON_EMPTY_MATH);
    r->setTestValue(NON_EMPTY_MATH);

    c->setName("comp");
    v1->setName("var");
    v1->setUnits("second");
    v2->setName("var2");
    v2->setUnits("second");

    c->addVariable(v1);
    c->addVariable(v2);

    c->addReset(r);

    m->setName("main");
    m->addComponent(c);

    libcellml::ValidatorPtr validator = libcellml::Validator::create();
    validator->validateModel(m);

    EXPECT_EQ(size_t(1), validator->issueCount());
    EXPECT_EQ(expectedError, validator->issue(0)->description());
}

TEST(Validator, resetNoOrder)
{
    const std::string expectedError =
        "Reset in component 'comp' with variable 'var', with test_variable 'var2', does not have an order set.";

    libcellml::ModelPtr m = libcellml::Model::create();
    libcellml::ComponentPtr c = libcellml::Component::create();
    libcellml::VariablePtr v1 = libcellml::Variable::create();
    libcellml::VariablePtr v2 = libcellml::Variable::create();
    libcellml::ResetPtr r = libcellml::Reset::create();

    // No order
    r->setVariable(v1);
    r->setTestVariable(v2);
    r->setResetValue(NON_EMPTY_MATH);
    r->setTestValue(NON_EMPTY_MATH);

    c->setName("comp");
    v1->setName("var");
    v1->setUnits("second");
    v2->setName("var2");
    v2->setUnits("second");

    c->addVariable(v1);
    c->addVariable(v2);

    c->addReset(r);

    m->setName("main");
    m->addComponent(c);

    libcellml::ValidatorPtr validator = libcellml::Validator::create();
    validator->validateModel(m);
    EXPECT_EQ(size_t(1), validator->issueCount());
    EXPECT_EQ(expectedError, validator->issue(0)->description());
}

TEST(Validator, resetNoResetValue)
{
    const std::string expectedError = "Reset in component 'comp' with order '6', with variable 'var', with test_variable 'var2', does not have a reset_value specified.";

    libcellml::ModelPtr m = libcellml::Model::create();
    libcellml::ComponentPtr c = libcellml::Component::create();
    libcellml::VariablePtr v1 = libcellml::Variable::create();
    libcellml::VariablePtr v2 = libcellml::Variable::create();
    libcellml::ResetPtr r = libcellml::Reset::create();

    // No reset_value
    r->setVariable(v1);
    r->setTestVariable(v2);
    r->setOrder(6);
    r->setTestValue(NON_EMPTY_MATH);

    c->setName("comp");
    v1->setName("var");
    v1->setUnits("second");
    v2->setName("var2");
    v2->setUnits("second");

    c->addVariable(v1);
    c->addVariable(v2);

    c->addReset(r);

    m->setName("main");
    m->addComponent(c);

    libcellml::ValidatorPtr validator = libcellml::Validator::create();
    validator->validateModel(m);

    EXPECT_EQ(size_t(1), validator->issueCount());
    EXPECT_EQ(expectedError, validator->issue(0)->description());
}

TEST(Validator, resetNoTestValue)
{
    const std::vector<std::string> expectedIssues = {
        "Reset in component 'comp' with order '7', with variable 'var', with test_variable 'var2', does not have a test_value specified.",
    };

    libcellml::ModelPtr m = libcellml::Model::create();
    libcellml::ComponentPtr c = libcellml::Component::create();
    libcellml::VariablePtr v1 = libcellml::Variable::create();
    libcellml::VariablePtr v2 = libcellml::Variable::create();
    libcellml::ResetPtr r = libcellml::Reset::create();

    // No test_value
    r->setVariable(v1);
    r->setTestVariable(v2);
    r->setOrder(7);
    r->setResetValue(NON_EMPTY_MATH);

    c->setName("comp");
    v1->setName("var");
    v1->setUnits("second");
    v2->setName("var2");
    v2->setUnits("second");

    c->addVariable(v1);
    c->addVariable(v2);

    c->addReset(r);

    m->setName("main");
    m->addComponent(c);

    libcellml::ValidatorPtr validator = libcellml::Validator::create();
    validator->validateModel(m);

    EXPECT_EQ_ISSUES(expectedIssues, validator);
}

TEST(Validator, resetWhitespaceAsMaths)
{
    const std::vector<std::string> expectedIssues = {
        "Reset in component 'comp' with order '8', with variable 'var', with test_variable 'var2', does not have a test_value specified.",
        "Reset in component 'comp' with order '8', with variable 'var', with test_variable 'var2', does not have a reset_value specified.",
    };

    libcellml::ModelPtr m = libcellml::Model::create();
    libcellml::ComponentPtr c = libcellml::Component::create();
    libcellml::VariablePtr v1 = libcellml::Variable::create();
    libcellml::VariablePtr v2 = libcellml::Variable::create();
    libcellml::ResetPtr r = libcellml::Reset::create();

    // Whitespace test_value and reset_value
    r->setVariable(v1);
    r->setTestVariable(v2);
    r->setOrder(8);
    r->setResetValue(" ");
    r->setTestValue(" ");

    c->setName("comp");
    v1->setName("var");
    v1->setUnits("second");
    v2->setName("var2");
    v2->setUnits("second");

    c->addVariable(v1);
    c->addVariable(v2);

    c->addReset(r);

    m->setName("main");
    m->addComponent(c);

    libcellml::ValidatorPtr validator = libcellml::Validator::create();
    validator->validateModel(m);

    EXPECT_EQ_ISSUES(expectedIssues, validator);
}

TEST(Validator, resetEmptyMathML)
{
    libcellml::ModelPtr m = libcellml::Model::create();
    libcellml::ComponentPtr c = libcellml::Component::create();
    libcellml::VariablePtr v1 = libcellml::Variable::create();
    libcellml::VariablePtr v2 = libcellml::Variable::create();
    libcellml::ResetPtr r = libcellml::Reset::create();

    // Empty test_value and reset_value math block
    // TODO: For now, empty maths blocks are valid. Issue #365
    r->setVariable(v1);
    r->setTestVariable(v2);
    r->setOrder(9);
    r->setResetValue(EMPTY_MATH);
    r->setTestValue(EMPTY_MATH);

    c->setName("comp");
    v1->setName("var");
    v1->setUnits("second");
    v2->setName("var2");
    v2->setUnits("second");

    c->addVariable(v1);
    c->addVariable(v2);

    c->addReset(r);

    m->setName("main");
    m->addComponent(c);

    libcellml::ValidatorPtr validator = libcellml::Validator::create();
    validator->validateModel(m);

    EXPECT_EQ(size_t(0), validator->issueCount());
}

TEST(Validator, resetNegativeOrder)
{
    libcellml::ModelPtr m = libcellml::Model::create();
    libcellml::ComponentPtr c = libcellml::Component::create();
    libcellml::VariablePtr v1 = libcellml::Variable::create();
    libcellml::VariablePtr v2 = libcellml::Variable::create();
    libcellml::ResetPtr r = libcellml::Reset::create();

    // Negative order value should be allowed
    r->setVariable(v1);
    r->setTestVariable(v2);
    r->setOrder(-100);
    r->setResetValue(NON_EMPTY_MATH);
    r->setTestValue(NON_EMPTY_MATH);

    c->setName("comp");
    v1->setName("var");
    v1->setUnits("second");
    v2->setName("var2");
    v2->setUnits("second");

    c->addVariable(v1);
    c->addVariable(v2);

    c->addReset(r);

    m->setName("main");
    m->addComponent(c);

    libcellml::ValidatorPtr validator = libcellml::Validator::create();
    validator->validateModel(m);

    EXPECT_EQ(size_t(0), validator->issueCount());
}

TEST(Validator, resetVariableOutsideComponent)
{
    const std::vector<std::string> expectedIssues = {
        "Reset in component 'c1' with order '1', with variable 'v2', with test_variable 'v1', refers to a variable 'v2' in a different component 'c2'.",
        "Reset in component 'c2' with order '1', with variable 'v2', with test_variable 'v1', refers to a test_variable 'v1' in a different component 'c1'."};

    libcellml::ModelPtr m = libcellml::Model::create();
    libcellml::ComponentPtr c1 = libcellml::Component::create();
    libcellml::ComponentPtr c2 = libcellml::Component::create();
    libcellml::VariablePtr v1 = libcellml::Variable::create();
    libcellml::VariablePtr v2 = libcellml::Variable::create();
    libcellml::ResetPtr r1 = libcellml::Reset::create();
    libcellml::ResetPtr r2 = libcellml::Reset::create();
    libcellml::ValidatorPtr validator = libcellml::Validator::create();

    v1->setName("v1");
    v1->setUnits("dimensionless");
    v2->setName("v2");
    v2->setUnits("dimensionless");

    c1->setName("c1");
    c2->setName("c2");

    c1->addVariable(v1);
    c2->addVariable(v2);

    c1->addReset(r1);
    c2->addReset(r2);

    r1->setVariable(v2); // variable outside parent component
    r1->setTestVariable(v1);
    r1->setOrder(1);
    r1->setResetValue(EMPTY_MATH);
    r1->setTestValue(EMPTY_MATH);

    r2->setVariable(v2);
    r2->setTestVariable(v1); // test_variable outside parent component
    r2->setOrder(1);
    r2->setResetValue(EMPTY_MATH);
    r2->setTestValue(EMPTY_MATH);

    m->setName("model");
    m->addComponent(c1);
    m->addComponent(c2);

    validator->validateModel(m);

    EXPECT_EQ_ISSUES(expectedIssues, validator);
}

TEST(Validator, validMathCnElements)
{
    const std::string math =
        "<math xmlns:cellml=\"http://www.cellml.org/cellml/2.0#\" xmlns=\"http://www.w3.org/1998/Math/MathML\">\n"
        "  <apply>\n"
        "    <eq/>\n"
        "    <ci>C</ci>\n"
        "    <apply>\n"
        "      <plus/>\n"
        "      <cn cellml:units=\"dimensionless\">3.44<sep/>2</cn>\n"
        "      <cn cellml:units=\"dimensionless\">-9.612</cn>\n"
        "    </apply>\n"
        "  </apply>\n"
        "</math>\n";

    libcellml::ValidatorPtr v = libcellml::Validator::create();
    libcellml::ModelPtr m = libcellml::Model::create();
    libcellml::ComponentPtr c = libcellml::Component::create();
    libcellml::VariablePtr v1 = libcellml::Variable::create();

    m->setName("modelName");
    c->setName("componentName");
    v1->setName("C");
    v1->setInitialValue("3.5");
    v1->setUnits("dimensionless");

    c->addVariable(v1);
    c->setMath(math);
    m->addComponent(c);

    v->validateModel(m);
    EXPECT_EQ(size_t(0), v->issueCount());
}

TEST(Validator, validMathCnElementsMissingCellMLNamespace)
{
    const std::string math =
        "<math xmlns=\"http://www.w3.org/1998/Math/MathML\">\n"
        "  <apply>\n"
        "    <eq/>\n"
        "    <ci>C</ci>\n"
        "    <apply>\n"
        "      <plus/>\n"
        "      <cn cellml:units=\"dimensionless\">3.44<sep/>2</cn>\n"
        "      <cn cellml:units=\"dimensionless\">-9.612</cn>\n"
        "    </apply>\n"
        "  </apply>\n"
        "</math>\n";

    const std::vector<std::string> expectedIssues {
        "LibXml2 error: Namespace prefix cellml for units on cn is not defined.",
        "LibXml2 error: Namespace prefix cellml for units on cn is not defined.",
        "CellML identifiers must contain one or more basic Latin alphabetic characters.",
        "Math cn element with the value '3.44' does not have a valid cellml:units attribute.",
        "CellML identifiers must contain one or more basic Latin alphabetic characters.",
        "Math cn element with the value '-9.612' does not have a valid cellml:units attribute.",
        "W3C MathML DTD error: Namespace prefix cellml for units on cn is not defined.",
        "W3C MathML DTD error: No declaration for attribute cellml:units of element cn.",
        "W3C MathML DTD error: Namespace prefix cellml for units on cn is not defined.",
        "W3C MathML DTD error: No declaration for attribute cellml:units of element cn.",
    };

    libcellml::ValidatorPtr v = libcellml::Validator::create();
    libcellml::ModelPtr m = libcellml::Model::create();
    libcellml::ComponentPtr c = libcellml::Component::create();
    libcellml::VariablePtr v1 = libcellml::Variable::create();

    m->setName("modelName");
    c->setName("componentName");
    v1->setName("C");
    v1->setInitialValue("3.5");
    v1->setUnits("dimensionless");

    c->addVariable(v1);
    c->setMath(math);
    m->addComponent(c);

    v->validateModel(m);
    EXPECT_EQ_ISSUES(expectedIssues, v);
}

TEST(Validator, unitAmericanSpellingOfUnitsRemoved)
{
    libcellml::ValidatorPtr validator = libcellml::Validator::create();
    libcellml::ModelPtr m = libcellml::Model::create();
    libcellml::ComponentPtr comp1 = libcellml::Component::create();
    libcellml::ComponentPtr comp2 = libcellml::Component::create();

    libcellml::VariablePtr v1 = libcellml::Variable::create();
    libcellml::VariablePtr v2 = libcellml::Variable::create();

    v1->setName("tomayto");
    v2->setName("tomahto");
    m->setName("callthewholethingoff");
    comp1->addVariable(v1);
    comp2->addVariable(v2);
    comp1->setName("comp1");
    comp2->setName("comp2");
    m->addComponent(comp1);
    m->addComponent(comp2);

    // u1 = u2: different spelling of meter/metre.
    libcellml::UnitsPtr u1 = libcellml::Units::create();
    u1->setName("testunit1");
    u1->addUnit("metre");
    libcellml::UnitsPtr u2 = libcellml::Units::create();
    u2->setName("testunit2");
    u2->addUnit("meter");

    v1->setUnits(u1);
    v2->setUnits(u2);
    m->addUnits(u1);
    m->addUnits(u2);

    const std::vector<std::string> expectedIssues = {
        "Units reference 'meter' in units 'testunit2' is not a valid reference to a local units or a standard unit type.",
        "Variable 'tomayto' has units of 'testunit1' and an equivalent variable 'tomahto' with non-matching units of 'testunit2'. The mismatch is: metre^1.",
    };

    // This one is now an issue.
    libcellml::Variable::addEquivalence(v1, v2);
    validator->validateModel(m);

    EXPECT_EQ_ISSUES(expectedIssues, validator);
}

TEST(Validator, unitEquivalenceStandardUnitsToBaseUnits)
{
    libcellml::ValidatorPtr validator = libcellml::Validator::create();
    libcellml::ModelPtr m = libcellml::Model::create();
    libcellml::ComponentPtr comp1 = libcellml::Component::create();
    libcellml::ComponentPtr comp2 = libcellml::Component::create();
    libcellml::VariablePtr v1 = libcellml::Variable::create();
    libcellml::VariablePtr v2 = libcellml::Variable::create();
    libcellml::UnitsPtr base = libcellml::Units::create();
    libcellml::UnitsPtr standard = libcellml::Units::create();

    const std::map<std::string, std::map<std::string, double>> standardToBaseUnitList = {
        {"ampere", {{"ampere", 1.0}}},
        {"becquerel", {{"second", -1.0}}},
        {"candela", {{"candela", 1.0}}},
        {"coulomb", {{"ampere", -1.0}, {"second", 1.0}}},
        {"dimensionless", {{"dimensionless", 1.0}}},
        {"farad", {{"ampere", 2.0}, {"kilogram", -1.0}, {"metre", -2.0}, {"second", -4.0}}},
        {"gram", {{"kilogram", 1.0}}},
        {"gray", {{"metre", 2.0}, {"second", -2.0}}},
        {"henry", {{"ampere", -2.0}, {"kilogram", 1.0}, {"metre", 2.0}, {"second", -2.0}}},
        {"hertz", {{"second", -1.0}}},
        {"joule", {{"kilogram", 1.0}, {"metre", 2.0}, {"second", -2.0}}},
        {"katal", {{"mole", 1.0}, {"second", -1.0}}},
        {"kelvin", {{"kelvin", 1.0}}},
        {"kilogram", {{"kilogram", 1.0}}},
        {"litre", {{"metre", 3.0}}},
        {"lumen", {{"candela", 1.0}}},
        {"lux", {{"candela", 1.0}, {"metre", -2.0}}},
        {"metre", {{"metre", 1.0}}},
        {"mole", {{"mole", 1.0}}},
        {"newton", {{"kilogram", 1.0}, {"metre", 1.0}, {"second", -2.0}}},
        {"ohm", {{"ampere", -2.0}, {"kilogram", 1.0}, {"metre", 2.0}, {"second", -3.0}}},
        {"pascal", {{"kilogram", 1.0}, {"metre", -1.0}, {"second", -2.0}}},
        {"radian", {{"dimensionless", 1.0}}},
        {"second", {{"second", 1.0}}},
        {"siemens", {{"ampere", 2.0}, {"kilogram", -1.0}, {"metre", -2.0}, {"second", 3.0}}},
        {"sievert", {{"metre", 2.0}, {"second", -2.0}}},
        {"steradian", {{"dimensionless", 1.0}}},
        {"tesla", {{"ampere", -1.0}, {"kilogram", 1.0}, {"second", -2.0}}},
        {"volt", {{"ampere", -1.0}, {"kilogram", 1.0}, {"metre", 2.0}, {"second", -3.0}}},
        {"watt", {{"kilogram", 1.0}, {"metre", 2.0}, {"second", -3.0}}},
        {"weber", {{"ampere", -1.0}, {"kilogram", 1.0}, {"metre", 2.0}, {"second", -2.0}}}};

    v1->setName("tomayto");
    v2->setName("tomahto");
    m->setName("callthewholethingoff");
    comp1->addVariable(v1);
    comp2->addVariable(v2);
    comp1->setName("comp1");
    comp2->setName("comp2");
    m->addComponent(comp1);
    m->addComponent(comp2);
    base->setName("base");
    standard->setName("standard");
    v1->setUnits(base);
    v2->setUnits(standard);
    m->addUnits(base);
    m->addUnits(standard);

    for (const auto &line : standardToBaseUnitList) {
        standard->removeAllUnits();
        base->removeAllUnits();
        standard->addUnit(line.first);
        for (const auto &baseUnits : line.second) {
            base->addUnit(baseUnits.first, 0, baseUnits.second, 1.0);
        }
        validator->validateModel(m);
        EXPECT_EQ(size_t(0), validator->issueCount());
    }
}

TEST(Validator, unitEquivalenceBasicDimensionlessUnits)
{
    libcellml::ValidatorPtr validator = libcellml::Validator::create();
    libcellml::ModelPtr m = libcellml::Model::create();
    libcellml::ComponentPtr comp1 = libcellml::Component::create();
    libcellml::ComponentPtr comp2 = libcellml::Component::create();

    libcellml::VariablePtr v1 = libcellml::Variable::create();
    libcellml::VariablePtr v2 = libcellml::Variable::create();

    v1->setName("tomayto");
    v2->setName("tomahto");

    m->setName("callthewholethingoff");
    comp1->addVariable(v1);
    comp2->addVariable(v2);
    comp1->setName("comp1");
    comp2->setName("comp2");
    m->addComponent(comp1);
    m->addComponent(comp2);

    // u1 = u2: testing that cancelled units become dimensionless.
    libcellml::UnitsPtr u1 = libcellml::Units::create();
    u1->setName("metrepermetre");
    u1->addUnit("metre");
    u1->addUnit("metre", -1.0);
    libcellml::UnitsPtr u2 = libcellml::Units::create();
    u2->setName("ratio");
    u2->addUnit("dimensionless");

    v1->setUnits(u1);
    v2->setUnits(u2);

    m->addUnits(u1);
    m->addUnits(u2);

    libcellml::Variable::addEquivalence(v1, v2);

    validator->validateModel(m);
    EXPECT_EQ(size_t(0), validator->issueCount());
}

TEST(Validator, unitEquivalenceDimensionlessUnits)
{
    libcellml::ValidatorPtr validator = libcellml::Validator::create();
    libcellml::ModelPtr m = libcellml::Model::create();
    libcellml::ComponentPtr comp1 = libcellml::Component::create();
    libcellml::ComponentPtr comp2 = libcellml::Component::create();
    libcellml::ComponentPtr comp3 = libcellml::Component::create();

    libcellml::VariablePtr v1 = libcellml::Variable::create();
    libcellml::VariablePtr v2 = libcellml::Variable::create();
    libcellml::VariablePtr v3 = libcellml::Variable::create();

    v1->setName("tomayto");
    v2->setName("tomahto");
    v3->setName("tomaat");

    m->setName("callthewholethingoff");
    comp1->addVariable(v1);
    comp2->addVariable(v2);
    comp3->addVariable(v3);
    comp1->setName("comp1");
    comp2->setName("comp2");
    comp3->setName("comp3");
    m->addComponent(comp1);
    m->addComponent(comp2);
    m->addComponent(comp3);

    // u1 = u2 = u3: testing that cancelled units become dimensionless and equivalent to radians, steradians, etc.
    libcellml::UnitsPtr u1 = libcellml::Units::create();
    u1->setName("testunit5");
    u1->addUnit("metre", -2.0);
    u1->addUnit("metre", 2.0);
    libcellml::UnitsPtr u2 = libcellml::Units::create();
    u2->setName("testunit6");
    u2->addUnit("dimensionless");
    libcellml::UnitsPtr u3 = libcellml::Units::create();
    u3->setName("testunit7");
    u3->addUnit("steradian");

    v1->setUnits(u1);
    v2->setUnits(u2);
    v3->setUnits(u3);

    m->addUnits(u1);
    m->addUnits(u2);
    m->addUnits(u3);

    libcellml::Variable::addEquivalence(v1, v2);
    libcellml::Variable::addEquivalence(v2, v3);

    validator->validateModel(m);
    EXPECT_EQ(size_t(0), validator->issueCount());
}

TEST(Validator, unitEquivalenceMultiplierPrefix)
{
    libcellml::ValidatorPtr validator = libcellml::Validator::create();
    libcellml::ModelPtr m = libcellml::Model::create();
    libcellml::ComponentPtr comp1 = libcellml::Component::create();
    libcellml::ComponentPtr comp2 = libcellml::Component::create();
    libcellml::ComponentPtr comp3 = libcellml::Component::create();

    libcellml::VariablePtr v1 = libcellml::Variable::create();
    libcellml::VariablePtr v2 = libcellml::Variable::create();
    libcellml::VariablePtr v3 = libcellml::Variable::create();

    v1->setName("tomayto");
    v2->setName("tomahto");
    v3->setName("tomaat");

    m->setName("callthewholethingoff");
    comp1->setName("comp1");
    comp2->setName("comp2");
    comp3->setName("comp3");
    m->addComponent(comp1);
    m->addComponent(comp2);
    m->addComponent(comp3);

    // u1 = u2 = u3: testing multiplier or prefix don't affect base unit equivalence.
    libcellml::UnitsPtr u1 = libcellml::Units::create();
    u1->setName("testunit10");
    u1->addUnit("gram", 2, 1000.0);
    libcellml::UnitsPtr u2 = libcellml::Units::create();
    u2->setName("testunit11");
    u2->addUnit("kilogram", 2.0);
    libcellml::UnitsPtr u3 = libcellml::Units::create();
    u3->setName("testunit12");
    u3->addUnit("gram", "kilo", 2.0);

    v1->setUnits(u1);
    v2->setUnits(u2);
    v3->setUnits(u3);

    m->addUnits(u1);
    m->addUnits(u2);
    m->addUnits(u3);

    libcellml::Variable::addEquivalence(v1, v2);
    libcellml::Variable::addEquivalence(v2, v3);

    validator->validateModel(m);
    EXPECT_EQ(size_t(0), validator->issueCount());
}

TEST(Validator, unitEquivalenceComplicatedNestedUnits)
{
    const std::vector<std::string> expectedIssues = {
        "Variable 'pjs' has units of 'testunit13' and an equivalent variable 'pajamas' with non-matching units of 'testunit14'. The mismatch is: metre^1, multiplication factor of 10^3.",
    };

    libcellml::ValidatorPtr validator = libcellml::Validator::create();
    libcellml::ModelPtr m = libcellml::Model::create();
    libcellml::ComponentPtr comp1 = libcellml::Component::create();
    libcellml::ComponentPtr comp2 = libcellml::Component::create();
    libcellml::ComponentPtr comp3 = libcellml::Component::create();

    libcellml::VariablePtr v1 = libcellml::Variable::create();
    libcellml::VariablePtr v8 = libcellml::Variable::create();
    libcellml::VariablePtr v9 = libcellml::Variable::create();
    libcellml::VariablePtr v13 = libcellml::Variable::create();
    libcellml::VariablePtr v14 = libcellml::Variable::create();

    v1->setName("tomayto");
    v8->setName("neether");
    v9->setName("nyther");
    v13->setName("pjs");
    v14->setName("pajamas");

    comp1->setName("isay");
    comp2->setName("yousay");
    comp3->setName("wesay");

    m->setName("callthewholethingoff");

    comp1->addVariable(v1);
    comp2->addVariable(v8);
    comp3->addVariable(v9);
    comp2->addVariable(v13);
    comp3->addVariable(v14);

    m->addComponent(comp1);
    m->addComponent(comp2);
    m->addComponent(comp3);

    libcellml::UnitsPtr u1 = libcellml::Units::create();
    u1->setName("testunit1");
    u1->addUnit("metre");

    // u8 = u9: testing more complicated compound units, newton/(sievert.pascal) = second^2.radian^3.steradian^-4.
    libcellml::UnitsPtr u8 = libcellml::Units::create();
    u8->setName("testunit8");
    u8->addUnit("newton", 1.0);
    u8->addUnit("pascal", -1.0);
    u8->addUnit("sievert", -1.0);
    libcellml::UnitsPtr u9 = libcellml::Units::create();
    u9->setName("testunit9");
    u9->addUnit("second", 2.0);
    u9->addUnit("radian", -4.0);
    u9->addUnit("steradian", 2.0);

    // u13 != u14: testing that the mismatch is reported correctly.
    libcellml::UnitsPtr u13 = libcellml::Units::create();
    u13->setName("testunit13");
    u13->addUnit("testunit1", "kilo", 2.0);
    u13->addUnit("testunit8", 2.0);
    libcellml::UnitsPtr u14 = libcellml::Units::create();
    u14->setName("testunit14");
    u14->addUnit("testunit1", 1.0);
    u14->addUnit("testunit9", 2.0);

    v1->setUnits(u1);
    v8->setUnits(u8);
    v9->setUnits(u9);
    v13->setUnits(u13);
    v14->setUnits(u14);

    m->addUnits(u1);
    m->addUnits(u8);
    m->addUnits(u9);
    m->addUnits(u13);
    m->addUnits(u14);

    // This one is fine but complicated: newton/(sievert.pascal) = second^2.radian^3.steradian^-4.
    libcellml::Variable::addEquivalence(v8, v9);

    // Off by (metre)^1: testing nested unit equivalence.
    libcellml::Variable::addEquivalence(v13, v14);

    validator->validateModel(m);

    EXPECT_EQ_ISSUES(expectedIssues, validator);
}

TEST(Validator, unitEquivalenceExponentMultiplierPrefixExponent)
{
    // This test is intended to demonstrate that the effect of different multiplicator sources (prefix, multiplier term)
    // does not affect the equivalence of the underlying base variables.
    std::string expectedWarning = "Variable 'v1' has units of 'u4' and an equivalent variable 'v2' with non-matching units of 'u5'. The mismatch is: multiplication factor of 10^12.";

    libcellml::ValidatorPtr validator = libcellml::Validator::create();
    libcellml::ModelPtr model = libcellml::Model::create();

    libcellml::ComponentPtr comp1 = libcellml::Component::create();
    libcellml::ComponentPtr comp2 = libcellml::Component::create();

    libcellml::VariablePtr v1 = libcellml::Variable::create();
    libcellml::VariablePtr v2 = libcellml::Variable::create();

    v1->setName("v1");
    v2->setName("v2");

    // millimetres
    libcellml::UnitsPtr u1 = libcellml::Units::create();
    u1->setName("u1");
    u1->addUnit("metre", "milli"); // standard, prefix.

    // mm^3
    libcellml::UnitsPtr u2 = libcellml::Units::create();
    u2->setName("u2");
    u2->addUnit("u1", 3.0); // standard, exponent.

    // mm^6
    libcellml::UnitsPtr u3 = libcellml::Units::create();
    u3->setName("u3");
    u3->addUnit("u2", 2.0); // standard, exponent.

    // m^6
    libcellml::UnitsPtr u4 = libcellml::Units::create();
    u4->setName("u4");
    u4->addUnit("u3", 15, 1.0); // standard, prefix, exponent.

    libcellml::UnitsPtr u5 = libcellml::Units::create();
    u5->setName("u5");
    u5->addUnit("metre", 6.0); // standard, exponent.

    // u4 ~= u5: Units will be equivalent, testing that prefix, multiplier, and exponent validation is correct.
    // Note: there is a factor of 1000 between u4 and u5 since u4 = 10^15*u3 (rather than 10^18*u3), which is
    //       fine since we only need units to be equivalent for validation.
    // TODO: see issue in specification: https://github.com/cellml/cellml-specification/issues/19.
    v1->setUnits(u4);
    v2->setUnits(u5);

    comp1->setName("component1");
    comp1->addVariable(v1);

    comp2->setName("component2");
    comp2->addVariable(v2);

    model->setName("model");
    model->addComponent(comp1);
    model->addComponent(comp2);

    model->addUnits(u1);
    model->addUnits(u2);
    model->addUnits(u3);
    model->addUnits(u4);
    model->addUnits(u5);

    libcellml::Variable::addEquivalence(v1, v2);

    validator->validateModel(model);

    EXPECT_EQ(size_t(1), validator->issueCount());
    EXPECT_EQ(size_t(0), validator->errorCount());
    EXPECT_EQ(size_t(0), validator->hintCount());
    EXPECT_EQ(size_t(1), validator->warningCount());
    EXPECT_EQ(expectedWarning, validator->warning(0)->description());
}

TEST(Validator, unitUserCreatedUnitsBananasAndApples)
{
    const std::vector<std::string> expectedIssues = {
        "Variable 'v1' has units of 'bushell_of_apples' and an equivalent variable 'v2' with non-matching units of 'bunch_of_bananas'. The mismatch is: apple^10, banana^-5.",
    };

    libcellml::ValidatorPtr validator = libcellml::Validator::create();
    libcellml::ModelPtr m = createModelTwoComponentsWithOneVariableEach("m", "c1", "c2", "v1", "v2");
    auto c1 = m->component(0);
    auto c2 = m->component(1);
    auto v1 = c1->variable(0);
    auto v2 = c2->variable(0);

    libcellml::UnitsPtr uApple = libcellml::Units::create();
    uApple->setName("apple");

    libcellml::UnitsPtr uBanana = libcellml::Units::create();
    uBanana->setName("banana");

    libcellml::UnitsPtr u1 = libcellml::Units::create();
    u1->setName("bushell_of_apples");
    u1->addUnit("apple", 10.0);

    libcellml::UnitsPtr u2 = libcellml::Units::create();
    u2->setName("bunch_of_bananas");
    u2->addUnit("banana", 5.0);

    v1->setUnits(u1);
    v2->setUnits(u2);

    m->addUnits(uApple);
    m->addUnits(uBanana);
    m->addUnits(u1);
    m->addUnits(u2);

    libcellml::Variable::addEquivalence(v1, v2); // Bushell of apples != bunch of bananas.

    validator->validateModel(m);

    EXPECT_EQ_ISSUES(expectedIssues, validator);
}

TEST(Validator, unitIllDefinedEquivalentUnits)
{
    const std::vector<std::string> expectedIssues = {
        "CellML identifiers must contain one or more basic Latin alphabetic characters.",
        "Variable 'v1' does not have a valid units attribute.",
        "CellML identifiers must contain one or more basic Latin alphabetic characters.",
        "Variable 'v2' does not have a valid units attribute.",
        "Variable 'v1' has units of '' and an equivalent variable 'v2' with non-matching units of ''. The mismatch is: ",
    };

    libcellml::ValidatorPtr validator = libcellml::Validator::create();
    libcellml::ModelPtr m = createModelTwoComponentsWithOneVariableEach("m", "c1", "c2", "v1", "v2");
    auto c1 = m->component(0);
    auto c2 = m->component(1);
    auto v1 = c1->variable(0);
    auto v2 = c2->variable(0);

    libcellml::Variable::addEquivalence(v1, v2);

    validator->validateModel(m);

    EXPECT_EQ_ISSUES(expectedIssues, validator);
}

TEST(Validator, unitStandardUnitsWhichAreBaseUnits)
{
    const std::vector<std::string> expectedIssues = {
        "Variable 'v1' has units of 'metre' and an equivalent variable 'v2' with non-matching units of 'second'. The mismatch is: metre^1, second^-1.",
    };

    libcellml::ValidatorPtr validator = libcellml::Validator::create();
    libcellml::ModelPtr m = createModelTwoComponentsWithOneVariableEach("m", "c1", "c2", "v1", "v2");
    auto c1 = m->component(0);
    auto c2 = m->component(1);
    auto v1 = c1->variable(0);
    auto v2 = c2->variable(0);

    v1->setUnits("metre");
    v2->setUnits("second");

    libcellml::Variable::addEquivalence(v1, v2); // metre != second.

    validator->validateModel(m);

    EXPECT_EQ_ISSUES(expectedIssues, validator);
}

TEST(Validator, unitStandardUnitsWhichAreNotBaseUnits)
{
    const std::vector<std::string> expectedIssues = {
        "Variable 'v1' has units of 'litre' and an equivalent variable 'v2' with non-matching units of 'gram'. The mismatch is: kilogram^-1, metre^3.",
    };

    libcellml::ValidatorPtr validator = libcellml::Validator::create();
    libcellml::ModelPtr m = createModelTwoComponentsWithOneVariableEach("m", "c1", "c2", "v1", "v2");
    auto c1 = m->component(0);
    auto c2 = m->component(1);
    auto v1 = c1->variable(0);
    auto v2 = c2->variable(0);

    v1->setUnits("litre");
    v2->setUnits("gram");

    libcellml::Variable::addEquivalence(v1, v2); // litre != gram.

    validator->validateModel(m);

    EXPECT_EQ_ISSUES(expectedIssues, validator);
}

TEST(Validator, unitMultiplierFactorDifference)
{
    const std::vector<std::string> expectedIssues = {
        "Variable 'v1' has units of 'litre' and an equivalent variable 'v2' with non-matching units of 'big_barrel'. The mismatch is: multiplication factor of 10^-3."};

    libcellml::ValidatorPtr validator = libcellml::Validator::create();
    libcellml::ModelPtr m = createModelTwoComponentsWithOneVariableEach("m", "c1", "c2", "v1", "v2");
    auto c1 = m->component(0);
    auto c2 = m->component(1);
    auto v1 = c1->variable(0);
    auto v2 = c2->variable(0);

    v1->setUnits("litre");

    libcellml::UnitsPtr u = libcellml::Units::create();
    u->setName("big_barrel");
    u->addUnit("metre", 3.0);
    m->addUnits(u);

    v2->setUnits("big_barrel");

    libcellml::Variable::addEquivalence(v1, v2); // 1000L = 1m^3

    m->linkUnits();

    validator->validateModel(m);

<<<<<<< HEAD
    EXPECT_EQ(size_t(1), validator->issueCount());
=======
>>>>>>> abc1a946
    EXPECT_EQ(size_t(0), validator->errorCount());
    EXPECT_EQ(size_t(1), validator->warningCount());
    EXPECT_EQ(size_t(0), validator->hintCount());

    EXPECT_EQ_ISSUES(expectedIssues, validator);
}

TEST(Validator, unitStandardMultipliersLitre)
{
    libcellml::ValidatorPtr validator = libcellml::Validator::create();
    libcellml::ModelPtr m = createModelTwoComponentsWithOneVariableEach("m", "c1", "c2", "v1", "v2");
    auto c1 = m->component(0);
    auto c2 = m->component(1);
    auto v1 = c1->variable(0);
    auto v2 = c2->variable(0);

    v1->setUnits("litre");

    libcellml::UnitsPtr u = libcellml::Units::create();
    u->setName("decimetre_cubed");
    u->addUnit("metre", "deci", 3.0); // a litre is a (0.1m)^3
    m->addUnits(u);

    v2->setUnits("decimetre_cubed");

    libcellml::Variable::addEquivalence(v1, v2); // litre = dm^3 .

    m->linkUnits();

    validator->validateModel(m);
    printIssues(validator);

    EXPECT_EQ(size_t(0), validator->issueCount());
}

TEST(Validator, unitStandardMultipliersGram)
{
    libcellml::ValidatorPtr validator = libcellml::Validator::create();
    libcellml::ModelPtr m = createModelTwoComponentsWithOneVariableEach("m", "c1", "c2", "v1", "v2");
    auto c1 = m->component(0);
    auto c2 = m->component(1);
    auto v1 = c1->variable(0);
    auto v2 = c2->variable(0);

    v1->setUnits("kilogram");

    libcellml::UnitsPtr u = libcellml::Units::create();
    u->setName("thousand_grams");
    u->addUnit("gram", "kilo");
    m->addUnits(u);
    v2->setUnits(u);

    libcellml::Variable::addEquivalence(v1, v2);

    m->linkUnits();
    validator->validateModel(m);

    EXPECT_EQ(size_t(0), validator->issueCount());
}

TEST(Validator, unitSimpleCycle)
{
    // Testing that indirect dependence is caught in the unit cycles. The network is:
    //
    //      grandfather(u1) <- father(u2) <- child (u3) <-+
    //           |                                        |
    //           +----------------------------------------+

    const std::vector<std::string> expectedIssues = {
        "Cyclic units exist: 'grandfather' -> 'child' -> 'father' -> 'grandfather'",
    };

    libcellml::ValidatorPtr v = libcellml::Validator::create();
    libcellml::ModelPtr m = libcellml::Model::create();

    libcellml::UnitsPtr u1 = libcellml::Units::create();
    libcellml::UnitsPtr u2 = libcellml::Units::create();
    libcellml::UnitsPtr u3 = libcellml::Units::create();

    m->setName("model");

    m->addUnits(u1);
    m->addUnits(u2);
    m->addUnits(u3);

    u1->setName("grandfather"); // Base unit.

    u2->setName("father"); // First generation.
    u2->addUnit("grandfather");

    u3->setName("child"); // Second generation.
    u3->addUnit("father");

    // Network valid at this stage.
    v->validateModel(m);
    EXPECT_EQ(size_t(0), v->issueCount());

    // Time loop Grandfather paradox created! u1 no longer a base variable: u1 -> u3 -> u2 -> u1.
    u1->addUnit("child");
    v->validateModel(m);

    EXPECT_EQ_ISSUES(expectedIssues, v);
}

TEST(Validator, unitComplexCycle)
{
    // Simple testing for the directional dependency of units. The first network is:
    //
    //                            <- brotherFromAnotherMother (u4)
    //                 <- father (u2)  <-+
    //     grandfather (u1)              | <- childOfIncest (u5)
    //                 <- mother (u3)  <-+
    //                            <- sisterFromAnotherFather (u6)
    //
    // There is an _undirected_ loop between u1-u2-u3-u5 but the directionality of the
    // dependencies here means the network is still valid. Keeping this here to test that
    // the directionality does indeed protect it from forming a cycle.

    libcellml::ValidatorPtr v = libcellml::Validator::create();
    libcellml::ModelPtr m = libcellml::Model::create();

    libcellml::UnitsPtr u1 = libcellml::Units::create();
    libcellml::UnitsPtr u2 = libcellml::Units::create();
    libcellml::UnitsPtr u3 = libcellml::Units::create();
    libcellml::UnitsPtr u4 = libcellml::Units::create();
    libcellml::UnitsPtr u5 = libcellml::Units::create();
    libcellml::UnitsPtr u6 = libcellml::Units::create();

    m->setName("model");

    m->addUnits(u1);
    m->addUnits(u2);
    m->addUnits(u3);
    m->addUnits(u4);
    m->addUnits(u5);
    m->addUnits(u6);

    u1->setName("grandfather"); // Base unit.

    u2->setName("father"); // First generation.
    u2->addUnit("grandfather");

    u3->setName("mother"); // First generation.
    u3->addUnit("grandfather");

    u4->setName("brotherFromAnotherMother"); // Second generation.
    u4->addUnit("father");

    // Second generation depending on both first gen children, still valid, no loops because of directionality.
    u5->setName("childOfIncest_ButThatsOKApparently");
    u5->addUnit("mother");
    u5->addUnit("father");

    u6->setName("sisterFromAnotherFather"); // Second generation.
    u6->addUnit("mother");

    v->validateModel(m);
    EXPECT_EQ(size_t(0), v->issueCount());

    // As soon as a dependency of the grandfather on the brotherFromAnotherMother is added, then a
    // _directed_ loop (u1->u2->u4->u1) is created and the network is no longer valid:
    //
    //     +----------------------------------------------------------+
    //     |                                                          |
    //     |                       <- brotherFromAnotherMother (u4) <-+
    //     |            <- father (u2)  <-+
    //     +- grandfather (u1)            | <- childOfIncest (u5)
    //                  <- mother (u3)  <-+
    //                             <- sisterFromAnotherFather (u6)

    const std::vector<std::string> expectedIssues = {
        "Cyclic units exist: 'grandfather' -> 'brotherFromAnotherMother' -> 'father' -> 'grandfather'",
    };

    // Time loop Grandfather paradox created! u1 no longer a base variable: u1 -> u4 -> u2 -> u1.
    u1->addUnit("brotherFromAnotherMother");
    v->validateModel(m);

    EXPECT_EQ_ISSUES(expectedIssues, v);
}

TEST(Validator, duplicatedCellMLUnitsOnCiElement)
{
    const std::string math =
        "<math xmlns:cellml=\"http://www.cellml.org/cellml/2.0#\" xmlns=\"http://www.w3.org/1998/Math/MathML\">\n"
        "  <ci cellml:units=\"dimensionless\" cellml:units=\"second\">B</ci>\n"
        "</math>\n";

    const std::vector<std::string> expectedIssues = {
        "LibXml2 error: Attribute cellml:units redefined.",
        "Could not get a valid XML root node from the math on component 'componentName'.",
    };

    libcellml::ValidatorPtr v = libcellml::Validator::create();
    libcellml::ModelPtr m = libcellml::Model::create();
    libcellml::ComponentPtr c = libcellml::Component::create();
    libcellml::VariablePtr v1 = libcellml::Variable::create();

    m->setName("modelName");
    c->setName("componentName");
    v1->setName("B");
    v1->setUnits("second");
    c->addVariable(v1);

    c->setMath(math);
    m->addComponent(c);

    v->validateModel(m);

    EXPECT_EQ_ISSUES(expectedIssues, v);
}

TEST(Validator, multipleDefinitionsOfCellMLNamespace)
{
    libcellml::ParserPtr parser = libcellml::Parser::create();
    libcellml::ModelPtr model = parser->parseModel(fileContents("multiplecellmlnamespaces.cellml"));

    libcellml::ValidatorPtr validator = libcellml::Validator::create();
    validator->validateModel(model);

    EXPECT_EQ(size_t(0), validator->issueCount());
}

TEST(Validator, validateModelWithoutAndWithMath)
{
    libcellml::ModelPtr model = libcellml::Model::create();
    libcellml::ComponentPtr c1 = libcellml::Component::create();
    libcellml::ComponentPtr c2 = libcellml::Component::create();
    libcellml::ComponentPtr c3 = libcellml::Component::create();

    libcellml::ValidatorPtr validator = libcellml::Validator::create();

    model->setName("model");
    c1->setName("c1");
    c2->setName("c2");
    c3->setName("c3");

    model->addComponent(c1);
    model->addComponent(c2);
    c2->addComponent(c3);

    libcellml::VariablePtr v = libcellml::Variable::create();
    v->setName("v");
    v->setUnits("dimensionless");
    c3->addVariable(v);

    validator->validateModel(model);
    EXPECT_EQ(size_t(0), validator->issueCount());

    const std::string math =
        "<math xmlns=\"http://www.w3.org/1998/Math/MathML\" xmlns:cellml=\"http://www.cellml.org/cellml/2.0#\">\n"
        "  <apply>\n"
        "    <eq/>\n"
        "    <ci>v</ci>\n"
        "    <cn cellml:units=\"dimensionless\">1</cn>\n"
        "  </apply>\n"
        "</math>\n";

    c3->setMath(math);

    validator->validateModel(model);
    EXPECT_EQ(size_t(0), validator->issueCount());
}

TEST(Validator, unitEquivalenceMultiplier)
{
    libcellml::ValidatorPtr validator = libcellml::Validator::create();
    libcellml::ModelPtr m = libcellml::Model::create();
    libcellml::ComponentPtr comp1 = libcellml::Component::create();
    libcellml::ComponentPtr comp2 = libcellml::Component::create();
    libcellml::VariablePtr v1 = libcellml::Variable::create();
    libcellml::VariablePtr v2 = libcellml::Variable::create();

    v1->setName("v1");
    v2->setName("v2");
    m->setName("model");
    comp1->setName("comp1");
    comp2->setName("comp2");
    comp1->addVariable(v1);
    comp2->addVariable(v2);
    m->addComponent(comp1);
    m->addComponent(comp2);

    // u1 = 10*u2
    libcellml::UnitsPtr u1 = libcellml::Units::create();
    u1->setName("u1");
    u1->addUnit("metre", 1, 1.0, 10.0);
    libcellml::UnitsPtr u2 = libcellml::Units::create();
    u2->setName("u2");
    u2->addUnit("metre", 1, 1.0, 1.0);

    v1->setUnits(u1);
    v2->setUnits(u2);

    m->addUnits(u1);
    m->addUnits(u2);

    libcellml::Variable::addEquivalence(v1, v2);

    validator->validateModel(m);

    EXPECT_EQ(size_t(1), validator->issueCount());
    EXPECT_EQ(size_t(0), validator->errorCount());
    EXPECT_EQ(size_t(1), validator->warningCount());
    EXPECT_EQ(size_t(0), validator->hintCount());
}

TEST(Validator, unfoundUnitsInEncapsulatedComponents)
{
    const std::vector<std::string> expectedIssues = {
        "Variable 'v' in component 'c3' has a units reference 'non_existent_deep' which is neither standard nor defined in the parent model.",
        "Variable 'v' in component 'c2' has a units reference 'non_existent_shallow' which is neither standard nor defined in the parent model.",
    };

    libcellml::ModelPtr model = libcellml::Model::create();
    libcellml::ComponentPtr c1 = libcellml::Component::create();
    libcellml::ComponentPtr c2 = libcellml::Component::create();
    libcellml::ComponentPtr c3 = libcellml::Component::create();

    libcellml::ValidatorPtr v = libcellml::Validator::create();

    model->setName("model");
    c1->setName("c1");
    c2->setName("c2");
    c3->setName("c3");

    model->addComponent(c1);
    model->addComponent(c2);
    c2->addComponent(c3);

    c1->addVariable(createVariableWithUnits("v", "dimensionless"));
    c2->addVariable(createVariableWithUnits("v", "non_existent_shallow"));
    c3->addVariable(createVariableWithUnits("v", "non_existent_deep"));

    EXPECT_TRUE(model->hasUnlinkedUnits());

    model->linkUnits();
    v->validateModel(model);

    EXPECT_EQ_ISSUES(expectedIssues, v);
}

TEST(Validator, mismatchedMultipliersInUnits)
{
    // If two units are linked through variable equivalence mapping and their
    // scaling factor is not the same, it should raise a warning-level issue
    std::vector<std::string> expectedIssues = {
        "Variable 'v1' has units of 'megametre' and an equivalent variable 'v2' with non-matching units of 'millimetre'. The mismatch is: multiplication factor of 10^9."};

    auto model = libcellml::Model::create("Gulliver");
    auto c1 = libcellml::Component::create("Brobdingnag");
    auto c2 = libcellml::Component::create("Lilliput");
    auto v1 = libcellml::Variable::create("v1");
    auto v2 = libcellml::Variable::create("v2");

    auto u1 = libcellml::Units::create("megametre");
    u1->addUnit("metre", "mega");

    auto u2 = libcellml::Units::create("millimetre");
    u2->addUnit("metre", "milli");

    v1->setUnits(u1);
    v2->setUnits(u2);
    c1->addVariable(v1);
    c2->addVariable(v2);
    model->addComponent(c1);
    model->addComponent(c2);
    model->addUnits(u1);
    model->addUnits(u2);

    libcellml::Variable::addEquivalence(v1, v2);

    auto validator = libcellml::Validator::create();
    validator->validateModel(model);

    EXPECT_EQ(size_t(1), validator->issueCount());
    EXPECT_EQ(size_t(0), validator->errorCount());
    EXPECT_EQ(size_t(1), validator->warningCount());
    EXPECT_EQ(size_t(0), validator->hintCount());

    EXPECT_EQ_ISSUES(expectedIssues, validator);
}

TEST(Validator, refToUnitsByNameNeedsLinkUnitsToValidate)
{
    auto parser = libcellml::Parser::create();
    auto validator = libcellml::Validator::create();

    std::string in = "<?xml version=\"1.0\" encoding=\"UTF-8\"?>"
                     "<model xmlns=\"http://www.cellml.org/cellml/2.0#\" name=\"error_in_units\">"
                     "  <units name=\"millisecond\">"
                     "    <unit prefix=\"milli\" units=\"second\"/>"
                     "  </units>"
                     "  <component name=\"IonChannel\">"
                     "    <variable name=\"t\" units=\"millisecond\"/>"
                     "  </component>"
                     "</model>";

    auto model = parser->parseModel(in);
    validator->validateModel(model);
    EXPECT_EQ(size_t(0), validator->errorCount());

    auto nGate = libcellml::Component::create("nGate");
    model->addComponent(nGate);

    // Adding the variable *before* its units are added results in unfound units in the validator
    auto t2 = libcellml::Variable::create("t2");
    nGate->addVariable(t2);
    t2->setUnits("millisecond");

    validator->validateModel(model);
    EXPECT_EQ(size_t(1), validator->errorCount());

    // Linking the units to the model fixes the problem
    model->linkUnits();
    validator->validateModel(model);
    EXPECT_EQ(size_t(0), validator->errorCount());
}<|MERGE_RESOLUTION|>--- conflicted
+++ resolved
@@ -2009,10 +2009,8 @@
 
     validator->validateModel(m);
 
-<<<<<<< HEAD
+
     EXPECT_EQ(size_t(1), validator->issueCount());
-=======
->>>>>>> abc1a946
     EXPECT_EQ(size_t(0), validator->errorCount());
     EXPECT_EQ(size_t(1), validator->warningCount());
     EXPECT_EQ(size_t(0), validator->hintCount());
