--- conflicted
+++ resolved
@@ -697,15 +697,8 @@
         "MathML ci element has the child text 'undefined_variable' which does not correspond with any variable names present in component 'componentName'.",
         "CellML identifiers must contain one or more basic Latin alphabetic characters.",
         "Math cn element with the value '2.0' does not have a valid cellml:units attribute.",
-<<<<<<< HEAD
-        "W3C MathML DTD error: Namespace prefix cellml for units on ci is not defined.",
-        "W3C MathML DTD error: No declaration for attribute cellml:units of element ci.",
-        "W3C MathML DTD error: Namespace prefix cellml for units on ci is not defined.",
-        "W3C MathML DTD error: No declaration for attribute cellml:units of element ci.",
-=======
         "W3C MathML DTD error: No declaration for attribute units of element ci.",
         "W3C MathML DTD error: No declaration for attribute units of element ci.",
->>>>>>> 12e51bac
     };
 
     libcellml::Validator v;
@@ -1863,7 +1856,6 @@
     printErrors(validator);
 
     EXPECT_EQ(size_t(0), validator.errorCount());
-<<<<<<< HEAD
 }
 
 TEST(Validator, mathInEncapsulatedComponentSegfault)
@@ -1905,6 +1897,4 @@
 
     validator.validateModel(model); // SEGFAULTS HERE
     EXPECT_EQ(size_t(0), validator.errorCount());
-=======
->>>>>>> 12e51bac
 }