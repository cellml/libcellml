--- conflicted
+++ resolved
@@ -1984,12 +1984,9 @@
 
 TEST(Validator, unitMultiplierFactorDifference)
 {
-<<<<<<< HEAD
     const std::vector<std::string> expectedIssues = {
         "Variable 'v1' has units of 'litre' and an equivalent variable 'v2' with non-matching units of 'big_barrel'. The mismatch is: multiplication factor of 10^-3."};
 
-=======
->>>>>>> 9a910dee
     libcellml::ValidatorPtr validator = libcellml::Validator::create();
     libcellml::ModelPtr m = createModelTwoComponentsWithOneVariableEach("m", "c1", "c2", "v1", "v2");
     auto c1 = m->component(0);
@@ -2006,7 +2003,6 @@
 
     v2->setUnits("big_barrel");
 
-<<<<<<< HEAD
     libcellml::Variable::addEquivalence(v1, v2); // 1000L = 1m^3
 
     m->linkUnits();
@@ -2067,19 +2063,14 @@
     v2->setUnits(u);
 
     libcellml::Variable::addEquivalence(v1, v2);
-=======
-    libcellml::Variable::addEquivalence(v1, v2); // litre ~= metre^3.
->>>>>>> 9a910dee
+
 
     m->linkUnits();
     validator->validateModel(m);
 
-<<<<<<< HEAD
+
     EXPECT_EQ(size_t(0), validator->issueCount());
-=======
-    printErrors(validator);
-    EXPECT_EQ(size_t(0), validator->errorCount());
->>>>>>> 9a910dee
+
 }
 
 TEST(Validator, unitSimpleCycle)
@@ -2331,15 +2322,10 @@
 
 TEST(Validator, unfoundUnitsInEncapsulatedComponents)
 {
-<<<<<<< HEAD
-    const std::vector<std::string> expectedIssues = {
-        "Variable 'v' has a units reference 'non_existent_deep' that does not correspond with a standard units and is not a units defined in the variable's model.",
-        "Variable 'v' has a units reference 'non_existent_shallow' that does not correspond with a standard units and is not a units defined in the variable's model.",
-=======
+
     const std::vector<std::string> expectedErrors = {
         "Variable 'v' in component 'c3' has a units reference 'non_existent_deep' which is neither standard nor defined in the parent model.",
         "Variable 'v' in component 'c2' has a units reference 'non_existent_shallow' which is neither standard nor defined in the parent model.",
->>>>>>> 9a910dee
     };
 
     libcellml::ModelPtr model = libcellml::Model::create();
@@ -2367,7 +2353,6 @@
     model->linkUnits();
     v->validateModel(model);
 
-<<<<<<< HEAD
     EXPECT_EQ_ISSUES(expectedIssues, v);
 }
 
@@ -2410,8 +2395,6 @@
     EXPECT_EQ(size_t(0), validator->hintCount());
 
     EXPECT_EQ_ISSUES(expectedIssues, validator);
-=======
-    EXPECT_EQ_ERRORS(expectedErrors, v);
 }
 
 TEST(Validator, refToUnitsByNameNeedsLinkUnitsToValidate)
@@ -2448,5 +2431,4 @@
     model->linkUnits();
     validator->validateModel(model);
     EXPECT_EQ(size_t(0), validator->errorCount());
->>>>>>> 9a910dee
 }