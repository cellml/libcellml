--- conflicted
+++ resolved
@@ -618,8 +618,8 @@
         "W3C MathML DTD error: No declaration for attribute units of element ci.",
     };
     libcellml::Validator v;
-    libcellml::ModelPtr m = std::make_shared<libcellml::Model>();
-    libcellml::ComponentPtr c = std::make_shared<libcellml::Component>();
+    libcellml::ModelPtr m = libcellml::Model::create();
+    libcellml::ComponentPtr c = libcellml::Component::create();
 
     c->setMath(math);
     m->addComponent(c);
@@ -642,8 +642,8 @@
         "W3C MathML DTD error: No declaration for attribute units of element ci.",
     };
     libcellml::Validator v;
-    libcellml::ModelPtr m = std::make_shared<libcellml::Model>();
-    libcellml::ComponentPtr c = std::make_shared<libcellml::Component>();
+    libcellml::ModelPtr m = libcellml::Model::create();
+    libcellml::ComponentPtr c = libcellml::Component::create();
 
     c->setMath(math);
     m->addComponent(c);
@@ -2104,7 +2104,6 @@
     EXPECT_EQ_ERRORS(expectedErrors, v);
 }
 
-<<<<<<< HEAD
 TEST(Validator, duplicatedCellMLUnitsOnCiElement)
 {
     const std::string math =
@@ -2118,9 +2117,9 @@
     };
 
     libcellml::Validator v;
-    libcellml::ModelPtr m = std::make_shared<libcellml::Model>();
-    libcellml::ComponentPtr c = std::make_shared<libcellml::Component>();
-    libcellml::VariablePtr v1 = std::make_shared<libcellml::Variable>();
+    libcellml::ModelPtr m = libcellml::Model::create();
+    libcellml::ComponentPtr c = libcellml::Component::create();
+    libcellml::VariablePtr v1 = libcellml::Variable::create();
 
     m->setName("modelName");
     c->setName("componentName");
@@ -2151,10 +2150,10 @@
 
 TEST(Validator, mathInEncapsulatedComponentSegfault)
 {
-    libcellml::ModelPtr model = std::make_shared<libcellml::Model>();
-    libcellml::ComponentPtr c1 = std::make_shared<libcellml::Component>();
-    libcellml::ComponentPtr c2 = std::make_shared<libcellml::Component>();
-    libcellml::ComponentPtr c3 = std::make_shared<libcellml::Component>();
+    libcellml::ModelPtr model = libcellml::Model::create();
+    libcellml::ComponentPtr c1 = libcellml::Component::create();
+    libcellml::ComponentPtr c2 = libcellml::Component::create();
+    libcellml::ComponentPtr c3 = libcellml::Component::create();
 
     libcellml::Validator validator;
 
@@ -2176,7 +2175,7 @@
         "  </apply>\n"
         "</math>\n";
 
-    libcellml::VariablePtr v = std::make_shared<libcellml::Variable>();
+    libcellml::VariablePtr v = libcellml::Variable::create();
     v->setName("v");
     v->setUnits("dimensionless");
     c3->addVariable(v);
@@ -2187,7 +2186,9 @@
     c3->setMath(math);
 
     validator.validateModel(model); // SEGFAULTS HERE
-=======
+    EXPECT_EQ(size_t(0), validator.errorCount());
+}
+
 TEST(Validator, unitEquivalenceMultiplier)
 {
     libcellml::Validator validator;
@@ -2227,7 +2228,6 @@
 
     printErrors(validator);
 
->>>>>>> 5af7ae7c
     EXPECT_EQ(size_t(0), validator.errorCount());
 }
 
