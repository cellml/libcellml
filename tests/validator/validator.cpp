--- conflicted
+++ resolved
@@ -618,8 +618,8 @@
         "W3C MathML DTD error: No declaration for attribute units of element ci.",
     };
     libcellml::Validator v;
-    libcellml::ModelPtr m = std::make_shared<libcellml::Model>();
-    libcellml::ComponentPtr c = std::make_shared<libcellml::Component>();
+    libcellml::ModelPtr m = libcellml::Model::create();
+    libcellml::ComponentPtr c = libcellml::Component::create();
 
     c->setMath(math);
     m->addComponent(c);
@@ -642,8 +642,8 @@
         "W3C MathML DTD error: No declaration for attribute units of element ci.",
     };
     libcellml::Validator v;
-    libcellml::ModelPtr m = std::make_shared<libcellml::Model>();
-    libcellml::ComponentPtr c = std::make_shared<libcellml::Component>();
+    libcellml::ModelPtr m = libcellml::Model::create();
+    libcellml::ComponentPtr c = libcellml::Component::create();
 
     c->setMath(math);
     m->addComponent(c);
@@ -2104,7 +2104,6 @@
     EXPECT_EQ_ERRORS(expectedErrors, v);
 }
 
-<<<<<<< HEAD
 TEST(Validator, duplicatedCellMLUnitsOnCiElement)
 {
     const std::string math =
@@ -2118,9 +2117,9 @@
     };
 
     libcellml::Validator v;
-    libcellml::ModelPtr m = std::make_shared<libcellml::Model>();
-    libcellml::ComponentPtr c = std::make_shared<libcellml::Component>();
-    libcellml::VariablePtr v1 = std::make_shared<libcellml::Variable>();
+    libcellml::ModelPtr m = libcellml::Model::create();
+    libcellml::ComponentPtr c = libcellml::Component::create();
+    libcellml::VariablePtr v1 = libcellml::Variable::create();
 
     m->setName("modelName");
     c->setName("componentName");
@@ -2144,7 +2143,12 @@
 
     libcellml::Validator validator;
     validator.validateModel(model);
-=======
+
+    printErrors(validator);
+
+    EXPECT_EQ(size_t(0), validator.errorCount());
+}
+
 TEST(Validator, unitEquivalenceMultiplier)
 {
     libcellml::Validator validator;
@@ -2182,7 +2186,6 @@
 
     validator.validateModel(m);
 
->>>>>>> 9a936122
     printErrors(validator);
 
     EXPECT_EQ(size_t(0), validator.errorCount());
