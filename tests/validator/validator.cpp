﻿/*
Copyright libCellML Contributors

Licensed under the Apache License, Version 2.0 (the "License");
you may not use this file except in compliance with the License.
You may obtain a copy of the License at

    http://www.apache.org/licenses/LICENSE-2.0

Unless required by applicable law or agreed to in writing, software
distributed under the License is distributed on an "AS IS" BASIS,
WITHOUT WARRANTIES OR CONDITIONS OF ANY KIND, either express or implied.
See the License for the specific language governing permissions and
limitations under the License.
*/

#include "test_resources.h"
#include "test_utils.h"

#include "gtest/gtest.h"

#include <fstream>
#include <libcellml>

/*
 * The tests in this file are here to catch any branches of code that
 * are not picked up by the main tests testing the API of the library
 */

TEST(Validator, namedModel) {
    /// @cellml2_4 4.2.1 Validate TEST model name format
    libcellml::Validator validator;
    libcellml::ModelPtr model = std::make_shared<libcellml::Model>();
    model->setName("awesomeName");
    validator.validateModel(model);
    EXPECT_EQ(0u, validator.errorCount());
}

TEST(Validator, unnamedModel) {
    /// @cellml2_4 4.2.1 Validate TEST mode name format
    std::string expectedError = "Model does not have a valid name attribute.";
    libcellml::Validator validator;
    libcellml::ModelPtr model = std::make_shared<libcellml::Model>();
    validator.validateModel(model);
    EXPECT_EQ(2u, validator.errorCount());
    EXPECT_EQ(expectedError, validator.getError(1)->getDescription());
    EXPECT_EQ("4.2.1", validator.getError(1)->getSpecificationHeading());
}

TEST(Validator, invalidCellMLIdentifiersWithSpecificationHeading) {
    /// @cellml2_10 10.1.1 Validate TEST component name format
    std::vector<std::string> expectedErrors = {
        "CellML identifiers must not begin with a European numeric character [0-9].",
        "Model does not have a valid name attribute.",
        "CellML identifiers must not contain any characters other than [a-zA-Z0-9_].",
        "Component does not have a valid name attribute.",
        "CellML identifiers must contain one or more basic Latin alphabetic characters.",
        "Component does not have a valid name attribute.",
        "CellML identifiers must not contain any characters other than [a-zA-Z0-9_].",
        "Component does not have a valid name attribute.",
        "CellML identifiers must contain one or more basic Latin alphabetic characters.",
        "Component does not have a valid name attribute.",
    };
    std::vector<std::string> expectedSpecificationHeadings = {
        "3.1.4",
        "4.2.1",
        "3.1.2",
        "10.1.1",
        "3.1.3",
        "10.1.1",
        "3.1.2",
        "10.1.1",
        "3.1.3",
        "10.1.1",
    };

    libcellml::Validator v;
    libcellml::ModelPtr model = std::make_shared<libcellml::Model>();
    libcellml::ComponentPtr c1 = std::make_shared<libcellml::Component>();
    libcellml::ComponentPtr c2 = std::make_shared<libcellml::Component>();
    libcellml::ComponentPtr c3 = std::make_shared<libcellml::Component>();
    libcellml::ComponentPtr c4 = std::make_shared<libcellml::Component>();
    libcellml::ComponentPtr c5 = std::make_shared<libcellml::Component>();

    model->setName("9numbernine");
    c1->setName("try.this");
    c2->setName("");
    c3->setName("or this");
    c4->setName("nice_name");

    model->addComponent(c1);
    model->addComponent(c2);
    model->addComponent(c3);
    model->addComponent(c4);
    model->addComponent(c5);

    v.validateModel(model);

    EXPECT_EQ(10u, v.errorCount());
    for (size_t i = 0; i < v.errorCount(); ++i) {
        EXPECT_EQ(expectedErrors.at(i), v.getError(i)->getDescription());
        EXPECT_EQ(expectedSpecificationHeadings.at(i), v.getError(i)->getSpecificationHeading());
    }
}

TEST(Validator, moveCopyValidatorWithUnnamedModel) {
    libcellml::Validator v, vm;
    libcellml::ModelPtr model = std::make_shared<libcellml::Model>();
    v.validateModel(model);

    // Move
    vm = std::move(v);
    // Copy
    libcellml::Validator vc(vm);

    // Check that the model error is in the copy.
    EXPECT_EQ(libcellml::Error::Kind::MODEL, vc.getError(1)->getKind());
}

TEST(Validator, namedModelWithUnnamedComponent) {
    /// @cellml2_10 10.1.1 Validate TEST component name is not empty
    std::string expectedError = "Component does not have a valid name attribute.";
    libcellml::Validator validator;
    libcellml::ModelPtr model = std::make_shared<libcellml::Model>();
    libcellml::ComponentPtr component = std::make_shared<libcellml::Component>();
    model->setName("awesomeName");
    model->addComponent(component);
    validator.validateModel(model);
    EXPECT_EQ(2u, validator.errorCount());
    EXPECT_EQ(expectedError, validator.getError(1)->getDescription());
}

TEST(Validator, unnamedModelWithUnnamedComponentWithUnnamedUnits) {
    /// @cellml2_4 4.2.1 Validate TEST unnamed model with unnamed units
    /// @cellml2_8 8.1.1 Validate TEST unnamed units in model
    std::vector<std::string> expectedErrors = {
        "CellML identifiers must contain one or more basic Latin alphabetic characters.",
        "Model does not have a valid name attribute.",
        "CellML identifiers must contain one or more basic Latin alphabetic characters.",
        "Component does not have a valid name attribute.",
        "CellML identifiers must contain one or more basic Latin alphabetic characters.",
        "Units does not have a valid name attribute."
    };

    libcellml::Validator validator;
    libcellml::ModelPtr model = std::make_shared<libcellml::Model>();
    libcellml::ComponentPtr component = std::make_shared<libcellml::Component>();
    libcellml::UnitsPtr units = std::make_shared<libcellml::Units>();
    model->addComponent(component);
    model->addUnits(units);
    validator.validateModel(model);

    EXPECT_EQ(expectedErrors.size(), validator.errorCount());
    for (size_t i = 0; i < validator.errorCount(); ++i) {
        EXPECT_EQ(expectedErrors.at(i), validator.getError(i)->getDescription());
    }
}

TEST(Validator, modelWithDuplicateComponentsAndUnits) {
    /// @cellml2_8 8.1.2 Validate TEST Valid units names must be unique to the model
    /// @cellml2_10 10.1.1 Validate TEST Valid names must be unique to the model
    std::vector<std::string> expectedErrors = {
        "Model 'multiplicity' contains multiple components with the name 'michael'. Valid component names must be unique to their model.",
        "Model 'multiplicity' contains multiple units with the name 'keaton'. Valid units names must be unique to their model."
    };

    libcellml::Validator validator;
    libcellml::ModelPtr model = std::make_shared<libcellml::Model>();
    libcellml::ComponentPtr c1 = std::make_shared<libcellml::Component>();
    libcellml::ComponentPtr c2 = std::make_shared<libcellml::Component>();
    libcellml::UnitsPtr u1 = std::make_shared<libcellml::Units>();
    libcellml::UnitsPtr u2 = std::make_shared<libcellml::Units>();
    model->addComponent(c1);
    model->addComponent(c2);
    model->addUnits(u1);
    model->addUnits(u2);

    model->setName("multiplicity");
    c1->setName("michael");
    c2->setName("michael");
    u1->setName("keaton");
    u2->setName("keaton");
    validator.validateModel(model);

    EXPECT_EQ(expectedErrors.size(), validator.errorCount());
    for (size_t i = 0; i < validator.errorCount(); ++i) {
        EXPECT_EQ(expectedErrors.at(i), validator.getError(i)->getDescription());
    }
}

TEST(Validator, unitsWithPrefixOutOfRange) {
    // int limit is 18,446,744,073,709,551,615

    libcellml::Validator validator;
    libcellml::ModelPtr m = std::make_shared<libcellml::Model>();
    m->setName("myModel");
    libcellml::ComponentPtr c = std::make_shared<libcellml::Component>();
    c->setName("myComponent");
    libcellml::VariablePtr v = std::make_shared<libcellml::Variable>();
    v->setName("myVariable");
    libcellml::UnitsPtr u = std::make_shared<libcellml::Units>();

    u->setName("myUnits");
    u->addUnit("second", "18446744073709551616");

    v->setUnits(u);
    c->addVariable(v);
    m->addComponent(c);
    m->addUnits(u);

    validator.validateModel(m);
    
    EXPECT_EQ(1u, validator.errorCount());
    EXPECT_EQ("Prefix '18446744073709551616' of a unit referencing 'second' in units 'myUnits' is out of the integer range.",
              validator.getError(0)->getDescription());
}

TEST(Validator, unnamedAndDuplicateNamedVariablesWithAndWithoutValidUnits) {
    /// @cellml2_11 11.1.1.1 Validate TEST variable names must be unique to their component
    /// @cellml2_11 11.1.1.1 Validate TEST variable name must be valid
    /// @cellml2_8 8.1.1 Validate TEST units name must be valid
    /// @cellml2_11 11.1.1.2 Validate TEST variable units name is a valid reference  
    /// @cellml2_19 19.7.1 Validate TEST variable units name is a valid reference

    std::vector<std::string> expectedErrors = {
        "Component 'fargo' contains multiple variables with the name 'margie'. Valid variable names must be unique to their component.",
        "CellML identifiers must not begin with a European numeric character [0-9].",
        "Variable does not have a valid name attribute.",
        "CellML identifiers must contain one or more basic Latin alphabetic characters.",
        "Variable 'margie' does not have a valid units attribute.",
        "Variable 'ransom' has an invalid units reference 'dollars' that does not correspond with a standard unit or units in the variable's parent component or model."
    };

    libcellml::Validator validator;
    libcellml::ModelPtr model = std::make_shared<libcellml::Model>();
    libcellml::ComponentPtr c1 = std::make_shared<libcellml::Component>();
    libcellml::VariablePtr v1 = std::make_shared<libcellml::Variable>();
    libcellml::VariablePtr v2 = std::make_shared<libcellml::Variable>();
    libcellml::VariablePtr v3 = std::make_shared<libcellml::Variable>();
    libcellml::VariablePtr v4 = std::make_shared<libcellml::Variable>();
    model->addComponent(c1);
    c1->addVariable(v1);
    c1->addVariable(v2);
    c1->addVariable(v3);
    c1->addVariable(v4);

    model->setName("minnesota");
    c1->setName("fargo");
    v1->setName("2cold");
    v1->setUnits("ampere");
    v2->setName("margie");
    v2->setUnits("ampere");
    v3->setName("margie");
    v4->setName("ransom");
    v4->setUnits("dollars");
    validator.validateModel(model);

    EXPECT_EQ(expectedErrors.size(), validator.errorCount());
    for (size_t i = 0; i < validator.errorCount(); ++i) {
        EXPECT_EQ(expectedErrors.at(i), validator.getError(i)->getDescription());
    }
}

TEST(Validator, invalidVariableInitialValuesAndInterfaces) {
    /// @cellml2_11 11.1.2.1 Validate TEST variable interface value is valid
    /// @cellml2_11 11.1.2.2 Validate TEST initial_value attrbute is real number string or variable reference
    std::vector<std::string> expectedErrors = {
        "Variable 'candidate' has an invalid interface attribute value 'orange'.",
        "Variable 'candidate' has an invalid initial value 'trump'. Initial values must be a real number string or a variable reference."
    };

    libcellml::Validator validator;
    libcellml::ModelPtr model = std::make_shared<libcellml::Model>();
    libcellml::ComponentPtr c1 = std::make_shared<libcellml::Component>();
    libcellml::VariablePtr v1 = std::make_shared<libcellml::Variable>();
    model->addComponent(c1);
    c1->addVariable(v1);

    model->setName("election");
    c1->setName("republican");
    v1->setName("candidate");
    v1->setUnits("ampere");
    v1->setInterfaceType("orange");
    v1->setInitialValue("trump");

    validator.validateModel(model);

    EXPECT_EQ(expectedErrors.size(), validator.errorCount());
    for (size_t i = 0; i < validator.errorCount(); ++i) {
        EXPECT_EQ(expectedErrors.at(i), validator.getError(i)->getDescription());
    }
}

TEST(Validator, importUnits) {
    /// @cellml2_6 6.1.2 Validate TEST import units has valid units_ref attribute
    /// @cellml2_6 6.1.1 Validate TEST import units have a valid name
    /// @cellml2_6 6.1.2 Validate TEST import units have a units_ref unique to this model
    /// @cellml2_6 6.1.1 Validate TEST import units has a name unique in this model
    /// @cellml2_5 5.1.1 Validate TEST import element has a valid href formatted attribute TODO This is very restrictive at present, check ...
    
    std::vector<std::string> expectedErrors = {
        "CellML identifiers must contain one or more basic Latin alphabetic characters.",
        "Imported units 'invalid_imported_units_in_this_model' does not have a valid units_ref attribute.",
        "Import of units 'invalid_imported_units_in_this_model' does not have a valid locator xlink:href attribute.",
<<<<<<< HEAD
        //"Model 'model_name' contains multiple imported units from 'some-other-model.xml' with the same units_ref attribute 'units_in_that_model'.",
=======
>>>>>>> 5ad18618
        "Import of units 'name_for_invalid_import' has an invalid URI in the href attribute, 'not @ valid url'. ",
        "Model 'model_name' contains multiple units with the name 'units_to_be_duplicated'. Valid units names must be unique to their model.",
        "CellML identifiers must contain one or more basic Latin alphabetic characters.",
        "Imported units does not have a valid name attribute."
    };

    libcellml::Validator v;
    libcellml::ModelPtr m = std::make_shared<libcellml::Model>();
    m->setName("model_name");

    // Valid units import
    libcellml::ImportSourcePtr imp = std::make_shared<libcellml::ImportSource>();
    imp->setUrl("some-other-model.xml");
    libcellml::UnitsPtr importedUnits = std::make_shared<libcellml::Units>();
    importedUnits->setName("valid_imported_units_in_this_model");
    importedUnits->setSourceUnits(imp, "units_in_that_model");
    m->addUnits(importedUnits);
<<<<<<< HEAD
    v.validateModel(m); 
=======
    v.validateModel(m); // mem error
>>>>>>> 5ad18618
    EXPECT_EQ(0u, v.errorCount());

    // Invalid units import- missing refs
    libcellml::ImportSourcePtr imp2 = std::make_shared<libcellml::ImportSource>();
    libcellml::UnitsPtr importedUnits2 = std::make_shared<libcellml::Units>();
    importedUnits2->setName("invalid_imported_units_in_this_model");
    importedUnits2->setSourceUnits(imp2, "");
    m->addUnits(importedUnits2);
    v.validateModel(m); 
    EXPECT_EQ(3u, v.errorCount());

    // Invalid units import - duplicate refs
    libcellml::ImportSourcePtr imp3 = std::make_shared<libcellml::ImportSource>();
    imp3->setUrl("some-other-model.xml");
    libcellml::UnitsPtr importedUnits3 = std::make_shared<libcellml::Units>();
    importedUnits3->setName("duplicate_imported_units_in_this_model");
    importedUnits3->setSourceUnits(imp3, "units_in_that_model");
    m->addUnits(importedUnits3);

<<<<<<< HEAD
    v.validateModel(m);
=======
    v.validateModel(m); 
>>>>>>> 5ad18618
    EXPECT_EQ(3u, v.errorCount());

    // Invalid units import - unnamed units
    libcellml::ImportSourcePtr imp4 = std::make_shared<libcellml::ImportSource>();
    imp4->setUrl("some-other-different-model.xml");
    libcellml::UnitsPtr importedUnits4 = std::make_shared<libcellml::Units>();
    importedUnits4->setSourceUnits(imp4, "units_in_that_model");
    m->addUnits(importedUnits4);
<<<<<<< HEAD
    v.validateModel(m); 
    EXPECT_EQ(5u, v.errorCount());


=======

    v.validateModel(m); 
    EXPECT_EQ(5u, v.errorCount());

>>>>>>> 5ad18618
    // Invalid html ref 
    libcellml::ImportSourcePtr imp5 = std::make_shared<libcellml::ImportSource>();
    imp5->setUrl("not @ valid url");
    libcellml::UnitsPtr importedUnits5 = std::make_shared<libcellml::Units>();
    importedUnits5->setName("name_for_invalid_import");
    importedUnits5->setSourceUnits(imp5, "units_in_that_model");
    m->addUnits(importedUnits5);
    v.validateModel(m); 
    EXPECT_EQ(6u, v.errorCount());

    // Duplicated units name
    libcellml::UnitsPtr manualUnits1 = std::make_shared<libcellml::Units>();
    manualUnits1->setName("units_to_be_duplicated");
    manualUnits1->addUnit("dimensionless");

    libcellml::UnitsPtr manualUnits2 = std::make_shared<libcellml::Units>();
    manualUnits2->setName("units_to_be_duplicated");
    manualUnits1->addUnit("dimensionless");

    m->addUnits(manualUnits1);
    m->addUnits(manualUnits2);

    v.validateModel(m); 
    EXPECT_EQ(7u, v.errorCount());
<<<<<<< HEAD
    
=======

>>>>>>> 5ad18618
    // Check for expected error messages
    for (size_t i = 0; i < v.errorCount(); ++i) {
        EXPECT_EQ(expectedErrors.at(i), v.getError(i)->getDescription());
    }
}

TEST(Validator, importComponents) {
    /// @cellml2_7 7.1.1 Validate TEST import component must have valid name format
    /// @cellml2_7 7.1.2 Validate TEST import component must have unique component_ref
    /// @cellml2_7 7.1.1 Validate TEST import component must have unique name
    /// @cellml2_5 5.1.1 Validate TEST import has valid href attribute
    
    std::vector<std::string> expectedErrors = {
        "CellML identifiers must contain one or more basic Latin alphabetic characters.",
        "Imported component 'invalid_imported_component_in_this_model' does not have a valid component_ref attribute.",
        "Import of component 'invalid_imported_component_in_this_model' does not have a valid locator xlink:href attribute.",
        "CellML identifiers must contain one or more basic Latin alphabetic characters.",
        "Imported component does not have a valid name attribute.",
        "Import of component 'a_bad_imported_component' has an invalid URI in the href attribute, 'not @ valid url'. ",
    };

    libcellml::Validator v;
    libcellml::ModelPtr m = std::make_shared<libcellml::Model>();
    m->setName("model_name");

    // Valid component import
    libcellml::ImportSourcePtr imp = std::make_shared<libcellml::ImportSource>();
    imp->setUrl("some-other-model.xml");
    libcellml::ComponentPtr importedComponent = std::make_shared<libcellml::Component>();
    importedComponent->setName("valid_imported_component_in_this_model");
    importedComponent->setSourceComponent(imp, "component_in_that_model");
    m->addComponent(importedComponent);
    v.validateModel(m); 
    EXPECT_EQ(0u, v.errorCount());

    // Another valid component import 
    libcellml::ImportSourcePtr imp5 = std::make_shared<libcellml::ImportSource>();
    imp5->setUrl("yet-another-other-model.xml");
    libcellml::ComponentPtr importedComponent5 = std::make_shared<libcellml::Component>();
    importedComponent5->setName("another_valid_imported_component_in_this_model");
    importedComponent5->setSourceComponent(imp5, "new_shiny_component_ref");
    m->addComponent(importedComponent5);
    v.validateModel(m); 
    EXPECT_EQ(0u, v.errorCount());

    // Invalid component import - missing refs
    libcellml::ImportSourcePtr imp2 = std::make_shared<libcellml::ImportSource>();
    libcellml::ComponentPtr importedComponent2 = std::make_shared<libcellml::Component>();
    importedComponent2->setName("invalid_imported_component_in_this_model");
    importedComponent2->setSourceComponent(imp2, "");
    m->addComponent(importedComponent2);
    v.validateModel(m); 
    EXPECT_EQ(3u, v.errorCount());

<<<<<<< HEAD
    // Invalid component import - duplicate refs  TODO but is this allowed after all ?? #280, #298
    libcellml::ImportSourcePtr imp3 = std::make_shared<libcellml::ImportSource>();
    imp3->setUrl("some-other-model.xml");
    libcellml::ComponentPtr importedComponent3 = std::make_shared<libcellml::Component>();
    importedComponent3->setName("duplicate_imported_component_in_this_model");
    importedComponent3->setSourceComponent(imp3, "component_in_that_model");
    m->addComponent(importedComponent3);
    v.validateModel(m); 
    EXPECT_EQ(3u, v.errorCount());

  // Invalid component import - unnamed component
=======
    // Invalid component import - unnamed component
>>>>>>> 5ad18618
    libcellml::ImportSourcePtr imp4 = std::make_shared<libcellml::ImportSource>();
    imp4->setUrl("some-other-different-model.xml");
    libcellml::ComponentPtr importedComponent4 = std::make_shared<libcellml::Component>();
    importedComponent4->setSourceComponent(imp4, "component_in_that_model");
    m->addComponent(importedComponent4);
<<<<<<< HEAD

    v.validateModel(m); 
    EXPECT_EQ(5u, v.errorCount());
    
    // Invalid: duplicating component_ref and source TODO but is this allowed after all ?? #280, #298
    libcellml::ImportSourcePtr imp6 = std::make_shared<libcellml::ImportSource>();
    imp6->setUrl("yet-another-other-model.xml");
    libcellml::ComponentPtr importedComponent6 = std::make_shared<libcellml::Component>();
    importedComponent6->setName("another_duplicate_imported_component");
    importedComponent6->setSourceComponent(imp6, "new_shiny_component_ref");
    m->addComponent(importedComponent6);
=======
>>>>>>> 5ad18618
    v.validateModel(m); 
    EXPECT_EQ(5u, v.errorCount());

    // Valid: duplicate component_ref from a different source
    libcellml::ImportSourcePtr imp7 = std::make_shared<libcellml::ImportSource>();
    imp7->setUrl("yet-another-other-model.xml"); // source used before
    libcellml::ComponentPtr importedComponent7 = std::make_shared<libcellml::Component>();
    importedComponent7->setName("a_good_imported_component");
    importedComponent7->setSourceComponent(imp7, "component_in_that_model");
    m->addComponent(importedComponent7);
    v.validateModel(m); 
    EXPECT_EQ(5u, v.errorCount());

    // Invalid: component_ref is not valid html
    libcellml::ImportSourcePtr imp8 = std::make_shared<libcellml::ImportSource>();
    imp8->setUrl("not @ valid url"); // source used before
    libcellml::ComponentPtr importedComponent8 = std::make_shared<libcellml::Component>();
    importedComponent8->setName("a_bad_imported_component");
    importedComponent8->setSourceComponent(imp8, "component_in_some_model");
    m->addComponent(importedComponent8);
    v.validateModel(m); 
    EXPECT_EQ(6u, v.errorCount());
 
    // Check for expected error messages
    for (size_t i = 0; i < v.errorCount(); ++i) {
        EXPECT_EQ(expectedErrors.at(i), v.getError(i)->getDescription());
    }
}

TEST(Validator, validMath) {
    /// @cellml2_14 14.1 Validate TEST valid maths input works
    std::string math =
            "<math xmlns=\"http://www.w3.org/1998/Math/MathML\">"
                "<apply>"
                    "<eq/>"
                    "<ci> C </ci>"
                    "<apply>"
                        "<plus/>"
                        "<ci>A</ci>"
                        "<ci>B</ci>"
                    "</apply>"
                "</apply>"
            "</math>";

    libcellml::Validator v;
    libcellml::ModelPtr m = std::make_shared<libcellml::Model>();
    libcellml::ComponentPtr c = std::make_shared<libcellml::Component>();
    libcellml::VariablePtr v1 = std::make_shared<libcellml::Variable>();
    libcellml::VariablePtr v2 = std::make_shared<libcellml::Variable>();
    libcellml::VariablePtr v3 = std::make_shared<libcellml::Variable>();

    m->setName("modelName");
    c->setName("componentName");
    v1->setName("A");
    v2->setName("B");
    v3->setName("C");
    v1->setInitialValue("1.0");
    v2->setInitialValue("-1.0");
    v1->setUnits("dimensionless");
    v2->setUnits("dimensionless");
    v3->setUnits("dimensionless");

    c->addVariable(v1);
    c->addVariable(v2);
    c->addVariable(v3);
    c->setMath(math);
    m->addComponent(c);

    v.validateModel(m);
    EXPECT_EQ(0u, v.errorCount());

}

TEST(Validator, invalidMath) {
    /// @cellml2_14 14.1.2 Validate TEST mismatch opening and closing tags
    /// @cellml2_14 14.1.1 Validate TEST valid XML root node for math on a component
    /// @cellml2_14 14.1.1 Validate TEST root node type is of type math
    std::string math1 =
            "<math>"
                "<invalid_xml></not_valid>"
            "</math>";

    std::string math2 = "<invalid_math/>";

    std::vector<std::string> expectedErrors = {
        "Opening and ending tag mismatch: invalid_xml line 1 and not_valid.",
        "Could not get a valid XML root node from the math on component 'componentName1'.",
        "Math root node is of invalid type 'invalid_math' on component 'componentName2'. A valid math root node should be of type 'math'."
    };

    libcellml::Validator v;
    libcellml::ModelPtr m = std::make_shared<libcellml::Model>();
    libcellml::ComponentPtr c1 = std::make_shared<libcellml::Component>();
    libcellml::ComponentPtr c2 = std::make_shared<libcellml::Component>();

    m->setName("modelName");
    c1->setName("componentName1");
    c2->setName("componentName2");

    c1->setMath(math1);
    c2->setMath(math2);
    m->addComponent(c1);
    m->addComponent(c2);

    v.validateModel(m);
    EXPECT_EQ(expectedErrors.size(), v.errorCount());

    for (size_t i = 0; i < v.errorCount(); ++i) {
        EXPECT_EQ(expectedErrors.at(i), v.getError(i)->getDescription());
    }
}

TEST(Validator, invalidMathMLElements) {
    /// @cellml2_14 14.1.2 Validate TEST maths elements are supported MathML elements
    std::string math =
            "<math xmlns=\"http://www.w3.org/1998/Math/MathML\">"
                "<apply>"
                    "<equals/>"
                    "<ci>C</ci>"
                    "<apply>"
                        "<addition/>"
                        "<ci>A</ci>"
                        "<ci>B</ci>"
                    "</apply>"
                "</apply>"
            "</math>";

    std::vector<std::string> expectedErrors = {
        "Math has a 'equals' element that is not a supported MathML element.",
        "Math has a 'addition' element that is not a supported MathML element.",
        "No declaration for element equals.",
        "No declaration for element addition."
    };
    // NOTE: The MathML DTD also gives errors that list every possible operator when an
    //       invalid option is given. We'll just explicitly check the less verbose errors here.

    libcellml::Validator v;
    libcellml::ModelPtr m = std::make_shared<libcellml::Model>();
    libcellml::ComponentPtr c = std::make_shared<libcellml::Component>();
    libcellml::VariablePtr v1 = std::make_shared<libcellml::Variable>();
    libcellml::VariablePtr v2 = std::make_shared<libcellml::Variable>();
    libcellml::VariablePtr v3 = std::make_shared<libcellml::Variable>();

    m->setName("modelName");
    c->setName("componentName");
    v1->setName("A");
    v2->setName("B");
    v3->setName("C");
    v1->setInitialValue("1.0");
    v2->setInitialValue("-1.0");
    v1->setUnits("dimensionless");
    v2->setUnits("dimensionless");
    v3->setUnits("dimensionless");

    c->addVariable(v1);
    c->addVariable(v2);
    c->addVariable(v3);
    c->setMath(math);
    m->addComponent(c);

    v.validateModel(m);
    EXPECT_EQ(6u, v.errorCount());

    // Check for two expected error messages (see note above).
    for (size_t i = 0; i < 2; ++i) {
        EXPECT_EQ(expectedErrors.at(i), v.getError(i)->getDescription());
    }
}

TEST(Validator, invalidMathMLVariables) {
    /// @cellml2_14 14.1.2 Validate TEST math elements are supported MathML elements
    /// @cellml2_14 14.1.3 Validate TEST ci children point to valid variables in this component
    /// @cellml2_14 14.1.3 Validate TEST check for duplicate names between bound variables and variables in this component
    /// @cellml2_14 14.1.3 Validate TEST check for empty ci element or whitespace only 
    /// @cellml2_14 14.1.3 Validate TEST check that ci variables have been declared

    std::string math =
            "<math xmlns=\"http://www.w3.org/1998/Math/MathML\">"
                "<apply>"
                    "<eq/>"
                    "<ci>answer</ci>"
                    "<partialdiff/>"
                    "<apply>"
                        "<plus/>"
                        "<ci>A</ci>"
                        "<apply>"
                            "<plus/>"
                            "<bvar>"
                            "<ci>new_bvar</ci>"
                            "</bvar>"
                            "<apply>"
                                "<plus/>"
                                "<ci>   </ci>"
                                "<apply>"
                                    "<plus/>"
                                    "<ci><nonsense/></ci>"
                                    "<apply>"
                                        "<plus/>"
                                        "<ci/>"
                                        "<bvar>"
                                        "<ci>B</ci>"
                                        "</bvar>"
                                    "</apply>"
                                "</apply>"
                            "</apply>"
                        "</apply>"
                    "</apply>"
                "</apply>"
            "</math>";

    std::vector<std::string> expectedErrors = {
        "Component 'componentName' contains multiple variables with the name 'C'. Valid variable names must be unique to their component.",
        "Math has a 'partialdiff' element that is not a supported MathML element.",
        "Math has a 'nonsense' element that is not a supported MathML element.",
        "Math in component 'componentName' contains 'B' as a bvar ci element but it is already a variable name.",
        "MathML ci element has the child text 'answer', which does not correspond with any variable names present in component 'componentName' and is not a variable defined within a bvar element.",
        "MathML ci element has a whitespace-only child element.",
        "MathML ci element has no child.",
        "No declaration for element nonsense.",
        "Element nonsense is not declared in ci list of possible children."
    };

    libcellml::Validator v;
    libcellml::ModelPtr m = std::make_shared<libcellml::Model>();
    libcellml::ComponentPtr c = std::make_shared<libcellml::Component>();
    libcellml::VariablePtr v1 = std::make_shared<libcellml::Variable>();
    libcellml::VariablePtr v2 = std::make_shared<libcellml::Variable>();
    libcellml::VariablePtr v3 = std::make_shared<libcellml::Variable>();

    m->setName("modelName");
    c->setName("componentName");
    v1->setName("A");
    v2->setName("B");
    v3->setName("C");
    v1->setInitialValue("1.0");
    v2->setInitialValue("-1.0");
    v1->setUnits("dimensionless");
    v2->setUnits("dimensionless");
    v3->setUnits("dimensionless");

    c->addVariable(v1);
    c->addVariable(v2);
    c->addVariable(v3);
    c->addVariable(v3);
    c->setMath(math);
    m->addComponent(c);
    v.validateModel(m);
    EXPECT_EQ(expectedErrors.size(), v.errorCount());

    // Check for expected error messages.
    for (size_t i = 0; i < v.errorCount(); ++i) {
        EXPECT_EQ(expectedErrors.at(i), v.getError(i)->getDescription());
    }
}

TEST(Validator, invalidMathMLCiAndCnElementsWithCellMLUnits) {
    std::string math =
            "<math xmlns:cellml=\"http://www.cellml.org/cellml/2.0#\" xmlns=\"http://www.w3.org/1998/Math/MathML\">"
                "<apply>"
                    "<eq/>"
                    "<cn cellml:units=\"invalid\">oops</cn>"
                    "<apply>"
                        "<plus/>"
                        "<ci>A</ci>"
                        "<apply>"
                            "<plus/>"
                            "<bvar>"
                            "<ci cellml:units=\"dimensionless\" cellml:value=\"zero\">new_bvar</ci>"
                            "</bvar>"
                            "<apply>"
                                "<plus/>"
                                "<ci>   </ci>"
                                "<apply>"
                                    "<plus/>"
                                    "<ci>undefined_variable</ci>"
                                    "<apply>"
                                        "<plus/>"
                                        "<ci/>"
                                        "<bvar>"
                                        "<ci cellml:units=\"9wayswrong\">B</ci>"
                                        "</bvar>"
                                        "<apply>"
                                            "<plus/>"
                                            "<cn>2.0</cn>"
                                        "</apply>"
                                    "</apply>"
                                "</apply>"
                            "</apply>"
                        "</apply>"
                    "</apply>"
                "</apply>"
            "</math>";

    /// @cellml2_14 14.1.3 Validate TEST check for duplication between bound variable name and variable name in the same component
    /// @cellml2_14 14.1.4 Validate TEST check for valid units reference inside cn
    /// @cellml2_14 14.1.2 Validate TEST check for valid type specification (ie: real, e-notation)
    /// @cellml2_14 14.1.3 Validate TEST check for whitespace only ci element
    /// @cellml2_14 14.1.3 Validate TEST ci has valid variable reference in ths component
    /// @cellml2_14 14.1.3 Validate TEST ci is not empty
    /// @cellml2_14 14.1.3 Validate TEST ci units has valid name
    /// @cellml2_14 14.1.4 Validate TEST cn units are specified
    /// @cellml2_14 "Namespace prefix cellml for value on ci is not defined."
    /// @cellml2_14 "No declaration for attribute cellml:value of element ci."

    std::vector<std::string> expectedErrors = {
        "Math in component 'componentName' contains 'B' as a bvar ci element but it is already a variable name.",
        "Math has a cn element with a cellml:units attribute 'invalid' that is not a valid reference to units in component 'componentName' or a standard unit.",
        "Math ci element has an invalid attribute type 'value' in the cellml namespace.",
        "MathML ci element has a whitespace-only child element.",
        "MathML ci element has the child text 'undefined_variable', which does not correspond with any variable names present in component 'componentName' and is not a variable defined within a bvar element.",
        "MathML ci element has no child.",
        "CellML identifiers must contain one or more basic Latin alphabetic characters.",
        "Math cn element with the value '2.0' does not have a valid cellml:units attribute.",
        "Namespace prefix cellml for value on ci is not defined.",
        "No declaration for attribute cellml:value of element ci."
    };

    libcellml::Validator v;
    libcellml::ModelPtr m = std::make_shared<libcellml::Model>();
    libcellml::ComponentPtr c = std::make_shared<libcellml::Component>();
    libcellml::VariablePtr v1 = std::make_shared<libcellml::Variable>();
    libcellml::VariablePtr v2 = std::make_shared<libcellml::Variable>();
    libcellml::VariablePtr v3 = std::make_shared<libcellml::Variable>();

    m->setName("modelName");
    c->setName("componentName");
    v1->setName("A");
    v2->setName("B");
    v3->setName("C");
    v1->setInitialValue("1.0");
    v2->setInitialValue("-1.0");
    v1->setUnits("dimensionless");
    v2->setUnits("dimensionless");
    v3->setUnits("dimensionless");

    c->addVariable(v1);
    c->addVariable(v2);
    c->addVariable(v3);
    c->setMath(math);
    m->addComponent(c);

    v.validateModel(m);
    EXPECT_EQ(expectedErrors.size(), v.errorCount());

    // NOTE: We're not checking the exact message of the last error as older versions of
    //       libxml may not include the namespace in the error message.
    for (size_t i = 0; i < v.errorCount() - 1; ++i) {
        EXPECT_EQ(expectedErrors.at(i), v.getError(i)->getDescription());
    }
}

TEST(Validator, parseAndValidateInvalidUnitErrors) {
    const std::string input =
            "<?xml version=\"1.0\" encoding=\"UTF-8\"?>\n"
            "<model xmlns=\"http://www.cellml.org/cellml/2.0#\" name=\"asoiaf\">"
                "<units name=\"ampere\"/>"
                "<units name=\"north\"/>"
                "<units name=\"stark\">"
                    "<unit units=\"volt\" prefix=\"mega\" multiplier=\"1000.0\"/>"
                    "<unit units=\"north\"/>"
                    "<unit units=\"ned\"/>"
                    "<unit units=\"king in the north\"/>"
                    "<unit prefix=\"wolf\" units=\"celsius\"/>"
                "</units>"
            "</model>";

    /// @cellml2_8 8.1.3 Validate TEST Units name does not overload a built-in units name
    /// @cellml2_9 9.1.1 Validate TEST Unit units attribute is valid reference to local or built-in units
    /// @cellml2_9 9.1.1 Validate TEST Unit units attribute must be valid cellml identifier format
    /// @cellml2_9 9.2.1 Validate TEST Unit prefix must be valid real number or SI prefix

    std::vector<std::string> expectedErrors = {
        "Units is named 'ampere', which is a protected standard unit name.",
        "Units reference 'ned' in units 'stark' is not a valid reference to a local units or a standard unit type.",
        "CellML identifiers must not contain any characters other than [a-zA-Z0-9_].",
        "Unit in units 'stark' does not have a valid units reference.",
        "Prefix 'wolf' of a unit referencing 'celsius' in units 'stark' is not a valid integer or a SI prefix.",
    };

    libcellml::Parser p;
    libcellml::ModelPtr m = p.parseModel(input);
    EXPECT_EQ(0u, p.errorCount());

    libcellml::Validator v;
    v.validateModel(m);
    EXPECT_EQ(expectedErrors.size(), v.errorCount());

    for (size_t i = 0; i < v.errorCount(); ++i) {
        EXPECT_EQ(expectedErrors.at(i), v.getError(i)->getDescription());
    }
}

TEST(Validator, validateInvalidConnections) {
    /// @cellml2_18 18.1.1 Validate TEST check parent component for variable
    /// @cellml2_18 Validate TEST reciprocity check of equivalent variables.  See 19.10.3
    /// @cellml2_19 19.10.3 Validate TEST reciprocity check that equivalence goes both ways

    std::vector<std::string> expectedErrors = {
        "Variable 'variable4' is an equivalent variable to 'variable1_1' but has no parent component.",
        "Variable 'variable2' has an equivalent variable 'variable1_2'  which does not reciprocally have 'variable2' set as an equivalent variable.",
        };

    libcellml::Validator v;
    libcellml::ModelPtr m = std::make_shared<libcellml::Model>();
    libcellml::ComponentPtr comp1 = std::make_shared<libcellml::Component>();
    libcellml::ComponentPtr comp2 = std::make_shared<libcellml::Component>();
    libcellml::ComponentPtr comp3 = std::make_shared<libcellml::Component>();
    libcellml::ComponentPtr comp4 = std::make_shared<libcellml::Component>();
    libcellml::ComponentPtr comp5 = std::make_shared<libcellml::Component>();
    libcellml::ComponentPtr comp6 = std::make_shared<libcellml::Component>();
    libcellml::ComponentPtr comp7 = std::make_shared<libcellml::Component>();

    libcellml::VariablePtr v1_1 = std::make_shared<libcellml::Variable>();
    libcellml::VariablePtr v1_2 = std::make_shared<libcellml::Variable>();
    libcellml::VariablePtr v2 = std::make_shared<libcellml::Variable>();
    libcellml::VariablePtr v3 = std::make_shared<libcellml::Variable>();
    libcellml::VariablePtr v4 = std::make_shared<libcellml::Variable>();
    libcellml::VariablePtr v5 = std::make_shared<libcellml::Variable>();
    libcellml::VariablePtr v6 = std::make_shared<libcellml::Variable>();
    libcellml::VariablePtr v7 = std::make_shared<libcellml::Variable>();

    m->setName("modelName");
    comp1->setName("component1");
    comp2->setName("component2");
    comp3->setName("component3");
    comp4->setName("component4");
    comp5->setName("component5");
    comp6->setName("component6");
    comp7->setName("component7");

    v1_1->setName("variable1_1");
    v1_2->setName("variable1_2");
    v2->setName("variable2");
    v3->setName("variable3");
    v4->setName("variable4");
    v5->setName("variable5");
    v6->setName("variable6");
    v7->setName("variable7");

    v1_1->setUnits("dimensionless");
    v1_2->setUnits("dimensionless");
    v2->setUnits("dimensionless");
    v3->setUnits("dimensionless");
    v4->setUnits("dimensionless");
    v5->setUnits("dimensionless");
    v6->setUnits("dimensionless");
    v7->setUnits("dimensionless");

    comp1->addVariable(v1_1);
    comp1->addVariable(v1_2);
    comp2->addVariable(v2);
    comp3->addVariable(v3);
    comp4->addVariable(v4);
    comp5->addVariable(v5);
    comp6->addVariable(v6);
    comp7->addVariable(v7);
    m->addComponent(comp1);
    m->addComponent(comp2);
    m->addComponent(comp3);
    m->addComponent(comp4);
    m->addComponent(comp5); 
    m->addComponent(comp6);
    m->addComponent(comp7);

    // Valid connections.
    libcellml::Variable::addEquivalence(v1_1, v2);  
    libcellml::Variable::addEquivalence(v1_2, v2);
    // Removed the line below to prevent the cycles from appearing here.  Cycles are tested separately in validateNoCycles
    // libcellml::Variable::addEquivalence(v1_1, v3);  // !! creates cycle with v1_1, v2, v3
    libcellml::Variable::addEquivalence(v1_1, v4);
    libcellml::Variable::addEquivalence(v2, v3);    
    libcellml::Variable::addEquivalence(v5, v6);	// valid here but duplicated below

    // Not valid connections
    libcellml::Variable::addEquivalence(v6, v5);    // duplicated above, does not overwrite, skips silently
    
    // Make v4 a variable without a parent component.
    comp4->removeVariable(v4);
    // Remove all connections on v1_2, leaving dangling reciprocal connections.
    v1_2->removeAllEquivalences();

    v.validateModel(m);

    EXPECT_EQ(expectedErrors.size(), v.errorCount());
    for (size_t i = 0; i < v.errorCount(); ++i) {
       EXPECT_EQ(expectedErrors.at(i), v.getError(i)->getDescription());
    }
}

TEST(Validator, validateConnectionComponent1NotEqualComponent2) {

    std::vector<std::string> expectedErrors = {
        "Variable 'doppelganger' has an equivalent variable 'doppelganger' equal to itself. ",
    };
    libcellml::Validator validator;
    libcellml::ModelPtr m = std::make_shared<libcellml::Model>();
    libcellml::ComponentPtr c = std::make_shared<libcellml::Component>();
    libcellml::VariablePtr v = std::make_shared<libcellml::Variable>();
    m->setName("modelName");
    v->setName("doppelganger");
    v->setUnits("dimensionless");
    c->setName("bucket");
    c->addVariable(v);
    m->addComponent(c);
    libcellml::Variable::addEquivalence(v, v);          
    validator.validateModel(m);

    EXPECT_EQ(1u, validator.errorCount());
    for (size_t i = 0; i < validator.errorCount(); ++i) {
        EXPECT_EQ(validator.getError(i)->getDescription(), expectedErrors[i]);
    }
}

TEST(Validator, validateNoCyclesSimple) {
    /// @cellml2_19 19.10.5 Validate that no variable equivalence network has cycles - simple test
    /// @cellml2_19 19.10.5 TODO Can two sibling variables in the same component be equivalent to one variable in another?

    libcellml::Validator v;
    libcellml::ModelPtr m = std::make_shared<libcellml::Model>();
    libcellml::ComponentPtr comp1 = std::make_shared<libcellml::Component>();
    libcellml::ComponentPtr comp2 = std::make_shared<libcellml::Component>();
    libcellml::ComponentPtr comp3 = std::make_shared<libcellml::Component>();
    
    libcellml::VariablePtr v1 = std::make_shared<libcellml::Variable>();
    libcellml::VariablePtr v2 = std::make_shared<libcellml::Variable>();
    libcellml::VariablePtr v3 = std::make_shared<libcellml::Variable>();
    
    m->setName("modelName");
    comp1->setName("component1");
    comp2->setName("component2");
    comp3->setName("component3");
    
    v1->setName("variable1");
    v2->setName("variable2");
    v3->setName("variable3");

    v1->setUnits("dimensionless");
    v2->setUnits("dimensionless");
    v3->setUnits("dimensionless");
  
    comp1->addVariable(v1);
    comp2->addVariable(v2);
    comp3->addVariable(v3);
    
    m->addComponent(comp1);
    m->addComponent(comp2);
    m->addComponent(comp3);
   
    libcellml::Variable::addEquivalence(v1, v2); 
    libcellml::Variable::addEquivalence(v2, v3);
    libcellml::Variable::addEquivalence(v3, v1); 
   
    v.validateModel(m);
    EXPECT_EQ(1u, v.errorCount());

    if (v.errorCount() == 1) {
        size_t pos = 0;
        std::string split = "Loop: ";
        std::string msg = v.getError(0)->getDescription();
        std::vector<std::string> split_msg;

        while ((pos = msg.find(split)) != std::string::npos) {
            split_msg.push_back(msg.substr(0, pos));
            msg.erase(0, pos + split.length());
        }
        split_msg.push_back(msg);

        EXPECT_EQ(2u, split_msg.size());

        if (split_msg.size() == 2) {
            bool found = false;
            if (split_msg[1].find("variable1") &&
                split_msg[1].find("variable2") &&
                split_msg[1].find("variable3")) {
                found = true;
            }
            EXPECT_TRUE(found);
        }
    }   
}

TEST(Validator, validateNoCyclesComplicated) {
    /// @cellml2_19 19.10.5 Validate that no variable equivalence network has cycles, complicated example
    /// @cellml2_19 19.10.5 TODO Can two sibling variables in the same component be equivalent to one variable in another?
 
    libcellml::Validator v;
    libcellml::ModelPtr m = std::make_shared<libcellml::Model>();
    libcellml::ComponentPtr comp1 = std::make_shared<libcellml::Component>();
    libcellml::ComponentPtr comp2 = std::make_shared<libcellml::Component>();
    libcellml::ComponentPtr comp3 = std::make_shared<libcellml::Component>();
    libcellml::ComponentPtr comp4 = std::make_shared<libcellml::Component>();
    libcellml::ComponentPtr comp5 = std::make_shared<libcellml::Component>();
    libcellml::ComponentPtr comp6 = std::make_shared<libcellml::Component>();
    libcellml::ComponentPtr comp7 = std::make_shared<libcellml::Component>();
    libcellml::ComponentPtr comp8 = std::make_shared<libcellml::Component>();
    libcellml::ComponentPtr comp9 = std::make_shared<libcellml::Component>();
    libcellml::ComponentPtr comp10 = std::make_shared<libcellml::Component>();
    libcellml::ComponentPtr comp11 = std::make_shared<libcellml::Component>();
    libcellml::ComponentPtr comp12 = std::make_shared<libcellml::Component>();
    libcellml::ComponentPtr comp13 = std::make_shared<libcellml::Component>();
    libcellml::ComponentPtr comp14 = std::make_shared<libcellml::Component>();
    libcellml::ComponentPtr comp15 = std::make_shared<libcellml::Component>();
    libcellml::ComponentPtr comp16 = std::make_shared<libcellml::Component>();
    libcellml::ComponentPtr comp17 = std::make_shared<libcellml::Component>();

    libcellml::VariablePtr v1_1 = std::make_shared<libcellml::Variable>();
    libcellml::VariablePtr v1_2 = std::make_shared<libcellml::Variable>();
    libcellml::VariablePtr v1_3 = std::make_shared<libcellml::Variable>();
    libcellml::VariablePtr v1_4 = std::make_shared<libcellml::Variable>();
    libcellml::VariablePtr v2 = std::make_shared<libcellml::Variable>();
    libcellml::VariablePtr v3 = std::make_shared<libcellml::Variable>();
    libcellml::VariablePtr v4 = std::make_shared<libcellml::Variable>();
    libcellml::VariablePtr v5 = std::make_shared<libcellml::Variable>();
    libcellml::VariablePtr v6 = std::make_shared<libcellml::Variable>();
    libcellml::VariablePtr v7 = std::make_shared<libcellml::Variable>();
    libcellml::VariablePtr v8 = std::make_shared<libcellml::Variable>();
    libcellml::VariablePtr v9 = std::make_shared<libcellml::Variable>();
    libcellml::VariablePtr v10 = std::make_shared<libcellml::Variable>();
    libcellml::VariablePtr v11 = std::make_shared<libcellml::Variable>();
    libcellml::VariablePtr v12 = std::make_shared<libcellml::Variable>();
    libcellml::VariablePtr v13 = std::make_shared<libcellml::Variable>();
    libcellml::VariablePtr v14 = std::make_shared<libcellml::Variable>();
    libcellml::VariablePtr v15 = std::make_shared<libcellml::Variable>();
    libcellml::VariablePtr v16 = std::make_shared<libcellml::Variable>();
    libcellml::VariablePtr v17 = std::make_shared<libcellml::Variable>();

    m->setName("modelName");
    comp1->setName("component1");
    comp2->setName("component2");
    comp3->setName("component3");
    comp4->setName("component4");
    comp5->setName("component5");
    comp6->setName("component6");
    comp7->setName("component7");
    comp8->setName("component8");
    comp9->setName("component9");
    comp10->setName("component10");
    comp11->setName("component11");
    comp12->setName("component12");
    comp13->setName("component13");
    comp14->setName("component14");
    comp15->setName("component15");
    comp16->setName("component16");
    comp17->setName("component17");

    v1_1->setName("variable1_1");
    v1_2->setName("variable1_2");
    v1_3->setName("variable1_3");
    v1_4->setName("variable1_4");
    v2->setName("variable2");
    v3->setName("variable3");
    v4->setName("variable4");
    v5->setName("variable5");
    v6->setName("variable6");
    v7->setName("variable7");
    v8->setName("variable8");
    v9->setName("variable9");
    v10->setName("variable10");
    v11->setName("variable11");
    v12->setName("variable12");
    v13->setName("variable13");
    v14->setName("variable14");
    v15->setName("variable15");
    v16->setName("variable16");
    v17->setName("variable17");

    v1_1->setUnits("dimensionless");
    v1_2->setUnits("dimensionless");
    v1_3->setUnits("dimensionless");
    v1_4->setUnits("dimensionless");
    v2->setUnits("dimensionless");
    v3->setUnits("dimensionless");
    v4->setUnits("dimensionless");
    v5->setUnits("dimensionless");
    v6->setUnits("dimensionless");
    v7->setUnits("dimensionless");
    v8->setUnits("dimensionless");
    v9->setUnits("dimensionless");
    v10->setUnits("dimensionless");
    v11->setUnits("dimensionless");
    v12->setUnits("dimensionless");
    v13->setUnits("dimensionless");
    v14->setUnits("dimensionless");
    v15->setUnits("dimensionless");
    v16->setUnits("dimensionless");
    v17->setUnits("dimensionless");

    comp1->addVariable(v1_1);
    comp1->addVariable(v1_2);
    comp1->addVariable(v1_3);
    comp1->addVariable(v1_4);

    comp2->addVariable(v2);
    comp3->addVariable(v3);
    comp4->addVariable(v4);
    comp5->addVariable(v5);
    comp6->addVariable(v6);
    comp7->addVariable(v7);
    comp8->addVariable(v8);
    comp9->addVariable(v9);
    comp10->addVariable(v10);
    comp11->addVariable(v11);
    comp12->addVariable(v12);
    comp13->addVariable(v13);
    comp14->addVariable(v14);
    comp15->addVariable(v15);
    comp16->addVariable(v16);
    comp17->addVariable(v17);

    m->addComponent(comp1);
    m->addComponent(comp2);
    m->addComponent(comp3);
    m->addComponent(comp4);
    m->addComponent(comp5); 
    m->addComponent(comp6);
    m->addComponent(comp7);
    m->addComponent(comp8);
    m->addComponent(comp9); 
    m->addComponent(comp10);
    m->addComponent(comp11);
    m->addComponent(comp12);
    m->addComponent(comp13);
    m->addComponent(comp14);
    m->addComponent(comp15);
    m->addComponent(comp16);
    m->addComponent(comp17);

    libcellml::Variable::addEquivalence(v2, v4); 
    libcellml::Variable::addEquivalence(v3, v4);
    libcellml::Variable::addEquivalence(v8, v6); 
    libcellml::Variable::addEquivalence(v2, v8);    
    libcellml::Variable::addEquivalence(v3, v6);    // Loop formed: 2, 4, 3, 6, 8, 2 

    libcellml::Variable::addEquivalence(v6, v7);    
    
    // NB Attached loops (ie: a-b-c-a and b-c-d-b) *are* detected and handled but return too many variations of the loop 
    // (eg a-b-c-d, a-b-c, b-c-d, etc) to be viable as a hard-coded test, so have broken the attachment here.
    // libcellml::Variable::addEquivalence(v3, v7);    // Second attached loop: 3, 6, 7 

    libcellml::Variable::addEquivalence(v9, v5); 
    libcellml::Variable::addEquivalence(v5, v1_2);
    libcellml::Variable::addEquivalence(v1_2, v9);  // Unattached loop: 5, 9, 1_2

    libcellml::Variable::addEquivalence(v11, v4); 
    libcellml::Variable::addEquivalence(v11, v14);
    libcellml::Variable::addEquivalence(v11, v13);
    libcellml::Variable::addEquivalence(v11, v12);
    libcellml::Variable::addEquivalence(v12, v15);
    libcellml::Variable::addEquivalence(v12, v17);
    libcellml::Variable::addEquivalence(v17, v16);   // Complicated tree, no loops 

    libcellml::Variable::addEquivalence(v1_1, v8);  
    libcellml::Variable::addEquivalence(v1_3, v2);  
    // libcellml::Variable::addEquivalence(v1_4, v2);  // TODO Can two sibling variables in the same component be equivalent to one in another?

    v.validateModel(m);
    EXPECT_EQ(1u, v.errorCount());

    // Two loops are present, split error message at "Loop":
    // Check that one loop contains 'variable6' <-> 'variable8' <-> 'variable2' <-> 'variable4' <-> 'variable3' <-> 'variable6',
    // Check that the other contains 'variable1_2' <-> 'variable9' <-> 'variable5' <-> 'variable1_2',
    // "Cyclic variables exist, 2 loops found (Variable(Component)). Loop: 'variable4'(in 'component4') <-> 'variable3'(in 'component3') <-> 'variable6'(in 'component6') <-> 'variable8'(in 'component8') <-> '...
    if (v.errorCount() == 1) {
        size_t pos = 0;
        std::string split = "Loop: ";
        std::string msg = v.getError(0)->getDescription();
        std::vector<std::string> split_msg;

        while ((pos = msg.find(split)) != std::string::npos) {
            split_msg.push_back(msg.substr(0, pos));
            msg.erase(0, pos + split.length());
        }
        split_msg.push_back(msg);

        EXPECT_EQ(3u, split_msg.size());

        if (split_msg.size() == 3) {
        // Check that we have each of the variables present in the two loops
            int found = 0;
            if (((split_msg[1].find("variable6")) &&
                (split_msg[1].find("variable8")) &&
                 (split_msg[1].find("variable2")) &&
                 (split_msg[1].find("variable4")) &&
                 (split_msg[1].find("variable3")))
                || ((split_msg[2].find("variable6")) &&
                (split_msg[2].find("variable8")) &&
                    (split_msg[2].find("variable2")) &&
                    (split_msg[2].find("variable4")) &&
                    (split_msg[2].find("variable3")))) {
                found++;
            }
            if (((split_msg[1].find("variable9")) && (split_msg[1].find("variable5")) && (split_msg[1].find("variable1_2")))
                || ((split_msg[2].find("variable9")) && (split_msg[2].find("variable5")) && (split_msg[2].find("variable1_2")))) {
                found++;
            }
            EXPECT_EQ(2, found);
        }
    }
}

TEST(Validator, integerStrings) {

    /// @cellml2_12 12.1.1.2 Validate TEST order is an integer string (ok: 1, -1; not ok: +1, '', -, string)

    const std::string input =
            "<?xml version=\"1.0\" encoding=\"UTF-8\"?>\n"
            "<model xmlns=\"http://www.cellml.org/cellml/2.0#\" name=\"asoiaf\">"
                "<component name=\"component\">"
                    "<variable name=\"variable\" units=\"dimensionless\"/>"
                    "<reset variable=\"variable\" order=\"1\">"
                        "<when order=\"200\">"
                            "<math xmlns=\"http://www.w3.org/1998/Math/MathML\">"
                            "</math>"
                            "<math xmlns=\"http://www.w3.org/1998/Math/MathML\">"
                            "</math>"
                        "</when>"
                    "</reset>"
                    "<reset variable=\"variable\" order=\"-1\">"
                        "<when order=\"200\">"
                            "<math xmlns=\"http://www.w3.org/1998/Math/MathML\">"
                            "</math>"
                            "<math xmlns=\"http://www.w3.org/1998/Math/MathML\">"
                            "</math>"
                        "</when>"
                    "</reset>"
                    "<reset variable=\"variable\" order=\"+1\">"
                        "<when order=\"200\">"
                            "<math xmlns=\"http://www.w3.org/1998/Math/MathML\">"
                            "</math>"
                            "<math xmlns=\"http://www.w3.org/1998/Math/MathML\">"
                            "</math>"
                        "</when>"
                    "</reset>"
                    "<reset variable=\"variable\" order=\"\">"
                        "<when order=\"200\">"
                            "<math xmlns=\"http://www.w3.org/1998/Math/MathML\">"
                            "</math>"
                            "<math xmlns=\"http://www.w3.org/1998/Math/MathML\">"
                            "</math>"
                        "</when>"
                    "</reset>"
                    "<reset variable=\"variable\" order=\"-\">"
                        "<when order=\"200\">"
                            "<math xmlns=\"http://www.w3.org/1998/Math/MathML\">"
                            "</math>"
                            "<math xmlns=\"http://www.w3.org/1998/Math/MathML\">"
                            "</math>"
                        "</when>"
                    "</reset>"
                    "<reset variable=\"variable\" order=\"odd\">"
                        "<when order=\"200\">"
                            "<math xmlns=\"http://www.w3.org/1998/Math/MathML\">"
                            "</math>"
                            "<math xmlns=\"http://www.w3.org/1998/Math/MathML\">"
                            "</math>"
                        "</when>"
                    "</reset>"
                "</component>"
            "</model>";

    std::vector<std::string> expectedErrors = {
        "Component 'component' contains a reset referencing variable 'variable' which does not have an order set.",
        "Component 'component' contains a reset referencing variable 'variable' which does not have an order set.",
        "Component 'component' contains a reset referencing variable 'variable' which does not have an order set.",
        "Component 'component' contains a reset referencing variable 'variable' which does not have an order set.",
    };

    libcellml::Parser p;
    libcellml::ModelPtr m = p.parseModel(input);
    EXPECT_EQ(4u, p.errorCount());

    libcellml::Validator v;
    v.validateModel(m);
    EXPECT_EQ(expectedErrors.size(), v.errorCount());

}

TEST(Validator, resets) {
    /// @cellml2_12 12.1.1.2 Validate TEST Resets in a component have duplicated order values
    /// @cellml2_12 12.1.1.1 Validate TEST Reset does not reference a variable
    /// @cellml2_12 12.1.1.1-2 Validate TEST Reset does not have an order or reference a variable
    /// @cellml2_12 12.1.2 Validate TEST Reset does not contain when item
    /// @cellml2_12 12.1.1.1 and 12.1.2 Validate TEST Reset without order also missing child when
    /// @cellml2_12 12.1.1.1-2 Validate TEST Reset without order does not reference a variable
    /// @cellml2_12 12.1.1.1-2 and 12.1.2 Validate TEST Reset without order, variable and any child whens

    std::vector<std::string> expectedErrors1 = {
        "Component 'comp' contains multiple resets with order '300'.",
        "Reset in component 'comp' with order '300' does not reference a variable.",
        "Reset in component 'comp' does not have an order set, does not reference a variable.",
        "Reset in component 'comp' does not have an order set, does not reference a variable.",
        "Reset in component 'comp' with order '500' referencing variable 'var' does not have at least one child When.",
        "Reset in component 'comp' does not have an order set, referencing variable 'var'.",
        "Reset in component 'comp' does not have an order set, referencing variable 'var' does not have at least one child When.",
        "Reset in component 'comp' does not have an order set, does not reference a variable.",
        "Reset in component 'comp' does not have an order set, does not reference a variable.",
        "Reset in component 'comp' does not have an order set, does not reference a variable, does not have at least one child When.",
    };

    libcellml::ModelPtr m = std::make_shared<libcellml::Model>();
    libcellml::ComponentPtr c = std::make_shared<libcellml::Component>();

    libcellml::VariablePtr var = std::make_shared<libcellml::Variable>();

    libcellml::ResetPtr r1 = std::make_shared<libcellml::Reset>();
    libcellml::ResetPtr r2 = std::make_shared<libcellml::Reset>();
    libcellml::ResetPtr r3 = std::make_shared<libcellml::Reset>();
    libcellml::ResetPtr r4 = std::make_shared<libcellml::Reset>();
    libcellml::ResetPtr r5 = std::make_shared<libcellml::Reset>();
    libcellml::ResetPtr r6 = std::make_shared<libcellml::Reset>();
    libcellml::ResetPtr r7 = std::make_shared<libcellml::Reset>();

    libcellml::WhenPtr w1 = std::make_shared<libcellml::When>();
    libcellml::WhenPtr w2 = std::make_shared<libcellml::When>();


    w1->setOrder(776);
    w1->setCondition("<math xmlns=\"http://www.w3.org/1998/Math/MathML\"></math>");
    w1->setValue("<math xmlns=\"http://www.w3.org/1998/Math/MathML\"></math>");
    w2->setOrder(345);
    w2->setCondition("<math xmlns=\"http://www.w3.org/1998/Math/MathML\"></math>");
    w2->setValue("<math xmlns=\"http://www.w3.org/1998/Math/MathML\"></math>");

    r1->setOrder(300);
    r1->addWhen(w1);

    r6->addWhen(w1);

    r2->setOrder(300);
    r2->addWhen(w1);
    r2->addWhen(w2);
    r2->setVariable(var);

    r3->setOrder(400);
    r3->addWhen(w2);
    r3->setVariable(var);

    r4->setVariable(var);
    r4->setOrder(500);

    r5->setVariable(var);

    c->setName("comp");
    var->setName("var");
    var->setUnits("second");

    c->addVariable(var);
    c->addReset(r1);
    c->addReset(r6);
    c->addReset(r2);
    c->addReset(r3);
    c->addReset(r4);
    c->addReset(r5);
    c->addReset(r7);

    m->setName("main");
    m->addComponent(c);

    // adding reset to second component which does not contain the variable needed
    /// @cellml2_12 12.1.1.1 TODO Validate TEST that variable attribute in a reset must be defined within the component parent
    /// of that reset
    libcellml::ModelPtr m2 = std::make_shared<libcellml::Model>();
    libcellml::ComponentPtr c2 = std::make_shared<libcellml::Component>();
    libcellml::VariablePtr var2 = std::make_shared<libcellml::Variable>();
    libcellml::ResetPtr r8 = std::make_shared<libcellml::Reset>();
    libcellml::WhenPtr w3 = std::make_shared<libcellml::When>();

    w3->setOrder(20);
    w3->setCondition("<math xmlns=\"http://www.w3.org/1998/Math/MathML\"></math>");
    w3->setValue("<math xmlns=\"http://www.w3.org/1998/Math/MathML\"></math>");

    var2->setName("var2");
    var2->setUnits("metre");

    libcellml::Validator v1;

    v1.validateModel(m);
    EXPECT_EQ(expectedErrors1.size(), v1.errorCount());
    for (size_t i = 0; i < expectedErrors1.size(); ++i) {
        EXPECT_EQ(expectedErrors1.at(i), v1.getError(i)->getDescription());
    }
    /* TODO This should fail but doesn't because we're not checking resets properly ...*/
    /// @cellml2_12 12.1.1 TODO Validate that reset variable exists in component.  Code to check commented out here
    /*r8->setOrder(20);
    r8->addWhen(w3);
    r8->setVariable(var); // not inside this component ...

    c2->addVariable(var2);
    c2->addReset(r8); 
    c2->setName("comp2");

    m2->setName("main2");
    m2->addComponent(c2);

    libcellml::Validator v2;
    v2.validateModel(m2);
    EXPECT_EQ(1u, v2.errorCount());*/

}

TEST(Validator, whens) {
    std::vector<std::string> expectedErrors {
        "Reset in component 'comp' with order '300' does not reference a variable.",
        "When in reset with order '300' which does not reference a variable, does not have an order set.",
        "When in reset with order '300' which does not reference a variable, does not have an order set, does not have a MathML condition set.",
        "When in reset with order '300' which does not reference a variable, does not have an order set, does not have a MathML value set.",
        "Reset in component 'comp' does not have an order set, referencing variable 'var'.",
        "Reset in component 'comp' does not have an order set, referencing variable 'var' has multiple whens with order '250'.",
        "When in reset which does not have an order set, referencing variable 'var' with order '250' does not have a MathML value set.",
        "When in reset which does not have an order set, referencing variable 'var' with order '250' does not have a MathML condition set.",
    };

    /// @cellml2_13 13.1.1 Validate TEST When item has an order
    /// @cellml2_12 12.1.1 Validate TEST When item has a reset which references a variable
    /// @cellml2_13 13.1.2 Validate TEST When item has a reset which references a variable, contains a MathML condition
    /// @cellml2_13 13.1.2 Validate TEST When item has a reset which references a variable, contains a MathML value
    /// @cellml2_12 12.1.2 Validate TEST Reset item has an order
    /// @cellml2_12 12.1.2 Validate TEST Reset item has duplicated order values
    /// @cellml2_13 13.1.2 Validate TEST Reset item references a when which does not have a MathML value 
    /// @cellml2_13 13.1.2 Validate TEST Reset item references a when which does not have a MathML condition
    /// @cellml2_13 13.1.1 Validate TEST When item has unique order amongst siblings

    libcellml::ModelPtr m = std::make_shared<libcellml::Model>();
    libcellml::ComponentPtr c = std::make_shared<libcellml::Component>();
    libcellml::VariablePtr var = std::make_shared<libcellml::Variable>();
    libcellml::ResetPtr r1 = std::make_shared<libcellml::Reset>();
    libcellml::ResetPtr r2 = std::make_shared<libcellml::Reset>();
    libcellml::ResetPtr r3 = std::make_shared<libcellml::Reset>();
    libcellml::WhenPtr w1 = std::make_shared<libcellml::When>();
    libcellml::WhenPtr w2 = std::make_shared<libcellml::When>();
    libcellml::WhenPtr w3 = std::make_shared<libcellml::When>();
    libcellml::WhenPtr w4 = std::make_shared<libcellml::When>();

    r1->setOrder(300);
    r1->addWhen(w1);
    //r2->setOrder(400);
    r2->addWhen(w2);
    r2->addWhen(w3);
    r3->setOrder(500);
    r3->addWhen(w4);
    // r1->setVariable(var);
    r2->setVariable(var);
    r3->setVariable(var);

    c->setName("comp");
    var->setName("var");
    var->setUnits("second");

    w2->setOrder(250);
    w2->setCondition("<math xmlns=\"http://www.w3.org/1998/Math/MathML\"></math>");
    w3->setOrder(250);
    w3->setValue("<math xmlns=\"http://www.w3.org/1998/Math/MathML\"></math>");
    w4->setOrder(365);
    w4->setCondition("<math xmlns=\"http://www.w3.org/1998/Math/MathML\"></math>");
    w4->setValue("<math xmlns=\"http://www.w3.org/1998/Math/MathML\"></math>");

    c->addVariable(var);
    c->addReset(r1);
    c->addReset(r2);
    c->addReset(r3);

    m->setName("main");
    m->addComponent(c);

    libcellml::Validator v;
    v.validateModel(m);

    EXPECT_EQ(expectedErrors.size(), v.errorCount());
    for (size_t i = 0; i < expectedErrors.size(); ++i) {
        EXPECT_EQ(expectedErrors.at(i), v.getError(i)->getDescription());
    }
}

TEST(Validator, validMathCnElements) {
    std::string math =
            "<math xmlns:cellml=\"http://www.cellml.org/cellml/2.0#\" xmlns=\"http://www.w3.org/1998/Math/MathML\">"
                "<apply>"
                    "<eq/>"
                    "<ci>C</ci>"
                    "<apply>"
                        "<plus/>"
                        "<cn cellml:units=\"dimensionless\">3.44<sep/>2</cn>"
                        "<cn cellml:units=\"dimensionless\">-9.612</cn>"
                    "</apply>"
                "</apply>"
            "</math>";

    /// @cellml2_14 14.1.4 Validate TEST Tests that valid ci entries pass the tests

    libcellml::Validator v;
    libcellml::ModelPtr m = std::make_shared<libcellml::Model>();
    libcellml::ComponentPtr c = std::make_shared<libcellml::Component>();
    libcellml::VariablePtr v1 = std::make_shared<libcellml::Variable>();

    m->setName("modelName");
    c->setName("componentName");
    v1->setName("C");
    v1->setInitialValue("3.5");
    v1->setUnits("dimensionless");

    c->addVariable(v1);
    c->setMath(math);
    m->addComponent(c);

    v.validateModel(m);
    EXPECT_EQ(0u, v.errorCount());
}

TEST(Validator, setUnitsWithNoChildUnit) {
    /// @cellml2_19 19.10.6 Validate TEST Check unit reduction is the same for equivalent variables, user-defined base variables
    std::vector<std::string> expectedErrors = {
        "Variable 'v1' has units of 'bushell_of_apples' and an equivalent variable 'v2' with non-matching units of 'bunch_of_bananas'. The mismatch is: apple^10.000000, banana^-5.000000, ",
        "Variable 'v4' has units of 'gram' and an equivalent variable 'v3' with non-matching units of 'litre'. The mismatch is: kilogram^1.000000, metre^-3.000000, ",
        "Variable 'v7' has units of 'apple' and an equivalent variable 'v8' with non-matching units of 'banana'. The mismatch is: apple^1.000000, banana^-1.000000, ",
        "Variable 'v2' has units of 'bunch_of_bananas' and an equivalent variable 'v1' with non-matching units of 'bushell_of_apples'. The mismatch is: apple^-10.000000, banana^5.000000, ",
        "Variable 'v5' has units of 'metre' and an equivalent variable 'v6' with non-matching units of 'second'. The mismatch is: metre^1.000000, second^-1.000000, ",
        "Variable 'v8' has units of 'banana' and an equivalent variable 'v7' with non-matching units of 'apple'. The mismatch is: apple^-1.000000, banana^1.000000, ",
        "Variable 'v3' has units of 'litre' and an equivalent variable 'v4' with non-matching units of 'gram'. The mismatch is: kilogram^-1.000000, metre^3.000000, ",
        "Variable 'v6' has units of 'second' and an equivalent variable 'v5' with non-matching units of 'metre'. The mismatch is: metre^-1.000000, second^1.000000, ",
    };

    libcellml::Validator validator;
    libcellml::ModelPtr m = std::make_shared<libcellml::Model>();

    libcellml::ComponentPtr c1 = std::make_shared<libcellml::Component>();
    libcellml::ComponentPtr c2 = std::make_shared<libcellml::Component>();
    libcellml::ComponentPtr c3 = std::make_shared<libcellml::Component>();

    libcellml::VariablePtr v1 = std::make_shared<libcellml::Variable>();
    libcellml::VariablePtr v2 = std::make_shared<libcellml::Variable>();
    libcellml::VariablePtr v3 = std::make_shared<libcellml::Variable>();
    libcellml::VariablePtr v4 = std::make_shared<libcellml::Variable>();
    libcellml::VariablePtr v5 = std::make_shared<libcellml::Variable>();
    libcellml::VariablePtr v6 = std::make_shared<libcellml::Variable>();
    libcellml::VariablePtr v7 = std::make_shared<libcellml::Variable>();
    libcellml::VariablePtr v8 = std::make_shared<libcellml::Variable>();
    libcellml::VariablePtr v9 = std::make_shared<libcellml::Variable>();

    m->setName("m");
    c1->setName("c1");
    c2->setName("c2");
    c3->setName("c3");
    
    v1->setName("v1");
    v2->setName("v2");
    v3->setName("v3");
    v4->setName("v4");
    v5->setName("v5");
    v6->setName("v6");
    v7->setName("v7");
    v8->setName("v8");
    v9->setName("v9");

    libcellml::UnitsPtr uApple = std::make_shared<libcellml::Units>();
    uApple->setName("apple");

    libcellml::UnitsPtr uBanana = std::make_shared<libcellml::Units>();
    uBanana->setName("banana");

    libcellml::UnitsPtr u1 = std::make_shared<libcellml::Units>();
    u1->setName("bushell_of_apples"); 
    u1->addUnit("apple", 0, 10.0, 1.0);

    libcellml::UnitsPtr u2 = std::make_shared<libcellml::Units>();
    u2->setName("bunch_of_bananas");
    u2->addUnit("banana", 0, 5.0, 1.0);

    libcellml::UnitsPtr u9 = std::make_shared<libcellml::Units>();
    u9->setName("big_barrel"); 
    u9->addUnit("metre", 0, 3.0, 1.0);

    v1->setUnits(u1); // bushell of apples - testing user-defined base units
    v2->setUnits(u2); // bunch of bananas - testing user-defined base units
    
    v3->setUnits("litre"); // testing standard units which are not base units
    v4->setUnits("gram");

    v5->setUnits("metre"); // testing built-in base units
    v6->setUnits("second");

    v7->setUnits("apple");
    v8->setUnits("banana");

    v9->setUnits(u9);

    c1->addVariable(v1);
    c2->addVariable(v2);
    c3->addVariable(v3);

    c1->addVariable(v4);
    c2->addVariable(v5);
    c3->addVariable(v6);

    c1->addVariable(v7);
    c2->addVariable(v8);
    c3->addVariable(v9);

    m->addComponent(c1);
    m->addComponent(c2);
    m->addComponent(c3);

    m->addUnits(u1);
    m->addUnits(u2);
    m->addUnits(u9);
    m->addUnits(uApple);
    m->addUnits(uBanana);
       
    libcellml::Variable::addEquivalence(v1, v2); // bushell of apples != bunch of bananas
    libcellml::Variable::addEquivalence(v3, v4); // litre != gram
    libcellml::Variable::addEquivalence(v5, v6); // metre != second
    libcellml::Variable::addEquivalence(v7, v8); // apple != banana
    libcellml::Variable::addEquivalence(v3, v9); // litre = big_barrel (excluding multipliers)

    validator.validateModel(m);

    EXPECT_EQ(8u, validator.errorCount());

    for (size_t i = 0; i < validator.errorCount(); ++i) {
        EXPECT_EQ(expectedErrors.at(i), validator.getError(i)->getDescription());
    }
}

TEST(Validator, variableEquivalentUnits) {
    /// @cellml2_19 19.10.6 Validate TEST Check unit reduction is the same for equivalent variables, built-in base variables  
    std::vector<std::string> expectedErrors = {
        "Variable 'potayto' has units of 'testunit3' and an equivalent variable 'tomahto' with non-matching units of 'testunit2'. The mismatch is: kilogram^1.000000, metre^-2.000000, second^-2.000000, ",
        "Variable 'tomahto' has units of 'testunit2' and an equivalent variable 'potayto' with non-matching units of 'testunit3'. The mismatch is: kilogram^-1.000000, metre^2.000000, second^2.000000, ",
        "Variable 'pjs' has units of 'testunit13' and an equivalent variable 'pajamas' with non-matching units of 'testunit14'. The mismatch is: metre^1.000000, ",
        "Variable 'pajamas' has units of 'testunit14' and an equivalent variable 'pjs' with non-matching units of 'testunit13'. The mismatch is: metre^-1.000000, "
    };

    libcellml::Validator validator;
    libcellml::ModelPtr m = std::make_shared<libcellml::Model>();
    libcellml::ComponentPtr comp1 = std::make_shared<libcellml::Component>();
    libcellml::ComponentPtr comp2 = std::make_shared<libcellml::Component>();
    libcellml::ComponentPtr comp3 = std::make_shared<libcellml::Component>();

    libcellml::VariablePtr v1 = std::make_shared<libcellml::Variable>();
    libcellml::VariablePtr v2 = std::make_shared<libcellml::Variable>();
    libcellml::VariablePtr v3 = std::make_shared<libcellml::Variable>();
    libcellml::VariablePtr v4 = std::make_shared<libcellml::Variable>();
    libcellml::VariablePtr v5 = std::make_shared<libcellml::Variable>();
    libcellml::VariablePtr v6 = std::make_shared<libcellml::Variable>();
    libcellml::VariablePtr v7 = std::make_shared<libcellml::Variable>();
    libcellml::VariablePtr v8 = std::make_shared<libcellml::Variable>();
    libcellml::VariablePtr v9 = std::make_shared<libcellml::Variable>();

    libcellml::VariablePtr v10 = std::make_shared<libcellml::Variable>();
    libcellml::VariablePtr v11 = std::make_shared<libcellml::Variable>();
    libcellml::VariablePtr v12 = std::make_shared<libcellml::Variable>();

    libcellml::VariablePtr v13 = std::make_shared<libcellml::Variable>();
    libcellml::VariablePtr v14 = std::make_shared<libcellml::Variable>();

    v1->setName("tomayto");
    v2->setName("tomahto");
    v3->setName("potayto");
    v4->setName("potahto");
    v5->setName("aunty");
    v6->setName("tante");
    v7->setName("auntie");

    v8->setName("neether");
    v9->setName("nyther");

    v10->setName("oom");
    v11->setName("uncle");
    v12->setName("oncle");

    v13->setName("pjs");
    v14->setName("pajamas");

    comp1->setName("isay");
    comp2->setName("yousay");
    comp3->setName("wesay");

    m->setName("callthewholethingoff");

    comp1->addVariable(v1);
    comp2->addVariable(v2);
    comp1->addVariable(v3);
    comp2->addVariable(v4);

    comp1->addVariable(v5);
    comp2->addVariable(v6);
    comp3->addVariable(v7);

    comp2->addVariable(v8);
    comp3->addVariable(v9);

    comp2->addVariable(v10);
    comp3->addVariable(v11);

    comp1->addVariable(v12);
    comp2->addVariable(v13);
    comp3->addVariable(v14);

    m->addComponent(comp1);
    m->addComponent(comp2);
    m->addComponent(comp3);

    libcellml::UnitsPtr u1 = std::make_shared<libcellml::Units>();
    u1->setName("testunit1");
    u1->addUnit("metre");

    libcellml::UnitsPtr u2 = std::make_shared<libcellml::Units>();
    u2->setName("testunit2");
    u2->addUnit("meter");

    libcellml::UnitsPtr u3 = std::make_shared<libcellml::Units>();
    u3->setName("testunit3");
    u3->addUnit("pascal");

    libcellml::UnitsPtr u4 = std::make_shared<libcellml::Units>();
    u4->setName("testunit4");
    u4->addUnit("metre", 0, -1.0, 1.0); // prefix, exp, mult
    u4->addUnit("kilogram", 0, 1.0, 1.0);
    u4->addUnit("second", 0, -2.0, 1.0);

    libcellml::UnitsPtr u5 = std::make_shared<libcellml::Units>();
    u5->setName("testunit5");
    u5->addUnit("metre", 0, -2.0, 1.0);
    u5->addUnit("meter", 0, 2.0, 1.0);

    libcellml::UnitsPtr u6 = std::make_shared<libcellml::Units>();
    u6->setName("testunit6");
    u6->addUnit("dimensionless");

    libcellml::UnitsPtr u7 = std::make_shared<libcellml::Units>();
    u7->setName("testunit7");
    u7->addUnit("steradian");

    libcellml::UnitsPtr u8 = std::make_shared<libcellml::Units>();
    u8->setName("testunit8");
    u8->addUnit("newton", 0, 1, 1);
    u8->addUnit("pascal", 0, -1, 1);
    u8->addUnit("sievert", 0, -1, 1);

    libcellml::UnitsPtr u9 = std::make_shared<libcellml::Units>();
    u9->setName("testunit9");
    u9->addUnit("second", 0, 2, 1);
    u9->addUnit("radian", 0, -4, 1);
    u9->addUnit("steradian", 0, 2, 1);

    libcellml::UnitsPtr u10 = std::make_shared<libcellml::Units>();
    u10->setName("testunit10");
    u10->addUnit("gram", 0, 1, 1000.0);

    libcellml::UnitsPtr u11 = std::make_shared<libcellml::Units>();
    u11->setName("testunit11");
    u11->addUnit("kilogram");

    libcellml::UnitsPtr u12 = std::make_shared<libcellml::Units>();
    u12->setName("testunit12");
    u12->addUnit("gram", "kilo", 1.0, 1.0);

    libcellml::UnitsPtr u13 = std::make_shared<libcellml::Units>();
    u13->setName("testunit13");
    u13->addUnit("testunit2", 0, 2.0, 1.0);
    u13->addUnit("testunit8", 0, 2.0, 1.0);

    libcellml::UnitsPtr u14 = std::make_shared<libcellml::Units>();
    u14->setName("testunit14");
    u14->addUnit("testunit1", 0, 1.0, 1.0);
    u14->addUnit("testunit9", 0, 2.0, 1.0);

    v1->setUnits(u1);
    v2->setUnits(u2);
    v3->setUnits(u3);
    v4->setUnits(u4);
    v5->setUnits(u5);
    v6->setUnits(u6);
    v7->setUnits(u7);
    v8->setUnits(u8);
    v9->setUnits(u9);
    v10->setUnits(u10);
    v11->setUnits(u11);
    v12->setUnits(u12);
    v13->setUnits(u13);
    v14->setUnits(u14);

    m->addUnits(u1);
    m->addUnits(u2);
    m->addUnits(u3);
    m->addUnits(u4);
    m->addUnits(u5);
    m->addUnits(u6);
    m->addUnits(u7);
    m->addUnits(u8);
    m->addUnits(u9);
    m->addUnits(u10);
    m->addUnits(u11);
    m->addUnits(u12);
    m->addUnits(u13);
    m->addUnits(u14);

    // This one is fine : metre vs meter
    libcellml::Variable::addEquivalence(v1, v2);

    // This one is NOT fine: metre vs pascal
    libcellml::Variable::addEquivalence(v2, v3);

    // This one is fine: pascal vs kg/(m.s^2)
    libcellml::Variable::addEquivalence(v3, v4);

    // This one is fine: m^2/m^2 vs dimensionless
    libcellml::Variable::addEquivalence(v5, v6);
    
    // This one is fine: dimensionless vs steradians
    libcellml::Variable::addEquivalence(v6, v7);

    // This one is fine but complicated: newton/(siever.pascal) = second^2.radian^3.steradian^-4
    libcellml::Variable::addEquivalence(v8, v9);	

    // Fine: testing the multipliers 1000*grams = 1*kilograms 
    // ** NB multipliers not tested!
    libcellml::Variable::addEquivalence(v10, v11);

    // Fine: testing prefix kilo*gram = kilogram
    // ** NB multipliers not tested!
    libcellml::Variable::addEquivalence(v10, v12); 

    // Off by (meter)^1: super-complicated nested units
    libcellml::Variable::addEquivalence(v13, v14);

    validator.validateModel(m);

    EXPECT_EQ(4u, validator.errorCount());

    // Check for expected error messages
    for (size_t i = 0; i < validator.errorCount(); ++i) {
        EXPECT_EQ(expectedErrors.at(i), validator.getError(i)->getDescription());
    }
}

TEST(Validator, validateNoCyclesUnits) {
    /// @cellml2_9 9.1.1.1-2 TEST Cyclic definitions in units
    std::vector<std::string> expectedErrors = {
        "Cyclic units exist: 'grandfather' -> 'brotherFromAnotherMother' -> 'father' -> 'grandfather'",
        "Cyclic units exist: 'father' -> 'grandfather' -> 'brotherFromAnotherMother' -> 'father'",
        "Cyclic units exist: 'brotherFromAnotherMother' -> 'father' -> 'grandfather' -> 'brotherFromAnotherMother'",
    };

    libcellml::Validator v;
    libcellml::ModelPtr m = std::make_shared<libcellml::Model>();
    libcellml::ComponentPtr c = std::make_shared<libcellml::Component>();

    libcellml::VariablePtr v1 = std::make_shared<libcellml::Variable>();
    libcellml::VariablePtr v2 = std::make_shared<libcellml::Variable>();
    libcellml::VariablePtr v3 = std::make_shared<libcellml::Variable>();

    libcellml::UnitsPtr u1 = std::make_shared<libcellml::Units>();
    libcellml::UnitsPtr u2 = std::make_shared<libcellml::Units>();
    libcellml::UnitsPtr u3 = std::make_shared<libcellml::Units>();
    libcellml::UnitsPtr u4 = std::make_shared<libcellml::Units>();
    libcellml::UnitsPtr u5 = std::make_shared<libcellml::Units>();
    libcellml::UnitsPtr u6 = std::make_shared<libcellml::Units>();

    m->setName("model");

    m->addUnits(u1);
    m->addUnits(u2);
    m->addUnits(u3);
    m->addUnits(u4);    
    m->addUnits(u5);
    m->addUnits(u6);

    u1->setName("grandfather"); // base unit

    u2->setName("father"); // first generation
    u2->addUnit("grandfather", 0.0, 1.0, 1.0);

    u3->setName("mother"); // first generation
    u3->addUnit("grandfather", 0.0, 1.0, 1.0);

    u4->setName("brotherFromAnotherMother"); // second generation
    u4->addUnit("father", 0.0, 1.0, 1.0);

    // second generation depending on both first gen children, still valid, no loops because of directionality
    u5->setName("childOfIncest_ButThatsOKApparently"); 
    u5->addUnit("mother", 0.0, 1.0, 1.0);
    u5->addUnit("father", 0.0, 1.0, 1.0);

    u6->setName("sisterFromAnotherMister"); // second generation
    u6->addUnit("mother", 0.0, 1.0, 1.0);

    v.validateModel(m);
    EXPECT_EQ(0u, v.errorCount());
    
    // Time loop Grandfather paradox created! u1 no longer a base variable: u1 -> u4 -> u2 -> u1
    u1->addUnit("brotherFromAnotherMother", 0.0, 1.0, 1.0);
    v.validateModel(m);

    EXPECT_EQ(3u, v.errorCount());
    for (size_t i = 0; i < v.errorCount(); i++) {
        EXPECT_EQ(expectedErrors.at(i), v.getError(i)->getDescription());
    }   
}

<<<<<<< HEAD
TEST(Validator, importNameNotFoundInFile) {
    // Check that component/unit name to import exists in specified import location
    std::ifstream t(TestResources::getLocation(TestResources::CELLML_RECURSIVE_FILE_IMPORT));
    std::stringstream buffer;
    buffer << t.rdbuf();

    libcellml::Parser p;
    libcellml::ModelPtr m = p.parseModel(buffer.str());

    libcellml::Validator v;
    v.validateModel(m,TestResources::getLocation(TestResources::CELLML_RECURSIVE_FILE_IMPORT));
    EXPECT_EQ(1u, v.errorCount());
 }

TEST(Validator, importFileDoesNotExist) {
    // Check import file exists
    std::ifstream t(TestResources::getLocation(TestResources::CELLML_FILE_WITH_NONEXISTENT_REF));
    std::stringstream buffer;
    buffer << t.rdbuf();

    libcellml::Parser p;
    libcellml::ModelPtr m = p.parseModel(buffer.str());

    libcellml::Validator v;
    v.validateModel(m,TestResources::getLocation(TestResources::CELLML_FILE_WITH_NONEXISTENT_REF));
    EXPECT_EQ(2u, v.errorCount());
}

TEST(Validator, importLayer) {
    // Check changes in directory are permitted
    std::ifstream t(TestResources::getLocation(TestResources::CELLML_LAYERED_IMPORT_FILE));
    std::stringstream buffer;
    buffer << t.rdbuf();

    libcellml::Parser p;
    libcellml::ModelPtr m = p.parseModel(buffer.str());

    libcellml::Validator v;
    v.validateModel(m,TestResources::getLocation(TestResources::CELLML_LAYERED_IMPORT_FILE));

    EXPECT_EQ(1u, v.errorCount());
}

TEST(Validator, validateCircularImportReferences) {
    // Check true circular references are identified and execution stops
    // Check false circular references are allowed (eg: reference to another name in already-used file)

    std::ifstream t(TestResources::getLocation(TestResources::CELLML_CIRCULAR_IMPORT_FILE));
    std::stringstream buffer;
    buffer << t.rdbuf();

    libcellml::Parser p;
    libcellml::ModelPtr m = p.parseModel(buffer.str());

    libcellml::Validator v;
    v.validateModel(m,TestResources::getLocation(TestResources::CELLML_CIRCULAR_IMPORT_FILE));

    EXPECT_EQ(2u, v.errorCount());
}

TEST(Validator, validateImportsInMultipleLocations) {
    // Check import from same filename in another directory
    // Check ../  notation in href to go to parent directory
    std::ifstream t(TestResources::getLocation(TestResources::CELLML_SAME_FILE_OTHER_DIR_RESOURCE));
    std::stringstream buffer;
    buffer << t.rdbuf();

    libcellml::Parser p;
    libcellml::ModelPtr m = p.parseModel(buffer.str());

    libcellml::Validator v;
    v.validateModel(m,TestResources::getLocation(TestResources::CELLML_SAME_FILE_OTHER_DIR_RESOURCE));

    EXPECT_EQ(0u, v.errorCount());
}

TEST(Validator, validateGenerationalImport) {
    // Check non-absolute references in child imports change working directory 

    std::ifstream t(TestResources::getLocation(TestResources::CELLML_RECURSIVE_FILE_IMPORT_PATH));
    std::stringstream buffer;
    buffer << t.rdbuf();

    libcellml::Parser p;
    libcellml::ModelPtr m = p.parseModel(buffer.str());

    libcellml::Validator v;
    v.validateModel(m,TestResources::getLocation(TestResources::CELLML_RECURSIVE_FILE_IMPORT_PATH));

    EXPECT_EQ(0u, v.errorCount());
}

=======
>>>>>>> 5ad18618







<|MERGE_RESOLUTION|>--- conflicted
+++ resolved
@@ -302,10 +302,6 @@
         "CellML identifiers must contain one or more basic Latin alphabetic characters.",
         "Imported units 'invalid_imported_units_in_this_model' does not have a valid units_ref attribute.",
         "Import of units 'invalid_imported_units_in_this_model' does not have a valid locator xlink:href attribute.",
-<<<<<<< HEAD
-        //"Model 'model_name' contains multiple imported units from 'some-other-model.xml' with the same units_ref attribute 'units_in_that_model'.",
-=======
->>>>>>> 5ad18618
         "Import of units 'name_for_invalid_import' has an invalid URI in the href attribute, 'not @ valid url'. ",
         "Model 'model_name' contains multiple units with the name 'units_to_be_duplicated'. Valid units names must be unique to their model.",
         "CellML identifiers must contain one or more basic Latin alphabetic characters.",
@@ -323,11 +319,7 @@
     importedUnits->setName("valid_imported_units_in_this_model");
     importedUnits->setSourceUnits(imp, "units_in_that_model");
     m->addUnits(importedUnits);
-<<<<<<< HEAD
     v.validateModel(m); 
-=======
-    v.validateModel(m); // mem error
->>>>>>> 5ad18618
     EXPECT_EQ(0u, v.errorCount());
 
     // Invalid units import- missing refs
@@ -347,11 +339,7 @@
     importedUnits3->setSourceUnits(imp3, "units_in_that_model");
     m->addUnits(importedUnits3);
 
-<<<<<<< HEAD
-    v.validateModel(m);
-=======
     v.validateModel(m); 
->>>>>>> 5ad18618
     EXPECT_EQ(3u, v.errorCount());
 
     // Invalid units import - unnamed units
@@ -360,17 +348,9 @@
     libcellml::UnitsPtr importedUnits4 = std::make_shared<libcellml::Units>();
     importedUnits4->setSourceUnits(imp4, "units_in_that_model");
     m->addUnits(importedUnits4);
-<<<<<<< HEAD
     v.validateModel(m); 
     EXPECT_EQ(5u, v.errorCount());
 
-
-=======
-
-    v.validateModel(m); 
-    EXPECT_EQ(5u, v.errorCount());
-
->>>>>>> 5ad18618
     // Invalid html ref 
     libcellml::ImportSourcePtr imp5 = std::make_shared<libcellml::ImportSource>();
     imp5->setUrl("not @ valid url");
@@ -395,11 +375,7 @@
 
     v.validateModel(m); 
     EXPECT_EQ(7u, v.errorCount());
-<<<<<<< HEAD
-    
-=======
-
->>>>>>> 5ad18618
+
     // Check for expected error messages
     for (size_t i = 0; i < v.errorCount(); ++i) {
         EXPECT_EQ(expectedErrors.at(i), v.getError(i)->getDescription());
@@ -454,7 +430,6 @@
     v.validateModel(m); 
     EXPECT_EQ(3u, v.errorCount());
 
-<<<<<<< HEAD
     // Invalid component import - duplicate refs  TODO but is this allowed after all ?? #280, #298
     libcellml::ImportSourcePtr imp3 = std::make_shared<libcellml::ImportSource>();
     imp3->setUrl("some-other-model.xml");
@@ -465,17 +440,11 @@
     v.validateModel(m); 
     EXPECT_EQ(3u, v.errorCount());
 
-  // Invalid component import - unnamed component
-=======
-    // Invalid component import - unnamed component
->>>>>>> 5ad18618
     libcellml::ImportSourcePtr imp4 = std::make_shared<libcellml::ImportSource>();
     imp4->setUrl("some-other-different-model.xml");
     libcellml::ComponentPtr importedComponent4 = std::make_shared<libcellml::Component>();
     importedComponent4->setSourceComponent(imp4, "component_in_that_model");
     m->addComponent(importedComponent4);
-<<<<<<< HEAD
-
     v.validateModel(m); 
     EXPECT_EQ(5u, v.errorCount());
     
@@ -486,8 +455,6 @@
     importedComponent6->setName("another_duplicate_imported_component");
     importedComponent6->setSourceComponent(imp6, "new_shiny_component_ref");
     m->addComponent(importedComponent6);
-=======
->>>>>>> 5ad18618
     v.validateModel(m); 
     EXPECT_EQ(5u, v.errorCount());
 
@@ -1987,7 +1954,6 @@
     }   
 }
 
-<<<<<<< HEAD
 TEST(Validator, importNameNotFoundInFile) {
     // Check that component/unit name to import exists in specified import location
     std::ifstream t(TestResources::getLocation(TestResources::CELLML_RECURSIVE_FILE_IMPORT));
@@ -2080,12 +2046,10 @@
     EXPECT_EQ(0u, v.errorCount());
 }
 
-=======
->>>>>>> 5ad18618
-
-
-
-
-
-
-
+
+
+
+
+
+
+
