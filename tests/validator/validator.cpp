/*
Copyright libCellML Contributors

Licensed under the Apache License, Version 2.0 (the "License");
you may not use this file except in compliance with the License.
You may obtain a copy of the License at

    http://www.apache.org/licenses/LICENSE-2.0

Unless required by applicable law or agreed to in writing, software
distributed under the License is distributed on an "AS IS" BASIS,
WITHOUT WARRANTIES OR CONDITIONS OF ANY KIND, either express or implied.
See the License for the specific language governing permissions and
limitations under the License.
*/

#include "gtest/gtest.h"

#include <libcellml>

#include "test_utils.h"

/*
 * The tests in this file are here to catch any branches of code that
 * are not picked up by the main tests testing the API of the library
 */

TEST(Validator, namedModel)
{
    libcellml::ValidatorPtr validator = libcellml::Validator::create();
    libcellml::ModelPtr model = libcellml::Model::create();
    model->setName("awesomeName");
    validator->validateModel(model);
    EXPECT_EQ(size_t(0), validator->errorCount());
}

TEST(Validator, unnamedModel)
{
    const std::vector<std::string> expectedErrors = {
        "CellML identifiers must contain one or more basic Latin alphabetic characters.",
        "Model does not have a valid name attribute.",
    };
    const std::vector<std::string> expectedSpecificationHeadings = {
        "3.1.3",
        "4.2.1",
    };
    libcellml::ValidatorPtr validator = libcellml::Validator::create();
    libcellml::ModelPtr model = libcellml::Model::create();
    validator->validateModel(model);
    EXPECT_EQ_ERRORS_SPECIFICATION_HEADINGS(expectedErrors, expectedSpecificationHeadings, validator);
}

TEST(Validator, invalidCellMLIdentifiersWithSpecificationHeading)
{
    const std::vector<std::string> expectedErrors = {
        "CellML identifiers must not begin with a European numeric character [0-9].",
        "Model does not have a valid name attribute.",
        "CellML identifiers must not contain any characters other than [a-zA-Z0-9_].",
        "Component does not have a valid name attribute.",
        "CellML identifiers must contain one or more basic Latin alphabetic characters.",
        "Component does not have a valid name attribute.",
        "CellML identifiers must not contain any characters other than [a-zA-Z0-9_].",
        "Component does not have a valid name attribute.",
        "CellML identifiers must contain one or more basic Latin alphabetic characters.",
        "Component does not have a valid name attribute.",
    };
    const std::vector<std::string> expectedSpecificationHeadings = {
        "3.1.4",
        "4.2.1",
        "3.1.2",
        "10.1.1",
        "3.1.3",
        "10.1.1",
        "3.1.2",
        "10.1.1",
        "3.1.3",
        "10.1.1",
    };

    libcellml::ValidatorPtr v = libcellml::Validator::create();
    libcellml::ModelPtr model = libcellml::Model::create();
    libcellml::ComponentPtr c1 = libcellml::Component::create();
    libcellml::ComponentPtr c2 = libcellml::Component::create();
    libcellml::ComponentPtr c3 = libcellml::Component::create();
    libcellml::ComponentPtr c4 = libcellml::Component::create();
    libcellml::ComponentPtr c5 = libcellml::Component::create();

    model->setName("9numbernine");
    c1->setName("try.this");
    c2->setName("");
    c3->setName("or this");
    c4->setName("nice_name");

    model->addComponent(c1);
    model->addComponent(c2);
    model->addComponent(c3);
    model->addComponent(c4);
    model->addComponent(c5);

    v->validateModel(model);

    EXPECT_EQ_ERRORS_SPECIFICATION_HEADINGS(expectedErrors, expectedSpecificationHeadings, v);
}

TEST(Validator, namedModelWithUnnamedComponent)
{
    const std::vector<std::string> expectedErrors = {
        "CellML identifiers must contain one or more basic Latin alphabetic characters.",
        "Component does not have a valid name attribute.",
    };
    libcellml::ValidatorPtr validator = libcellml::Validator::create();
    libcellml::ModelPtr model = libcellml::Model::create();
    libcellml::ComponentPtr component = libcellml::Component::create();
    model->setName("awesomeName");
    model->addComponent(component);
    validator->validateModel(model);
    EXPECT_EQ_ERRORS(expectedErrors, validator);
}

TEST(Validator, unnamedModelWithUnnamedComponentWithUnnamedUnits)
{
    const std::vector<std::string> expectedErrors = {
        "CellML identifiers must contain one or more basic Latin alphabetic characters.",
        "Model does not have a valid name attribute.",
        "CellML identifiers must contain one or more basic Latin alphabetic characters.",
        "Component does not have a valid name attribute.",
        "CellML identifiers must contain one or more basic Latin alphabetic characters.",
        "Units does not have a valid name attribute.",
    };

    libcellml::ValidatorPtr validator = libcellml::Validator::create();
    libcellml::ModelPtr model = libcellml::Model::create();
    libcellml::ComponentPtr component = libcellml::Component::create();
    libcellml::UnitsPtr units = libcellml::Units::create();
    model->addComponent(component);
    model->addUnits(units);
    validator->validateModel(model);

    EXPECT_EQ_ERRORS(expectedErrors, validator);
}

TEST(Validator, modelWithDuplicateComponentsAndUnits)
{
    const std::vector<std::string> expectedErrors = {
        "Model 'multiplicity' contains multiple components with the name 'michael'. Valid component names must be unique to their model.",
        "Model 'multiplicity' contains multiple units with the name 'keaton'. Valid units names must be unique to their model.",
    };

    libcellml::ValidatorPtr validator = libcellml::Validator::create();
    libcellml::ModelPtr model = libcellml::Model::create();
    libcellml::ComponentPtr c1 = libcellml::Component::create();
    libcellml::ComponentPtr c2 = libcellml::Component::create();
    libcellml::UnitsPtr u1 = libcellml::Units::create();
    libcellml::UnitsPtr u2 = libcellml::Units::create();
    model->addComponent(c1);
    model->addComponent(c2);
    model->addUnits(u1);
    model->addUnits(u2);

    model->setName("multiplicity");
    c1->setName("michael");
    c2->setName("michael");
    u1->setName("keaton");
    u2->setName("keaton");
    validator->validateModel(model);

    EXPECT_EQ_ERRORS(expectedErrors, validator);
}

TEST(Validator, unnamedAndDuplicateNamedVariablesWithAndWithoutValidUnits)
{
    const std::vector<std::string> expectedErrors = {
        "Component 'fargo' contains multiple variables with the name 'margie'. Valid variable names must be unique to their component.",
        "CellML identifiers must not begin with a European numeric character [0-9].",
        "Variable does not have a valid name attribute.",
        "CellML identifiers must contain one or more basic Latin alphabetic characters.",
        "Variable 'margie' does not have a valid units attribute.",
        "Variable 'ransom' has a units reference 'dollars' that does not correspond with a standard units and is not a units defined in the variable's model.",
    };

    libcellml::ValidatorPtr validator = libcellml::Validator::create();
    libcellml::ModelPtr model = libcellml::Model::create();
    libcellml::ComponentPtr c1 = libcellml::Component::create();
    libcellml::VariablePtr v1 = libcellml::Variable::create();
    libcellml::VariablePtr v2 = libcellml::Variable::create();
    libcellml::VariablePtr v3 = libcellml::Variable::create();
    libcellml::VariablePtr v4 = libcellml::Variable::create();
    model->addComponent(c1);
    c1->addVariable(v1);
    c1->addVariable(v2);
    c1->addVariable(v3);
    c1->addVariable(v4);

    model->setName("minnesota");
    c1->setName("fargo");
    v1->setName("2cold");
    v1->setUnits("ampere");
    v2->setName("margie");
    v2->setUnits("ampere");
    v3->setName("margie");
    v4->setName("ransom");
    v4->setUnits("dollars");
    validator->validateModel(model);

    EXPECT_EQ_ERRORS(expectedErrors, validator);
}

TEST(Validator, invalidVariableInitialValuesAndInterfaces)
{
    const std::vector<std::string> expectedErrors = {
        "Variable 'candidate' has an invalid interface attribute value 'orange'.",
        "Variable 'candidate' has an invalid initial value 'trump'. Initial values must be a real number string or a variable reference.",
    };

    libcellml::ValidatorPtr validator = libcellml::Validator::create();
    libcellml::ModelPtr model = libcellml::Model::create();
    libcellml::ComponentPtr c1 = libcellml::Component::create();
    libcellml::VariablePtr v1 = libcellml::Variable::create();
    model->addComponent(c1);
    c1->addVariable(v1);

    model->setName("election");
    c1->setName("republican");
    v1->setName("candidate");
    v1->setUnits("ampere");
    v1->setInterfaceType("orange");
    v1->setInitialValue("trump");

    validator->validateModel(model);

    EXPECT_EQ_ERRORS(expectedErrors, validator);
}

TEST(Validator, importUnits)
{
    const std::vector<std::string> expectedErrors = {
        "CellML identifiers must contain one or more basic Latin alphabetic characters.",
        "Imported units 'invalid_imported_units_in_this_model' does not have a valid units_ref attribute.",
        "Import of units 'invalid_imported_units_in_this_model' does not have a valid locator xlink:href attribute.",
        "Model 'model_name' contains multiple imported units from 'some-other-model.xml' with the same units_ref attribute 'units_in_that_model'.",
        "CellML identifiers must contain one or more basic Latin alphabetic characters.",
        "Imported units does not have a valid name attribute.",
    };

    libcellml::ValidatorPtr v = libcellml::Validator::create();
    libcellml::ModelPtr m = libcellml::Model::create();
    m->setName("model_name");

    // Valid units import
    libcellml::ImportSourcePtr imp = libcellml::ImportSource::create();
    imp->setUrl("some-other-model.xml");
    libcellml::UnitsPtr importedUnits = libcellml::Units::create();
    importedUnits->setName("valid_imported_units_in_this_model");
    importedUnits->setSourceUnits(imp, "units_in_that_model");
    m->addUnits(importedUnits);
    v->validateModel(m);
    EXPECT_EQ(size_t(0), v->errorCount());

    // Invalid units import- missing refs
    libcellml::ImportSourcePtr imp2 = libcellml::ImportSource::create();
    libcellml::UnitsPtr importedUnits2 = libcellml::Units::create();
    importedUnits2->setName("invalid_imported_units_in_this_model");
    importedUnits2->setSourceUnits(imp2, "");
    m->addUnits(importedUnits2);
    v->validateModel(m);
    EXPECT_EQ(size_t(3), v->errorCount());

    // Invalid units import - duplicate refs
    libcellml::ImportSourcePtr imp3 = libcellml::ImportSource::create();
    imp3->setUrl("some-other-model.xml");
    libcellml::UnitsPtr importedUnits3 = libcellml::Units::create();
    importedUnits3->setName("duplicate_imported_units_in_this_model");
    importedUnits3->setSourceUnits(imp3, "units_in_that_model");
    m->addUnits(importedUnits3);
    v->validateModel(m);
    EXPECT_EQ(size_t(4), v->errorCount());

    // Invalid units import - unnamed units
    libcellml::ImportSourcePtr imp4 = libcellml::ImportSource::create();
    imp4->setUrl("some-other-different-model.xml");
    libcellml::UnitsPtr importedUnits4 = libcellml::Units::create();
    importedUnits4->setSourceUnits(imp4, "units_in_that_model");
    m->addUnits(importedUnits4);
    v->validateModel(m);

    // Check for expected error messages
    EXPECT_EQ_ERRORS(expectedErrors, v);
}

TEST(Validator, importComponents)
{
    const std::vector<std::string> expectedErrors = {
        "CellML identifiers must contain one or more basic Latin alphabetic characters.",
        "Imported component 'invalid_imported_component_in_this_model' does not have a valid component_ref attribute.",
        "Import of component 'invalid_imported_component_in_this_model' does not have a valid locator xlink:href attribute.",
        "CellML identifiers must contain one or more basic Latin alphabetic characters.",
        "Imported component does not have a valid name attribute.",
        "Import of component 'a_bad_imported_component' has an invalid URI in the href attribute.",
    };

    libcellml::ValidatorPtr v = libcellml::Validator::create();
    libcellml::ModelPtr m = libcellml::Model::create();
    m->setName("model_name");

    // Valid component import
    libcellml::ImportSourcePtr imp = libcellml::ImportSource::create();
    imp->setUrl("some-other-model.xml");
    libcellml::ComponentPtr importedComponent = libcellml::Component::create();
    importedComponent->setName("valid_imported_component_in_this_model");
    importedComponent->setSourceComponent(imp, "component_in_that_model");
    m->addComponent(importedComponent);
    v->validateModel(m);
    EXPECT_EQ(size_t(0), v->errorCount());

    // Another valid component import
    libcellml::ImportSourcePtr imp2 = libcellml::ImportSource::create();
    imp2->setUrl("yet-another-other-model.xml");
    libcellml::ComponentPtr importedComponent2 = libcellml::Component::create();
    importedComponent2->setName("another_valid_imported_component_in_this_model");
    importedComponent2->setSourceComponent(imp2, "new_shiny_component_ref");
    m->addComponent(importedComponent2);
    v->validateModel(m);
    EXPECT_EQ(size_t(0), v->errorCount());

    // Invalid component import - missing ref to source component
    libcellml::ImportSourcePtr imp3 = libcellml::ImportSource::create();
    libcellml::ComponentPtr importedComponent3 = libcellml::Component::create();
    importedComponent3->setName("invalid_imported_component_in_this_model");
    importedComponent3->setSourceComponent(imp3, "");
    m->addComponent(importedComponent3);
    v->validateModel(m);
    EXPECT_EQ(size_t(3), v->errorCount());

    // Valid component import - two components imported from the same place is allowed
    libcellml::ImportSourcePtr imp4 = libcellml::ImportSource::create();
    imp4->setUrl("some-other-model.xml");
    libcellml::ComponentPtr importedComponent4 = libcellml::Component::create();
    importedComponent4->setName("duplicate_imported_component_in_this_model");
    importedComponent4->setSourceComponent(imp4, "component_in_that_model");
    m->addComponent(importedComponent4);
    v->validateModel(m);
    EXPECT_EQ(size_t(3), v->errorCount());

    // Invalid - name missing from component
    libcellml::ImportSourcePtr imp5 = libcellml::ImportSource::create();
    imp5->setUrl("some-other-different-model.xml");
    libcellml::ComponentPtr importedComponent5 = libcellml::Component::create();
    importedComponent5->setSourceComponent(imp5, "component_in_that_model");
    m->addComponent(importedComponent5);
    v->validateModel(m);
    EXPECT_EQ(size_t(5), v->errorCount());

    // Valid - two components from the same source is allowed
    libcellml::ImportSourcePtr imp7 = libcellml::ImportSource::create();
    imp7->setUrl("yet-another-other-model.xml");
    libcellml::ComponentPtr importedComponent7 = libcellml::Component::create();
    importedComponent7->setName("another_duplicate_imported_component");
    importedComponent7->setSourceComponent(imp7, "new_shiny_component_ref");
    m->addComponent(importedComponent7);
    v->validateModel(m);
    EXPECT_EQ(size_t(5), v->errorCount());

    // Valid - duplicate component_ref from a different source
    libcellml::ImportSourcePtr imp8 = libcellml::ImportSource::create();
    imp8->setUrl("yet-another-other-model.xml"); // source used before
    libcellml::ComponentPtr importedComponent8 = libcellml::Component::create();
    importedComponent8->setName("a_good_imported_component");
    importedComponent8->setSourceComponent(imp8, "component_in_that_model");
    m->addComponent(importedComponent8);
    v->validateModel(m);
    EXPECT_EQ(size_t(5), v->errorCount());

    // Invalid: component_ref url is not valid html
    libcellml::ImportSourcePtr imp9 = libcellml::ImportSource::create();
    imp9->setUrl("not @ valid url");
    libcellml::ComponentPtr importedComponent9 = libcellml::Component::create();
    importedComponent9->setName("a_bad_imported_component");
    importedComponent9->setSourceComponent(imp9, "component_in_some_model");
    m->addComponent(importedComponent9);
    v->validateModel(m);

    // Check for expected error messages
    EXPECT_EQ_ERRORS(expectedErrors, v);
}

TEST(Validator, validMath)
{
    const std::string math =
        "<math xmlns=\"http://www.w3.org/1998/Math/MathML\">\n"
        "  <apply>\n"
        "    <eq/>\n"
        "    <ci>C</ci>\n"
        "    <apply>\n"
        "      <plus/>\n"
        "      <ci>A</ci>\n"
        "      <ci>B</ci>\n"
        "    </apply>\n"
        "  </apply>\n"
        "</math>\n";

    libcellml::ValidatorPtr v = libcellml::Validator::create();
    libcellml::ModelPtr m = libcellml::Model::create();
    libcellml::ComponentPtr c = libcellml::Component::create();
    libcellml::VariablePtr v1 = libcellml::Variable::create();
    libcellml::VariablePtr v2 = libcellml::Variable::create();
    libcellml::VariablePtr v3 = libcellml::Variable::create();

    m->setName("modelName");
    c->setName("componentName");
    v1->setName("A");
    v2->setName("B");
    v3->setName("C");
    v1->setInitialValue("1.0");
    v2->setInitialValue("-1.0");
    v1->setUnits("dimensionless");
    v2->setUnits("dimensionless");
    v3->setUnits("dimensionless");

    c->addVariable(v1);
    c->addVariable(v2);
    c->addVariable(v3);
    c->setMath(math);
    m->addComponent(c);

    v->validateModel(m);
    EXPECT_EQ(size_t(0), v->errorCount());
}

TEST(Validator, invalidMath)
{
    const std::string math1 =
        "<math>\n"
        "  <invalid_xml></not_valid>\n"
        "</math>\n";
    const std::string math2 = "<invalid_math/>\n";
    const std::vector<std::string> expectedErrors = {
        "LibXml2 error: Opening and ending tag mismatch: invalid_xml line 2 and not_valid.",
        "Could not get a valid XML root node from the math on component 'componentName1'.",
        "Math root node is of invalid type 'invalid_math' on component 'componentName2'. A valid math root node should be of type 'math'.",
    };

    libcellml::ValidatorPtr v = libcellml::Validator::create();
    libcellml::ModelPtr m = libcellml::Model::create();
    libcellml::ComponentPtr c1 = libcellml::Component::create();
    libcellml::ComponentPtr c2 = libcellml::Component::create();

    m->setName("modelName");
    c1->setName("componentName1");
    c2->setName("componentName2");

    c1->setMath(math1);
    c2->setMath(math2);
    m->addComponent(c1);
    m->addComponent(c2);

    v->validateModel(m);

    EXPECT_EQ_ERRORS(expectedErrors, v);
}

TEST(Validator, invalidMathMLElements)
{
    const std::string math =
        "<math xmlns=\"http://www.w3.org/1998/Math/MathML\">\n"
        "  <apply>\n"
        "    <equals/>\n"
        "    <ci>C</ci>\n"
        "    <apply>\n"
        "      <addition/>\n"
        "      <ci>A</ci>\n"
        "      <ci>B</ci>\n"
        "    </apply>\n"
        "  </apply>\n"
        "</math>\n";
    const std::vector<std::string> expectedErrors = {
        "Math has a 'equals' element that is not a supported MathML element.",
        "Math has a 'addition' element that is not a supported MathML element.",
        "No declaration for element equals.",
        "No declaration for element addition.",
    };
    // Note: the MathML DTD also gives errors that list every possible operator when an
    //       invalid option is given. We'll just explicitly check the less verbose errors here.

    libcellml::ValidatorPtr v = libcellml::Validator::create();
    libcellml::ModelPtr m = libcellml::Model::create();
    libcellml::ComponentPtr c = libcellml::Component::create();
    libcellml::VariablePtr v1 = libcellml::Variable::create();
    libcellml::VariablePtr v2 = libcellml::Variable::create();
    libcellml::VariablePtr v3 = libcellml::Variable::create();

    m->setName("modelName");
    c->setName("componentName");
    v1->setName("A");
    v2->setName("B");
    v3->setName("C");
    v1->setInitialValue("1.0");
    v2->setInitialValue("-1.0");
    v1->setUnits("dimensionless");
    v2->setUnits("dimensionless");
    v3->setUnits("dimensionless");

    c->addVariable(v1);
    c->addVariable(v2);
    c->addVariable(v3);
    c->setMath(math);
    m->addComponent(c);

    v->validateModel(m);

    // Check for two expected error messages (see note above).
    for (size_t i = 0; i < 2; ++i) {
        EXPECT_EQ(expectedErrors.at(i), v->error(i)->description());
    }
}

TEST(Validator, invalidMathMLVariables)
{
    const std::string math =
        "<math xmlns=\"http://www.w3.org/1998/Math/MathML\">\n"
        "  <apply>\n"
        "    <eq/>\n"
        "    <ci>answer</ci>\n"
        "    <partialdiff/>\n"
        "    <apply>\n"
        "      <plus/>\n"
        "      <ci>A</ci>\n"
        "      <apply>\n"
        "        <plus/>\n"
        "        <bvar>\n"
        "          <ci>new_bvar</ci>\n"
        "        </bvar>\n"
        "        <apply>\n"
        "          <plus/>\n"
        "          <ci>   </ci>\n"
        "          <apply>\n"
        "            <plus/>\n"
        "            <ci><nonsense/></ci>\n"
        "            <apply>\n"
        "              <plus/>\n"
        "              <ci/>\n"
        "              <bvar>\n"
        "                <ci>\n"
        "                  <!-- Invalid bvar -->\n"
        "                  B\n"
        "                </ci>\n"
        "              </bvar>\n"
        "            </apply>\n"
        "          </apply>\n"
        "        </apply>\n"
        "      </apply>\n"
        "    </apply>\n"
        "  </apply>\n"
        "</math>\n";
    const std::vector<std::string> expectedErrors = {
        "Math has a 'partialdiff' element that is not a supported MathML element.",
        "Math has a 'nonsense' element that is not a supported MathML element.",
        "MathML ci element has the child text 'answer' which does not correspond with any variable names present in component 'componentName'.",
        "MathML ci element has the child text 'new_bvar' which does not correspond with any variable names present in component 'componentName'.",
        "W3C MathML DTD error: No declaration for element nonsense.",
        "W3C MathML DTD error: Element nonsense is not declared in ci list of possible children.",
    };

    libcellml::ValidatorPtr v = libcellml::Validator::create();
    libcellml::ModelPtr m = libcellml::Model::create();
    libcellml::ComponentPtr c = libcellml::Component::create();
    libcellml::VariablePtr v1 = libcellml::Variable::create();
    libcellml::VariablePtr v2 = libcellml::Variable::create();
    libcellml::VariablePtr v3 = libcellml::Variable::create();

    m->setName("modelName");
    c->setName("componentName");
    v1->setName("A");
    v2->setName("B");
    v3->setName("C");
    v1->setInitialValue("1.0");
    v2->setInitialValue("-1.0");
    v1->setUnits("dimensionless");
    v2->setUnits("dimensionless");
    v3->setUnits("dimensionless");

    c->addVariable(v1);
    c->addVariable(v2);
    c->addVariable(v3);
    c->setMath(math);
    m->addComponent(c);

    v->validateModel(m);

    EXPECT_EQ_ERRORS(expectedErrors, v);
}

TEST(Validator, invalidSimpleMathmlCellMLUnits)
{
    const std::string math =
        "<math xmlns:cellml=\"http://www.cellml.org/cellml/2.0#\" xmlns=\"http://www.w3.org/1998/Math/MathML\">\n"
        "  <apply>\""
        "    <bvar>\n"
        "      <ci cellml:units=\"dimensionless\">B</ci>\n"
        "    </bvar>\n"
        "  </apply>\n"
        "</math>";
    const std::vector<std::string> expectedErrors = {
        "CellML identifiers must contain one or more basic Latin alphabetic characters.",
        "Model does not have a valid name attribute.",
        "CellML identifiers must contain one or more basic Latin alphabetic characters.",
        "Component does not have a valid name attribute.",
        "MathML ci element has the child text 'B' which does not correspond with any variable names present in component ''.",
        "W3C MathML DTD error: No declaration for attribute units of element ci.",
        "W3C MathML DTD error: Element apply content does not follow the DTD, expecting (csymbol | ci | cn | apply | reln | lambda | condition | declare | sep | semantics | annotation | annotation-xml | integers | reals | rationals | naturalnumbers | complexes | primes | exponentiale | imaginaryi | notanumber | true | false | emptyset | pi | eulergamma | infinity | interval | list | matrix | matrixrow | set | vector | piecewise | lowlimit | uplimit | bvar | degree | logbase | momentabout | domainofapplication | inverse | ident | domain | codomain | image | abs | conjugate | exp | factorial | arg | real | imaginary | floor | ceiling | not | ln | sin | cos | tan | sec | csc | cot | sinh | cosh | tanh | sech | csch | coth | arcsin | arccos | arctan | arccosh | arccot | arccoth | arccsc | arccsch | arcsec | arcsech | arcsinh | arctanh | determinant | transpose | card | quotient | divide | power | rem | implies | vectorproduct | scalarproduct | outerproduct | setdiff | fn | compose | plus | times | max | min | gcd | lcm | and | or | xor | union | intersect | cartesianproduct | mean | sdev | variance | median | mode | selector | root | minus | log | int | diff | partialdiff | divergence | grad | curl | laplacian | sum | product | limit | moment | exists | forall | neq | factorof | in | notin | notsubset | notprsubset | tendsto | eq | leq | lt | geq | gt | equivalent | approx | subset | prsubset | mi | mn | mo | mtext | ms | mspace | mrow | mfrac | msqrt | mroot | menclose | mstyle | merror | mpadded | mphantom | mfenced | msub | msup | msubsup | munder | mover | munderover | mmultiscripts | mtable | mtr | mlabeledtr | mtd | maligngroup | malignmark | maction)*, got (CDATA bvar ).",
    };
    libcellml::ValidatorPtr v = libcellml::Validator::create();
    libcellml::ModelPtr m = libcellml::Model::create();
    libcellml::ComponentPtr c = libcellml::Component::create();

    c->setMath(math);
    m->addComponent(c);

    v->validateModel(m);
    EXPECT_EQ_ERRORS(expectedErrors, v);
}

TEST(Validator, invalidMathmlCellMLNsOnNode)
{
    const std::string math =
        "<math  xmlns:cellml=\"http://www.cellml.org/cellml/2.0#\" xmlns=\"http://www.w3.org/1998/Math/MathML\"><apply><cellml:bvar><ci cellml:units=\"dimensionless\">B</ci></cellml:bvar></apply></math>";
    const std::vector<std::string> expectedErrors = {
        "CellML identifiers must contain one or more basic Latin alphabetic characters.",
        "Model does not have a valid name attribute.",
        "CellML identifiers must contain one or more basic Latin alphabetic characters.",
        "Component does not have a valid name attribute.",
        "Math has a 'bvar' element that is not a supported MathML element.",
        "MathML ci element has the child text 'B' which does not correspond with any variable names present in component ''.",
        "W3C MathML DTD error: No declaration for attribute units of element ci.",
    };
    libcellml::ValidatorPtr v = libcellml::Validator::create();
    libcellml::ModelPtr m = libcellml::Model::create();
    libcellml::ComponentPtr c = libcellml::Component::create();

    c->setMath(math);
    m->addComponent(c);

    v->validateModel(m);
    EXPECT_EQ_ERRORS(expectedErrors, v);
}

TEST(Validator, invalidMathMLCiAndCnElementsWithCellMLUnits)
{
    const std::string math =
        "<math xmlns:cellml=\"http://www.cellml.org/cellml/2.0#\" xmlns=\"http://www.w3.org/1998/Math/MathML\">\n"
        "  <apply>\n"
        "    <eq/>\n"
        "    <cn cellml:units=\"invalid\" cellml:value=\"zero\">oops</cn>\n"
        "    <apply>\n"
        "      <plus/>\n"
        "      <ci>A</ci>\n"
        "      <apply>\n"
        "        <plus/>\n"
        "        <bvar>\n"
        "          <ci cellml:units=\"dimensionless\">new_bvar</ci>\n"
        "        </bvar>\n"
        "        <apply>\n"
        "          <plus/>\n"
        "          <ci>   </ci>\n"
        "          <apply>\n"
        "            <plus/>\n"
        "            <ci>undefined_variable</ci>\n"
        "            <apply>\n"
        "              <plus/>\n"
        "              <ci/>\n"
        "              <bvar>\n"
        "                <ci cellml:units=\"9wayswrong\">B</ci>\n"
        "              </bvar>\n"
        "              <apply>\n"
        "                <plus/>\n"
        "                <cn>2.0</cn>\n"
        "              </apply>\n"
        "            </apply>\n"
        "          </apply>\n"
        "        </apply>\n"
        "      </apply>\n"
        "    </apply>\n"
        "  </apply>\n"
        "</math>\n";
    const std::vector<std::string> expectedErrors = {
        "Math cn element has an invalid attribute type 'value' in the cellml namespace.  Attribute 'units' is the only CellML namespace attribute allowed.",
        "Math has a cn element with a cellml:units attribute 'invalid' that is not a valid reference to units in the model 'modelName' or a standard unit.",
        "MathML ci element has the child text 'new_bvar' which does not correspond with any variable names present in component 'componentName'.",
        "MathML ci element has the child text 'undefined_variable' which does not correspond with any variable names present in component 'componentName'.",
        "CellML identifiers must contain one or more basic Latin alphabetic characters.",
        "Math cn element with the value '2.0' does not have a valid cellml:units attribute.",
        "W3C MathML DTD error: No declaration for attribute units of element ci.",
        "W3C MathML DTD error: No declaration for attribute units of element ci.",
    };

    libcellml::ValidatorPtr v = libcellml::Validator::create();
    libcellml::ModelPtr m = libcellml::Model::create();
    libcellml::ComponentPtr c = libcellml::Component::create();
    libcellml::VariablePtr v1 = libcellml::Variable::create();
    libcellml::VariablePtr v2 = libcellml::Variable::create();
    libcellml::VariablePtr v3 = libcellml::Variable::create();

    m->setName("modelName");
    c->setName("componentName");
    v1->setName("A");
    v2->setName("B");
    v3->setName("C");
    v1->setInitialValue("1.0");
    v2->setInitialValue("-1.0");
    v1->setUnits("dimensionless");
    v2->setUnits("dimensionless");
    v3->setUnits("dimensionless");

    c->addVariable(v1);
    c->addVariable(v2);
    c->addVariable(v3);
    c->setMath(math);
    m->addComponent(c);

    v->validateModel(m);

    EXPECT_EQ_ERRORS(expectedErrors, v);
}

TEST(Validator, validMathMLCiAndCnElementsWithCellMLUnits)
{
    const std::string math =
        "<?xml version=\"1.0\" encoding=\"UTF-8\"?>\n"
        "<math xmlns=\"http://www.w3.org/1998/Math/MathML\" xmlns:cellml=\"http://www.cellml.org/cellml/2.0#\">\n"
        "  <apply>\n"
        "    <eq/>\n"
        "    <cn cellml:units=\"dimensionless\">3</cn>\n"
        "    <apply>\n"
        "      <plus/>\n"
        "      <ci>A</ci>\n"
        "      <apply>\n"
        "        <plus/>\n"
        "        <ci>C</ci>\n"
        "        <cn cellml:units=\"dimensionless\">7</cn>\n"
        "      </apply>\n"
        "    </apply>\n"
        "  </apply>\n"
        "</math>\n";

    libcellml::ValidatorPtr v = libcellml::Validator::create();
    libcellml::ModelPtr m = libcellml::Model::create();
    libcellml::ComponentPtr c = libcellml::Component::create();
    libcellml::VariablePtr v1 = libcellml::Variable::create();
    libcellml::VariablePtr v2 = libcellml::Variable::create();
    libcellml::VariablePtr v3 = libcellml::Variable::create();

    m->setName("modelName");
    c->setName("componentName");
    v1->setName("A");
    v2->setName("B");
    v3->setName("C");
    v1->setInitialValue("1.0");
    v2->setInitialValue("-1.0");
    v1->setUnits("dimensionless");
    v2->setUnits("dimensionless");
    v3->setUnits("dimensionless");

    c->addVariable(v1);
    c->addVariable(v2);
    c->addVariable(v3);
    c->setMath(math);
    m->addComponent(c);

    v->validateModel(m);
    EXPECT_EQ(size_t(0), v->errorCount());
}

TEST(Validator, parseAndValidateInvalidUnitErrors)
{
    const std::string input =
        "<?xml version=\"1.0\" encoding=\"UTF-8\"?>\n"
        "<model xmlns=\"http://www.cellml.org/cellml/2.0#\" name=\"asoiaf\">\n"
        "  <units name=\"ampere\"/>\n"
        "  <units name=\"north\"/>\n"
        "  <units name=\"stark\">\n"
        "    <unit units=\"volt\" prefix=\"mega\" multiplier=\"1000.0\"/>\n"
        "    <unit units=\"north\"/>\n"
        "    <unit units=\"ned\"/>\n"
        "    <unit units=\"king in the north\"/>\n"
        "    <unit prefix=\"wolf\" units=\"metre\"/>\n"
        "  </units>\n"
        "</model>\n";
    const std::vector<std::string> expectedErrors = {
        "Units is named 'ampere' which is a protected standard unit name.",
        "Units reference 'ned' in units 'stark' is not a valid reference to a local units or a standard unit type.",
        "CellML identifiers must not contain any characters other than [a-zA-Z0-9_].",
        "Unit in units 'stark' does not have a valid units reference.",
        "Prefix 'wolf' of a unit referencing 'metre' in units 'stark' is not a valid integer or an SI prefix.",
    };

    libcellml::ParserPtr p = libcellml::Parser::create();
    libcellml::ModelPtr m = p->parseModel(input);
    EXPECT_EQ(size_t(0), p->errorCount());

    libcellml::ValidatorPtr v = libcellml::Validator::create();
    v->validateModel(m);
    EXPECT_EQ_ERRORS(expectedErrors, v);
}

<<<<<<< HEAD
TEST(Validator, validateInvalidConnectionsVariableWithoutParentComponent)
=======
TEST(Validator, validateInvalidEquivalences)
>>>>>>> 868848e8
{
    const std::vector<std::string> expectedErrors = {
        "Variable 'variable2' is an equivalent variable to 'variable1' but 'variable2' has no parent component.",
    };
    libcellml::ModelPtr m = libcellml::Model::create();
    libcellml::ComponentPtr comp1 = libcellml::Component::create();
    libcellml::ComponentPtr comp2 = libcellml::Component::create();
    libcellml::VariablePtr v1 = libcellml::Variable::create();
    libcellml::VariablePtr v2 = libcellml::Variable::create();

    m->setName("modelName");
    comp1->setName("component1");
    comp2->setName("component2");

    v1->setName("variable1");
    v2->setName("variable2");
    v1->setUnits("dimensionless");
    v2->setUnits("dimensionless");

    comp1->addVariable(v1);
    comp2->addVariable(v2);

    m->addComponent(comp1);
    m->addComponent(comp2);

    libcellml::Variable::addEquivalence(v1, v2);

    comp2->removeVariable(v2);

    libcellml::ValidatorPtr v = libcellml::Validator::create();
    v->validateModel(m);
    EXPECT_EQ_ERRORS(expectedErrors, v);
}

TEST(Validator, validateInvalidConnectionsDanglingReciprocalEquivalence)
{
    libcellml::ValidatorPtr v = libcellml::Validator::create();
    libcellml::ModelPtr m = libcellml::Model::create();
    libcellml::ComponentPtr comp1 = libcellml::Component::create();
    libcellml::ComponentPtr comp2 = libcellml::Component::create();
    libcellml::ComponentPtr comp3 = libcellml::Component::create();
    libcellml::ComponentPtr comp4 = libcellml::Component::create();
    libcellml::VariablePtr v1_1 = libcellml::Variable::create();
    libcellml::VariablePtr v1_2 = libcellml::Variable::create();
    libcellml::VariablePtr v2 = libcellml::Variable::create();
    libcellml::VariablePtr v3 = libcellml::Variable::create();
    libcellml::VariablePtr v4 = libcellml::Variable::create();

    m->setName("modelName");
    comp1->setName("component1");
    comp2->setName("component2");
    comp3->setName("component3");
    comp4->setName("component4");
    v1_1->setName("variable1_1");
    v1_1->setInterfaceType("public");
    v1_2->setName("variable1_2");
    v2->setName("variable2");
    v2->setInterfaceType("public");
    v3->setName("variable3");
    v3->setInterfaceType("public");
    v4->setName("variable4");

    v1_1->setUnits("dimensionless");
    v1_2->setUnits("dimensionless");
    v2->setUnits("dimensionless");
    v3->setUnits("dimensionless");
    v4->setUnits("dimensionless");

    comp1->addVariable(v1_1);
    comp1->addVariable(v1_2);
    comp2->addVariable(v2);
    comp3->addVariable(v3);
    comp4->addVariable(v4);
    m->addComponent(comp1);
    m->addComponent(comp2);
    m->addComponent(comp3);
    m->addComponent(comp4);

    // Valid connections.
    libcellml::Variable::addEquivalence(v1_1, v2);
    libcellml::Variable::addEquivalence(v1_2, v2);
    libcellml::Variable::addEquivalence(v1_1, v3);
    libcellml::Variable::addEquivalence(v1_1, v4);
    libcellml::Variable::addEquivalence(v2, v3);
    libcellml::Variable::addEquivalence(v1_1, v3);
<<<<<<< HEAD

    // Remove all connections on v1_2, leaving no dangling reciprocal connections.
=======
    // Make v4 a variable without a parent component.
    comp4->removeVariable(v4);
    // Remove when removeVariable properly sets the parent to nullptr.
    v4->setParent(nullptr);
    // Remove all connections on v1_2, leaving dangling reciprocal connections.
>>>>>>> 868848e8
    v1_2->removeAllEquivalences();

    v->validateModel(m);
    EXPECT_EQ(size_t(0), v->errorCount());
}

TEST(Validator, integerStrings)
{
    const std::string input =
        "<?xml version=\"1.0\" encoding=\"UTF-8\"?>\n"
        "<model xmlns=\"http://www.cellml.org/cellml/2.0#\" name=\"asoiaf\">\n"
        "  <component name=\"component\">\n"
        "    <variable name=\"variable\" units=\"dimensionless\"/>\n"
        "    <variable name=\"other_variable\" units=\"dimensionless\"/>\n"
        "    <reset variable=\"variable\" test_variable=\"other_variable\" order=\"1\">\n"
        "      <test_value>\n"
        "        <math xmlns=\"http://www.w3.org/1998/Math/MathML\">\n"
        "        </math>\n"
        "      </test_value>\n"
        "      <reset_value>\n"
        "        <math xmlns=\"http://www.w3.org/1998/Math/MathML\">\n"
        "        </math>\n"
        "      </reset_value>\n"
        "    </reset>\n"
        "    <reset variable=\"variable\" test_variable=\"other_variable\" order=\"+1\">\n"
        "      <test_value>\n"
        "        <math xmlns=\"http://www.w3.org/1998/Math/MathML\">\n"
        "        </math>\n"
        "      </test_value>\n"
        "      <reset_value>\n"
        "        <math xmlns=\"http://www.w3.org/1998/Math/MathML\">\n"
        "        </math>\n"
        "      </reset_value>\n"
        "    </reset>\n"
        "    <reset variable=\"variable\" test_variable=\"other_variable\" order=\"\">\n"
        "      <test_value>\n"
        "        <math xmlns=\"http://www.w3.org/1998/Math/MathML\">\n"
        "        </math>\n"
        "      </test_value>\n"
        "      <reset_value>\n"
        "        <math xmlns=\"http://www.w3.org/1998/Math/MathML\">\n"
        "        </math>\n"
        "      </reset_value>\n"
        "    </reset>\n"
        "    <reset variable=\"variable\" test_variable=\"other_variable\" order=\"-\">\n"
        "      <test_value>\n"
        "        <math xmlns=\"http://www.w3.org/1998/Math/MathML\">\n"
        "        </math>\n"
        "      </test_value>\n"
        "      <reset_value>\n"
        "        <math xmlns=\"http://www.w3.org/1998/Math/MathML\">\n"
        "        </math>\n"
        "      </reset_value>\n"
        "    </reset>\n"
        "    <reset variable=\"variable\" test_variable=\"other_variable\" order=\"odd\">\n"
        "      <test_value>\n"
        "        <math xmlns=\"http://www.w3.org/1998/Math/MathML\">\n"
        "        </math>\n"
        "      </test_value>\n"
        "      <reset_value>\n"
        "        <math xmlns=\"http://www.w3.org/1998/Math/MathML\">\n"
        "        </math>\n"
        "      </reset_value>\n"
        "    </reset>\n"
        "  </component>\n"
        "</model>\n";

    const std::vector<std::string> expectedParsingErrors = {
        "Reset in component 'component' referencing variable 'variable' has a non-integer order value '+1'.",
        "Reset in component 'component' referencing variable 'variable' has a non-integer order value ''.",
        "Reset in component 'component' referencing variable 'variable' has a non-integer order value '-'.",
        "Reset in component 'component' referencing variable 'variable' has a non-integer order value 'odd'.",
    };

    const std::vector<std::string> expectedValidationErrors = {
        "Reset in component 'component' with variable 'variable', with test_variable 'other_variable', does not have an order set.",
        "Reset in component 'component' with variable 'variable', with test_variable 'other_variable', does not have an order set.",
        "Reset in component 'component' with variable 'variable', with test_variable 'other_variable', does not have an order set.",
        "Reset in component 'component' with variable 'variable', with test_variable 'other_variable', does not have an order set.",
    };

    libcellml::ParserPtr p = libcellml::Parser::create();
    libcellml::ModelPtr m = p->parseModel(input);

    EXPECT_EQ_ERRORS(expectedParsingErrors, p);

    libcellml::ValidatorPtr v = libcellml::Validator::create();
    v->validateModel(m);

    EXPECT_EQ_ERRORS(expectedValidationErrors, v);
}

TEST(Validator, resetValid)
{
    libcellml::ModelPtr m = libcellml::Model::create();
    libcellml::ComponentPtr c = libcellml::Component::create();
    libcellml::VariablePtr v1 = libcellml::Variable::create();
    libcellml::VariablePtr v2 = libcellml::Variable::create();
    libcellml::ResetPtr r = libcellml::Reset::create();

    r->setVariable(v1);
    r->setTestVariable(v2);
    r->setOrder(1);
    r->setResetValue(NON_EMPTY_MATH);
    r->setTestValue(NON_EMPTY_MATH);

    c->setName("comp");
    v1->setName("var");
    v1->setUnits("second");
    v2->setName("var2");
    v2->setUnits("second");

    c->addVariable(v1);
    c->addVariable(v2);

    c->addReset(r);

    m->setName("main");
    m->addComponent(c);

    libcellml::ValidatorPtr validator = libcellml::Validator::create();
    validator->validateModel(m);

    EXPECT_EQ(size_t(0), validator->errorCount());
}

TEST(Validator, resetNoVariable)
{
    const std::string expectedError =
        "Reset in component 'comp' with order '3', with test_variable 'var2', does not reference a variable.";

    libcellml::ModelPtr m = libcellml::Model::create();
    libcellml::ComponentPtr c = libcellml::Component::create();
    libcellml::VariablePtr v1 = libcellml::Variable::create();
    libcellml::VariablePtr v2 = libcellml::Variable::create();
    libcellml::ResetPtr r = libcellml::Reset::create();

    // No variable
    r->setTestVariable(v2);
    r->setOrder(3);
    r->setResetValue(NON_EMPTY_MATH);
    r->setTestValue(NON_EMPTY_MATH);

    c->setName("comp");
    v1->setName("var");
    v1->setUnits("second");
    v2->setName("var2");
    v2->setUnits("second");

    c->addVariable(v1);
    c->addVariable(v2);

    c->addReset(r);

    m->setName("main");
    m->addComponent(c);

    libcellml::ValidatorPtr validator = libcellml::Validator::create();
    validator->validateModel(m);

    EXPECT_EQ(size_t(1), validator->errorCount());
    EXPECT_EQ(expectedError, validator->error(0)->description());
}

TEST(Validator, resetNoTestVariable)
{
    const std::string expectedError =
        "Reset in component 'comp' with order '4', with variable 'var', does not reference a test_variable.";

    libcellml::ModelPtr m = libcellml::Model::create();
    libcellml::ComponentPtr c = libcellml::Component::create();
    libcellml::VariablePtr v1 = libcellml::Variable::create();
    libcellml::VariablePtr v2 = libcellml::Variable::create();
    libcellml::ResetPtr r = libcellml::Reset::create();

    // No test_variable
    r->setVariable(v1);
    r->setOrder(4);
    r->setResetValue(NON_EMPTY_MATH);
    r->setTestValue(NON_EMPTY_MATH);

    c->setName("comp");
    v1->setName("var");
    v1->setUnits("second");
    v2->setName("var2");
    v2->setUnits("second");

    c->addVariable(v1);
    c->addVariable(v2);

    c->addReset(r);

    m->setName("main");
    m->addComponent(c);

    libcellml::ValidatorPtr validator = libcellml::Validator::create();
    validator->validateModel(m);

    EXPECT_EQ(size_t(1), validator->errorCount());
    EXPECT_EQ(expectedError, validator->error(0)->description());
}

TEST(Validator, resetNoOrder)
{
    const std::string expectedError =
        "Reset in component 'comp' with variable 'var', with test_variable 'var2', does not have an order set.";

    libcellml::ModelPtr m = libcellml::Model::create();
    libcellml::ComponentPtr c = libcellml::Component::create();
    libcellml::VariablePtr v1 = libcellml::Variable::create();
    libcellml::VariablePtr v2 = libcellml::Variable::create();
    libcellml::ResetPtr r = libcellml::Reset::create();

    // No order
    r->setVariable(v1);
    r->setTestVariable(v2);
    r->setResetValue(NON_EMPTY_MATH);
    r->setTestValue(NON_EMPTY_MATH);

    c->setName("comp");
    v1->setName("var");
    v1->setUnits("second");
    v2->setName("var2");
    v2->setUnits("second");

    c->addVariable(v1);
    c->addVariable(v2);

    c->addReset(r);

    m->setName("main");
    m->addComponent(c);

    libcellml::ValidatorPtr validator = libcellml::Validator::create();
    validator->validateModel(m);
    EXPECT_EQ(size_t(1), validator->errorCount());
    EXPECT_EQ(expectedError, validator->error(0)->description());
}

TEST(Validator, resetNoResetValue)
{
    const std::string expectedError = "Reset in component 'comp' with order '6', with variable 'var', with test_variable 'var2', does not have a reset_value specified.";

    libcellml::ModelPtr m = libcellml::Model::create();
    libcellml::ComponentPtr c = libcellml::Component::create();
    libcellml::VariablePtr v1 = libcellml::Variable::create();
    libcellml::VariablePtr v2 = libcellml::Variable::create();
    libcellml::ResetPtr r = libcellml::Reset::create();

    // No reset_value
    r->setVariable(v1);
    r->setTestVariable(v2);
    r->setOrder(6);
    r->setTestValue(NON_EMPTY_MATH);

    c->setName("comp");
    v1->setName("var");
    v1->setUnits("second");
    v2->setName("var2");
    v2->setUnits("second");

    c->addVariable(v1);
    c->addVariable(v2);

    c->addReset(r);

    m->setName("main");
    m->addComponent(c);

    libcellml::ValidatorPtr validator = libcellml::Validator::create();
    validator->validateModel(m);

    EXPECT_EQ(size_t(1), validator->errorCount());
    EXPECT_EQ(expectedError, validator->error(0)->description());
}

TEST(Validator, resetNoTestValue)
{
    const std::vector<std::string> expectedErrors = {
        "Reset in component 'comp' with order '7', with variable 'var', with test_variable 'var2', does not have a test_value specified.",
    };

    libcellml::ModelPtr m = libcellml::Model::create();
    libcellml::ComponentPtr c = libcellml::Component::create();
    libcellml::VariablePtr v1 = libcellml::Variable::create();
    libcellml::VariablePtr v2 = libcellml::Variable::create();
    libcellml::ResetPtr r = libcellml::Reset::create();

    // No test_value
    r->setVariable(v1);
    r->setTestVariable(v2);
    r->setOrder(7);
    r->setResetValue(NON_EMPTY_MATH);

    c->setName("comp");
    v1->setName("var");
    v1->setUnits("second");
    v2->setName("var2");
    v2->setUnits("second");

    c->addVariable(v1);
    c->addVariable(v2);

    c->addReset(r);

    m->setName("main");
    m->addComponent(c);

    libcellml::ValidatorPtr validator = libcellml::Validator::create();
    validator->validateModel(m);

    EXPECT_EQ_ERRORS(expectedErrors, validator);
}

TEST(Validator, resetWhitespaceAsMaths)
{
    const std::vector<std::string> expectedErrors = {
        "Reset in component 'comp' with order '8', with variable 'var', with test_variable 'var2', does not have a test_value specified.",
        "Reset in component 'comp' with order '8', with variable 'var', with test_variable 'var2', does not have a reset_value specified.",
    };

    libcellml::ModelPtr m = libcellml::Model::create();
    libcellml::ComponentPtr c = libcellml::Component::create();
    libcellml::VariablePtr v1 = libcellml::Variable::create();
    libcellml::VariablePtr v2 = libcellml::Variable::create();
    libcellml::ResetPtr r = libcellml::Reset::create();

    // Whitespace test_value and reset_value
    r->setVariable(v1);
    r->setTestVariable(v2);
    r->setOrder(8);
    r->setResetValue(" ");
    r->setTestValue(" ");

    c->setName("comp");
    v1->setName("var");
    v1->setUnits("second");
    v2->setName("var2");
    v2->setUnits("second");

    c->addVariable(v1);
    c->addVariable(v2);

    c->addReset(r);

    m->setName("main");
    m->addComponent(c);

    libcellml::ValidatorPtr validator = libcellml::Validator::create();
    validator->validateModel(m);

    EXPECT_EQ_ERRORS(expectedErrors, validator);
}

TEST(Validator, resetEmptyMathML)
{
    libcellml::ModelPtr m = libcellml::Model::create();
    libcellml::ComponentPtr c = libcellml::Component::create();
    libcellml::VariablePtr v1 = libcellml::Variable::create();
    libcellml::VariablePtr v2 = libcellml::Variable::create();
    libcellml::ResetPtr r = libcellml::Reset::create();

    // Empty test_value and reset_value math block
    // TODO: For now, empty maths blocks are valid. Issue #365
    r->setVariable(v1);
    r->setTestVariable(v2);
    r->setOrder(9);
    r->setResetValue(EMPTY_MATH);
    r->setTestValue(EMPTY_MATH);

    c->setName("comp");
    v1->setName("var");
    v1->setUnits("second");
    v2->setName("var2");
    v2->setUnits("second");

    c->addVariable(v1);
    c->addVariable(v2);

    c->addReset(r);

    m->setName("main");
    m->addComponent(c);

    libcellml::ValidatorPtr validator = libcellml::Validator::create();
    validator->validateModel(m);

    EXPECT_EQ(size_t(0), validator->errorCount());
}

TEST(Validator, resetNegativeOrder)
{
    libcellml::ModelPtr m = libcellml::Model::create();
    libcellml::ComponentPtr c = libcellml::Component::create();
    libcellml::VariablePtr v1 = libcellml::Variable::create();
    libcellml::VariablePtr v2 = libcellml::Variable::create();
    libcellml::ResetPtr r = libcellml::Reset::create();

    // Negative order value should be allowed
    r->setVariable(v1);
    r->setTestVariable(v2);
    r->setOrder(-100);
    r->setResetValue(NON_EMPTY_MATH);
    r->setTestValue(NON_EMPTY_MATH);

    c->setName("comp");
    v1->setName("var");
    v1->setUnits("second");
    v2->setName("var2");
    v2->setUnits("second");

    c->addVariable(v1);
    c->addVariable(v2);

    c->addReset(r);

    m->setName("main");
    m->addComponent(c);

    libcellml::ValidatorPtr validator = libcellml::Validator::create();
    validator->validateModel(m);

    EXPECT_EQ(size_t(0), validator->errorCount());
}

TEST(Validator, resetVariableOutsideComponent)
{
    const std::vector<std::string> expectedErrors = {
        "Reset in component 'c1' with order '1', with variable 'v2', with test_variable 'v1', refers to a variable 'v2' in a different component 'c2'.",
        "Reset in component 'c2' with order '1', with variable 'v2', with test_variable 'v1', refers to a test_variable 'v1' in a different component 'c1'."};

    libcellml::ModelPtr m = libcellml::Model::create();
    libcellml::ComponentPtr c1 = libcellml::Component::create();
    libcellml::ComponentPtr c2 = libcellml::Component::create();
    libcellml::VariablePtr v1 = libcellml::Variable::create();
    libcellml::VariablePtr v2 = libcellml::Variable::create();
    libcellml::ResetPtr r1 = libcellml::Reset::create();
    libcellml::ResetPtr r2 = libcellml::Reset::create();
    libcellml::ValidatorPtr validator = libcellml::Validator::create();

    v1->setName("v1");
    v1->setUnits("dimensionless");
    v2->setName("v2");
    v2->setUnits("dimensionless");

    c1->setName("c1");
    c2->setName("c2");

    c1->addVariable(v1);
    c2->addVariable(v2);

    c1->addReset(r1);
    c2->addReset(r2);

    r1->setVariable(v2); // variable outside parent component
    r1->setTestVariable(v1);
    r1->setOrder(1);
    r1->setResetValue(EMPTY_MATH);
    r1->setTestValue(EMPTY_MATH);

    r2->setVariable(v2);
    r2->setTestVariable(v1); // test_variable outside parent component
    r2->setOrder(1);
    r2->setResetValue(EMPTY_MATH);
    r2->setTestValue(EMPTY_MATH);

    m->setName("model");
    m->addComponent(c1);
    m->addComponent(c2);

    validator->validateModel(m);

    EXPECT_EQ_ERRORS(expectedErrors, validator);
}

TEST(Validator, validMathCnElements)
{
    const std::string math =
        "<math xmlns:cellml=\"http://www.cellml.org/cellml/2.0#\" xmlns=\"http://www.w3.org/1998/Math/MathML\">\n"
        "  <apply>\n"
        "    <eq/>\n"
        "    <ci>C</ci>\n"
        "    <apply>\n"
        "      <plus/>\n"
        "      <cn cellml:units=\"dimensionless\">3.44<sep/>2</cn>\n"
        "      <cn cellml:units=\"dimensionless\">-9.612</cn>\n"
        "    </apply>\n"
        "  </apply>\n"
        "</math>\n";

    libcellml::ValidatorPtr v = libcellml::Validator::create();
    libcellml::ModelPtr m = libcellml::Model::create();
    libcellml::ComponentPtr c = libcellml::Component::create();
    libcellml::VariablePtr v1 = libcellml::Variable::create();

    m->setName("modelName");
    c->setName("componentName");
    v1->setName("C");
    v1->setInitialValue("3.5");
    v1->setUnits("dimensionless");

    c->addVariable(v1);
    c->setMath(math);
    m->addComponent(c);

    v->validateModel(m);
    EXPECT_EQ(size_t(0), v->errorCount());
}

TEST(Validator, validMathCnElementsMissingCellMLNamespace)
{
    const std::string math =
        "<math xmlns=\"http://www.w3.org/1998/Math/MathML\">\n"
        "  <apply>\n"
        "    <eq/>\n"
        "    <ci>C</ci>\n"
        "    <apply>\n"
        "      <plus/>\n"
        "      <cn cellml:units=\"dimensionless\">3.44<sep/>2</cn>\n"
        "      <cn cellml:units=\"dimensionless\">-9.612</cn>\n"
        "    </apply>\n"
        "  </apply>\n"
        "</math>\n";

    const std::vector<std::string> expectedErrors {
        "LibXml2 error: Namespace prefix cellml for units on cn is not defined.",
        "LibXml2 error: Namespace prefix cellml for units on cn is not defined.",
        "CellML identifiers must contain one or more basic Latin alphabetic characters.",
        "Math cn element with the value '3.44' does not have a valid cellml:units attribute.",
        "CellML identifiers must contain one or more basic Latin alphabetic characters.",
        "Math cn element with the value '-9.612' does not have a valid cellml:units attribute.",
        "W3C MathML DTD error: Namespace prefix cellml for units on cn is not defined.",
        "W3C MathML DTD error: No declaration for attribute cellml:units of element cn.",
        "W3C MathML DTD error: Namespace prefix cellml for units on cn is not defined.",
        "W3C MathML DTD error: No declaration for attribute cellml:units of element cn.",
    };

    libcellml::ValidatorPtr v = libcellml::Validator::create();
    libcellml::ModelPtr m = libcellml::Model::create();
    libcellml::ComponentPtr c = libcellml::Component::create();
    libcellml::VariablePtr v1 = libcellml::Variable::create();

    m->setName("modelName");
    c->setName("componentName");
    v1->setName("C");
    v1->setInitialValue("3.5");
    v1->setUnits("dimensionless");

    c->addVariable(v1);
    c->setMath(math);
    m->addComponent(c);

    v->validateModel(m);
    EXPECT_EQ_ERRORS(expectedErrors, v);
}

TEST(Validator, unitAmericanSpellingOfUnitsRemoved)
{
    const std::vector<std::string> expectedErrors = {
        "Units reference 'meter' in units 'testunit2' is not a valid reference to a local units or a standard unit type.",
        "Variable 'tomayto' has units of 'testunit1' and an equivalent variable 'tomahto' with non-matching units of 'testunit2'. The mismatch is: metre^1.",
        "Variable 'tomahto' has units of 'testunit2' and an equivalent variable 'tomayto' with non-matching units of 'testunit1'. The mismatch is: metre^-1.",
    };

    libcellml::ValidatorPtr validator = libcellml::Validator::create();
    libcellml::ModelPtr m = libcellml::Model::create();
    libcellml::ComponentPtr comp1 = libcellml::Component::create();
    libcellml::ComponentPtr comp2 = libcellml::Component::create();

    libcellml::VariablePtr v1 = libcellml::Variable::create();
    libcellml::VariablePtr v2 = libcellml::Variable::create();

    v1->setName("tomayto");
    v1->setInterfaceType("public");
    v2->setName("tomahto");
    v2->setInterfaceType("public");
    m->setName("callthewholethingoff");
    comp1->addVariable(v1);
    comp2->addVariable(v2);
    comp1->setName("comp1");
    comp2->setName("comp2");
    m->addComponent(comp1);
    m->addComponent(comp2);

    // u1 = u2: different spelling of meter/metre.
    libcellml::UnitsPtr u1 = libcellml::Units::create();
    u1->setName("testunit1");
    u1->addUnit("metre");
    libcellml::UnitsPtr u2 = libcellml::Units::create();
    u2->setName("testunit2");
    u2->addUnit("meter");

    v1->setUnits(u1);
    v2->setUnits(u2);
    m->addUnits(u1);
    m->addUnits(u2);

    // This one is now an error.
    libcellml::Variable::addEquivalence(v1, v2);
    validator->validateModel(m);

    EXPECT_EQ_ERRORS(expectedErrors, validator);
}

TEST(Validator, unitEquivalenceStandardUnitsToBaseUnits)
{
    libcellml::ValidatorPtr validator = libcellml::Validator::create();
    libcellml::ModelPtr m = libcellml::Model::create();
    libcellml::ComponentPtr comp1 = libcellml::Component::create();
    libcellml::ComponentPtr comp2 = libcellml::Component::create();
    libcellml::VariablePtr v1 = libcellml::Variable::create();
    libcellml::VariablePtr v2 = libcellml::Variable::create();
    libcellml::UnitsPtr base = libcellml::Units::create();
    libcellml::UnitsPtr standard = libcellml::Units::create();

    const std::map<std::string, std::map<std::string, double>> standardToBaseUnitList = {
        {"ampere", {{"ampere", 1.0}}},
        {"becquerel", {{"second", -1.0}}},
        {"candela", {{"candela", 1.0}}},
        {"coulomb", {{"ampere", -1.0}, {"second", 1.0}}},
        {"dimensionless", {{"dimensionless", 1.0}}},
        {"farad", {{"ampere", 2.0}, {"kilogram", -1.0}, {"metre", -2.0}, {"second", -4.0}}},
        {"gram", {{"kilogram", 1.0}}},
        {"gray", {{"metre", 2.0}, {"second", -2.0}}},
        {"henry", {{"ampere", -2.0}, {"kilogram", 1.0}, {"metre", 2.0}, {"second", -2.0}}},
        {"hertz", {{"second", -1.0}}},
        {"joule", {{"kilogram", 1.0}, {"metre", 2.0}, {"second", -2.0}}},
        {"katal", {{"mole", 1.0}, {"second", -1.0}}},
        {"kelvin", {{"kelvin", 1.0}}},
        {"kilogram", {{"kilogram", 1.0}}},
        {"litre", {{"metre", 3.0}}},
        {"lumen", {{"candela", 1.0}}},
        {"lux", {{"candela", 1.0}, {"metre", -2.0}}},
        {"metre", {{"metre", 1.0}}},
        {"mole", {{"mole", 1.0}}},
        {"newton", {{"kilogram", 1.0}, {"metre", 1.0}, {"second", -2.0}}},
        {"ohm", {{"ampere", -2.0}, {"kilogram", 1.0}, {"metre", 2.0}, {"second", -3.0}}},
        {"pascal", {{"kilogram", 1.0}, {"metre", -1.0}, {"second", -2.0}}},
        {"radian", {{"dimensionless", 1.0}}},
        {"second", {{"second", 1.0}}},
        {"siemens", {{"ampere", 2.0}, {"kilogram", -1.0}, {"metre", -2.0}, {"second", 3.0}}},
        {"sievert", {{"metre", 2.0}, {"second", -2.0}}},
        {"steradian", {{"dimensionless", 1.0}}},
        {"tesla", {{"ampere", -1.0}, {"kilogram", 1.0}, {"second", -2.0}}},
        {"volt", {{"ampere", -1.0}, {"kilogram", 1.0}, {"metre", 2.0}, {"second", -3.0}}},
        {"watt", {{"kilogram", 1.0}, {"metre", 2.0}, {"second", -3.0}}},
        {"weber", {{"ampere", -1.0}, {"kilogram", 1.0}, {"metre", 2.0}, {"second", -2.0}}}};

    v1->setName("tomayto");
    v2->setName("tomahto");
    m->setName("callthewholethingoff");
    comp1->addVariable(v1);
    comp2->addVariable(v2);
    comp1->setName("comp1");
    comp2->setName("comp2");
    m->addComponent(comp1);
    m->addComponent(comp2);
    base->setName("base");
    standard->setName("standard");
    v1->setUnits(base);
    v2->setUnits(standard);
    m->addUnits(base);
    m->addUnits(standard);

    for (const auto &line : standardToBaseUnitList) {
        standard->removeAllUnits();
        base->removeAllUnits();
        standard->addUnit(line.first);
        for (const auto &baseUnits : line.second) {
            base->addUnit(baseUnits.first, 0, baseUnits.second, 1.0);
        }
        validator->validateModel(m);
        EXPECT_EQ(size_t(0), validator->errorCount());
    }
}

TEST(Validator, unitEquivalenceBasicDimensionlessUnits)
{
    libcellml::ValidatorPtr validator = libcellml::Validator::create();
    libcellml::ModelPtr m = libcellml::Model::create();
    libcellml::ComponentPtr comp1 = libcellml::Component::create();
    libcellml::ComponentPtr comp2 = libcellml::Component::create();

    libcellml::VariablePtr v1 = libcellml::Variable::create();
    libcellml::VariablePtr v2 = libcellml::Variable::create();

    v1->setName("tomayto");
    v1->setInterfaceType("public");
    v2->setName("tomahto");
    v2->setInterfaceType("public");

    m->setName("callthewholethingoff");
    comp1->addVariable(v1);
    comp2->addVariable(v2);
    comp1->setName("comp1");
    comp2->setName("comp2");
    m->addComponent(comp1);
    m->addComponent(comp2);

    // u1 = u2: testing that cancelled units become dimensionless.
    libcellml::UnitsPtr u1 = libcellml::Units::create();
    u1->setName("metrepermetre");
    u1->addUnit("metre");
    u1->addUnit("metre", -1.0);
    libcellml::UnitsPtr u2 = libcellml::Units::create();
    u2->setName("ratio");
    u2->addUnit("dimensionless");

    v1->setUnits(u1);
    v2->setUnits(u2);

    m->addUnits(u1);
    m->addUnits(u2);

    libcellml::Variable::addEquivalence(v1, v2);

    validator->validateModel(m);
    EXPECT_EQ(size_t(0), validator->errorCount());
}

TEST(Validator, unitEquivalenceDimensionlessUnits)
{
    libcellml::ValidatorPtr validator = libcellml::Validator::create();
    libcellml::ModelPtr m = libcellml::Model::create();
    libcellml::ComponentPtr comp1 = libcellml::Component::create();
    libcellml::ComponentPtr comp2 = libcellml::Component::create();
    libcellml::ComponentPtr comp3 = libcellml::Component::create();

    libcellml::VariablePtr v1 = libcellml::Variable::create();
    libcellml::VariablePtr v2 = libcellml::Variable::create();
    libcellml::VariablePtr v3 = libcellml::Variable::create();

    v1->setName("tomayto");
    v2->setName("tomahto");
    v3->setName("tomaat");

    m->setName("callthewholethingoff");
    comp1->addVariable(v1);
    comp2->addVariable(v2);
    comp3->addVariable(v3);
    comp1->setName("comp1");
    comp2->setName("comp2");
    comp3->setName("comp3");
    m->addComponent(comp1);
    m->addComponent(comp2);
    m->addComponent(comp3);

    // u1 = u2 = u3: testing that cancelled units become dimensionless and equivalent to radians, steradians, etc.
    libcellml::UnitsPtr u1 = libcellml::Units::create();
    u1->setName("testunit5");
    u1->addUnit("metre", -2.0);
    u1->addUnit("metre", 2.0);
    libcellml::UnitsPtr u2 = libcellml::Units::create();
    u2->setName("testunit6");
    u2->addUnit("dimensionless");
    libcellml::UnitsPtr u3 = libcellml::Units::create();
    u3->setName("testunit7");
    u3->addUnit("steradian");

    v1->setUnits(u1);
    v2->setUnits(u2);
    v3->setUnits(u3);

    m->addUnits(u1);
    m->addUnits(u2);
    m->addUnits(u3);

    libcellml::Variable::addEquivalence(v1, v2);
    libcellml::Variable::addEquivalence(v2, v3);

    m->fixVariableInterfaces();

    validator->validateModel(m);
    EXPECT_EQ(size_t(0), validator->errorCount());
}

TEST(Validator, unitEquivalenceMultiplierPrefix)
{
    libcellml::ValidatorPtr validator = libcellml::Validator::create();
    libcellml::ModelPtr m = libcellml::Model::create();
    libcellml::ComponentPtr comp1 = libcellml::Component::create();
    libcellml::ComponentPtr comp2 = libcellml::Component::create();
    libcellml::ComponentPtr comp3 = libcellml::Component::create();

    libcellml::VariablePtr v1 = libcellml::Variable::create();
    libcellml::VariablePtr v2 = libcellml::Variable::create();
    libcellml::VariablePtr v3 = libcellml::Variable::create();

    v1->setName("tomayto");
    v2->setName("tomahto");
    v3->setName("tomaat");

    m->setName("callthewholethingoff");
    comp1->setName("comp1");
    comp2->setName("comp2");
    comp3->setName("comp3");
    m->addComponent(comp1);
    m->addComponent(comp2);
    m->addComponent(comp3);

    // u1 = u2 = u3: testing multiplier or prefix don't affect base unit equivalence.
    libcellml::UnitsPtr u1 = libcellml::Units::create();
    u1->setName("testunit10");
    u1->addUnit("gram", 2, 1000.0);
    libcellml::UnitsPtr u2 = libcellml::Units::create();
    u2->setName("testunit11");
    u2->addUnit("kilogram", 2.0);
    libcellml::UnitsPtr u3 = libcellml::Units::create();
    u3->setName("testunit12");
    u3->addUnit("gram", "kilo", 2.0);

    v1->setUnits(u1);
    v2->setUnits(u2);
    v3->setUnits(u3);

    m->addUnits(u1);
    m->addUnits(u2);
    m->addUnits(u3);

    libcellml::Variable::addEquivalence(v1, v2);
    libcellml::Variable::addEquivalence(v2, v3);

    validator->validateModel(m);
    EXPECT_EQ(size_t(0), validator->errorCount());
}

TEST(Validator, unitEquivalenceComplicatedNestedUnits)
{
    const std::vector<std::string> expectedErrors = {
        "Variable 'pjs' has units of 'testunit13' and an equivalent variable 'pajamas' with non-matching units of 'testunit14'. The mismatch is: metre^1, multiplication factor of 10^3.",
<<<<<<< HEAD
=======
        "Variable 'pajamas' has units of 'testunit14' and an equivalent variable 'pjs' with non-matching units of 'testunit13'. The mismatch is: metre^-1, multiplication factor of 10^-3.",
>>>>>>> 868848e8
    };

    libcellml::ValidatorPtr validator = libcellml::Validator::create();
    libcellml::ModelPtr m = libcellml::Model::create();
    libcellml::ComponentPtr comp1 = libcellml::Component::create();
    libcellml::ComponentPtr comp2 = libcellml::Component::create();
    libcellml::ComponentPtr comp3 = libcellml::Component::create();

    libcellml::VariablePtr v1 = libcellml::Variable::create();
    libcellml::VariablePtr v8 = libcellml::Variable::create();
    libcellml::VariablePtr v9 = libcellml::Variable::create();
    libcellml::VariablePtr v13 = libcellml::Variable::create();
    libcellml::VariablePtr v14 = libcellml::Variable::create();

    v1->setName("tomayto");
    v8->setName("neether");
    v9->setName("nyther");
    v13->setName("pjs");
    v14->setName("pajamas");

    comp1->setName("isay");
    comp2->setName("yousay");
    comp3->setName("wesay");

    m->setName("callthewholethingoff");

    comp1->addVariable(v1);
    comp2->addVariable(v8);
    comp3->addVariable(v9);
    comp2->addVariable(v13);
    comp3->addVariable(v14);

    m->addComponent(comp1);
    m->addComponent(comp2);
    m->addComponent(comp3);

    libcellml::UnitsPtr u1 = libcellml::Units::create();
    u1->setName("testunit1");
    u1->addUnit("metre");

    // u8 = u9: testing more complicated compound units, newton/(sievert.pascal) = second^2.radian^3.steradian^-4.
    libcellml::UnitsPtr u8 = libcellml::Units::create();
    u8->setName("testunit8");
    u8->addUnit("newton", 1.0);
    u8->addUnit("pascal", -1.0);
    u8->addUnit("sievert", -1.0);
    libcellml::UnitsPtr u9 = libcellml::Units::create();
    u9->setName("testunit9");
    u9->addUnit("second", 2.0);
    u9->addUnit("radian", -4.0);
    u9->addUnit("steradian", 2.0);

    // u13 != u14: testing that the mismatch is reported correctly.
    libcellml::UnitsPtr u13 = libcellml::Units::create();
    u13->setName("testunit13");
    u13->addUnit("testunit1", "kilo", 2.0);
    u13->addUnit("testunit8", 2.0);
    libcellml::UnitsPtr u14 = libcellml::Units::create();
    u14->setName("testunit14");
    u14->addUnit("testunit1", 1.0);
    u14->addUnit("testunit9", 2.0);

    v1->setUnits(u1);
    v8->setUnits(u8);
    v9->setUnits(u9);
    v13->setUnits(u13);
    v14->setUnits(u14);

    m->addUnits(u1);
    m->addUnits(u8);
    m->addUnits(u9);
    m->addUnits(u13);
    m->addUnits(u14);

    // This one is fine but complicated: newton/(sievert.pascal) = second^2.radian^3.steradian^-4.
    libcellml::Variable::addEquivalence(v8, v9);

    // Off by (metre)^1: testing nested unit equivalence.
    libcellml::Variable::addEquivalence(v13, v14);

    m->fixVariableInterfaces();

    validator->validateModel(m);

    EXPECT_EQ_ERRORS(expectedErrors, validator);
}

TEST(Validator, unitEquivalenceExponentMultiplierPrefixExponent)
{
    // This test is intended to demonstrate that the effect of different multiplicator sources (prefix, multiplier term)
    // does not affect the equivalence of the underlying base variables.
    // TODO: when warnings are implemented then the multiplier testing can be reinstated.

    libcellml::ValidatorPtr validator = libcellml::Validator::create();
    libcellml::ModelPtr model = libcellml::Model::create();

    libcellml::ComponentPtr comp1 = libcellml::Component::create();
    libcellml::ComponentPtr comp2 = libcellml::Component::create();

    libcellml::VariablePtr v1 = libcellml::Variable::create();
    libcellml::VariablePtr v2 = libcellml::Variable::create();

    v1->setName("v1");
    v1->setInterfaceType("public");
    v2->setName("v2");
    v2->setInterfaceType("public");

    // millimetres
    libcellml::UnitsPtr u1 = libcellml::Units::create();
    u1->setName("u1");
    u1->addUnit("metre", "milli"); // standard, prefix.

    // mm^3
    libcellml::UnitsPtr u2 = libcellml::Units::create();
    u2->setName("u2");
    u2->addUnit("u1", 3.0); // standard, exponent.

    // mm^6
    libcellml::UnitsPtr u3 = libcellml::Units::create();
    u3->setName("u3");
    u3->addUnit("u2", 2.0); // standard, exponent.

    // m^6
    libcellml::UnitsPtr u4 = libcellml::Units::create();
    u4->setName("u4");
    u4->addUnit("u3", 15, 1.0); // standard, prefix, exponent.

    libcellml::UnitsPtr u5 = libcellml::Units::create();
    u5->setName("u5");
    u5->addUnit("metre", 6.0); // standard, exponent.

    // u4 ~= u5: Units will be equivalent, testing that prefix, multiplier, and exponent validation is correct.
    // Note: there is a factor of 1000 between u4 and u5 since u4 = 10^15*u3 (rather than 10^18*u3), which is
    //       fine since we only need units to be equivalent.
    // TODO: see issue in specification: https://github.com/cellml/cellml-specification/issues/19.
    v1->setUnits(u4);
    v2->setUnits(u5);

    comp1->setName("component1");
    comp1->addVariable(v1);

    comp2->setName("component2");
    comp2->addVariable(v2);

    model->setName("model");
    model->addComponent(comp1);
    model->addComponent(comp2);

    model->addUnits(u1);
    model->addUnits(u2);
    model->addUnits(u3);
    model->addUnits(u4);
    model->addUnits(u5);

    libcellml::Variable::addEquivalence(v1, v2);

    validator->validateModel(model);
    EXPECT_EQ(size_t(0), validator->errorCount());
}

TEST(Validator, unitUserCreatedUnitsBananasAndApples)
{
    const std::vector<std::string> expectedErrors = {
        "Variable 'v1' has units of 'bushell_of_apples' and an equivalent variable 'v2' with non-matching units of 'bunch_of_bananas'. The mismatch is: apple^10, banana^-5.",
        "Variable 'v2' has units of 'bunch_of_bananas' and an equivalent variable 'v1' with non-matching units of 'bushell_of_apples'. The mismatch is: apple^-10, banana^5.",
    };

    libcellml::ValidatorPtr validator = libcellml::Validator::create();
    libcellml::ModelPtr m = createModelTwoComponentsWithOneVariableEach("m", "c1", "c2", "v1", "v2");
    auto c1 = m->component(0);
    auto c2 = m->component(1);
    auto v1 = c1->variable(0);
    auto v2 = c2->variable(0);

    libcellml::UnitsPtr uApple = libcellml::Units::create();
    uApple->setName("apple");

    libcellml::UnitsPtr uBanana = libcellml::Units::create();
    uBanana->setName("banana");

    libcellml::UnitsPtr u1 = libcellml::Units::create();
    u1->setName("bushell_of_apples");
    u1->addUnit("apple", 10.0);

    libcellml::UnitsPtr u2 = libcellml::Units::create();
    u2->setName("bunch_of_bananas");
    u2->addUnit("banana", 5.0);

    v1->setUnits(u1);
    v2->setUnits(u2);

    m->addUnits(uApple);
    m->addUnits(uBanana);
    m->addUnits(u1);
    m->addUnits(u2);

    libcellml::Variable::addEquivalence(v1, v2); // Bushell of apples != bunch of bananas.

    validator->validateModel(m);

    EXPECT_EQ_ERRORS(expectedErrors, validator);
}

TEST(Validator, unitIllDefinedEquivalentUnits)
{
    const std::vector<std::string> expectedErrors = {
        "CellML identifiers must contain one or more basic Latin alphabetic characters.",
        "Variable 'v1' does not have a valid units attribute.",
        "CellML identifiers must contain one or more basic Latin alphabetic characters.",
        "Variable 'v2' does not have a valid units attribute.",
        "Variable 'v1' has units of '' and an equivalent variable 'v2' with non-matching units of ''. The mismatch is: ",
        "Variable 'v2' has units of '' and an equivalent variable 'v1' with non-matching units of ''. The mismatch is: ",
    };

    libcellml::ValidatorPtr validator = libcellml::Validator::create();
    libcellml::ModelPtr m = createModelTwoComponentsWithOneVariableEach("m", "c1", "c2", "v1", "v2");
    auto c1 = m->component(0);
    auto c2 = m->component(1);
    auto v1 = c1->variable(0);
    auto v2 = c2->variable(0);

    libcellml::Variable::addEquivalence(v1, v2);

    validator->validateModel(m);

    EXPECT_EQ_ERRORS(expectedErrors, validator);
}

TEST(Validator, unitStandardUnitsWhichAreBaseUnits)
{
    const std::vector<std::string> expectedErrors = {
        "Variable 'v1' has units of 'metre' and an equivalent variable 'v2' with non-matching units of 'second'. The mismatch is: metre^1, second^-1.",
        "Variable 'v2' has units of 'second' and an equivalent variable 'v1' with non-matching units of 'metre'. The mismatch is: metre^-1, second^1.",
    };

    libcellml::ValidatorPtr validator = libcellml::Validator::create();
    libcellml::ModelPtr m = createModelTwoComponentsWithOneVariableEach("m", "c1", "c2", "v1", "v2");
    auto c1 = m->component(0);
    auto c2 = m->component(1);
    auto v1 = c1->variable(0);
    auto v2 = c2->variable(0);

    v1->setUnits("metre");
    v2->setUnits("second");

    libcellml::Variable::addEquivalence(v1, v2); // metre != second.

    validator->validateModel(m);

    EXPECT_EQ_ERRORS(expectedErrors, validator);
}

TEST(Validator, unitStandardUnitsWhichAreNotBaseUnits)
{
    const std::vector<std::string> expectedErrors = {
        "Variable 'v1' has units of 'litre' and an equivalent variable 'v2' with non-matching units of 'gram'. The mismatch is: kilogram^-1, metre^3.",
        "Variable 'v2' has units of 'gram' and an equivalent variable 'v1' with non-matching units of 'litre'. The mismatch is: kilogram^1, metre^-3.",
    };

    libcellml::ValidatorPtr validator = libcellml::Validator::create();
    libcellml::ModelPtr m = createModelTwoComponentsWithOneVariableEach("m", "c1", "c2", "v1", "v2");
    auto c1 = m->component(0);
    auto c2 = m->component(1);
    auto v1 = c1->variable(0);
    auto v2 = c2->variable(0);

    v1->setUnits("litre");
    v2->setUnits("gram");

    libcellml::Variable::addEquivalence(v1, v2); // litre != gram.

    validator->validateModel(m);

    EXPECT_EQ_ERRORS(expectedErrors, validator);
}

TEST(Validator, unitMultiplierFactorDifference)
{
    const std::vector<std::string> expectedErrors = {};

    libcellml::ValidatorPtr validator = libcellml::Validator::create();
    libcellml::ModelPtr m = createModelTwoComponentsWithOneVariableEach("m", "c1", "c2", "v1", "v2");
    auto c1 = m->component(0);
    auto c2 = m->component(1);
    auto v1 = c1->variable(0);
    auto v2 = c2->variable(0);

    v1->setUnits("litre");

    libcellml::UnitsPtr u = libcellml::Units::create();
    u->setName("big_barrel");
    u->addUnit("metre", 3.0);
    m->addUnits(u);

    v2->setUnits("big_barrel");

    libcellml::Variable::addEquivalence(v1, v2); // litre ~= metre^3 .

    validator->validateModel(m);

    EXPECT_EQ_ERRORS(expectedErrors, validator);
}

TEST(Validator, unitSimpleCycle)
{
    // Testing that indirect dependence is caught in the unit cycles. The network is:
    //
    //      grandfather(u1) <- father(u2) <- child (u3) <-+
    //           |                                        |
    //           +----------------------------------------+

    const std::vector<std::string> expectedErrors = {
        "Cyclic units exist: 'grandfather' -> 'child' -> 'father' -> 'grandfather'",
    };

    libcellml::ValidatorPtr v = libcellml::Validator::create();
    libcellml::ModelPtr m = libcellml::Model::create();

    libcellml::UnitsPtr u1 = libcellml::Units::create();
    libcellml::UnitsPtr u2 = libcellml::Units::create();
    libcellml::UnitsPtr u3 = libcellml::Units::create();

    m->setName("model");

    m->addUnits(u1);
    m->addUnits(u2);
    m->addUnits(u3);

    u1->setName("grandfather"); // Base unit.

    u2->setName("father"); // First generation.
    u2->addUnit("grandfather");

    u3->setName("child"); // Second generation.
    u3->addUnit("father");

    // Network valid at this stage.
    v->validateModel(m);
    EXPECT_EQ(size_t(0), v->errorCount());

    // Time loop Grandfather paradox created! u1 no longer a base variable: u1 -> u3 -> u2 -> u1.
    u1->addUnit("child");
    v->validateModel(m);

    EXPECT_EQ_ERRORS(expectedErrors, v);
}

TEST(Validator, unitComplexCycle)
{
    // Simple testing for the directional dependency of units. The first network is:
    //
    //                            <- brotherFromAnotherMother (u4)
    //                 <- father (u2)  <-+
    //     grandfather (u1)              | <- childOfIncest (u5)
    //                 <- mother (u3)  <-+
    //                            <- sisterFromAnotherFather (u6)
    //
    // There is an _undirected_ loop between u1-u2-u3-u5 but the directionality of the
    // dependencies here means the network is still valid. Keeping this here to test that
    // the directionality does indeed protect it from forming a cycle.

    libcellml::ValidatorPtr v = libcellml::Validator::create();
    libcellml::ModelPtr m = libcellml::Model::create();

    libcellml::UnitsPtr u1 = libcellml::Units::create();
    libcellml::UnitsPtr u2 = libcellml::Units::create();
    libcellml::UnitsPtr u3 = libcellml::Units::create();
    libcellml::UnitsPtr u4 = libcellml::Units::create();
    libcellml::UnitsPtr u5 = libcellml::Units::create();
    libcellml::UnitsPtr u6 = libcellml::Units::create();

    m->setName("model");

    m->addUnits(u1);
    m->addUnits(u2);
    m->addUnits(u3);
    m->addUnits(u4);
    m->addUnits(u5);
    m->addUnits(u6);

    u1->setName("grandfather"); // Base unit.

    u2->setName("father"); // First generation.
    u2->addUnit("grandfather");

    u3->setName("mother"); // First generation.
    u3->addUnit("grandfather");

    u4->setName("brotherFromAnotherMother"); // Second generation.
    u4->addUnit("father");

    // Second generation depending on both first gen children, still valid, no loops because of directionality.
    u5->setName("childOfIncest_ButThatsOKApparently");
    u5->addUnit("mother");
    u5->addUnit("father");

    u6->setName("sisterFromAnotherFather"); // Second generation.
    u6->addUnit("mother");

    v->validateModel(m);
    EXPECT_EQ(size_t(0), v->errorCount());

    // As soon as a dependency of the grandfather on the brotherFromAnotherMother is added, then a
    // _directed_ loop (u1->u2->u4->u1) is created and the network is no longer valid:
    //
    //     +----------------------------------------------------------+
    //     |                                                          |
    //     |                       <- brotherFromAnotherMother (u4) <-+
    //     |            <- father (u2)  <-+
    //     +- grandfather (u1)            | <- childOfIncest (u5)
    //                  <- mother (u3)  <-+
    //                             <- sisterFromAnotherFather (u6)

    const std::vector<std::string> expectedErrors = {
        "Cyclic units exist: 'grandfather' -> 'brotherFromAnotherMother' -> 'father' -> 'grandfather'",
    };

    // Time loop Grandfather paradox created! u1 no longer a base variable: u1 -> u4 -> u2 -> u1.
    u1->addUnit("brotherFromAnotherMother");
    v->validateModel(m);

    EXPECT_EQ_ERRORS(expectedErrors, v);
}

TEST(Validator, duplicatedCellMLUnitsOnCiElement)
{
    const std::string math =
        "<math xmlns:cellml=\"http://www.cellml.org/cellml/2.0#\" xmlns=\"http://www.w3.org/1998/Math/MathML\">\n"
        "  <ci cellml:units=\"dimensionless\" cellml:units=\"second\">B</ci>\n"
        "</math>\n";

    const std::vector<std::string> expectedErrors = {
        "LibXml2 error: Attribute cellml:units redefined.",
        "Could not get a valid XML root node from the math on component 'componentName'.",
    };

    libcellml::ValidatorPtr v = libcellml::Validator::create();
    libcellml::ModelPtr m = libcellml::Model::create();
    libcellml::ComponentPtr c = libcellml::Component::create();
    libcellml::VariablePtr v1 = libcellml::Variable::create();

    m->setName("modelName");
    c->setName("componentName");
    v1->setName("B");
    v1->setUnits("second");
    c->addVariable(v1);

    c->setMath(math);
    m->addComponent(c);

    v->validateModel(m);

    EXPECT_EQ_ERRORS(expectedErrors, v);
}

TEST(Validator, multipleDefinitionsOfCellMLNamespace)
{
    libcellml::ParserPtr parser = libcellml::Parser::create();
    libcellml::ModelPtr model = parser->parseModel(fileContents("multiplecellmlnamespaces.cellml"));

    libcellml::ValidatorPtr validator = libcellml::Validator::create();
    validator->validateModel(model);

    EXPECT_EQ(size_t(0), validator->errorCount());
}

TEST(Validator, validateModelWithoutAndWithMath)
{
    libcellml::ModelPtr model = libcellml::Model::create();
    libcellml::ComponentPtr c1 = libcellml::Component::create();
    libcellml::ComponentPtr c2 = libcellml::Component::create();
    libcellml::ComponentPtr c3 = libcellml::Component::create();

    libcellml::ValidatorPtr validator = libcellml::Validator::create();

    model->setName("model");
    c1->setName("c1");
    c2->setName("c2");
    c3->setName("c3");

    model->addComponent(c1);
    model->addComponent(c2);
    c2->addComponent(c3);

    libcellml::VariablePtr v = libcellml::Variable::create();
    v->setName("v");
    v->setUnits("dimensionless");
    c3->addVariable(v);

    validator->validateModel(model);
    EXPECT_EQ(size_t(0), validator->errorCount());

    const std::string math =
        "<math xmlns=\"http://www.w3.org/1998/Math/MathML\" xmlns:cellml=\"http://www.cellml.org/cellml/2.0#\">\n"
        "  <apply>\n"
        "    <eq/>\n"
        "    <ci>v</ci>\n"
        "    <cn cellml:units=\"dimensionless\">1</cn>\n"
        "  </apply>\n"
        "</math>\n";

    c3->setMath(math);

    validator->validateModel(model);
    EXPECT_EQ(size_t(0), validator->errorCount());
}

TEST(Validator, unitEquivalenceMultiplier)
{
    libcellml::ValidatorPtr validator = libcellml::Validator::create();
    libcellml::ModelPtr m = libcellml::Model::create();
    libcellml::ComponentPtr comp1 = libcellml::Component::create();
    libcellml::ComponentPtr comp2 = libcellml::Component::create();
    libcellml::VariablePtr v1 = libcellml::Variable::create();
    libcellml::VariablePtr v2 = libcellml::Variable::create();

    v1->setName("v1");
    v1->setInterfaceType("public");
    v2->setName("v2");
    v2->setInterfaceType("public");
    m->setName("model");
    comp1->setName("comp1");
    comp2->setName("comp2");
    comp1->addVariable(v1);
    comp2->addVariable(v2);
    m->addComponent(comp1);
    m->addComponent(comp2);

    // u1 = 10*u2
    libcellml::UnitsPtr u1 = libcellml::Units::create();
    u1->setName("u1");
    u1->addUnit("metre", 1, 1.0, 10.0);
    libcellml::UnitsPtr u2 = libcellml::Units::create();
    u2->setName("u2");
    u2->addUnit("metre", 1, 1.0, 1.0);

    v1->setUnits(u1);
    v2->setUnits(u2);

    m->addUnits(u1);
    m->addUnits(u2);

    libcellml::Variable::addEquivalence(v1, v2);

    validator->validateModel(m);

    EXPECT_EQ(size_t(0), validator->errorCount());
}

TEST(Validator, unfoundUnitsInEncapsulatedComponents)
{
    const std::vector<std::string> expectedErrors = {
        "Variable 'v' has a units reference 'non_existent_deep' that does not correspond with a standard units and is not a units defined in the variable's model.",
        "Variable 'v' has a units reference 'non_existent_shallow' that does not correspond with a standard units and is not a units defined in the variable's model.",
    };

    libcellml::ModelPtr model = libcellml::Model::create();
    libcellml::ComponentPtr c1 = libcellml::Component::create();
    libcellml::ComponentPtr c2 = libcellml::Component::create();
    libcellml::ComponentPtr c3 = libcellml::Component::create();

    libcellml::ValidatorPtr v = libcellml::Validator::create();

    model->setName("model");
    c1->setName("c1");
    c2->setName("c2");
    c3->setName("c3");

    model->addComponent(c1);
    model->addComponent(c2);
    c2->addComponent(c3);

    c1->addVariable(createVariableWithUnits("v", "dimensionless"));
    c2->addVariable(createVariableWithUnits("v", "non_existent_shallow"));
    c3->addVariable(createVariableWithUnits("v", "non_existent_deep"));

    v->validateModel(model);

    EXPECT_EQ_ERRORS(expectedErrors, v);
}

TEST(Validator, variableEquivalenceValidNetwork)
{
    libcellml::ModelPtr model = libcellml::Model::create();
    libcellml::ComponentPtr c1 = libcellml::Component::create();
    libcellml::ComponentPtr c2 = libcellml::Component::create();
    libcellml::ComponentPtr c3 = libcellml::Component::create();

    libcellml::ValidatorPtr validator = libcellml::Validator::create();

    model->setName("model");
    c1->setName("c1");
    c2->setName("c2");
    c3->setName("c3");

    model->addComponent(c1);
    model->addComponent(c2);
    c2->addComponent(c3);

    libcellml::VariablePtr v1 = libcellml::Variable::create();
    v1->setName("v1");
    v1->setUnits("dimensionless");

    libcellml::VariablePtr v2 = libcellml::Variable::create();
    v2->setName("v2");
    v2->setUnits("dimensionless");

    libcellml::VariablePtr v3 = libcellml::Variable::create();
    v3->setName("v3");
    v3->setUnits("dimensionless");

    c1->addVariable(v1);
    c2->addVariable(v2);
    c3->addVariable(v3);

    libcellml::Variable::addEquivalence(v1, v2);
    libcellml::Variable::addEquivalence(v2, v3);

    v1->setInterfaceType("public");
    v2->setInterfaceType("public_and_private");
    v3->setInterfaceType("public");

    validator->validateModel(model);
    EXPECT_EQ(size_t(0), validator->errorCount());
}

TEST(Validator, variableEquivalenceUnreachable)
{
    const std::vector<std::string> e {
        "The equivalence between 'v1' on component 'c1'  and 'v3' on component 'c3' is not possible, the separation is too great.",
        "The equivalence between 'v3' on component 'c3'  and 'v1' on component 'c1' is not possible, the separation is too great.",
    };

    libcellml::ModelPtr model = libcellml::Model::create();
    libcellml::ComponentPtr c1 = libcellml::Component::create();
    libcellml::ComponentPtr c2 = libcellml::Component::create();
    libcellml::ComponentPtr c3 = libcellml::Component::create();

    libcellml::ValidatorPtr validator = libcellml::Validator::create();

    model->setName("model");
    c1->setName("c1");
    c2->setName("c2");
    c3->setName("c3");

    model->addComponent(c1);
    model->addComponent(c2);
    c2->addComponent(c3);

    libcellml::VariablePtr v1 = libcellml::Variable::create();
    v1->setName("v1");
    v1->setUnits("dimensionless");

    libcellml::VariablePtr v2 = libcellml::Variable::create();
    v2->setName("v2");
    v2->setUnits("dimensionless");

    libcellml::VariablePtr v3 = libcellml::Variable::create();
    v3->setName("v3");
    v3->setUnits("dimensionless");

    c1->addVariable(v1);
    c2->addVariable(v2);
    c3->addVariable(v3);

    // invalid equivalence, too far away
    libcellml::Variable::addEquivalence(v1, v3);
    validator->validateModel(model);

    EXPECT_EQ_ERRORS(e, validator);
}

TEST(Validator, variableEquivalenceUnreachableAndReachableTogether)
{
    const std::vector<std::string> e {
        "Variable 'v1' has an interaface type set to 'public' which is not the correct interface type for this variable. The interface type required is 'private'.",
        "The equivalence between 'v2' on component 'c2'  and 'v4' on component 'c4' is not possible, the separation is too great.",
        "The equivalence between 'v4' on component 'c4'  and 'v2' on component 'c2' is not possible, the separation is too great.",
    };

    libcellml::ModelPtr model = libcellml::Model::create();
    libcellml::ComponentPtr c1 = libcellml::Component::create();
    libcellml::ComponentPtr c2 = libcellml::Component::create();
    libcellml::ComponentPtr c3 = libcellml::Component::create();
    libcellml::ComponentPtr c4 = libcellml::Component::create();
    libcellml::ComponentPtr c5 = libcellml::Component::create();

    libcellml::ValidatorPtr validator = libcellml::Validator::create();

    model->setName("model");
    c1->setName("c1");
    c2->setName("c2");
    c3->setName("c3");
    c4->setName("c4");
    c5->setName("c5");

    model->addComponent(c1);
    c1->addComponent(c2);
    c1->addComponent(c3);
    c2->addComponent(c5);
    c3->addComponent(c4);

    libcellml::VariablePtr v1 = libcellml::Variable::create();
    v1->setName("v1");
    v1->setUnits("dimensionless");
    v1->setInterfaceType("public");

    libcellml::VariablePtr v2 = libcellml::Variable::create();
    v2->setName("v2");
    v2->setUnits("dimensionless");
    v2->setInterfaceType("public_and_private");

    libcellml::VariablePtr v3 = libcellml::Variable::create();
    v3->setName("v3");
    v3->setUnits("dimensionless");
    v3->setInterfaceType("public");

    libcellml::VariablePtr v4 = libcellml::Variable::create();
    v4->setName("v4");
    v4->setUnits("dimensionless");

    libcellml::VariablePtr v5 = libcellml::Variable::create();
    v5->setName("v5");
    v5->setUnits("dimensionless");
    v5->setInterfaceType("public");

    c1->addVariable(v1);
    c2->addVariable(v2);
    c3->addVariable(v3);
    c4->addVariable(v4);
    c5->addVariable(v5);

    // invalid equivalence, too far away
    libcellml::Variable::addEquivalence(v2, v4);
    libcellml::Variable::addEquivalence(v1, v2);
    libcellml::Variable::addEquivalence(v2, v3);
    libcellml::Variable::addEquivalence(v2, v5);

    validator->validateModel(model);

    EXPECT_EQ_ERRORS(e, validator);
}

TEST(Validator, variableInterfaceShouldBePublic)
{
    const std::vector<std::string> e {
        "Variable 'v1' has no interaface type set. The interface type required is 'public'.",
        "Variable 'v2' has an interaface type set to 'private' which is not the correct interface type for this variable. The interface type required is 'public'.",
    };

    libcellml::ModelPtr model = libcellml::Model::create();
    libcellml::ComponentPtr c1 = libcellml::Component::create();
    libcellml::ComponentPtr c2 = libcellml::Component::create();

    libcellml::ValidatorPtr validator = libcellml::Validator::create();

    model->setName("model");
    c1->setName("c1");
    c2->setName("c2");

    model->addComponent(c1);
    model->addComponent(c2);

    libcellml::VariablePtr v1 = libcellml::Variable::create();
    v1->setName("v1");
    v1->setUnits("dimensionless");

    libcellml::VariablePtr v2 = libcellml::Variable::create();
    v2->setName("v2");
    v2->setUnits("dimensionless");

    c1->addVariable(v1);
    c2->addVariable(v2);

    libcellml::Variable::addEquivalence(v1, v2);

    v2->setInterfaceType(libcellml::Variable::InterfaceType::PRIVATE);

    validator->validateModel(model);

    EXPECT_EQ_ERRORS(e, validator);
}

TEST(Validator, variableInterfaceShouldBePrivate)
{
    const std::vector<std::string> e {
        "Variable 'v1' has an interaface type set to 'public' which is not the correct interface type for this variable. The interface type required is 'private'.",
    };

    libcellml::ModelPtr model = libcellml::Model::create();
    libcellml::ComponentPtr c1 = libcellml::Component::create();
    libcellml::ComponentPtr c2 = libcellml::Component::create();

    libcellml::ValidatorPtr validator = libcellml::Validator::create();

    model->setName("model");
    c1->setName("c1");
    c2->setName("c2");

    model->addComponent(c1);
    c1->addComponent(c2);

    libcellml::VariablePtr v1 = libcellml::Variable::create();
    v1->setName("v1");
    v1->setUnits("dimensionless");

    libcellml::VariablePtr v2 = libcellml::Variable::create();
    v2->setName("v2");
    v2->setUnits("dimensionless");

    c1->addVariable(v1);
    c2->addVariable(v2);

    libcellml::Variable::addEquivalence(v1, v2);

    v1->setInterfaceType(libcellml::Variable::InterfaceType::PUBLIC);
    v2->setInterfaceType(libcellml::Variable::InterfaceType::PUBLIC);

    validator->validateModel(model);

    EXPECT_EQ_ERRORS(e, validator);
}

TEST(Validator, variableInterfaceCouldBePrivateButSetToPublicAndPrivate)
{
    libcellml::ModelPtr model = libcellml::Model::create();
    libcellml::ComponentPtr c1 = libcellml::Component::create();
    libcellml::ComponentPtr c2 = libcellml::Component::create();

    libcellml::ValidatorPtr validator = libcellml::Validator::create();

    model->setName("model");
    c1->setName("c1");
    c2->setName("c2");

    model->addComponent(c1);
    c1->addComponent(c2);

    libcellml::VariablePtr v1 = libcellml::Variable::create();
    v1->setName("v1");
    v1->setUnits("dimensionless");

    libcellml::VariablePtr v2 = libcellml::Variable::create();
    v2->setName("v2");
    v2->setUnits("dimensionless");

    c1->addVariable(v1);
    c2->addVariable(v2);

    libcellml::Variable::addEquivalence(v1, v2);

    v1->setInterfaceType(libcellml::Variable::InterfaceType::PUBLIC_AND_PRIVATE);
    v2->setInterfaceType(libcellml::Variable::InterfaceType::PUBLIC_AND_PRIVATE);

    validator->validateModel(model);

    EXPECT_EQ(size_t(0), validator->errorCount());
}

TEST(Validator, variableInterfaceShouldBePublicAndPrivate)
{
    const std::vector<std::string> e {
        "Variable 'v2' has an interaface type set to 'private' which is not the correct interface type for this variable. The interface type required is 'public_and_private'.",
    };

    libcellml::ModelPtr model = libcellml::Model::create();
    libcellml::ComponentPtr c1 = libcellml::Component::create();
    libcellml::ComponentPtr c2 = libcellml::Component::create();
    libcellml::ComponentPtr c3 = libcellml::Component::create();

    libcellml::ValidatorPtr validator = libcellml::Validator::create();

    model->setName("model");
    c1->setName("c1");
    c2->setName("c2");
    c3->setName("c3");

    model->addComponent(c1);
    c1->addComponent(c2);
    c2->addComponent(c3);

    libcellml::VariablePtr v1 = libcellml::Variable::create();
    v1->setName("v1");
    v1->setUnits("dimensionless");

    libcellml::VariablePtr v2 = libcellml::Variable::create();
    v2->setName("v2");
    v2->setUnits("dimensionless");

    libcellml::VariablePtr v3 = libcellml::Variable::create();
    v3->setName("v3");
    v3->setUnits("dimensionless");

    c1->addVariable(v1);
    c2->addVariable(v2);
    c3->addVariable(v3);

    libcellml::Variable::addEquivalence(v1, v2);
    libcellml::Variable::addEquivalence(v2, v3);

    model->fixVariableInterfaces();

    v2->setInterfaceType(libcellml::Variable::InterfaceType::PRIVATE);

    validator->validateModel(model);

    EXPECT_EQ_ERRORS(e, validator);
}<|MERGE_RESOLUTION|>--- conflicted
+++ resolved
@@ -801,11 +801,7 @@
     EXPECT_EQ_ERRORS(expectedErrors, v);
 }
 
-<<<<<<< HEAD
 TEST(Validator, validateInvalidConnectionsVariableWithoutParentComponent)
-=======
-TEST(Validator, validateInvalidEquivalences)
->>>>>>> 868848e8
 {
     const std::vector<std::string> expectedErrors = {
         "Variable 'variable2' is an equivalent variable to 'variable1' but 'variable2' has no parent component.",
@@ -838,73 +834,6 @@
     libcellml::ValidatorPtr v = libcellml::Validator::create();
     v->validateModel(m);
     EXPECT_EQ_ERRORS(expectedErrors, v);
-}
-
-TEST(Validator, validateInvalidConnectionsDanglingReciprocalEquivalence)
-{
-    libcellml::ValidatorPtr v = libcellml::Validator::create();
-    libcellml::ModelPtr m = libcellml::Model::create();
-    libcellml::ComponentPtr comp1 = libcellml::Component::create();
-    libcellml::ComponentPtr comp2 = libcellml::Component::create();
-    libcellml::ComponentPtr comp3 = libcellml::Component::create();
-    libcellml::ComponentPtr comp4 = libcellml::Component::create();
-    libcellml::VariablePtr v1_1 = libcellml::Variable::create();
-    libcellml::VariablePtr v1_2 = libcellml::Variable::create();
-    libcellml::VariablePtr v2 = libcellml::Variable::create();
-    libcellml::VariablePtr v3 = libcellml::Variable::create();
-    libcellml::VariablePtr v4 = libcellml::Variable::create();
-
-    m->setName("modelName");
-    comp1->setName("component1");
-    comp2->setName("component2");
-    comp3->setName("component3");
-    comp4->setName("component4");
-    v1_1->setName("variable1_1");
-    v1_1->setInterfaceType("public");
-    v1_2->setName("variable1_2");
-    v2->setName("variable2");
-    v2->setInterfaceType("public");
-    v3->setName("variable3");
-    v3->setInterfaceType("public");
-    v4->setName("variable4");
-
-    v1_1->setUnits("dimensionless");
-    v1_2->setUnits("dimensionless");
-    v2->setUnits("dimensionless");
-    v3->setUnits("dimensionless");
-    v4->setUnits("dimensionless");
-
-    comp1->addVariable(v1_1);
-    comp1->addVariable(v1_2);
-    comp2->addVariable(v2);
-    comp3->addVariable(v3);
-    comp4->addVariable(v4);
-    m->addComponent(comp1);
-    m->addComponent(comp2);
-    m->addComponent(comp3);
-    m->addComponent(comp4);
-
-    // Valid connections.
-    libcellml::Variable::addEquivalence(v1_1, v2);
-    libcellml::Variable::addEquivalence(v1_2, v2);
-    libcellml::Variable::addEquivalence(v1_1, v3);
-    libcellml::Variable::addEquivalence(v1_1, v4);
-    libcellml::Variable::addEquivalence(v2, v3);
-    libcellml::Variable::addEquivalence(v1_1, v3);
-<<<<<<< HEAD
-
-    // Remove all connections on v1_2, leaving no dangling reciprocal connections.
-=======
-    // Make v4 a variable without a parent component.
-    comp4->removeVariable(v4);
-    // Remove when removeVariable properly sets the parent to nullptr.
-    v4->setParent(nullptr);
-    // Remove all connections on v1_2, leaving dangling reciprocal connections.
->>>>>>> 868848e8
-    v1_2->removeAllEquivalences();
-
-    v->validateModel(m);
-    EXPECT_EQ(size_t(0), v->errorCount());
 }
 
 TEST(Validator, integerStrings)
@@ -1731,10 +1660,7 @@
 {
     const std::vector<std::string> expectedErrors = {
         "Variable 'pjs' has units of 'testunit13' and an equivalent variable 'pajamas' with non-matching units of 'testunit14'. The mismatch is: metre^1, multiplication factor of 10^3.",
-<<<<<<< HEAD
-=======
         "Variable 'pajamas' has units of 'testunit14' and an equivalent variable 'pjs' with non-matching units of 'testunit13'. The mismatch is: metre^-1, multiplication factor of 10^-3.",
->>>>>>> 868848e8
     };
 
     libcellml::ValidatorPtr validator = libcellml::Validator::create();
