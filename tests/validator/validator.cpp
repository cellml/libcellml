/*
Copyright libCellML Contributors

Licensed under the Apache License, Version 2.0 (the "License");
you may not use this file except in compliance with the License.
You may obtain a copy of the License at

    http://www.apache.org/licenses/LICENSE-2.0

Unless required by applicable law or agreed to in writing, software
distributed under the License is distributed on an "AS IS" BASIS,
WITHOUT WARRANTIES OR CONDITIONS OF ANY KIND, either express or implied.
See the License for the specific language governing permissions and
limitations under the License.
*/

#include "test_utils.h"

#include "gtest/gtest.h"

#include <libcellml>

/*
 * The tests in this file are here to catch any branches of code that
 * are not picked up by the main tests testing the API of the library
 */

TEST(Validator, namedModel)
{
    libcellml::Validator validator;
    libcellml::ModelPtr model = std::make_shared<libcellml::Model>();
    model->setName("awesomeName");
    validator.validateModel(model);
    EXPECT_EQ(size_t(0), validator.errorCount());
}

TEST(Validator, unnamedModel)
{
    const std::string expectedError = "Model does not have a valid name attribute.";
    libcellml::Validator validator;
    libcellml::ModelPtr model = std::make_shared<libcellml::Model>();
    validator.validateModel(model);
    EXPECT_EQ(size_t(2), validator.errorCount());
    EXPECT_EQ(expectedError, validator.error(1)->description());
    EXPECT_EQ("4.2.1", validator.error(1)->specificationHeading());
}

TEST(Validator, invalidCellMLIdentifiersWithSpecificationHeading)
{
    const std::vector<std::string> expectedErrors = {
        "CellML identifiers must not begin with a European numeric character [0-9].",
        "Model does not have a valid name attribute.",
        "CellML identifiers must not contain any characters other than [a-zA-Z0-9_].",
        "Component does not have a valid name attribute.",
        "CellML identifiers must contain one or more basic Latin alphabetic characters.",
        "Component does not have a valid name attribute.",
        "CellML identifiers must not contain any characters other than [a-zA-Z0-9_].",
        "Component does not have a valid name attribute.",
        "CellML identifiers must contain one or more basic Latin alphabetic characters.",
        "Component does not have a valid name attribute."};
    const std::vector<std::string> expectedSpecificationHeadings = {
        "3.1.4",
        "4.2.1",
        "3.1.2",
        "10.1.1",
        "3.1.3",
        "10.1.1",
        "3.1.2",
        "10.1.1",
        "3.1.3",
        "10.1.1",
    };

    libcellml::Validator v;
    libcellml::ModelPtr model = std::make_shared<libcellml::Model>();
    libcellml::ComponentPtr c1 = std::make_shared<libcellml::Component>();
    libcellml::ComponentPtr c2 = std::make_shared<libcellml::Component>();
    libcellml::ComponentPtr c3 = std::make_shared<libcellml::Component>();
    libcellml::ComponentPtr c4 = std::make_shared<libcellml::Component>();
    libcellml::ComponentPtr c5 = std::make_shared<libcellml::Component>();

    model->setName("9numbernine");
    c1->setName("try.this");
    c2->setName("");
    c3->setName("or this");
    c4->setName("nice_name");

    model->addComponent(c1);
    model->addComponent(c2);
    model->addComponent(c3);
    model->addComponent(c4);
    model->addComponent(c5);

    v.validateModel(model);

    EXPECT_EQ(size_t(10), v.errorCount());
    for (size_t i = 0; i < v.errorCount(); ++i) {
        EXPECT_EQ(expectedErrors.at(i), v.error(i)->description());
        EXPECT_EQ(expectedSpecificationHeadings.at(i), v.error(i)->specificationHeading());
    }
}

TEST(Validator, moveCopyValidatorWithUnnamedModel)
{
    libcellml::Validator v;
    libcellml::Validator vm;
    libcellml::ModelPtr model = std::make_shared<libcellml::Model>();
    v.validateModel(model);

    // Move
    vm = std::move(v);
    // Copy
    libcellml::Validator vc(vm);

    // Check that the model error is in the copy.
    EXPECT_EQ(libcellml::Error::Kind::MODEL, vc.error(1)->kind());
}

TEST(Validator, namedModelWithUnnamedComponent)
{
    const std::string expectedError = "Component does not have a valid name attribute.";
    libcellml::Validator validator;
    libcellml::ModelPtr model = std::make_shared<libcellml::Model>();
    libcellml::ComponentPtr component = std::make_shared<libcellml::Component>();
    model->setName("awesomeName");
    model->addComponent(component);
    validator.validateModel(model);
    EXPECT_EQ(size_t(2), validator.errorCount());
    EXPECT_EQ(expectedError, validator.error(1)->description());
}

TEST(Validator, unnamedModelWithUnnamedComponentWithUnnamedUnits)
{
    const std::vector<std::string> expectedErrors = {
        "CellML identifiers must contain one or more basic Latin alphabetic characters.",
        "Model does not have a valid name attribute.",
        "CellML identifiers must contain one or more basic Latin alphabetic characters.",
        "Component does not have a valid name attribute.",
        "CellML identifiers must contain one or more basic Latin alphabetic characters.",
        "Units does not have a valid name attribute."};

    libcellml::Validator validator;
    libcellml::ModelPtr model = std::make_shared<libcellml::Model>();
    libcellml::ComponentPtr component = std::make_shared<libcellml::Component>();
    libcellml::UnitsPtr units = std::make_shared<libcellml::Units>();
    model->addComponent(component);
    model->addUnits(units);
    validator.validateModel(model);

    EXPECT_EQ(expectedErrors.size(), validator.errorCount());
    for (size_t i = 0; i < validator.errorCount(); ++i) {
        EXPECT_EQ(expectedErrors.at(i), validator.error(i)->description());
    }
}

TEST(Validator, modelWithDuplicateComponentsAndUnits)
{
    const std::vector<std::string> expectedErrors = {
        "Model 'multiplicity' contains multiple components with the name 'michael'. Valid component names must be unique to their model.",
        "Model 'multiplicity' contains multiple units with the name 'keaton'. Valid units names must be unique to their model."};

    libcellml::Validator validator;
    libcellml::ModelPtr model = std::make_shared<libcellml::Model>();
    libcellml::ComponentPtr c1 = std::make_shared<libcellml::Component>();
    libcellml::ComponentPtr c2 = std::make_shared<libcellml::Component>();
    libcellml::UnitsPtr u1 = std::make_shared<libcellml::Units>();
    libcellml::UnitsPtr u2 = std::make_shared<libcellml::Units>();
    model->addComponent(c1);
    model->addComponent(c2);
    model->addUnits(u1);
    model->addUnits(u2);

    model->setName("multiplicity");
    c1->setName("michael");
    c2->setName("michael");
    u1->setName("keaton");
    u2->setName("keaton");
    validator.validateModel(model);

    EXPECT_EQ(expectedErrors.size(), validator.errorCount());
    for (size_t i = 0; i < validator.errorCount(); ++i) {
        EXPECT_EQ(expectedErrors.at(i), validator.error(i)->description());
    }
}

TEST(Validator, unnamedAndDuplicateNamedVariablesWithAndWithoutValidUnits)
{
    const std::vector<std::string> expectedErrors = {
        "Component 'fargo' contains multiple variables with the name 'margie'. Valid variable names must be unique to their component.",
        "CellML identifiers must not begin with a European numeric character [0-9].",
        "Variable does not have a valid name attribute.",
        "CellML identifiers must contain one or more basic Latin alphabetic characters.",
        "Variable 'margie' does not have a valid units attribute.",
        "Variable 'ransom' has an invalid units reference 'dollars' that does not correspond with a standard unit or units in the variable's parent component or model."};

    libcellml::Validator validator;
    libcellml::ModelPtr model = std::make_shared<libcellml::Model>();
    libcellml::ComponentPtr c1 = std::make_shared<libcellml::Component>();
    libcellml::VariablePtr v1 = std::make_shared<libcellml::Variable>();
    libcellml::VariablePtr v2 = std::make_shared<libcellml::Variable>();
    libcellml::VariablePtr v3 = std::make_shared<libcellml::Variable>();
    libcellml::VariablePtr v4 = std::make_shared<libcellml::Variable>();
    model->addComponent(c1);
    c1->addVariable(v1);
    c1->addVariable(v2);
    c1->addVariable(v3);
    c1->addVariable(v4);

    model->setName("minnesota");
    c1->setName("fargo");
    v1->setName("2cold");
    v1->setUnits("ampere");
    v2->setName("margie");
    v2->setUnits("ampere");
    v3->setName("margie");
    v4->setName("ransom");
    v4->setUnits("dollars");
    validator.validateModel(model);

    EXPECT_EQ(expectedErrors.size(), validator.errorCount());
    for (size_t i = 0; i < validator.errorCount(); ++i) {
        EXPECT_EQ(expectedErrors.at(i), validator.error(i)->description());
    }
}

TEST(Validator, invalidVariableInitialValuesAndInterfaces)
{
    const std::vector<std::string> expectedErrors = {
        "Variable 'candidate' has an invalid interface attribute value 'orange'.",
        "Variable 'candidate' has an invalid initial value 'trump'. Initial values must be a real number string or a variable reference."};

    libcellml::Validator validator;
    libcellml::ModelPtr model = std::make_shared<libcellml::Model>();
    libcellml::ComponentPtr c1 = std::make_shared<libcellml::Component>();
    libcellml::VariablePtr v1 = std::make_shared<libcellml::Variable>();
    model->addComponent(c1);
    c1->addVariable(v1);

    model->setName("election");
    c1->setName("republican");
    v1->setName("candidate");
    v1->setUnits("ampere");
    v1->setInterfaceType("orange");
    v1->setInitialValue("trump");

    validator.validateModel(model);

    EXPECT_EQ(expectedErrors.size(), validator.errorCount());
    for (size_t i = 0; i < validator.errorCount(); ++i) {
        EXPECT_EQ(expectedErrors.at(i), validator.error(i)->description());
    }
}

TEST(Validator, importUnits)
{
    const std::vector<std::string> expectedErrors = {
        "CellML identifiers must contain one or more basic Latin alphabetic characters.",
        "Imported units 'invalid_imported_units_in_this_model' does not have a valid units_ref attribute.",
        "Import of units 'invalid_imported_units_in_this_model' does not have a valid locator xlink:href attribute.",
        "Model 'model_name' contains multiple imported units from 'some-other-model.xml' with the same units_ref attribute 'units_in_that_model'.",
        "CellML identifiers must contain one or more basic Latin alphabetic characters.",
        "Imported units does not have a valid name attribute."};

    libcellml::Validator v;
    libcellml::ModelPtr m = std::make_shared<libcellml::Model>();
    m->setName("model_name");

    // Valid units import
    libcellml::ImportSourcePtr imp = std::make_shared<libcellml::ImportSource>();
    imp->setUrl("some-other-model.xml");
    libcellml::UnitsPtr importedUnits = std::make_shared<libcellml::Units>();
    importedUnits->setName("valid_imported_units_in_this_model");
    importedUnits->setSourceUnits(imp, "units_in_that_model");
    m->addUnits(importedUnits);
    v.validateModel(m);
    EXPECT_EQ(size_t(0), v.errorCount());

    // Invalid units import- missing refs
    libcellml::ImportSourcePtr imp2 = std::make_shared<libcellml::ImportSource>();
    libcellml::UnitsPtr importedUnits2 = std::make_shared<libcellml::Units>();
    importedUnits2->setName("invalid_imported_units_in_this_model");
    importedUnits2->setSourceUnits(imp2, "");
    m->addUnits(importedUnits2);
    v.validateModel(m);
    EXPECT_EQ(size_t(3), v.errorCount());

    // Invalid units import - duplicate refs
    libcellml::ImportSourcePtr imp3 = std::make_shared<libcellml::ImportSource>();
    imp3->setUrl("some-other-model.xml");
    libcellml::UnitsPtr importedUnits3 = std::make_shared<libcellml::Units>();
    importedUnits3->setName("duplicate_imported_units_in_this_model");
    importedUnits3->setSourceUnits(imp3, "units_in_that_model");
    m->addUnits(importedUnits3);
    v.validateModel(m);
    EXPECT_EQ(size_t(4), v.errorCount());

    // Invalid units import - unnamed units
    libcellml::ImportSourcePtr imp4 = std::make_shared<libcellml::ImportSource>();
    imp4->setUrl("some-other-different-model.xml");
    libcellml::UnitsPtr importedUnits4 = std::make_shared<libcellml::Units>();
    importedUnits4->setSourceUnits(imp4, "units_in_that_model");
    m->addUnits(importedUnits4);
    v.validateModel(m);
    EXPECT_EQ(size_t(6), v.errorCount());

    // Check for expected error messages
    for (size_t i = 0; i < v.errorCount(); ++i) {
        EXPECT_EQ(expectedErrors.at(i), v.error(i)->description());
    }
}

TEST(Validator, importComponents)
{
    const std::vector<std::string> expectedErrors = {
        "CellML identifiers must contain one or more basic Latin alphabetic characters.",
        "Imported component 'invalid_imported_component_in_this_model' does not have a valid component_ref attribute.",
        "Import of component 'invalid_imported_component_in_this_model' does not have a valid locator xlink:href attribute.",
        "CellML identifiers must contain one or more basic Latin alphabetic characters.",
        "Imported component does not have a valid name attribute.",
        "Import of component 'a_bad_imported_component' has an invalid URI in the href attribute."};

    libcellml::Validator v;
    libcellml::ModelPtr m = std::make_shared<libcellml::Model>();
    m->setName("model_name");

    // Valid component import
    libcellml::ImportSourcePtr imp = std::make_shared<libcellml::ImportSource>();
    imp->setUrl("some-other-model.xml");
    libcellml::ComponentPtr importedComponent = std::make_shared<libcellml::Component>();
    importedComponent->setName("valid_imported_component_in_this_model");
    importedComponent->setSourceComponent(imp, "component_in_that_model");
    m->addComponent(importedComponent);
    v.validateModel(m);
    EXPECT_EQ(size_t(0), v.errorCount());

    // Another valid component import
    libcellml::ImportSourcePtr imp2 = std::make_shared<libcellml::ImportSource>();
    imp2->setUrl("yet-another-other-model.xml");
    libcellml::ComponentPtr importedComponent2 = std::make_shared<libcellml::Component>();
    importedComponent2->setName("another_valid_imported_component_in_this_model");
    importedComponent2->setSourceComponent(imp2, "new_shiny_component_ref");
    m->addComponent(importedComponent2);
    v.validateModel(m);
    EXPECT_EQ(size_t(0), v.errorCount());

    // Invalid component import - missing ref to source component
    libcellml::ImportSourcePtr imp3 = std::make_shared<libcellml::ImportSource>();
    libcellml::ComponentPtr importedComponent3 = std::make_shared<libcellml::Component>();
    importedComponent3->setName("invalid_imported_component_in_this_model");
    importedComponent3->setSourceComponent(imp3, "");
    m->addComponent(importedComponent3);
    v.validateModel(m);
    EXPECT_EQ(size_t(3), v.errorCount());

    // Valid component import - two components imported from the same place is allowed
    libcellml::ImportSourcePtr imp4 = std::make_shared<libcellml::ImportSource>();
    imp4->setUrl("some-other-model.xml");
    libcellml::ComponentPtr importedComponent4 = std::make_shared<libcellml::Component>();
    importedComponent4->setName("duplicate_imported_component_in_this_model");
    importedComponent4->setSourceComponent(imp4, "component_in_that_model");
    m->addComponent(importedComponent4);
    v.validateModel(m);
    EXPECT_EQ(size_t(3), v.errorCount());

    // Invalid - name missing from component
    libcellml::ImportSourcePtr imp5 = std::make_shared<libcellml::ImportSource>();
    imp5->setUrl("some-other-different-model.xml");
    libcellml::ComponentPtr importedComponent5 = std::make_shared<libcellml::Component>();
    importedComponent5->setSourceComponent(imp5, "component_in_that_model");
    m->addComponent(importedComponent5);
    v.validateModel(m);
    EXPECT_EQ(size_t(5), v.errorCount());

    // Valid - two components from the same source is allowed
    libcellml::ImportSourcePtr imp7 = std::make_shared<libcellml::ImportSource>();
    imp7->setUrl("yet-another-other-model.xml");
    libcellml::ComponentPtr importedComponent7 = std::make_shared<libcellml::Component>();
    importedComponent7->setName("another_duplicate_imported_component");
    importedComponent7->setSourceComponent(imp7, "new_shiny_component_ref");
    m->addComponent(importedComponent7);
    v.validateModel(m);
    EXPECT_EQ(size_t(5), v.errorCount());

    // Valid - duplicate component_ref from a different source
    libcellml::ImportSourcePtr imp8 = std::make_shared<libcellml::ImportSource>();
    imp8->setUrl("yet-another-other-model.xml"); // source used before
    libcellml::ComponentPtr importedComponent8 = std::make_shared<libcellml::Component>();
    importedComponent8->setName("a_good_imported_component");
    importedComponent8->setSourceComponent(imp8, "component_in_that_model");
    m->addComponent(importedComponent8);
    v.validateModel(m);
    EXPECT_EQ(size_t(5), v.errorCount());

    // Invalid: component_ref url is not valid html
    libcellml::ImportSourcePtr imp9 = std::make_shared<libcellml::ImportSource>();
    imp9->setUrl("not @ valid url");
    libcellml::ComponentPtr importedComponent9 = std::make_shared<libcellml::Component>();
    importedComponent9->setName("a_bad_imported_component");
    importedComponent9->setSourceComponent(imp9, "component_in_some_model");
    m->addComponent(importedComponent9);
    v.validateModel(m);
    EXPECT_EQ(size_t(6), v.errorCount());

    // Check for expected error messages
    for (size_t i = 0; i < v.errorCount(); ++i) {
        EXPECT_EQ(expectedErrors.at(i), v.error(i)->description());
    }
}

TEST(Validator, validMath)
{
    const std::string math =
        "<math xmlns=\"http://www.w3.org/1998/Math/MathML\">\n"
        "  <apply>\n"
        "    <eq/>\n"
        "    <ci>C</ci>\n"
        "    <apply>\n"
        "      <plus/>\n"
        "      <ci>A</ci>\n"
        "      <ci>B</ci>\n"
        "    </apply>\n"
        "  </apply>\n"
        "</math>\n";

    libcellml::Validator v;
    libcellml::ModelPtr m = std::make_shared<libcellml::Model>();
    libcellml::ComponentPtr c = std::make_shared<libcellml::Component>();
    libcellml::VariablePtr v1 = std::make_shared<libcellml::Variable>();
    libcellml::VariablePtr v2 = std::make_shared<libcellml::Variable>();
    libcellml::VariablePtr v3 = std::make_shared<libcellml::Variable>();

    m->setName("modelName");
    c->setName("componentName");
    v1->setName("A");
    v2->setName("B");
    v3->setName("C");
    v1->setInitialValue("1.0");
    v2->setInitialValue("-1.0");
    v1->setUnits("dimensionless");
    v2->setUnits("dimensionless");
    v3->setUnits("dimensionless");

    c->addVariable(v1);
    c->addVariable(v2);
    c->addVariable(v3);
    c->setMath(math);
    m->addComponent(c);

    v.validateModel(m);
    EXPECT_EQ(size_t(0), v.errorCount());
}

TEST(Validator, invalidMath)
{
    const std::string math1 =
        "<math>\n"
        "  <invalid_xml></not_valid>\n"
        "</math>\n";
    const std::string math2 = "<invalid_math/>\n";
    const std::vector<std::string> expectedErrors = {
        "Opening and ending tag mismatch: invalid_xml line 2 and not_valid.",
        "Could not get a valid XML root node from the math on component 'componentName1'.",
        "Math root node is of invalid type 'invalid_math' on component 'componentName2'. A valid math root node should be of type 'math'."};

    libcellml::Validator v;
    libcellml::ModelPtr m = std::make_shared<libcellml::Model>();
    libcellml::ComponentPtr c1 = std::make_shared<libcellml::Component>();
    libcellml::ComponentPtr c2 = std::make_shared<libcellml::Component>();

    m->setName("modelName");
    c1->setName("componentName1");
    c2->setName("componentName2");

    c1->setMath(math1);
    c2->setMath(math2);
    m->addComponent(c1);
    m->addComponent(c2);

    v.validateModel(m);
    EXPECT_EQ(expectedErrors.size(), v.errorCount());

    for (size_t i = 0; i < v.errorCount(); ++i) {
        EXPECT_EQ(expectedErrors.at(i), v.error(i)->description());
    }
}

TEST(Validator, invalidMathMLElements)
{
    const std::string math =
        "<math xmlns=\"http://www.w3.org/1998/Math/MathML\">\n"
        "  <apply>\n"
        "    <equals/>\n"
        "    <ci>C</ci>\n"
        "    <apply>\n"
        "      <addition/>\n"
        "      <ci>A</ci>\n"
        "      <ci>B</ci>\n"
        "    </apply>\n"
        "  </apply>\n"
        "</math>\n";
    const std::vector<std::string> expectedErrors = {
        "Math has a 'equals' element that is not a supported MathML element.",
        "Math has a 'addition' element that is not a supported MathML element.",
        "No declaration for element equals.",
        "No declaration for element addition."};
    // Note: the MathML DTD also gives errors that list every possible operator when an
    //       invalid option is given. We'll just explicitly check the less verbose errors here.

    libcellml::Validator v;
    libcellml::ModelPtr m = std::make_shared<libcellml::Model>();
    libcellml::ComponentPtr c = std::make_shared<libcellml::Component>();
    libcellml::VariablePtr v1 = std::make_shared<libcellml::Variable>();
    libcellml::VariablePtr v2 = std::make_shared<libcellml::Variable>();
    libcellml::VariablePtr v3 = std::make_shared<libcellml::Variable>();

    m->setName("modelName");
    c->setName("componentName");
    v1->setName("A");
    v2->setName("B");
    v3->setName("C");
    v1->setInitialValue("1.0");
    v2->setInitialValue("-1.0");
    v1->setUnits("dimensionless");
    v2->setUnits("dimensionless");
    v3->setUnits("dimensionless");

    c->addVariable(v1);
    c->addVariable(v2);
    c->addVariable(v3);
    c->setMath(math);
    m->addComponent(c);

    v.validateModel(m);
    EXPECT_EQ(size_t(6), v.errorCount());

    // Check for two expected error messages (see note above).
    for (size_t i = 0; i < 2; ++i) {
        EXPECT_EQ(expectedErrors.at(i), v.error(i)->description());
    }
}

TEST(Validator, invalidMathMLVariables)
{
    const std::string math =
        "<math xmlns=\"http://www.w3.org/1998/Math/MathML\">\n"
        "  <apply>\n"
        "    <eq/>\n"
        "    <ci>answer</ci>\n"
        "    <partialdiff/>\n"
        "    <apply>\n"
        "      <plus/>\n"
        "      <ci>A</ci>\n"
        "      <apply>\n"
        "        <plus/>\n"
        "        <bvar>\n"
        "          <ci>new_bvar</ci>\n"
        "        </bvar>\n"
        "        <apply>\n"
        "          <plus/>\n"
        "          <ci>   </ci>\n"
        "          <apply>\n"
        "            <plus/>\n"
        "            <ci><nonsense/></ci>\n"
        "            <apply>\n"
        "              <plus/>\n"
        "              <ci/>\n"
        "              <bvar>\n"
        "                <ci>\n"
        "                  <!-- Invalid bvar -->\n"
        "                  B\n"
        "                </ci>\n"
        "              </bvar>\n"
        "            </apply>\n"
        "          </apply>\n"
        "        </apply>\n"
        "      </apply>\n"
        "    </apply>\n"
        "  </apply>\n"
        "</math>\n";
    const std::vector<std::string> expectedErrors = {
        "Math has a 'partialdiff' element that is not a supported MathML element.",
        "Math has a 'nonsense' element that is not a supported MathML element.",
        "Math in component 'componentName' contains 'B' as a bvar ci element but it is already a variable name.",
        "MathML ci element has the child text 'answer' which does not correspond with any variable names present in component 'componentName' and is not a variable defined within a bvar element.",
        "MathML ci element has an empty child element.",
        "MathML ci element has no child.",
        "MathML ci element has an empty child element.",
        "No declaration for element nonsense.",
        "Element nonsense is not declared in ci list of possible children."};

    libcellml::Validator v;
    libcellml::ModelPtr m = std::make_shared<libcellml::Model>();
    libcellml::ComponentPtr c = std::make_shared<libcellml::Component>();
    libcellml::VariablePtr v1 = std::make_shared<libcellml::Variable>();
    libcellml::VariablePtr v2 = std::make_shared<libcellml::Variable>();
    libcellml::VariablePtr v3 = std::make_shared<libcellml::Variable>();

    m->setName("modelName");
    c->setName("componentName");
    v1->setName("A");
    v2->setName("B");
    v3->setName("C");
    v1->setInitialValue("1.0");
    v2->setInitialValue("-1.0");
    v1->setUnits("dimensionless");
    v2->setUnits("dimensionless");
    v3->setUnits("dimensionless");

    c->addVariable(v1);
    c->addVariable(v2);
    c->addVariable(v3);
    c->setMath(math);
    m->addComponent(c);

    v.validateModel(m);
    EXPECT_EQ(expectedErrors.size(), v.errorCount());

    // Check for expected error messages.
    for (size_t i = 0; i < v.errorCount(); ++i) {
        EXPECT_EQ(expectedErrors.at(i), v.error(i)->description());
    }
}

TEST(Validator, invalidMathMLCiAndCnElementsWithCellMLUnits)
{
    const std::string math =
        "<math xmlns:cellml=\"http://www.cellml.org/cellml/2.0#\" xmlns=\"http://www.w3.org/1998/Math/MathML\">\n"
        "  <apply>\n"
        "    <eq/>\n"
        "    <cn cellml:units=\"invalid\">oops</cn>\n"
        "    <apply>\n"
        "      <plus/>\n"
        "      <ci>A</ci>\n"
        "      <apply>\n"
        "        <plus/>\n"
        "        <bvar>\n"
        "          <ci cellml:units=\"dimensionless\" cellml:value=\"zero\">new_bvar</ci>\n"
        "        </bvar>\n"
        "        <apply>\n"
        "          <plus/>\n"
        "          <ci>   </ci>\n"
        "          <apply>\n"
        "            <plus/>\n"
        "            <ci>undefined_variable</ci>\n"
        "            <apply>\n"
        "              <plus/>\n"
        "              <ci/>\n"
        "              <bvar>\n"
        "                <ci cellml:units=\"9wayswrong\">B</ci>\n"
        "              </bvar>\n"
        "              <apply>\n"
        "                <plus/>\n"
        "                <cn>2.0</cn>\n"
        "              </apply>\n"
        "            </apply>\n"
        "          </apply>\n"
        "        </apply>\n"
        "      </apply>\n"
        "    </apply>\n"
        "  </apply>\n"
        "</math>\n";
    const std::vector<std::string> expectedErrors = {
        "Math in component 'componentName' contains 'B' as a bvar ci element but it is already a variable name.",
        "Math has a cn element with a cellml:units attribute 'invalid' that is not a valid reference to units in component 'componentName' or a standard unit.",
        "Math ci element has an invalid attribute type 'value' in the cellml namespace.",
        "MathML ci element has an empty child element.",
        "MathML ci element has the child text 'undefined_variable' which does not correspond with any variable names present in component 'componentName' and is not a variable defined within a bvar element.",
        "MathML ci element has no child.",
        "CellML identifiers must contain one or more basic Latin alphabetic characters.",
        "Math cn element with the value '2.0' does not have a valid cellml:units attribute.",
        "Namespace prefix cellml for value on ci is not defined.",
        "No declaration for attribute cellml:value of element ci."};

    libcellml::Validator v;
    libcellml::ModelPtr m = std::make_shared<libcellml::Model>();
    libcellml::ComponentPtr c = std::make_shared<libcellml::Component>();
    libcellml::VariablePtr v1 = std::make_shared<libcellml::Variable>();
    libcellml::VariablePtr v2 = std::make_shared<libcellml::Variable>();
    libcellml::VariablePtr v3 = std::make_shared<libcellml::Variable>();

    m->setName("modelName");
    c->setName("componentName");
    v1->setName("A");
    v2->setName("B");
    v3->setName("C");
    v1->setInitialValue("1.0");
    v2->setInitialValue("-1.0");
    v1->setUnits("dimensionless");
    v2->setUnits("dimensionless");
    v3->setUnits("dimensionless");

    c->addVariable(v1);
    c->addVariable(v2);
    c->addVariable(v3);
    c->setMath(math);
    m->addComponent(c);

    v.validateModel(m);
    EXPECT_EQ(expectedErrors.size(), v.errorCount());

    // Note: we are not checking the exact message of the last error as older
    //       versions of libxml may not include the namespace in the error
    //       message.
    for (size_t i = 0; i < v.errorCount() - 1; ++i) {
        EXPECT_EQ(expectedErrors.at(i), v.error(i)->description());
    }
}

TEST(Validator, parseAndValidateInvalidUnitErrors)
{
    const std::string input =
        "<?xml version=\"1.0\" encoding=\"UTF-8\"?>\n"
        "<model xmlns=\"http://www.cellml.org/cellml/2.0#\" name=\"asoiaf\">\n"
        "  <units name=\"ampere\"/>\n"
        "  <units name=\"north\"/>\n"
        "  <units name=\"stark\">\n"
        "    <unit units=\"volt\" prefix=\"mega\" multiplier=\"1000.0\"/>\n"
        "    <unit units=\"north\"/>\n"
        "    <unit units=\"ned\"/>\n"
        "    <unit units=\"king in the north\"/>\n"
        "    <unit prefix=\"wolf\" units=\"metre\"/>\n"
        "  </units>\n"
        "</model>\n";
    const std::vector<std::string> expectedErrors = {
        "Units is named 'ampere' which is a protected standard unit name.",
        "Units reference 'ned' in units 'stark' is not a valid reference to a local units or a standard unit type.",
        "CellML identifiers must not contain any characters other than [a-zA-Z0-9_].",
        "Unit in units 'stark' does not have a valid units reference.",
<<<<<<< HEAD
        "Prefix 'wolf' of a unit referencing 'metre' in units 'stark' is not a valid integer or a SI prefix.",
    };
=======
        "Prefix 'wolf' of a unit referencing 'metre' in units 'stark' is not a valid integer or an SI prefix."};
>>>>>>> 12f92cc7

    libcellml::Parser p;
    libcellml::ModelPtr m = p.parseModel(input);
    EXPECT_EQ(size_t(0), p.errorCount());

    libcellml::Validator v;
    v.validateModel(m);
    EXPECT_EQ(expectedErrors.size(), v.errorCount());

    for (size_t i = 0; i < v.errorCount(); ++i) {
        EXPECT_EQ(expectedErrors.at(i), v.error(i)->description());
    }
}

TEST(Validator, validateInvalidConnections)
{
    const std::vector<std::string> expectedErrors = {
        "Variable 'variable4' is an equivalent variable to 'variable1_1' but has no parent component.",
<<<<<<< HEAD
    };
=======
        "Variable 'variable2' has an equivalent variable 'variable1_2' which does not reciprocally have 'variable2' set as an equivalent variable."};
>>>>>>> 12f92cc7

    libcellml::Validator v;
    libcellml::ModelPtr m = std::make_shared<libcellml::Model>();
    libcellml::ComponentPtr comp1 = std::make_shared<libcellml::Component>();
    libcellml::ComponentPtr comp2 = std::make_shared<libcellml::Component>();
    libcellml::ComponentPtr comp3 = std::make_shared<libcellml::Component>();
    libcellml::ComponentPtr comp4 = std::make_shared<libcellml::Component>();
    libcellml::ComponentPtr comp5 = std::make_shared<libcellml::Component>();
    libcellml::ComponentPtr comp6 = std::make_shared<libcellml::Component>();
    libcellml::ComponentPtr comp7 = std::make_shared<libcellml::Component>();

    libcellml::VariablePtr v1_1 = std::make_shared<libcellml::Variable>();
    libcellml::VariablePtr v1_2 = std::make_shared<libcellml::Variable>();
    libcellml::VariablePtr v2 = std::make_shared<libcellml::Variable>();
    libcellml::VariablePtr v3 = std::make_shared<libcellml::Variable>();
    libcellml::VariablePtr v4 = std::make_shared<libcellml::Variable>();
    libcellml::VariablePtr v5 = std::make_shared<libcellml::Variable>();
    libcellml::VariablePtr v6 = std::make_shared<libcellml::Variable>();
    libcellml::VariablePtr v7 = std::make_shared<libcellml::Variable>();

    m->setName("modelName");
    comp1->setName("component1");
    comp2->setName("component2");
    comp3->setName("component3");
    comp4->setName("component4");
    comp5->setName("component5");
    comp6->setName("component6");
    comp7->setName("component7");

    v1_1->setName("variable1_1");
    v1_2->setName("variable1_2");
    v2->setName("variable2");
    v3->setName("variable3");
    v4->setName("variable4");
    v5->setName("variable5");
    v6->setName("variable6");
    v7->setName("variable7");

    v1_1->setUnits("dimensionless");
    v1_2->setUnits("dimensionless");
    v2->setUnits("dimensionless");
    v3->setUnits("dimensionless");
    v4->setUnits("dimensionless");
    v5->setUnits("dimensionless");
    v6->setUnits("dimensionless");
    v7->setUnits("dimensionless");

    comp1->addVariable(v1_1);
    comp1->addVariable(v1_2);
    comp2->addVariable(v2);
    comp3->addVariable(v3);
    comp4->addVariable(v4);
    comp5->addVariable(v5);
    comp6->addVariable(v6);
    comp7->addVariable(v7);
    m->addComponent(comp1);
    m->addComponent(comp2);
    m->addComponent(comp3);
    m->addComponent(comp4);
    m->addComponent(comp5);
    m->addComponent(comp6);
    m->addComponent(comp7);

    // Valid connections.
    libcellml::Variable::addEquivalence(v1_1, v2);
    libcellml::Variable::addEquivalence(v1_2, v2);
    libcellml::Variable::addEquivalence(v1_1, v4);
    libcellml::Variable::addEquivalence(v2, v3);
    libcellml::Variable::addEquivalence(v5, v6); // valid here but duplicated below

    // Not valid connections
    libcellml::Variable::addEquivalence(v6, v5); // duplicated above, does not overwrite, skips silently

    // Make v4 a variable without a parent component.
    comp4->removeVariable(v4);
    // Remove all connections on v1_2.
    v1_2->removeAllEquivalences();

    v.validateModel(m);

    EXPECT_EQ(expectedErrors.size(), v.errorCount());
    for (size_t i = 0; i < v.errorCount(); ++i) {
        EXPECT_EQ(expectedErrors.at(i), v.error(i)->description());
    }
}

TEST(Validator, integerStrings)
{
    const std::string input =
        "<?xml version=\"1.0\" encoding=\"UTF-8\"?>\n"
        "<model xmlns=\"http://www.cellml.org/cellml/2.0#\" name=\"asoiaf\">\n"
        "  <component name=\"component\">\n"
        "    <variable name=\"variable\" units=\"dimensionless\"/>\n"
        "    <reset variable=\"variable\" order=\"1\">\n"
        "      <when order=\"200\">\n"
        "        <math xmlns=\"http://www.w3.org/1998/Math/MathML\">\n"
        "        </math>\n"
        "        <math xmlns=\"http://www.w3.org/1998/Math/MathML\">\n"
        "        </math>\n"
        "      </when>\n"
        "    </reset>\n"
        "    <reset variable=\"variable\" order=\"-1\">\n"
        "      <when order=\"200\">\n"
        "        <math xmlns=\"http://www.w3.org/1998/Math/MathML\">\n"
        "        </math>\n"
        "        <math xmlns=\"http://www.w3.org/1998/Math/MathML\">\n"
        "        </math>\n"
        "      </when>\n"
        "    </reset>\n"
        "    <reset variable=\"variable\" order=\"+1\">\n"
        "      <when order=\"200\">\n"
        "        <math xmlns=\"http://www.w3.org/1998/Math/MathML\">\n"
        "        </math>\n"
        "        <math xmlns=\"http://www.w3.org/1998/Math/MathML\">\n"
        "        </math>\n"
        "      </when>\n"
        "    </reset>\n"
        "    <reset variable=\"variable\" order=\"\">\n"
        "      <when order=\"200\">\n"
        "        <math xmlns=\"http://www.w3.org/1998/Math/MathML\">\n"
        "        </math>\n"
        "        <math xmlns=\"http://www.w3.org/1998/Math/MathML\">\n"
        "        </math>\n"
        "      </when>\n"
        "    </reset>\n"
        "    <reset variable=\"variable\" order=\"-\">\n"
        "      <when order=\"200\">\n"
        "        <math xmlns=\"http://www.w3.org/1998/Math/MathML\">\n"
        "        </math>\n"
        "        <math xmlns=\"http://www.w3.org/1998/Math/MathML\">\n"
        "        </math>\n"
        "      </when>\n"
        "    </reset>\n"
        "    <reset variable=\"variable\" order=\"odd\">\n"
        "      <when order=\"200\">\n"
        "        <math xmlns=\"http://www.w3.org/1998/Math/MathML\">\n"
        "        </math>\n"
        "        <math xmlns=\"http://www.w3.org/1998/Math/MathML\">\n"
        "        </math>\n"
        "      </when>\n"
        "    </reset>\n"
        "  </component>\n"
        "</model>\n";
    const std::vector<std::string> expectedParsingErrors = {
        "Reset in component 'component' referencing variable 'variable' has a non-integer order value '+1'.",
        "Reset in component 'component' referencing variable 'variable' has a non-integer order value ''.",
        "Reset in component 'component' referencing variable 'variable' has a non-integer order value '-'.",
        "Reset in component 'component' referencing variable 'variable' has a non-integer order value 'odd'.",
    };
    const std::vector<std::string> expectedValidationErrors = {
        "Reset in component 'component' does not have an order set, referencing variable 'variable'.",
        "Reset in component 'component' does not have an order set, referencing variable 'variable'.",
        "Reset in component 'component' does not have an order set, referencing variable 'variable'.",
        "Reset in component 'component' does not have an order set, referencing variable 'variable'.",
    };

    libcellml::Parser p;
    libcellml::ModelPtr m = p.parseModel(input);
    EXPECT_EQ(expectedParsingErrors.size(), p.errorCount());
    for (size_t i = 0; i < expectedParsingErrors.size(); ++i) {
        EXPECT_EQ(expectedParsingErrors.at(i), p.error(i)->description());
    }

    libcellml::Validator v;
    v.validateModel(m);
    EXPECT_EQ(expectedValidationErrors.size(), v.errorCount());
    for (size_t i = 0; i < expectedValidationErrors.size(); ++i) {
        EXPECT_EQ(expectedValidationErrors.at(i), v.error(i)->description());
    }
}

static const std::string emptyMath = "<math xmlns=\"http://www.w3.org/1998/Math/MathML\"/>\n";

TEST(Validator, resets)
{
    const std::vector<std::string> expectedErrors = {
        // "Component 'comp' contains multiple resets with order '300'.",
        "Reset in component 'comp' with order '300' does not reference a variable.",
        "Reset in component 'comp' does not have an order set, does not reference a variable.",
        "Reset in component 'comp' does not have an order set, does not reference a variable.",
        "Reset in component 'comp' with order '500' referencing variable 'var' does not have at least one child When.",
        "Reset in component 'comp' does not have an order set, referencing variable 'var'.",
        "Reset in component 'comp' does not have an order set, referencing variable 'var' does not have at least one child When.",
        "Reset in component 'comp' does not have an order set, does not reference a variable.",
        "Reset in component 'comp' does not have an order set, does not reference a variable.",
        "Reset in component 'comp' does not have an order set, does not reference a variable, does not have at least one child When."};

    libcellml::ModelPtr m = std::make_shared<libcellml::Model>();
    libcellml::ComponentPtr c = std::make_shared<libcellml::Component>();
    libcellml::VariablePtr var = std::make_shared<libcellml::Variable>();
    libcellml::ResetPtr r1 = std::make_shared<libcellml::Reset>();
    libcellml::ResetPtr r2 = std::make_shared<libcellml::Reset>();
    libcellml::ResetPtr r3 = std::make_shared<libcellml::Reset>();
    libcellml::ResetPtr r4 = std::make_shared<libcellml::Reset>();
    libcellml::ResetPtr r5 = std::make_shared<libcellml::Reset>();
    libcellml::ResetPtr r6 = std::make_shared<libcellml::Reset>();
    libcellml::ResetPtr r7 = std::make_shared<libcellml::Reset>();
    libcellml::WhenPtr w1 = std::make_shared<libcellml::When>();
    libcellml::WhenPtr w2 = std::make_shared<libcellml::When>();

    w1->setOrder(776);
    w1->setCondition(emptyMath);
    w1->setValue(emptyMath);
    w2->setOrder(345);
    w2->setCondition(emptyMath);
    w2->setValue(emptyMath);

    r1->setOrder(300);
    r1->addWhen(w1);
    r6->addWhen(w1);
    r2->setOrder(300);
    r2->addWhen(w1);
    r2->addWhen(w2);
    r2->setVariable(var);
    r3->setOrder(400);
    r3->addWhen(w2);
    r3->setVariable(var);
    r4->setVariable(var);
    r4->setOrder(500);
    r5->setVariable(var);

    c->setName("comp");
    var->setName("var");
    var->setUnits("second");

    c->addVariable(var);
    c->addReset(r1);
    c->addReset(r6);
    c->addReset(r2);
    c->addReset(r3);
    c->addReset(r4);
    c->addReset(r5);
    c->addReset(r7);

    m->setName("main");
    m->addComponent(c);

    libcellml::Validator v;
    v.validateModel(m);

    EXPECT_EQ(expectedErrors.size(), v.errorCount());
    for (size_t i = 0; i < expectedErrors.size(); ++i) {
        EXPECT_EQ(expectedErrors.at(i), v.error(i)->description());
    }
}

TEST(Validator, whens)
{
    const std::vector<std::string> expectedErrors {
        "Reset in component 'comp' with order '300' does not reference a variable.",
        "When in reset with order '300' which does not reference a variable, does not have an order set.",
        "When in reset with order '300' which does not reference a variable, does not have an order set, does not have a MathML condition set.",
        "When in reset with order '300' which does not reference a variable, does not have an order set, does not have a MathML value set.",
        "Reset in component 'comp' does not have an order set, referencing variable 'var'.",
        "Reset in component 'comp' does not have an order set, referencing variable 'var' has multiple whens with order '250'.",
        "When in reset which does not have an order set, referencing variable 'var' with order '250' does not have a MathML value set.",
        "When in reset which does not have an order set, referencing variable 'var' with order '250' does not have a MathML condition set."};

    libcellml::ModelPtr m = std::make_shared<libcellml::Model>();
    libcellml::ComponentPtr c = std::make_shared<libcellml::Component>();
    libcellml::VariablePtr var = std::make_shared<libcellml::Variable>();
    libcellml::ResetPtr r1 = std::make_shared<libcellml::Reset>();
    libcellml::ResetPtr r2 = std::make_shared<libcellml::Reset>();
    libcellml::ResetPtr r3 = std::make_shared<libcellml::Reset>();
    libcellml::WhenPtr w1 = std::make_shared<libcellml::When>();
    libcellml::WhenPtr w2 = std::make_shared<libcellml::When>();
    libcellml::WhenPtr w3 = std::make_shared<libcellml::When>();
    libcellml::WhenPtr w4 = std::make_shared<libcellml::When>();

    r1->setOrder(300);
    r1->addWhen(w1);
    r2->addWhen(w2);
    r2->addWhen(w3);
    r3->setOrder(500);
    r3->addWhen(w4);
    r2->setVariable(var);
    r3->setVariable(var);

    c->setName("comp");
    var->setName("var");
    var->setUnits("second");

    w2->setOrder(250);
    w2->setCondition(emptyMath);
    w3->setOrder(250);
    w3->setValue(emptyMath);
    w4->setOrder(365);
    w4->setCondition(emptyMath);
    w4->setValue(emptyMath);

    c->addVariable(var);
    c->addReset(r1);
    c->addReset(r2);
    c->addReset(r3);

    m->setName("main");
    m->addComponent(c);

    libcellml::Validator v;
    v.validateModel(m);

    EXPECT_EQ(expectedErrors.size(), v.errorCount());
    for (size_t i = 0; i < expectedErrors.size(); ++i) {
        EXPECT_EQ(expectedErrors.at(i), v.error(i)->description());
    }
}

TEST(Validator, validMathCnElements)
{
    const std::string math =
        "<math xmlns:cellml=\"http://www.cellml.org/cellml/2.0#\" xmlns=\"http://www.w3.org/1998/Math/MathML\">\n"
        "  <apply>\n"
        "    <eq/>\n"
        "    <ci>C</ci>\n"
        "    <apply>\n"
        "      <plus/>\n"
        "      <cn cellml:units=\"dimensionless\">3.44<sep/>2</cn>\n"
        "      <cn cellml:units=\"dimensionless\">-9.612</cn>\n"
        "    </apply>\n"
        "  </apply>\n"
        "</math>\n";

    libcellml::Validator v;
    libcellml::ModelPtr m = std::make_shared<libcellml::Model>();
    libcellml::ComponentPtr c = std::make_shared<libcellml::Component>();
    libcellml::VariablePtr v1 = std::make_shared<libcellml::Variable>();

    m->setName("modelName");
    c->setName("componentName");
    v1->setName("C");
    v1->setInitialValue("3.5");
    v1->setUnits("dimensionless");

    c->addVariable(v1);
    c->setMath(math);
    m->addComponent(c);

    v.validateModel(m);
    EXPECT_EQ(size_t(0), v.errorCount());
}

<<<<<<< HEAD
TEST(Validator, validateNoCyclesUnits)
{
    std::vector<std::string> expectedErrors = {
        "Cyclic units exist: 'grandfather' -> 'brotherFromAnotherMother' -> 'father' -> 'grandfather'",
        "Cyclic units exist: 'father' -> 'grandfather' -> 'brotherFromAnotherMother' -> 'father'",
        "Cyclic units exist: 'brotherFromAnotherMother' -> 'father' -> 'grandfather' -> 'brotherFromAnotherMother'",
    };

    libcellml::Validator v;
    libcellml::ModelPtr m = std::make_shared<libcellml::Model>();
    libcellml::ComponentPtr c = std::make_shared<libcellml::Component>();
=======
TEST(Validator, unitAmericanSpellingOfUnitsRemoved)
{
    libcellml::Validator validator;
    libcellml::ModelPtr m = std::make_shared<libcellml::Model>();
    libcellml::ComponentPtr comp1 = std::make_shared<libcellml::Component>();
    libcellml::ComponentPtr comp2 = std::make_shared<libcellml::Component>();

    libcellml::VariablePtr v1 = std::make_shared<libcellml::Variable>();
    libcellml::VariablePtr v2 = std::make_shared<libcellml::Variable>();

    v1->setName("tomayto");
    v2->setName("tomahto");
    m->setName("callthewholethingoff");
    comp1->addVariable(v1);
    comp2->addVariable(v2);
    comp1->setName("comp1");
    comp2->setName("comp2");
    m->addComponent(comp1);
    m->addComponent(comp2);

    // u1 = u2: different spelling of meter/metre.
    libcellml::UnitsPtr u1 = std::make_shared<libcellml::Units>();
    u1->setName("testunit1");
    u1->addUnit("metre");
    libcellml::UnitsPtr u2 = std::make_shared<libcellml::Units>();
    u2->setName("testunit2");
    u2->addUnit("meter");

    v1->setUnits(u1);
    v2->setUnits(u2);
    m->addUnits(u1);
    m->addUnits(u2);

    const std::vector<std::string> expectedErrors = {
        "Units reference 'meter' in units 'testunit2' is not a valid reference to a local units or a standard unit type.",
        "Variable 'tomayto' has units of 'testunit1' and an equivalent variable 'tomahto' with non-matching units of 'testunit2'. The mismatch is: metre^1."};

    // This one is now an error.
    libcellml::Variable::addEquivalence(v1, v2);
    validator.validateModel(m);

    EXPECT_EQ(expectedErrors.size(), validator.errorCount());

    for (size_t i = 0; i < validator.errorCount(); ++i) {
        EXPECT_EQ(expectedErrors.at(i), validator.error(i)->description());
    }
}

TEST(Validator, unitEquivalenceStandardUnitsToBaseUnits)
{
    libcellml::Validator validator;
    libcellml::ModelPtr m = std::make_shared<libcellml::Model>();
    libcellml::ComponentPtr comp1 = std::make_shared<libcellml::Component>();
    libcellml::ComponentPtr comp2 = std::make_shared<libcellml::Component>();
    libcellml::VariablePtr v1 = std::make_shared<libcellml::Variable>();
    libcellml::VariablePtr v2 = std::make_shared<libcellml::Variable>();
    libcellml::UnitsPtr base = std::make_shared<libcellml::Units>();
    libcellml::UnitsPtr standard = std::make_shared<libcellml::Units>();

    const std::map<std::string, std::map<std::string, double>> standardToBaseUnitList = {
        {"ampere", {{"ampere", 1.0}}},
        {"becquerel", {{"second", -1.0}}},
        {"candela", {{"candela", 1.0}}},
        {"coulomb", {{"ampere", -1.0}, {"second", 1.0}}},
        {"dimensionless", {{"dimensionless", 1.0}}},
        {"farad", {{"ampere", 2.0}, {"kilogram", -1.0}, {"metre", -2.0}, {"second", -4.0}}},
        {"gram", {{"kilogram", 1.0}}},
        {"gray", {{"metre", 2.0}, {"second", -2.0}}},
        {"henry", {{"ampere", -2.0}, {"kilogram", 1.0}, {"metre", 2.0}, {"second", -2.0}}},
        {"hertz", {{"second", -1.0}}},
        {"joule", {{"kilogram", 1.0}, {"metre", 2.0}, {"second", -2.0}}},
        {"katal", {{"mole", 1.0}, {"second", -1.0}}},
        {"kelvin", {{"kelvin", 1.0}}},
        {"kilogram", {{"kilogram", 1.0}}},
        {"litre", {{"metre", 3.0}}},
        {"lumen", {{"candela", 1.0}}},
        {"lux", {{"candela", 1.0}, {"metre", -2.0}}},
        {"metre", {{"metre", 1.0}}},
        {"mole", {{"mole", 1.0}}},
        {"newton", {{"kilogram", 1.0}, {"metre", 1.0}, {"second", -2.0}}},
        {"ohm", {{"ampere", -2.0}, {"kilogram", 1.0}, {"metre", 2.0}, {"second", -3.0}}},
        {"pascal", {{"kilogram", 1.0}, {"metre", -1.0}, {"second", -2.0}}},
        {"radian", {{"dimensionless", 1.0}}},
        {"second", {{"second", 1.0}}},
        {"siemens", {{"ampere", 2.0}, {"kilogram", -1.0}, {"metre", -2.0}, {"second", 3.0}}},
        {"sievert", {{"metre", 2.0}, {"second", -2.0}}},
        {"steradian", {{"dimensionless", 1.0}}},
        {"tesla", {{"ampere", -1.0}, {"kilogram", 1.0}, {"second", -2.0}}},
        {"volt", {{"ampere", -1.0}, {"kilogram", 1.0}, {"metre", 2.0}, {"second", -3.0}}},
        {"watt", {{"kilogram", 1.0}, {"metre", 2.0}, {"second", -3.0}}},
        {"weber", {{"ampere", -1.0}, {"kilogram", 1.0}, {"metre", 2.0}, {"second", -2.0}}}};

    v1->setName("tomayto");
    v2->setName("tomahto");
    m->setName("callthewholethingoff");
    comp1->addVariable(v1);
    comp2->addVariable(v2);
    comp1->setName("comp1");
    comp2->setName("comp2");
    m->addComponent(comp1);
    m->addComponent(comp2);
    base->setName("base");
    standard->setName("standard");
    v1->setUnits(base);
    v2->setUnits(standard);
    m->addUnits(base);
    m->addUnits(standard);

    for (const auto &line : standardToBaseUnitList) {
        standard->removeAllUnits();
        base->removeAllUnits();
        standard->addUnit(line.first);
        for (const auto &baseUnits : line.second) {
            base->addUnit(baseUnits.first, 0, baseUnits.second, 1.0);
        }
        validator.validateModel(m);
        EXPECT_EQ(size_t(0), validator.errorCount());
    }
}

TEST(Validator, unitEquivalenceBasicDimensionlessUnits)
{
    libcellml::Validator validator;
    libcellml::ModelPtr m = std::make_shared<libcellml::Model>();
    libcellml::ComponentPtr comp1 = std::make_shared<libcellml::Component>();
    libcellml::ComponentPtr comp2 = std::make_shared<libcellml::Component>();

    libcellml::VariablePtr v1 = std::make_shared<libcellml::Variable>();
    libcellml::VariablePtr v2 = std::make_shared<libcellml::Variable>();

    v1->setName("tomayto");
    v2->setName("tomahto");

    m->setName("callthewholethingoff");
    comp1->addVariable(v1);
    comp2->addVariable(v2);
    comp1->setName("comp1");
    comp2->setName("comp2");
    m->addComponent(comp1);
    m->addComponent(comp2);

    // u1 = u2: testing that cancelled units become dimensionless.
    libcellml::UnitsPtr u1 = std::make_shared<libcellml::Units>();
    u1->setName("metrepermetre");
    u1->addUnit("metre");
    u1->addUnit("metre", -1.0);
    libcellml::UnitsPtr u2 = std::make_shared<libcellml::Units>();
    u2->setName("ratio");
    u2->addUnit("dimensionless");

    v1->setUnits(u1);
    v2->setUnits(u2);

    m->addUnits(u1);
    m->addUnits(u2);

    libcellml::Variable::addEquivalence(v1, v2);

    validator.validateModel(m);
    EXPECT_EQ(size_t(0), validator.errorCount());
}

TEST(Validator, unitEquivalenceDimensionlessUnits)
{
    libcellml::Validator validator;
    libcellml::ModelPtr m = std::make_shared<libcellml::Model>();
    libcellml::ComponentPtr comp1 = std::make_shared<libcellml::Component>();
    libcellml::ComponentPtr comp2 = std::make_shared<libcellml::Component>();
    libcellml::ComponentPtr comp3 = std::make_shared<libcellml::Component>();
>>>>>>> 12f92cc7

    libcellml::VariablePtr v1 = std::make_shared<libcellml::Variable>();
    libcellml::VariablePtr v2 = std::make_shared<libcellml::Variable>();
    libcellml::VariablePtr v3 = std::make_shared<libcellml::Variable>();

<<<<<<< HEAD
    libcellml::UnitsPtr u1 = std::make_shared<libcellml::Units>();
    libcellml::UnitsPtr u2 = std::make_shared<libcellml::Units>();
    libcellml::UnitsPtr u3 = std::make_shared<libcellml::Units>();
    libcellml::UnitsPtr u4 = std::make_shared<libcellml::Units>();
    libcellml::UnitsPtr u5 = std::make_shared<libcellml::Units>();
    libcellml::UnitsPtr u6 = std::make_shared<libcellml::Units>();

    m->setName("model");
=======
    v1->setName("tomayto");
    v2->setName("tomahto");
    v3->setName("tomaat");

    m->setName("callthewholethingoff");
    comp1->addVariable(v1);
    comp2->addVariable(v2);
    comp3->addVariable(v3);
    comp1->setName("comp1");
    comp2->setName("comp2");
    comp3->setName("comp3");
    m->addComponent(comp1);
    m->addComponent(comp2);
    m->addComponent(comp3);

    // u1 = u2 = u3: testing that cancelled units become dimensionless and equivalent to radians, steradians, etc.
    libcellml::UnitsPtr u1 = std::make_shared<libcellml::Units>();
    u1->setName("testunit5");
    u1->addUnit("metre", -2.0);
    u1->addUnit("metre", 2.0);
    libcellml::UnitsPtr u2 = std::make_shared<libcellml::Units>();
    u2->setName("testunit6");
    u2->addUnit("dimensionless");
    libcellml::UnitsPtr u3 = std::make_shared<libcellml::Units>();
    u3->setName("testunit7");
    u3->addUnit("steradian");

    v1->setUnits(u1);
    v2->setUnits(u2);
    v3->setUnits(u3);
>>>>>>> 12f92cc7

    m->addUnits(u1);
    m->addUnits(u2);
    m->addUnits(u3);
<<<<<<< HEAD
    m->addUnits(u4);
    m->addUnits(u5);
    m->addUnits(u6);

    u1->setName("grandfather"); // base unit

    u2->setName("father"); // first generation
    u2->addUnit("grandfather", 0.0, 1.0, 1.0);

    u3->setName("mother"); // first generation
    u3->addUnit("grandfather", 0.0, 1.0, 1.0);

    u4->setName("brotherFromAnotherMother"); // second generation
    u4->addUnit("father", 0.0, 1.0, 1.0);

    // second generation depending on both first gen children, still valid, no loops because of directionality
    u5->setName("childOfIncest_ButThatsOKApparently");
    u5->addUnit("mother", 0.0, 1.0, 1.0);
    u5->addUnit("father", 0.0, 1.0, 1.0);

    u6->setName("sisterFromAnotherMister"); // second generation
    u6->addUnit("mother", 0.0, 1.0, 1.0);

    v.validateModel(m);
    EXPECT_EQ(size_t(0), v.errorCount());

    // Time loop Grandfather paradox created! u1 no longer a base variable: u1 -> u4 -> u2 -> u1
    u1->addUnit("brotherFromAnotherMother", 0.0, 1.0, 1.0);
    v.validateModel(m);

    EXPECT_EQ(size_t(3), v.errorCount());
    for (size_t i = 0; i < v.errorCount(); i++) {
        EXPECT_EQ(expectedErrors.at(i), v.error(i)->description());
    }
}

TEST(Validator, equivalentVariableUnitMultiplierPrefix)
{
=======

    libcellml::Variable::addEquivalence(v1, v2);
    libcellml::Variable::addEquivalence(v2, v3);

    validator.validateModel(m);
    EXPECT_EQ(size_t(0), validator.errorCount());
}

TEST(Validator, unitEquivalenceMultiplierPrefix)
{
    libcellml::Validator validator;
    libcellml::ModelPtr m = std::make_shared<libcellml::Model>();
    libcellml::ComponentPtr comp1 = std::make_shared<libcellml::Component>();
    libcellml::ComponentPtr comp2 = std::make_shared<libcellml::Component>();
    libcellml::ComponentPtr comp3 = std::make_shared<libcellml::Component>();

    libcellml::VariablePtr v1 = std::make_shared<libcellml::Variable>();
    libcellml::VariablePtr v2 = std::make_shared<libcellml::Variable>();
    libcellml::VariablePtr v3 = std::make_shared<libcellml::Variable>();

    v1->setName("tomayto");
    v2->setName("tomahto");
    v3->setName("tomaat");

    m->setName("callthewholethingoff");
    comp1->setName("comp1");
    comp2->setName("comp2");
    comp3->setName("comp3");
    m->addComponent(comp1);
    m->addComponent(comp2);
    m->addComponent(comp3);

    // u1 = u2 = u3: testing multiplier or prefix don't affect base unit equivalence.
    libcellml::UnitsPtr u1 = std::make_shared<libcellml::Units>();
    u1->setName("testunit10");
    u1->addUnit("gram", 2.0, 1000.0);
    libcellml::UnitsPtr u2 = std::make_shared<libcellml::Units>();
    u2->setName("testunit11");
    u2->addUnit("kilogram", 2.0);
    libcellml::UnitsPtr u3 = std::make_shared<libcellml::Units>();
    u3->setName("testunit12");
    u3->addUnit("gram", "kilo", 2.0);

    v1->setUnits(u1);
    v2->setUnits(u2);
    v3->setUnits(u3);

    m->addUnits(u1);
    m->addUnits(u2);
    m->addUnits(u3);

    libcellml::Variable::addEquivalence(v1, v2);
    libcellml::Variable::addEquivalence(v2, v3);

    validator.validateModel(m);
    EXPECT_EQ(size_t(0), validator.errorCount());
}

TEST(Validator, unitEquivalenceComplicatedNestedUnits)
{
    std::vector<std::string> expectedErrors = {
        "Variable 'pjs' has units of 'testunit13' and an equivalent variable 'pajamas' with non-matching units of 'testunit14'. The mismatch is: metre^1."};

    libcellml::Validator validator;
    libcellml::ModelPtr m = std::make_shared<libcellml::Model>();
    libcellml::ComponentPtr comp1 = std::make_shared<libcellml::Component>();
    libcellml::ComponentPtr comp2 = std::make_shared<libcellml::Component>();
    libcellml::ComponentPtr comp3 = std::make_shared<libcellml::Component>();

    libcellml::VariablePtr v1 = std::make_shared<libcellml::Variable>();
    libcellml::VariablePtr v8 = std::make_shared<libcellml::Variable>();
    libcellml::VariablePtr v9 = std::make_shared<libcellml::Variable>();
    libcellml::VariablePtr v13 = std::make_shared<libcellml::Variable>();
    libcellml::VariablePtr v14 = std::make_shared<libcellml::Variable>();

    v1->setName("tomayto");
    v8->setName("neether");
    v9->setName("nyther");
    v13->setName("pjs");
    v14->setName("pajamas");

    comp1->setName("isay");
    comp2->setName("yousay");
    comp3->setName("wesay");

    m->setName("callthewholethingoff");

    comp1->addVariable(v1);
    comp2->addVariable(v8);
    comp3->addVariable(v9);
    comp2->addVariable(v13);
    comp3->addVariable(v14);

    m->addComponent(comp1);
    m->addComponent(comp2);
    m->addComponent(comp3);

    libcellml::UnitsPtr u1 = std::make_shared<libcellml::Units>();
    u1->setName("testunit1");
    u1->addUnit("metre");

    // u8 = u9: testing more complicated compound units, newton/(sievert.pascal) = second^2.radian^3.steradian^-4.
    libcellml::UnitsPtr u8 = std::make_shared<libcellml::Units>();
    u8->setName("testunit8");
    u8->addUnit("newton", 1.0);
    u8->addUnit("pascal", -1.0);
    u8->addUnit("sievert", -1.0);
    libcellml::UnitsPtr u9 = std::make_shared<libcellml::Units>();
    u9->setName("testunit9");
    u9->addUnit("second", 2.0);
    u9->addUnit("radian", -4.0);
    u9->addUnit("steradian", 2.0);

    // u13 != u14: testing that the mismatch is reported correctly.
    libcellml::UnitsPtr u13 = std::make_shared<libcellml::Units>();
    u13->setName("testunit13");
    u13->addUnit("testunit1", "kilo", 2.0);
    u13->addUnit("testunit8", 2.0);
    libcellml::UnitsPtr u14 = std::make_shared<libcellml::Units>();
    u14->setName("testunit14");
    u14->addUnit("testunit1", 1.0);
    u14->addUnit("testunit9", 2.0);

    v1->setUnits(u1);
    v8->setUnits(u8);
    v9->setUnits(u9);
    v13->setUnits(u13);
    v14->setUnits(u14);

    m->addUnits(u1);
    m->addUnits(u8);
    m->addUnits(u9);
    m->addUnits(u13);
    m->addUnits(u14);

    // This one is fine but complicated: newton/(sievert.pascal) = second^2.radian^3.steradian^-4.
    libcellml::Variable::addEquivalence(v8, v9);

    // Off by (metre)^1: testing nested unit equivalence.
    libcellml::Variable::addEquivalence(v13, v14);

    validator.validateModel(m);

    EXPECT_EQ(expectedErrors.size(), validator.errorCount());
    for (size_t i = 0; i < validator.errorCount(); ++i) {
        EXPECT_EQ(expectedErrors.at(i), validator.error(i)->description());
    }
}

TEST(Validator, unitEquivalenceExponentMultiplierPrefixExponent)
{
    // This test is intended to demonstrate that the effect of different multiplicator sources (prefix, multiplier term)
    // does not affect the equivalence of the underlying base variables.
    // TODO: when warnings are implemented then the multiplier testing can be reinstated.

>>>>>>> 12f92cc7
    libcellml::Validator validator;
    libcellml::ModelPtr model = std::make_shared<libcellml::Model>();

    libcellml::ComponentPtr comp1 = std::make_shared<libcellml::Component>();
    libcellml::ComponentPtr comp2 = std::make_shared<libcellml::Component>();

    libcellml::VariablePtr v1 = std::make_shared<libcellml::Variable>();
    libcellml::VariablePtr v2 = std::make_shared<libcellml::Variable>();

    v1->setName("v1");
    v2->setName("v2");

    // millimetres
    libcellml::UnitsPtr u1 = std::make_shared<libcellml::Units>();
    u1->setName("u1");
<<<<<<< HEAD
    u1->addUnit("metre", "milli", 1.0, 1.0); // standard, prefix, exponent, multiplier
=======
    u1->addUnit("metre", "milli"); // standard, prefix.
>>>>>>> 12f92cc7

    // mm^3
    libcellml::UnitsPtr u2 = std::make_shared<libcellml::Units>();
    u2->setName("u2");
<<<<<<< HEAD
    u2->addUnit("u1", 0, 3.0, 1.0); // standard, prefix, exponent, multiplier
=======
    u2->addUnit("u1", 3.0); // standard, exponent.
>>>>>>> 12f92cc7

    // mm^6
    libcellml::UnitsPtr u3 = std::make_shared<libcellml::Units>();
    u3->setName("u3");
<<<<<<< HEAD
    u3->addUnit("u2", 0, 2.0, 1.0); // standard, prefix, exponent, multiplier
=======
    u3->addUnit("u2", 2.0); // standard, exponent.
>>>>>>> 12f92cc7

    // m^6
    libcellml::UnitsPtr u4 = std::make_shared<libcellml::Units>();
    u4->setName("u4");
<<<<<<< HEAD
    u4->addUnit("u3", 15, 1.0, 1000.0); // standard, prefix, exponent, multiplier

    v1->setUnits(u4);

    libcellml::UnitsPtr u5 = std::make_shared<libcellml::Units>();
    u5->setName("u5");
    u5->addUnit("metre", 0, 6.0, 1.0);
=======
    u4->addUnit("u3", 15, 1.0); // standard, prefix, exponent.

    libcellml::UnitsPtr u5 = std::make_shared<libcellml::Units>();
    u5->setName("u5");
    u5->addUnit("metre", 6.0); // standard, exponent.

    // u4 ~= u5: Units will be equivalent, testing that prefix, multiplier, and exponent validation is correct.
    // Note: there is a factor of 1000 between u4 and u5 since u4 = 10^15*u3 (rather than 10^18*u3), which is
    //       fine since we only need units to be equivalent.
    // TODO: see issue in specification: https://github.com/cellml/cellml-specification/issues/19.
    v1->setUnits(u4);
>>>>>>> 12f92cc7
    v2->setUnits(u5);

    comp1->setName("component1");
    comp1->addVariable(v1);

    comp2->setName("component2");
    comp2->addVariable(v2);

    model->setName("model");
    model->addComponent(comp1);
    model->addComponent(comp2);

    model->addUnits(u1);
    model->addUnits(u2);
    model->addUnits(u3);
    model->addUnits(u4);
    model->addUnits(u5);

    libcellml::Variable::addEquivalence(v1, v2);
<<<<<<< HEAD
=======

>>>>>>> 12f92cc7
    validator.validateModel(model);
    EXPECT_EQ(size_t(0), validator.errorCount());
}

<<<<<<< HEAD
TEST(Validator, setUnitsWithNoChildUnit)
{
    std::vector<std::string> expectedErrors = {
        "Variable 'v1' has units of 'bushell_of_apples' and an equivalent variable 'v2' with non-matching units of 'bunch_of_bananas'. The mismatch is: apple^10, banana^-5, ",
        "Variable 'v4' has units of 'gram' and an equivalent variable 'v3' with non-matching units of 'litre'. The mismatch is: kilogram^1, metre^-3, ",
        "Variable 'v7' has units of 'apple' and an equivalent variable 'v8' with non-matching units of 'banana'. The mismatch is: apple^1, banana^-1, ",
        "Variable 'v2' has units of 'bunch_of_bananas' and an equivalent variable 'v1' with non-matching units of 'bushell_of_apples'. The mismatch is: apple^-10, banana^5, ",
        "Variable 'v5' has units of 'metre' and an equivalent variable 'v6' with non-matching units of 'second'. The mismatch is: metre^1, second^-1, ",
        "Variable 'v8' has units of 'banana' and an equivalent variable 'v7' with non-matching units of 'apple'. The mismatch is: apple^-1, banana^1, ",
        "Variable 'v3' has units of 'litre' and an equivalent variable 'v4' with non-matching units of 'gram'. The mismatch is: kilogram^-1, metre^3, ",
        "Variable 'v9' is an equivalent variable to 'v3' but they are in the same component, 'c3'.",
        // "Variable 'v3' has units of 'litre' and an equivalent variable 'v9' with non-matching units of 'big_barrel'. The mismatch is: multiplication factor of 10^-3, ", // removed until multiplication checking is turned on
        "Variable 'v6' has units of 'second' and an equivalent variable 'v5' with non-matching units of 'metre'. The mismatch is: metre^-1, second^1, ",
        "Variable 'v3' is an equivalent variable to 'v9' but they are in the same component, 'c3'.",
        // "Variable 'v9' has units of 'big_barrel' and an equivalent variable 'v3' with non-matching units of 'litre'. The mismatch is: multiplication factor of 10^3, ", // removed until multiplication checking is turned on
    };
=======
TEST(Validator, unitUserCreatedBaseUnits)
{
    std::vector<std::string> expectedErrors = {
        "Variable 'v1' has units of 'bushell_of_apples' and an equivalent variable 'v2' with non-matching units of 'bunch_of_bananas'. The mismatch is: apple^10, banana^-5.",
        "Variable 'v4' has units of 'gram' and an equivalent variable 'v3' with non-matching units of 'litre'. The mismatch is: kilogram^1, metre^-3.",
        "Variable 'v7' has units of 'apple' and an equivalent variable 'v8' with non-matching units of 'banana'. The mismatch is: apple^1, banana^-1.",
        "Variable 'v5' has units of 'metre' and an equivalent variable 'v6' with non-matching units of 'second'. The mismatch is: metre^1, second^-1."};
>>>>>>> 12f92cc7

    libcellml::Validator validator;
    libcellml::ModelPtr m = std::make_shared<libcellml::Model>();

    libcellml::ComponentPtr c1 = std::make_shared<libcellml::Component>();
    libcellml::ComponentPtr c2 = std::make_shared<libcellml::Component>();
    libcellml::ComponentPtr c3 = std::make_shared<libcellml::Component>();

    libcellml::VariablePtr v1 = std::make_shared<libcellml::Variable>();
    libcellml::VariablePtr v2 = std::make_shared<libcellml::Variable>();
    libcellml::VariablePtr v3 = std::make_shared<libcellml::Variable>();
    libcellml::VariablePtr v4 = std::make_shared<libcellml::Variable>();
    libcellml::VariablePtr v5 = std::make_shared<libcellml::Variable>();
    libcellml::VariablePtr v6 = std::make_shared<libcellml::Variable>();
    libcellml::VariablePtr v7 = std::make_shared<libcellml::Variable>();
    libcellml::VariablePtr v8 = std::make_shared<libcellml::Variable>();
    libcellml::VariablePtr v9 = std::make_shared<libcellml::Variable>();

    m->setName("m");
    c1->setName("c1");
    c2->setName("c2");
    c3->setName("c3");

    v1->setName("v1");
    v2->setName("v2");
    v3->setName("v3");
    v4->setName("v4");
    v5->setName("v5");
    v6->setName("v6");
    v7->setName("v7");
    v8->setName("v8");
    v9->setName("v9");

    libcellml::UnitsPtr uApple = std::make_shared<libcellml::Units>();
    uApple->setName("apple");

    libcellml::UnitsPtr uBanana = std::make_shared<libcellml::Units>();
    uBanana->setName("banana");

    libcellml::UnitsPtr u1 = std::make_shared<libcellml::Units>();
    u1->setName("bushell_of_apples");
<<<<<<< HEAD
    u1->addUnit("apple", 0, 10.0, 1.0);

    libcellml::UnitsPtr u2 = std::make_shared<libcellml::Units>();
    u2->setName("bunch_of_bananas");
    u2->addUnit("banana", 0, 5.0, 1.0);

    libcellml::UnitsPtr u9 = std::make_shared<libcellml::Units>();
    u9->setName("big_barrel");
    u9->addUnit("metre", 0, 3.0, 1.0);

    v1->setUnits(u1); // bushell of apples - testing user-defined base units
    v2->setUnits(u2); // bunch of bananas - testing user-defined base units

    v3->setUnits("litre"); // testing standard units which are not base units
    v4->setUnits("gram");

    v5->setUnits("metre"); // testing built-in base units
=======
    u1->addUnit("apple", 10.0);

    libcellml::UnitsPtr u2 = std::make_shared<libcellml::Units>();
    u2->setName("bunch_of_bananas");
    u2->addUnit("banana", 5.0);

    libcellml::UnitsPtr u9 = std::make_shared<libcellml::Units>();
    u9->setName("big_barrel");
    u9->addUnit("metre", 3.0);

    v1->setUnits(u1); // Bushell of apples - testing user-defined base units.
    v2->setUnits(u2); // Bunch of bananas - testing user-defined base units.

    v3->setUnits("litre"); // Testing standard units which are not base units.
    v4->setUnits("gram");

    v5->setUnits("metre"); // Testing built-in base units.
>>>>>>> 12f92cc7
    v6->setUnits("second");

    v7->setUnits("apple");
    v8->setUnits("banana");

    v9->setUnits(u9);

    c1->addVariable(v1);
    c2->addVariable(v2);
    c3->addVariable(v3);

    c1->addVariable(v4);
    c2->addVariable(v5);
    c3->addVariable(v6);

    c1->addVariable(v7);
    c2->addVariable(v8);
    c3->addVariable(v9);

    m->addComponent(c1);
    m->addComponent(c2);
    m->addComponent(c3);

    m->addUnits(u1);
    m->addUnits(u2);
    m->addUnits(u9);
    m->addUnits(uApple);
    m->addUnits(uBanana);

<<<<<<< HEAD
    libcellml::Variable::addEquivalence(v1, v2); // bushell of apples != bunch of bananas
    libcellml::Variable::addEquivalence(v3, v4); // litre != gram, NB both have 10^-3 factor, so no mult difference
    libcellml::Variable::addEquivalence(v5, v6); // metre != second
    libcellml::Variable::addEquivalence(v7, v8); // apple != banana
    libcellml::Variable::addEquivalence(v3, v9); // litre != big_barrel, multiplier factor
=======
    libcellml::Variable::addEquivalence(v1, v2); // Bushell of apples != bunch of bananas.
    libcellml::Variable::addEquivalence(v3, v4); // Litre != gram.
    libcellml::Variable::addEquivalence(v5, v6); // Metre != second.
    libcellml::Variable::addEquivalence(v7, v8); // Apple != banana.
    libcellml::Variable::addEquivalence(v3, v9); // Litre != big_barrel, multiplier factor difference TODO: not currently reported.
>>>>>>> 12f92cc7

    validator.validateModel(m);

    EXPECT_EQ(expectedErrors.size(), validator.errorCount());

    for (size_t i = 0; i < expectedErrors.size(); ++i) {
        EXPECT_EQ(expectedErrors.at(i), validator.error(i)->description());
    }
}

<<<<<<< HEAD
TEST(Validator, variableEquivalentUnits) //new
{
    /// @cellml2_19 19.10.6 Validate TEST Check unit reduction is the same for equivalent variables, built-in base variables
    std::vector<std::string> expectedErrors = {
        "Variable 'potayto' has units of 'testunit3' and an equivalent variable 'tomahto' with non-matching units of 'testunit2'. The mismatch is: kilogram^1, metre^-2, second^-2, ",
        "Variable 'tomahto' has units of 'testunit2' and an equivalent variable 'potayto' with non-matching units of 'testunit3'. The mismatch is: kilogram^-1, metre^2, second^2, ",
        "Variable 'pjs' has units of 'testunit13' and an equivalent variable 'pajamas' with non-matching units of 'testunit14'. The mismatch is: metre^1, ",
        "Variable 'pajamas' has units of 'testunit14' and an equivalent variable 'pjs' with non-matching units of 'testunit13'. The mismatch is: metre^-1, "};

    libcellml::Validator validator;
    libcellml::ModelPtr m = std::make_shared<libcellml::Model>();
    libcellml::ComponentPtr comp1 = std::make_shared<libcellml::Component>();
    libcellml::ComponentPtr comp2 = std::make_shared<libcellml::Component>();
    libcellml::ComponentPtr comp3 = std::make_shared<libcellml::Component>();

    libcellml::VariablePtr v1 = std::make_shared<libcellml::Variable>();
    libcellml::VariablePtr v2 = std::make_shared<libcellml::Variable>();
    libcellml::VariablePtr v3 = std::make_shared<libcellml::Variable>();
    libcellml::VariablePtr v4 = std::make_shared<libcellml::Variable>();
    libcellml::VariablePtr v5 = std::make_shared<libcellml::Variable>();
    libcellml::VariablePtr v6 = std::make_shared<libcellml::Variable>();
    libcellml::VariablePtr v7 = std::make_shared<libcellml::Variable>();
    libcellml::VariablePtr v8 = std::make_shared<libcellml::Variable>();
    libcellml::VariablePtr v9 = std::make_shared<libcellml::Variable>();

    libcellml::VariablePtr v10 = std::make_shared<libcellml::Variable>();
    libcellml::VariablePtr v11 = std::make_shared<libcellml::Variable>();
    libcellml::VariablePtr v12 = std::make_shared<libcellml::Variable>();

    libcellml::VariablePtr v13 = std::make_shared<libcellml::Variable>();
    libcellml::VariablePtr v14 = std::make_shared<libcellml::Variable>();

    v1->setName("tomayto");
    v2->setName("tomahto");
    v3->setName("potayto");
    v4->setName("potahto");
    v5->setName("aunty");
    v6->setName("tante");
    v7->setName("auntie");

    v8->setName("neether");
    v9->setName("nyther");

    v10->setName("oom");
    v11->setName("uncle");
    v12->setName("oncle");

    v13->setName("pjs");
    v14->setName("pajamas");

    comp1->setName("isay");
    comp2->setName("yousay");
    comp3->setName("wesay");

    m->setName("callthewholethingoff");

    comp1->addVariable(v1);
    comp2->addVariable(v2);
    comp1->addVariable(v3);
    comp2->addVariable(v4);

    comp1->addVariable(v5);
    comp2->addVariable(v6);
    comp3->addVariable(v7);

    comp2->addVariable(v8);
    comp3->addVariable(v9);

    comp2->addVariable(v10);
    comp3->addVariable(v11);

    comp1->addVariable(v12);
    comp2->addVariable(v13);
    comp3->addVariable(v14);

    m->addComponent(comp1);
    m->addComponent(comp2);
    m->addComponent(comp3);

    libcellml::UnitsPtr u1 = std::make_shared<libcellml::Units>();
    u1->setName("testunit1");
    u1->addUnit("metre");

    libcellml::UnitsPtr u2 = std::make_shared<libcellml::Units>();
    u2->setName("testunit2");
    u2->addUnit("meter");

    libcellml::UnitsPtr u3 = std::make_shared<libcellml::Units>();
    u3->setName("testunit3");
    u3->addUnit("pascal");

    libcellml::UnitsPtr u4 = std::make_shared<libcellml::Units>();
    u4->setName("testunit4");
    u4->addUnit("metre", 0, -1.0, 1.0); // prefix, exp, mult
    u4->addUnit("kilogram", 0, 1.0, 1.0);
    u4->addUnit("second", 0, -2.0, 1.0);

    libcellml::UnitsPtr u5 = std::make_shared<libcellml::Units>();
    u5->setName("testunit5");
    u5->addUnit("metre", 0, -2.0, 1.0);
    u5->addUnit("meter", 0, 2.0, 1.0);

    libcellml::UnitsPtr u6 = std::make_shared<libcellml::Units>();
    u6->setName("testunit6");
    u6->addUnit("dimensionless");

    libcellml::UnitsPtr u7 = std::make_shared<libcellml::Units>();
    u7->setName("testunit7");
    u7->addUnit("steradian");

    libcellml::UnitsPtr u8 = std::make_shared<libcellml::Units>();
    u8->setName("testunit8");
    u8->addUnit("newton", 0, 1, 1);
    u8->addUnit("pascal", 0, -1, 1);
    u8->addUnit("sievert", 0, -1, 1);

    libcellml::UnitsPtr u9 = std::make_shared<libcellml::Units>();
    u9->setName("testunit9");
    u9->addUnit("second", 0, 2, 1);
    u9->addUnit("radian", 0, -4, 1);
    u9->addUnit("steradian", 0, 2, 1);

    libcellml::UnitsPtr u10 = std::make_shared<libcellml::Units>();
    u10->setName("testunit10");
    u10->addUnit("gram", 0, 2.0, 1000.0);

    libcellml::UnitsPtr u11 = std::make_shared<libcellml::Units>();
    u11->setName("testunit11");
    u11->addUnit("kilogram", 0, 2.0, 1.0);

    libcellml::UnitsPtr u12 = std::make_shared<libcellml::Units>();
    u12->setName("testunit12");
    u12->addUnit("gram", "kilo", 2.0, 1.0);

    libcellml::UnitsPtr u13 = std::make_shared<libcellml::Units>();
    u13->setName("testunit13");
    u13->addUnit("testunit2", "kilo", 2.0, 1.0);
    u13->addUnit("testunit8", 0, 2.0, 1.0);

    libcellml::UnitsPtr u14 = std::make_shared<libcellml::Units>();
    u14->setName("testunit14");
    u14->addUnit("testunit1", 0, 1.0, 1.0);
    u14->addUnit("testunit9", 0, 2.0, 1.0);

    v1->setUnits(u1);
    v2->setUnits(u2);
    v3->setUnits(u3);
    v4->setUnits(u4);
    v5->setUnits(u5);
    v6->setUnits(u6);
    v7->setUnits(u7);
    v8->setUnits(u8);
    v9->setUnits(u9);
    v10->setUnits(u10);
    v11->setUnits(u11);
    v12->setUnits(u12);
    v13->setUnits(u13);
    v14->setUnits(u14);
=======
TEST(Validator, unitSimpleCycle)
{
    // Testing that indirect dependence is caught in the unit cycles. The network is:
    //
    //      grandfather(u1) <- father(u2) <- child (u3) <-+
    //           |                                        |
    //           +----------------------------------------+

    const std::string expectedError = "Cyclic units exist: 'grandfather' -> 'child' -> 'father' -> 'grandfather'";

    libcellml::Validator v;
    libcellml::ModelPtr m = std::make_shared<libcellml::Model>();

    libcellml::UnitsPtr u1 = std::make_shared<libcellml::Units>();
    libcellml::UnitsPtr u2 = std::make_shared<libcellml::Units>();
    libcellml::UnitsPtr u3 = std::make_shared<libcellml::Units>();

    m->setName("model");

    m->addUnits(u1);
    m->addUnits(u2);
    m->addUnits(u3);

    u1->setName("grandfather"); // Base unit.

    u2->setName("father"); // First generation.
    u2->addUnit("grandfather");

    u3->setName("child"); // Second generation.
    u3->addUnit("father");

    // Network valid at this stage.
    v.validateModel(m);
    EXPECT_EQ(size_t(0), v.errorCount());

    // Time loop Grandfather paradox created! u1 no longer a base variable: u1 -> u3 -> u2 -> u1.
    u1->addUnit("child");
    v.validateModel(m);

    EXPECT_EQ(size_t(1), v.errorCount());
    EXPECT_EQ(expectedError, v.error(0)->description());
}

TEST(Validator, unitComplexCycle)
{
    // Simple testing for the directional dependency of units. The first network is:
    //
    //                            <- brotherFromAnotherMother (u4)
    //                 <- father (u2)  <-+
    //     grandfather (u1)              | <- childOfIncest (u5)
    //                 <- mother (u3)  <-+
    //                            <- sisterFromAnotherFather (u6)
    //
    // There is an _undirected_ loop between u1-u2-u3-u5 but the directionality of the
    // dependencies here means the network is still valid. Keeping this here to test that
    // the directionality does indeed protect it from forming a cycle.

    libcellml::Validator v;
    libcellml::ModelPtr m = std::make_shared<libcellml::Model>();

    libcellml::UnitsPtr u1 = std::make_shared<libcellml::Units>();
    libcellml::UnitsPtr u2 = std::make_shared<libcellml::Units>();
    libcellml::UnitsPtr u3 = std::make_shared<libcellml::Units>();
    libcellml::UnitsPtr u4 = std::make_shared<libcellml::Units>();
    libcellml::UnitsPtr u5 = std::make_shared<libcellml::Units>();
    libcellml::UnitsPtr u6 = std::make_shared<libcellml::Units>();

    m->setName("model");
>>>>>>> 12f92cc7

    m->addUnits(u1);
    m->addUnits(u2);
    m->addUnits(u3);
    m->addUnits(u4);
    m->addUnits(u5);
    m->addUnits(u6);
<<<<<<< HEAD
    m->addUnits(u7);
    m->addUnits(u8);
    m->addUnits(u9);
    m->addUnits(u10);
    m->addUnits(u11);
    m->addUnits(u12);
    m->addUnits(u13);
    m->addUnits(u14);

    // This one is fine : metre vs meter
    libcellml::Variable::addEquivalence(v1, v2);

    // This one is NOT fine: metre vs pascal
    libcellml::Variable::addEquivalence(v2, v3);

    // This one is fine: pascal vs kg/(m.s^2)
    libcellml::Variable::addEquivalence(v3, v4);

    // This one is fine: m^2/m^2 vs dimensionless
    libcellml::Variable::addEquivalence(v5, v6);

    // This one is fine: dimensionless vs steradians
    libcellml::Variable::addEquivalence(v6, v7);

    // This one is fine but complicated: newton/(siever.pascal) = second^2.radian^3.steradian^-4
    libcellml::Variable::addEquivalence(v8, v9);

    // Fine: testing the multipliers 1000*grams = 1*kilograms
    libcellml::Variable::addEquivalence(v10, v11);

    // Fine: testing prefix kilo*gram = kilogram
    libcellml::Variable::addEquivalence(v10, v12);

    // Off by (meter)^1: super-complicated nested units
    libcellml::Variable::addEquivalence(v13, v14);

    validator.validateModel(m);

    EXPECT_EQ(size_t(4), validator.errorCount());
    for (size_t i = 0; i < validator.errorCount(); ++i) {
        EXPECT_EQ(expectedErrors.at(i), validator.error(i)->description());
    }
=======

    u1->setName("grandfather"); // Base unit.

    u2->setName("father"); // First generation.
    u2->addUnit("grandfather");

    u3->setName("mother"); // First generation.
    u3->addUnit("grandfather");

    u4->setName("brotherFromAnotherMother"); // Second generation.
    u4->addUnit("father");

    // Second generation depending on both first gen children, still valid, no loops because of directionality.
    u5->setName("childOfIncest_ButThatsOKApparently");
    u5->addUnit("mother");
    u5->addUnit("father");

    u6->setName("sisterFromAnotherFather"); // Second generation.
    u6->addUnit("mother");

    v.validateModel(m);
    EXPECT_EQ(size_t(0), v.errorCount());

    // As soon as a dependency of the grandfather on the brotherFromAnotherMother is added, then a
    // _directed_ loop (u1->u2->u4->u1) is created and the network is no longer valid:
    //
    //     +----------------------------------------------------------+
    //     |                                                          |
    //     |                       <- brotherFromAnotherMother (u4) <-+
    //     |            <- father (u2)  <-+
    //     +- grandfather (u1)            | <- childOfIncest (u5)
    //                  <- mother (u3)  <-+
    //                             <- sisterFromAnotherFather (u6)

    const std::string expectedError = "Cyclic units exist: 'grandfather' -> 'brotherFromAnotherMother' -> 'father' -> 'grandfather'";

    // Time loop Grandfather paradox created! u1 no longer a base variable: u1 -> u4 -> u2 -> u1.
    u1->addUnit("brotherFromAnotherMother");
    v.validateModel(m);

    EXPECT_EQ(size_t(1), v.errorCount());
    EXPECT_EQ(expectedError, v.error(0)->description());
>>>>>>> 12f92cc7
}<|MERGE_RESOLUTION|>--- conflicted
+++ resolved
@@ -726,12 +726,7 @@
         "Units reference 'ned' in units 'stark' is not a valid reference to a local units or a standard unit type.",
         "CellML identifiers must not contain any characters other than [a-zA-Z0-9_].",
         "Unit in units 'stark' does not have a valid units reference.",
-<<<<<<< HEAD
-        "Prefix 'wolf' of a unit referencing 'metre' in units 'stark' is not a valid integer or a SI prefix.",
-    };
-=======
         "Prefix 'wolf' of a unit referencing 'metre' in units 'stark' is not a valid integer or an SI prefix."};
->>>>>>> 12f92cc7
 
     libcellml::Parser p;
     libcellml::ModelPtr m = p.parseModel(input);
@@ -746,92 +741,43 @@
     }
 }
 
-TEST(Validator, validateInvalidConnections)
+TEST(Validator, validateInvalidConnectionsParentlessVariable)
 {
     const std::vector<std::string> expectedErrors = {
-        "Variable 'variable4' is an equivalent variable to 'variable1_1' but has no parent component.",
-<<<<<<< HEAD
+        "Variable 'variable1' has an equivalent variable 'variable2' which does not reciprocally have 'variable1' set as an equivalent variable."
     };
-=======
-        "Variable 'variable2' has an equivalent variable 'variable1_2' which does not reciprocally have 'variable2' set as an equivalent variable."};
->>>>>>> 12f92cc7
 
     libcellml::Validator v;
     libcellml::ModelPtr m = std::make_shared<libcellml::Model>();
     libcellml::ComponentPtr comp1 = std::make_shared<libcellml::Component>();
     libcellml::ComponentPtr comp2 = std::make_shared<libcellml::Component>();
-    libcellml::ComponentPtr comp3 = std::make_shared<libcellml::Component>();
-    libcellml::ComponentPtr comp4 = std::make_shared<libcellml::Component>();
-    libcellml::ComponentPtr comp5 = std::make_shared<libcellml::Component>();
-    libcellml::ComponentPtr comp6 = std::make_shared<libcellml::Component>();
-    libcellml::ComponentPtr comp7 = std::make_shared<libcellml::Component>();
-
-    libcellml::VariablePtr v1_1 = std::make_shared<libcellml::Variable>();
-    libcellml::VariablePtr v1_2 = std::make_shared<libcellml::Variable>();
+
+    libcellml::VariablePtr v1 = std::make_shared<libcellml::Variable>();
     libcellml::VariablePtr v2 = std::make_shared<libcellml::Variable>();
-    libcellml::VariablePtr v3 = std::make_shared<libcellml::Variable>();
-    libcellml::VariablePtr v4 = std::make_shared<libcellml::Variable>();
-    libcellml::VariablePtr v5 = std::make_shared<libcellml::Variable>();
-    libcellml::VariablePtr v6 = std::make_shared<libcellml::Variable>();
-    libcellml::VariablePtr v7 = std::make_shared<libcellml::Variable>();
 
     m->setName("modelName");
     comp1->setName("component1");
     comp2->setName("component2");
-    comp3->setName("component3");
-    comp4->setName("component4");
-    comp5->setName("component5");
-    comp6->setName("component6");
-    comp7->setName("component7");
-
-    v1_1->setName("variable1_1");
-    v1_2->setName("variable1_2");
+
+    v1->setName("variable1");
     v2->setName("variable2");
-    v3->setName("variable3");
-    v4->setName("variable4");
-    v5->setName("variable5");
-    v6->setName("variable6");
-    v7->setName("variable7");
-
-    v1_1->setUnits("dimensionless");
-    v1_2->setUnits("dimensionless");
+
+    v1->setUnits("dimensionless");
     v2->setUnits("dimensionless");
-    v3->setUnits("dimensionless");
-    v4->setUnits("dimensionless");
-    v5->setUnits("dimensionless");
-    v6->setUnits("dimensionless");
-    v7->setUnits("dimensionless");
-
-    comp1->addVariable(v1_1);
-    comp1->addVariable(v1_2);
+
+    comp1->addVariable(v1);
     comp2->addVariable(v2);
-    comp3->addVariable(v3);
-    comp4->addVariable(v4);
-    comp5->addVariable(v5);
-    comp6->addVariable(v6);
-    comp7->addVariable(v7);
     m->addComponent(comp1);
     m->addComponent(comp2);
-    m->addComponent(comp3);
-    m->addComponent(comp4);
-    m->addComponent(comp5);
-    m->addComponent(comp6);
-    m->addComponent(comp7);
 
     // Valid connections.
-    libcellml::Variable::addEquivalence(v1_1, v2);
-    libcellml::Variable::addEquivalence(v1_2, v2);
-    libcellml::Variable::addEquivalence(v1_1, v4);
-    libcellml::Variable::addEquivalence(v2, v3);
-    libcellml::Variable::addEquivalence(v5, v6); // valid here but duplicated below
+    libcellml::Variable::addEquivalence(v1, v2);
 
     // Not valid connections
-    libcellml::Variable::addEquivalence(v6, v5); // duplicated above, does not overwrite, skips silently
+    libcellml::Variable::addEquivalence(v2, v1); // opposite to above, equivalence already made so effectively a no-op.
 
     // Make v4 a variable without a parent component.
-    comp4->removeVariable(v4);
-    // Remove all connections on v1_2.
-    v1_2->removeAllEquivalences();
+    comp2->removeVariable(v2);
 
     v.validateModel(m);
 
@@ -926,8 +872,6 @@
     }
 }
 
-static const std::string emptyMath = "<math xmlns=\"http://www.w3.org/1998/Math/MathML\"/>\n";
-
 TEST(Validator, resets)
 {
     const std::vector<std::string> expectedErrors = {
@@ -940,7 +884,8 @@
         "Reset in component 'comp' does not have an order set, referencing variable 'var' does not have at least one child When.",
         "Reset in component 'comp' does not have an order set, does not reference a variable.",
         "Reset in component 'comp' does not have an order set, does not reference a variable.",
-        "Reset in component 'comp' does not have an order set, does not reference a variable, does not have at least one child When."};
+        "Reset in component 'comp' does not have an order set, does not reference a variable, does not have at least one child When."
+    };
 
     libcellml::ModelPtr m = std::make_shared<libcellml::Model>();
     libcellml::ComponentPtr c = std::make_shared<libcellml::Component>();
@@ -956,11 +901,11 @@
     libcellml::WhenPtr w2 = std::make_shared<libcellml::When>();
 
     w1->setOrder(776);
-    w1->setCondition(emptyMath);
-    w1->setValue(emptyMath);
+    w1->setCondition(EMPTY_MATH);
+    w1->setValue(EMPTY_MATH);
     w2->setOrder(345);
-    w2->setCondition(emptyMath);
-    w2->setValue(emptyMath);
+    w2->setCondition(EMPTY_MATH);
+    w2->setValue(EMPTY_MATH);
 
     r1->setOrder(300);
     r1->addWhen(w1);
@@ -1038,12 +983,12 @@
     var->setUnits("second");
 
     w2->setOrder(250);
-    w2->setCondition(emptyMath);
+    w2->setCondition(EMPTY_MATH);
     w3->setOrder(250);
-    w3->setValue(emptyMath);
+    w3->setValue(EMPTY_MATH);
     w4->setOrder(365);
-    w4->setCondition(emptyMath);
-    w4->setValue(emptyMath);
+    w4->setCondition(EMPTY_MATH);
+    w4->setValue(EMPTY_MATH);
 
     c->addVariable(var);
     c->addReset(r1);
@@ -1096,21 +1041,14 @@
     EXPECT_EQ(size_t(0), v.errorCount());
 }
 
-<<<<<<< HEAD
-TEST(Validator, validateNoCyclesUnits)
-{
-    std::vector<std::string> expectedErrors = {
-        "Cyclic units exist: 'grandfather' -> 'brotherFromAnotherMother' -> 'father' -> 'grandfather'",
-        "Cyclic units exist: 'father' -> 'grandfather' -> 'brotherFromAnotherMother' -> 'father'",
-        "Cyclic units exist: 'brotherFromAnotherMother' -> 'father' -> 'grandfather' -> 'brotherFromAnotherMother'",
+TEST(Validator, unitAmericanSpellingOfUnitsRemoved)
+{
+    const std::vector<std::string> expectedErrors = {
+        "Units reference 'meter' in units 'testunit2' is not a valid reference to a local units or a standard unit type.",
+        "Variable 'tomayto' has units of 'testunit1' and an equivalent variable 'tomahto' has units of 'testunit2' which do not match. The mismatch is: metre^1.",
+        "Variable 'tomahto' has units of 'testunit2' and an equivalent variable 'tomayto' has units of 'testunit1' which do not match. The mismatch is: metre^-1.",
     };
 
-    libcellml::Validator v;
-    libcellml::ModelPtr m = std::make_shared<libcellml::Model>();
-    libcellml::ComponentPtr c = std::make_shared<libcellml::Component>();
-=======
-TEST(Validator, unitAmericanSpellingOfUnitsRemoved)
-{
     libcellml::Validator validator;
     libcellml::ModelPtr m = std::make_shared<libcellml::Model>();
     libcellml::ComponentPtr comp1 = std::make_shared<libcellml::Component>();
@@ -1141,10 +1079,6 @@
     v2->setUnits(u2);
     m->addUnits(u1);
     m->addUnits(u2);
-
-    const std::vector<std::string> expectedErrors = {
-        "Units reference 'meter' in units 'testunit2' is not a valid reference to a local units or a standard unit type.",
-        "Variable 'tomayto' has units of 'testunit1' and an equivalent variable 'tomahto' with non-matching units of 'testunit2'. The mismatch is: metre^1."};
 
     // This one is now an error.
     libcellml::Variable::addEquivalence(v1, v2);
@@ -1278,22 +1212,11 @@
     libcellml::ComponentPtr comp1 = std::make_shared<libcellml::Component>();
     libcellml::ComponentPtr comp2 = std::make_shared<libcellml::Component>();
     libcellml::ComponentPtr comp3 = std::make_shared<libcellml::Component>();
->>>>>>> 12f92cc7
 
     libcellml::VariablePtr v1 = std::make_shared<libcellml::Variable>();
     libcellml::VariablePtr v2 = std::make_shared<libcellml::Variable>();
     libcellml::VariablePtr v3 = std::make_shared<libcellml::Variable>();
 
-<<<<<<< HEAD
-    libcellml::UnitsPtr u1 = std::make_shared<libcellml::Units>();
-    libcellml::UnitsPtr u2 = std::make_shared<libcellml::Units>();
-    libcellml::UnitsPtr u3 = std::make_shared<libcellml::Units>();
-    libcellml::UnitsPtr u4 = std::make_shared<libcellml::Units>();
-    libcellml::UnitsPtr u5 = std::make_shared<libcellml::Units>();
-    libcellml::UnitsPtr u6 = std::make_shared<libcellml::Units>();
-
-    m->setName("model");
-=======
     v1->setName("tomayto");
     v2->setName("tomahto");
     v3->setName("tomaat");
@@ -1324,51 +1247,10 @@
     v1->setUnits(u1);
     v2->setUnits(u2);
     v3->setUnits(u3);
->>>>>>> 12f92cc7
 
     m->addUnits(u1);
     m->addUnits(u2);
     m->addUnits(u3);
-<<<<<<< HEAD
-    m->addUnits(u4);
-    m->addUnits(u5);
-    m->addUnits(u6);
-
-    u1->setName("grandfather"); // base unit
-
-    u2->setName("father"); // first generation
-    u2->addUnit("grandfather", 0.0, 1.0, 1.0);
-
-    u3->setName("mother"); // first generation
-    u3->addUnit("grandfather", 0.0, 1.0, 1.0);
-
-    u4->setName("brotherFromAnotherMother"); // second generation
-    u4->addUnit("father", 0.0, 1.0, 1.0);
-
-    // second generation depending on both first gen children, still valid, no loops because of directionality
-    u5->setName("childOfIncest_ButThatsOKApparently");
-    u5->addUnit("mother", 0.0, 1.0, 1.0);
-    u5->addUnit("father", 0.0, 1.0, 1.0);
-
-    u6->setName("sisterFromAnotherMister"); // second generation
-    u6->addUnit("mother", 0.0, 1.0, 1.0);
-
-    v.validateModel(m);
-    EXPECT_EQ(size_t(0), v.errorCount());
-
-    // Time loop Grandfather paradox created! u1 no longer a base variable: u1 -> u4 -> u2 -> u1
-    u1->addUnit("brotherFromAnotherMother", 0.0, 1.0, 1.0);
-    v.validateModel(m);
-
-    EXPECT_EQ(size_t(3), v.errorCount());
-    for (size_t i = 0; i < v.errorCount(); i++) {
-        EXPECT_EQ(expectedErrors.at(i), v.error(i)->description());
-    }
-}
-
-TEST(Validator, equivalentVariableUnitMultiplierPrefix)
-{
-=======
 
     libcellml::Variable::addEquivalence(v1, v2);
     libcellml::Variable::addEquivalence(v2, v3);
@@ -1427,44 +1309,92 @@
     EXPECT_EQ(size_t(0), validator.errorCount());
 }
 
-TEST(Validator, unitEquivalenceComplicatedNestedUnits)
+TEST(Validator, unitEquivalenceInvalidNestedUnits)
 {
     std::vector<std::string> expectedErrors = {
-        "Variable 'pjs' has units of 'testunit13' and an equivalent variable 'pajamas' with non-matching units of 'testunit14'. The mismatch is: metre^1."};
+        "Variable 'pjs' has units of 'testunit13' and an equivalent variable 'pajamas' has units of 'testunit14' which do not match. The mismatch is: metre^1.",
+        "Variable 'pajamas' has units of 'testunit14' and an equivalent variable 'pjs' has units of 'testunit13' which do not match. The mismatch is: metre^-1.",
+    };
 
     libcellml::Validator validator;
     libcellml::ModelPtr m = std::make_shared<libcellml::Model>();
     libcellml::ComponentPtr comp1 = std::make_shared<libcellml::Component>();
     libcellml::ComponentPtr comp2 = std::make_shared<libcellml::Component>();
-    libcellml::ComponentPtr comp3 = std::make_shared<libcellml::Component>();
+
+    libcellml::VariablePtr v13 = std::make_shared<libcellml::Variable>();
+    libcellml::VariablePtr v14 = std::make_shared<libcellml::Variable>();
+
+    v13->setName("pjs");
+    v14->setName("pajamas");
+
+    comp1->setName("isay");
+    comp2->setName("yousay");
+
+    m->setName("callthewholethingoff");
+
+    comp1->addVariable(v13);
+    comp2->addVariable(v14);
+
+    m->addComponent(comp1);
+    m->addComponent(comp2);
+
+    libcellml::UnitsPtr u1 = std::make_shared<libcellml::Units>();
+    u1->setName("testunit1");
+    u1->addUnit("metre");
+
+    // u13 != u14: testing that the mismatch is reported correctly.
+    libcellml::UnitsPtr u13 = std::make_shared<libcellml::Units>();
+    u13->setName("testunit13");
+    u13->addUnit("testunit1", "kilo", 2.0);
+    libcellml::UnitsPtr u14 = std::make_shared<libcellml::Units>();
+    u14->setName("testunit14");
+    u14->addUnit("testunit1", 1.0);
+
+    v13->setUnits(u13);
+    v14->setUnits(u14);
+
+    m->addUnits(u1);
+    m->addUnits(u13);
+    m->addUnits(u14);
+
+    // Off by (metre)^1.
+    libcellml::Variable::addEquivalence(v13, v14);
+
+    validator.validateModel(m);
+
+    EXPECT_EQ(expectedErrors.size(), validator.errorCount());
+    for (size_t i = 0; i < validator.errorCount(); ++i) {
+        EXPECT_EQ(expectedErrors.at(i), validator.error(i)->description());
+    }
+}
+
+TEST(Validator, unitEquivalenceComplicatedValidNestedUnits)
+{
+    libcellml::Validator validator;
+    libcellml::ModelPtr m = std::make_shared<libcellml::Model>();
+    libcellml::ComponentPtr comp1 = std::make_shared<libcellml::Component>();
+    libcellml::ComponentPtr comp2 = std::make_shared<libcellml::Component>();
+
 
     libcellml::VariablePtr v1 = std::make_shared<libcellml::Variable>();
     libcellml::VariablePtr v8 = std::make_shared<libcellml::Variable>();
     libcellml::VariablePtr v9 = std::make_shared<libcellml::Variable>();
-    libcellml::VariablePtr v13 = std::make_shared<libcellml::Variable>();
-    libcellml::VariablePtr v14 = std::make_shared<libcellml::Variable>();
 
     v1->setName("tomayto");
     v8->setName("neether");
     v9->setName("nyther");
-    v13->setName("pjs");
-    v14->setName("pajamas");
 
     comp1->setName("isay");
     comp2->setName("yousay");
-    comp3->setName("wesay");
 
     m->setName("callthewholethingoff");
 
     comp1->addVariable(v1);
-    comp2->addVariable(v8);
-    comp3->addVariable(v9);
-    comp2->addVariable(v13);
-    comp3->addVariable(v14);
+    comp1->addVariable(v8);
+    comp2->addVariable(v9);
 
     m->addComponent(comp1);
     m->addComponent(comp2);
-    m->addComponent(comp3);
 
     libcellml::UnitsPtr u1 = std::make_shared<libcellml::Units>();
     u1->setName("testunit1");
@@ -1482,40 +1412,20 @@
     u9->addUnit("radian", -4.0);
     u9->addUnit("steradian", 2.0);
 
-    // u13 != u14: testing that the mismatch is reported correctly.
-    libcellml::UnitsPtr u13 = std::make_shared<libcellml::Units>();
-    u13->setName("testunit13");
-    u13->addUnit("testunit1", "kilo", 2.0);
-    u13->addUnit("testunit8", 2.0);
-    libcellml::UnitsPtr u14 = std::make_shared<libcellml::Units>();
-    u14->setName("testunit14");
-    u14->addUnit("testunit1", 1.0);
-    u14->addUnit("testunit9", 2.0);
-
     v1->setUnits(u1);
     v8->setUnits(u8);
     v9->setUnits(u9);
-    v13->setUnits(u13);
-    v14->setUnits(u14);
 
     m->addUnits(u1);
     m->addUnits(u8);
     m->addUnits(u9);
-    m->addUnits(u13);
-    m->addUnits(u14);
 
     // This one is fine but complicated: newton/(sievert.pascal) = second^2.radian^3.steradian^-4.
     libcellml::Variable::addEquivalence(v8, v9);
 
-    // Off by (metre)^1: testing nested unit equivalence.
-    libcellml::Variable::addEquivalence(v13, v14);
-
     validator.validateModel(m);
 
-    EXPECT_EQ(expectedErrors.size(), validator.errorCount());
-    for (size_t i = 0; i < validator.errorCount(); ++i) {
-        EXPECT_EQ(expectedErrors.at(i), validator.error(i)->description());
-    }
+    EXPECT_EQ(size_t(0), validator.errorCount());
 }
 
 TEST(Validator, unitEquivalenceExponentMultiplierPrefixExponent)
@@ -1524,7 +1434,6 @@
     // does not affect the equivalence of the underlying base variables.
     // TODO: when warnings are implemented then the multiplier testing can be reinstated.
 
->>>>>>> 12f92cc7
     libcellml::Validator validator;
     libcellml::ModelPtr model = std::make_shared<libcellml::Model>();
 
@@ -1540,42 +1449,21 @@
     // millimetres
     libcellml::UnitsPtr u1 = std::make_shared<libcellml::Units>();
     u1->setName("u1");
-<<<<<<< HEAD
-    u1->addUnit("metre", "milli", 1.0, 1.0); // standard, prefix, exponent, multiplier
-=======
     u1->addUnit("metre", "milli"); // standard, prefix.
->>>>>>> 12f92cc7
 
     // mm^3
     libcellml::UnitsPtr u2 = std::make_shared<libcellml::Units>();
     u2->setName("u2");
-<<<<<<< HEAD
-    u2->addUnit("u1", 0, 3.0, 1.0); // standard, prefix, exponent, multiplier
-=======
     u2->addUnit("u1", 3.0); // standard, exponent.
->>>>>>> 12f92cc7
 
     // mm^6
     libcellml::UnitsPtr u3 = std::make_shared<libcellml::Units>();
     u3->setName("u3");
-<<<<<<< HEAD
-    u3->addUnit("u2", 0, 2.0, 1.0); // standard, prefix, exponent, multiplier
-=======
     u3->addUnit("u2", 2.0); // standard, exponent.
->>>>>>> 12f92cc7
 
     // m^6
     libcellml::UnitsPtr u4 = std::make_shared<libcellml::Units>();
     u4->setName("u4");
-<<<<<<< HEAD
-    u4->addUnit("u3", 15, 1.0, 1000.0); // standard, prefix, exponent, multiplier
-
-    v1->setUnits(u4);
-
-    libcellml::UnitsPtr u5 = std::make_shared<libcellml::Units>();
-    u5->setName("u5");
-    u5->addUnit("metre", 0, 6.0, 1.0);
-=======
     u4->addUnit("u3", 15, 1.0); // standard, prefix, exponent.
 
     libcellml::UnitsPtr u5 = std::make_shared<libcellml::Units>();
@@ -1587,7 +1475,6 @@
     //       fine since we only need units to be equivalent.
     // TODO: see issue in specification: https://github.com/cellml/cellml-specification/issues/19.
     v1->setUnits(u4);
->>>>>>> 12f92cc7
     v2->setUnits(u5);
 
     comp1->setName("component1");
@@ -1607,40 +1494,19 @@
     model->addUnits(u5);
 
     libcellml::Variable::addEquivalence(v1, v2);
-<<<<<<< HEAD
-=======
-
->>>>>>> 12f92cc7
+
     validator.validateModel(model);
     EXPECT_EQ(size_t(0), validator.errorCount());
 }
 
-<<<<<<< HEAD
-TEST(Validator, setUnitsWithNoChildUnit)
+TEST(Validator, unitMismatchedUnits)
 {
     std::vector<std::string> expectedErrors = {
-        "Variable 'v1' has units of 'bushell_of_apples' and an equivalent variable 'v2' with non-matching units of 'bunch_of_bananas'. The mismatch is: apple^10, banana^-5, ",
-        "Variable 'v4' has units of 'gram' and an equivalent variable 'v3' with non-matching units of 'litre'. The mismatch is: kilogram^1, metre^-3, ",
-        "Variable 'v7' has units of 'apple' and an equivalent variable 'v8' with non-matching units of 'banana'. The mismatch is: apple^1, banana^-1, ",
-        "Variable 'v2' has units of 'bunch_of_bananas' and an equivalent variable 'v1' with non-matching units of 'bushell_of_apples'. The mismatch is: apple^-10, banana^5, ",
-        "Variable 'v5' has units of 'metre' and an equivalent variable 'v6' with non-matching units of 'second'. The mismatch is: metre^1, second^-1, ",
-        "Variable 'v8' has units of 'banana' and an equivalent variable 'v7' with non-matching units of 'apple'. The mismatch is: apple^-1, banana^1, ",
-        "Variable 'v3' has units of 'litre' and an equivalent variable 'v4' with non-matching units of 'gram'. The mismatch is: kilogram^-1, metre^3, ",
-        "Variable 'v9' is an equivalent variable to 'v3' but they are in the same component, 'c3'.",
-        // "Variable 'v3' has units of 'litre' and an equivalent variable 'v9' with non-matching units of 'big_barrel'. The mismatch is: multiplication factor of 10^-3, ", // removed until multiplication checking is turned on
-        "Variable 'v6' has units of 'second' and an equivalent variable 'v5' with non-matching units of 'metre'. The mismatch is: metre^-1, second^1, ",
-        "Variable 'v3' is an equivalent variable to 'v9' but they are in the same component, 'c3'.",
-        // "Variable 'v9' has units of 'big_barrel' and an equivalent variable 'v3' with non-matching units of 'litre'. The mismatch is: multiplication factor of 10^3, ", // removed until multiplication checking is turned on
+        "Variable 'v2' has units of 'gram' and an equivalent variable 'v1' has units of 'litre' which do not match. The mismatch is: kilogram^1, metre^-3.",
+        "Variable 'v3' has units of 'metre' and an equivalent variable 'v4' has units of 'second' which do not match. The mismatch is: metre^1, second^-1.",
+        "Variable 'v1' has units of 'litre' and an equivalent variable 'v2' has units of 'gram' which do not match. The mismatch is: kilogram^-1, metre^3.",
+        "Variable 'v4' has units of 'second' and an equivalent variable 'v3' has units of 'metre' which do not match. The mismatch is: metre^-1, second^1.",
     };
-=======
-TEST(Validator, unitUserCreatedBaseUnits)
-{
-    std::vector<std::string> expectedErrors = {
-        "Variable 'v1' has units of 'bushell_of_apples' and an equivalent variable 'v2' with non-matching units of 'bunch_of_bananas'. The mismatch is: apple^10, banana^-5.",
-        "Variable 'v4' has units of 'gram' and an equivalent variable 'v3' with non-matching units of 'litre'. The mismatch is: kilogram^1, metre^-3.",
-        "Variable 'v7' has units of 'apple' and an equivalent variable 'v8' with non-matching units of 'banana'. The mismatch is: apple^1, banana^-1.",
-        "Variable 'v5' has units of 'metre' and an equivalent variable 'v6' with non-matching units of 'second'. The mismatch is: metre^1, second^-1."};
->>>>>>> 12f92cc7
 
     libcellml::Validator validator;
     libcellml::ModelPtr m = std::make_shared<libcellml::Model>();
@@ -1654,10 +1520,6 @@
     libcellml::VariablePtr v3 = std::make_shared<libcellml::Variable>();
     libcellml::VariablePtr v4 = std::make_shared<libcellml::Variable>();
     libcellml::VariablePtr v5 = std::make_shared<libcellml::Variable>();
-    libcellml::VariablePtr v6 = std::make_shared<libcellml::Variable>();
-    libcellml::VariablePtr v7 = std::make_shared<libcellml::Variable>();
-    libcellml::VariablePtr v8 = std::make_shared<libcellml::Variable>();
-    libcellml::VariablePtr v9 = std::make_shared<libcellml::Variable>();
 
     m->setName("m");
     c1->setName("c1");
@@ -1669,98 +1531,36 @@
     v3->setName("v3");
     v4->setName("v4");
     v5->setName("v5");
-    v6->setName("v6");
-    v7->setName("v7");
-    v8->setName("v8");
-    v9->setName("v9");
-
-    libcellml::UnitsPtr uApple = std::make_shared<libcellml::Units>();
-    uApple->setName("apple");
-
-    libcellml::UnitsPtr uBanana = std::make_shared<libcellml::Units>();
-    uBanana->setName("banana");
 
     libcellml::UnitsPtr u1 = std::make_shared<libcellml::Units>();
-    u1->setName("bushell_of_apples");
-<<<<<<< HEAD
-    u1->addUnit("apple", 0, 10.0, 1.0);
-
-    libcellml::UnitsPtr u2 = std::make_shared<libcellml::Units>();
-    u2->setName("bunch_of_bananas");
-    u2->addUnit("banana", 0, 5.0, 1.0);
-
-    libcellml::UnitsPtr u9 = std::make_shared<libcellml::Units>();
-    u9->setName("big_barrel");
-    u9->addUnit("metre", 0, 3.0, 1.0);
-
-    v1->setUnits(u1); // bushell of apples - testing user-defined base units
-    v2->setUnits(u2); // bunch of bananas - testing user-defined base units
-
-    v3->setUnits("litre"); // testing standard units which are not base units
-    v4->setUnits("gram");
-
-    v5->setUnits("metre"); // testing built-in base units
-=======
-    u1->addUnit("apple", 10.0);
-
-    libcellml::UnitsPtr u2 = std::make_shared<libcellml::Units>();
-    u2->setName("bunch_of_bananas");
-    u2->addUnit("banana", 5.0);
-
-    libcellml::UnitsPtr u9 = std::make_shared<libcellml::Units>();
-    u9->setName("big_barrel");
-    u9->addUnit("metre", 3.0);
-
-    v1->setUnits(u1); // Bushell of apples - testing user-defined base units.
-    v2->setUnits(u2); // Bunch of bananas - testing user-defined base units.
-
-    v3->setUnits("litre"); // Testing standard units which are not base units.
-    v4->setUnits("gram");
-
-    v5->setUnits("metre"); // Testing built-in base units.
->>>>>>> 12f92cc7
-    v6->setUnits("second");
-
-    v7->setUnits("apple");
-    v8->setUnits("banana");
-
-    v9->setUnits(u9);
-
-    c1->addVariable(v1);
-    c2->addVariable(v2);
-    c3->addVariable(v3);
-
-    c1->addVariable(v4);
-    c2->addVariable(v5);
-    c3->addVariable(v6);
-
-    c1->addVariable(v7);
-    c2->addVariable(v8);
-    c3->addVariable(v9);
+    u1->setName("big_barrel");
+    u1->addUnit("metre", 3.0);
+
+    v1->setUnits("litre"); // Testing standard units which are not base units.
+    v2->setUnits("gram");
+
+    v3->setUnits("metre"); // Testing built-in base units.
+    v4->setUnits("second");
+
+    v5->setUnits(u1);
+
+    c3->addVariable(v1);
+
+    c1->addVariable(v2);
+    c2->addVariable(v3);
+    c3->addVariable(v4);
+
+    c1->addVariable(v5);
 
     m->addComponent(c1);
     m->addComponent(c2);
     m->addComponent(c3);
 
     m->addUnits(u1);
-    m->addUnits(u2);
-    m->addUnits(u9);
-    m->addUnits(uApple);
-    m->addUnits(uBanana);
-
-<<<<<<< HEAD
-    libcellml::Variable::addEquivalence(v1, v2); // bushell of apples != bunch of bananas
-    libcellml::Variable::addEquivalence(v3, v4); // litre != gram, NB both have 10^-3 factor, so no mult difference
-    libcellml::Variable::addEquivalence(v5, v6); // metre != second
-    libcellml::Variable::addEquivalence(v7, v8); // apple != banana
-    libcellml::Variable::addEquivalence(v3, v9); // litre != big_barrel, multiplier factor
-=======
-    libcellml::Variable::addEquivalence(v1, v2); // Bushell of apples != bunch of bananas.
-    libcellml::Variable::addEquivalence(v3, v4); // Litre != gram.
-    libcellml::Variable::addEquivalence(v5, v6); // Metre != second.
-    libcellml::Variable::addEquivalence(v7, v8); // Apple != banana.
-    libcellml::Variable::addEquivalence(v3, v9); // Litre != big_barrel, multiplier factor difference TODO: not currently reported.
->>>>>>> 12f92cc7
+
+    libcellml::Variable::addEquivalence(v1, v2); // Litre != gram.
+    libcellml::Variable::addEquivalence(v3, v4); // Metre != second.
+    libcellml::Variable::addEquivalence(v1, v5); // Litre != big_barrel, multiplier factor difference.
 
     validator.validateModel(m);
 
@@ -1771,166 +1571,84 @@
     }
 }
 
-<<<<<<< HEAD
-TEST(Validator, variableEquivalentUnits) //new
-{
-    /// @cellml2_19 19.10.6 Validate TEST Check unit reduction is the same for equivalent variables, built-in base variables
+TEST(Validator, unitMismatchedUserDefinedUnits)
+{
     std::vector<std::string> expectedErrors = {
-        "Variable 'potayto' has units of 'testunit3' and an equivalent variable 'tomahto' with non-matching units of 'testunit2'. The mismatch is: kilogram^1, metre^-2, second^-2, ",
-        "Variable 'tomahto' has units of 'testunit2' and an equivalent variable 'potayto' with non-matching units of 'testunit3'. The mismatch is: kilogram^-1, metre^2, second^2, ",
-        "Variable 'pjs' has units of 'testunit13' and an equivalent variable 'pajamas' with non-matching units of 'testunit14'. The mismatch is: metre^1, ",
-        "Variable 'pajamas' has units of 'testunit14' and an equivalent variable 'pjs' with non-matching units of 'testunit13'. The mismatch is: metre^-1, "};
+        "Variable 'v1' has units of 'bushell_of_apples' and an equivalent variable 'v2' has units of 'bunch_of_bananas' which do not match. The mismatch is: apple^10, banana^-5.",
+        "Variable 'v2' has units of 'bunch_of_bananas' and an equivalent variable 'v1' has units of 'bushell_of_apples' which do not match. The mismatch is: apple^-10, banana^5.",
+        "Variable 'v4' has units of 'banana' and an equivalent variable 'v3' has units of 'apple' which do not match. The mismatch is: apple^-1, banana^1.",
+        "Variable 'v3' has units of 'apple' and an equivalent variable 'v4' has units of 'banana' which do not match. The mismatch is: apple^1, banana^-1.",
+    };
 
     libcellml::Validator validator;
     libcellml::ModelPtr m = std::make_shared<libcellml::Model>();
-    libcellml::ComponentPtr comp1 = std::make_shared<libcellml::Component>();
-    libcellml::ComponentPtr comp2 = std::make_shared<libcellml::Component>();
-    libcellml::ComponentPtr comp3 = std::make_shared<libcellml::Component>();
+
+    libcellml::ComponentPtr c1 = std::make_shared<libcellml::Component>();
+    libcellml::ComponentPtr c2 = std::make_shared<libcellml::Component>();
+    libcellml::ComponentPtr c3 = std::make_shared<libcellml::Component>();
 
     libcellml::VariablePtr v1 = std::make_shared<libcellml::Variable>();
     libcellml::VariablePtr v2 = std::make_shared<libcellml::Variable>();
     libcellml::VariablePtr v3 = std::make_shared<libcellml::Variable>();
     libcellml::VariablePtr v4 = std::make_shared<libcellml::Variable>();
-    libcellml::VariablePtr v5 = std::make_shared<libcellml::Variable>();
-    libcellml::VariablePtr v6 = std::make_shared<libcellml::Variable>();
-    libcellml::VariablePtr v7 = std::make_shared<libcellml::Variable>();
-    libcellml::VariablePtr v8 = std::make_shared<libcellml::Variable>();
-    libcellml::VariablePtr v9 = std::make_shared<libcellml::Variable>();
-
-    libcellml::VariablePtr v10 = std::make_shared<libcellml::Variable>();
-    libcellml::VariablePtr v11 = std::make_shared<libcellml::Variable>();
-    libcellml::VariablePtr v12 = std::make_shared<libcellml::Variable>();
-
-    libcellml::VariablePtr v13 = std::make_shared<libcellml::Variable>();
-    libcellml::VariablePtr v14 = std::make_shared<libcellml::Variable>();
-
-    v1->setName("tomayto");
-    v2->setName("tomahto");
-    v3->setName("potayto");
-    v4->setName("potahto");
-    v5->setName("aunty");
-    v6->setName("tante");
-    v7->setName("auntie");
-
-    v8->setName("neether");
-    v9->setName("nyther");
-
-    v10->setName("oom");
-    v11->setName("uncle");
-    v12->setName("oncle");
-
-    v13->setName("pjs");
-    v14->setName("pajamas");
-
-    comp1->setName("isay");
-    comp2->setName("yousay");
-    comp3->setName("wesay");
-
-    m->setName("callthewholethingoff");
-
-    comp1->addVariable(v1);
-    comp2->addVariable(v2);
-    comp1->addVariable(v3);
-    comp2->addVariable(v4);
-
-    comp1->addVariable(v5);
-    comp2->addVariable(v6);
-    comp3->addVariable(v7);
-
-    comp2->addVariable(v8);
-    comp3->addVariable(v9);
-
-    comp2->addVariable(v10);
-    comp3->addVariable(v11);
-
-    comp1->addVariable(v12);
-    comp2->addVariable(v13);
-    comp3->addVariable(v14);
-
-    m->addComponent(comp1);
-    m->addComponent(comp2);
-    m->addComponent(comp3);
+
+    m->setName("m");
+    c1->setName("c1");
+    c2->setName("c2");
+    c3->setName("c3");
+
+    v1->setName("v1");
+    v2->setName("v2");
+    v3->setName("v3");
+    v4->setName("v4");
+
+    libcellml::UnitsPtr uApple = std::make_shared<libcellml::Units>();
+    uApple->setName("apple");
+
+    libcellml::UnitsPtr uBanana = std::make_shared<libcellml::Units>();
+    uBanana->setName("banana");
 
     libcellml::UnitsPtr u1 = std::make_shared<libcellml::Units>();
-    u1->setName("testunit1");
-    u1->addUnit("metre");
+    u1->setName("bushell_of_apples");
+    u1->addUnit("apple", 10.0);
 
     libcellml::UnitsPtr u2 = std::make_shared<libcellml::Units>();
-    u2->setName("testunit2");
-    u2->addUnit("meter");
-
-    libcellml::UnitsPtr u3 = std::make_shared<libcellml::Units>();
-    u3->setName("testunit3");
-    u3->addUnit("pascal");
-
-    libcellml::UnitsPtr u4 = std::make_shared<libcellml::Units>();
-    u4->setName("testunit4");
-    u4->addUnit("metre", 0, -1.0, 1.0); // prefix, exp, mult
-    u4->addUnit("kilogram", 0, 1.0, 1.0);
-    u4->addUnit("second", 0, -2.0, 1.0);
-
-    libcellml::UnitsPtr u5 = std::make_shared<libcellml::Units>();
-    u5->setName("testunit5");
-    u5->addUnit("metre", 0, -2.0, 1.0);
-    u5->addUnit("meter", 0, 2.0, 1.0);
-
-    libcellml::UnitsPtr u6 = std::make_shared<libcellml::Units>();
-    u6->setName("testunit6");
-    u6->addUnit("dimensionless");
-
-    libcellml::UnitsPtr u7 = std::make_shared<libcellml::Units>();
-    u7->setName("testunit7");
-    u7->addUnit("steradian");
-
-    libcellml::UnitsPtr u8 = std::make_shared<libcellml::Units>();
-    u8->setName("testunit8");
-    u8->addUnit("newton", 0, 1, 1);
-    u8->addUnit("pascal", 0, -1, 1);
-    u8->addUnit("sievert", 0, -1, 1);
-
-    libcellml::UnitsPtr u9 = std::make_shared<libcellml::Units>();
-    u9->setName("testunit9");
-    u9->addUnit("second", 0, 2, 1);
-    u9->addUnit("radian", 0, -4, 1);
-    u9->addUnit("steradian", 0, 2, 1);
-
-    libcellml::UnitsPtr u10 = std::make_shared<libcellml::Units>();
-    u10->setName("testunit10");
-    u10->addUnit("gram", 0, 2.0, 1000.0);
-
-    libcellml::UnitsPtr u11 = std::make_shared<libcellml::Units>();
-    u11->setName("testunit11");
-    u11->addUnit("kilogram", 0, 2.0, 1.0);
-
-    libcellml::UnitsPtr u12 = std::make_shared<libcellml::Units>();
-    u12->setName("testunit12");
-    u12->addUnit("gram", "kilo", 2.0, 1.0);
-
-    libcellml::UnitsPtr u13 = std::make_shared<libcellml::Units>();
-    u13->setName("testunit13");
-    u13->addUnit("testunit2", "kilo", 2.0, 1.0);
-    u13->addUnit("testunit8", 0, 2.0, 1.0);
-
-    libcellml::UnitsPtr u14 = std::make_shared<libcellml::Units>();
-    u14->setName("testunit14");
-    u14->addUnit("testunit1", 0, 1.0, 1.0);
-    u14->addUnit("testunit9", 0, 2.0, 1.0);
-
-    v1->setUnits(u1);
-    v2->setUnits(u2);
-    v3->setUnits(u3);
-    v4->setUnits(u4);
-    v5->setUnits(u5);
-    v6->setUnits(u6);
-    v7->setUnits(u7);
-    v8->setUnits(u8);
-    v9->setUnits(u9);
-    v10->setUnits(u10);
-    v11->setUnits(u11);
-    v12->setUnits(u12);
-    v13->setUnits(u13);
-    v14->setUnits(u14);
-=======
+    u2->setName("bunch_of_bananas");
+    u2->addUnit("banana", 5.0);
+
+    v1->setUnits(u1); // Bushell of apples - testing user-defined base units.
+    v2->setUnits(u2); // Bunch of bananas - testing user-defined base units.
+
+    v3->setUnits("apple");
+    v4->setUnits("banana");
+
+    c1->addVariable(v1);
+    c2->addVariable(v2);
+
+    c2->addVariable(v4);
+    c3->addVariable(v3);
+
+    m->addComponent(c1);
+    m->addComponent(c2);
+    m->addComponent(c3);
+
+    m->addUnits(u1);
+    m->addUnits(u2);
+    m->addUnits(uApple);
+    m->addUnits(uBanana);
+
+    libcellml::Variable::addEquivalence(v1, v2); // Bushell of apples != bunch of bananas.
+    libcellml::Variable::addEquivalence(v3, v4); // Apple != banana.
+
+    validator.validateModel(m);
+
+    EXPECT_EQ(expectedErrors.size(), validator.errorCount());
+
+    for (size_t i = 0; i < expectedErrors.size(); ++i) {
+        EXPECT_EQ(expectedErrors.at(i), validator.error(i)->description());
+    }
+}
+
 TEST(Validator, unitSimpleCycle)
 {
     // Testing that indirect dependence is caught in the unit cycles. The network is:
@@ -1999,7 +1717,6 @@
     libcellml::UnitsPtr u6 = std::make_shared<libcellml::Units>();
 
     m->setName("model");
->>>>>>> 12f92cc7
 
     m->addUnits(u1);
     m->addUnits(u2);
@@ -2007,50 +1724,6 @@
     m->addUnits(u4);
     m->addUnits(u5);
     m->addUnits(u6);
-<<<<<<< HEAD
-    m->addUnits(u7);
-    m->addUnits(u8);
-    m->addUnits(u9);
-    m->addUnits(u10);
-    m->addUnits(u11);
-    m->addUnits(u12);
-    m->addUnits(u13);
-    m->addUnits(u14);
-
-    // This one is fine : metre vs meter
-    libcellml::Variable::addEquivalence(v1, v2);
-
-    // This one is NOT fine: metre vs pascal
-    libcellml::Variable::addEquivalence(v2, v3);
-
-    // This one is fine: pascal vs kg/(m.s^2)
-    libcellml::Variable::addEquivalence(v3, v4);
-
-    // This one is fine: m^2/m^2 vs dimensionless
-    libcellml::Variable::addEquivalence(v5, v6);
-
-    // This one is fine: dimensionless vs steradians
-    libcellml::Variable::addEquivalence(v6, v7);
-
-    // This one is fine but complicated: newton/(siever.pascal) = second^2.radian^3.steradian^-4
-    libcellml::Variable::addEquivalence(v8, v9);
-
-    // Fine: testing the multipliers 1000*grams = 1*kilograms
-    libcellml::Variable::addEquivalence(v10, v11);
-
-    // Fine: testing prefix kilo*gram = kilogram
-    libcellml::Variable::addEquivalence(v10, v12);
-
-    // Off by (meter)^1: super-complicated nested units
-    libcellml::Variable::addEquivalence(v13, v14);
-
-    validator.validateModel(m);
-
-    EXPECT_EQ(size_t(4), validator.errorCount());
-    for (size_t i = 0; i < validator.errorCount(); ++i) {
-        EXPECT_EQ(expectedErrors.at(i), validator.error(i)->description());
-    }
-=======
 
     u1->setName("grandfather"); // Base unit.
 
@@ -2093,5 +1766,4 @@
 
     EXPECT_EQ(size_t(1), v.errorCount());
     EXPECT_EQ(expectedError, v.error(0)->description());
->>>>>>> 12f92cc7
 }