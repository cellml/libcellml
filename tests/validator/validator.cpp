--- conflicted
+++ resolved
@@ -27,13 +27,9 @@
  * are not picked up by the main tests testing the API of the library
  */
 
-<<<<<<< HEAD
-TEST(Validator, namedModel)
+TEST(Validator, namedModel) 
 {
-=======
-TEST(Validator, namedModel) {
     /// @cellml2_4 4.2.1 Validate TEST model name format
->>>>>>> 299c4fb2
     libcellml::Validator validator;
     libcellml::ModelPtr model = std::make_shared<libcellml::Model>();
     model->setName("awesomeName");
@@ -41,15 +37,10 @@
     EXPECT_EQ(size_t(0), validator.errorCount());
 }
 
-<<<<<<< HEAD
-TEST(Validator, unnamedModel)
+TEST(Validator, unnamedModel) 
 {
-    const std::string expectedError = "Model does not have a valid name attribute.";
-=======
-TEST(Validator, unnamedModel) {
     /// @cellml2_4 4.2.1 Validate TEST mode name format
     std::string expectedError = "Model does not have a valid name attribute.";
->>>>>>> 299c4fb2
     libcellml::Validator validator;
     libcellml::ModelPtr model = std::make_shared<libcellml::Model>();
     validator.validateModel(model);
@@ -58,15 +49,10 @@
     EXPECT_EQ("4.2.1", validator.getError(1)->getSpecificationHeading());
 }
 
-<<<<<<< HEAD
-TEST(Validator, invalidCellMLIdentifiersWithSpecificationHeading)
+TEST(Validator, invalidCellMLIdentifiersWithSpecificationHeading) 
 {
-    const std::vector<std::string> expectedErrors = {
-=======
-TEST(Validator, invalidCellMLIdentifiersWithSpecificationHeading) {
     /// @cellml2_10 10.1.1 Validate TEST component name format
     std::vector<std::string> expectedErrors = {
->>>>>>> 299c4fb2
         "CellML identifiers must not begin with a European numeric character [0-9].",
         "Model does not have a valid name attribute.",
         "CellML identifiers must not contain any characters other than [a-zA-Z0-9_].",
@@ -136,15 +122,10 @@
     EXPECT_EQ(libcellml::Error::Kind::MODEL, vc.getError(1)->getKind());
 }
 
-<<<<<<< HEAD
-TEST(Validator, namedModelWithUnnamedComponent)
+TEST(Validator, namedModelWithUnnamedComponent) 
 {
+    /// @cellml2_10 10.1.1 Validate TEST component name is not empty
     const std::string expectedError = "Component does not have a valid name attribute.";
-=======
-TEST(Validator, namedModelWithUnnamedComponent) {
-    /// @cellml2_10 10.1.1 Validate TEST component name is not empty
-    std::string expectedError = "Component does not have a valid name attribute.";
->>>>>>> 299c4fb2
     libcellml::Validator validator;
     libcellml::ModelPtr model = std::make_shared<libcellml::Model>();
     libcellml::ComponentPtr component = std::make_shared<libcellml::Component>();
@@ -155,16 +136,11 @@
     EXPECT_EQ(expectedError, validator.getError(1)->getDescription());
 }
 
-<<<<<<< HEAD
-TEST(Validator, unnamedModelWithUnnamedComponentWithUnnamedUnits)
+TEST(Validator, unnamedModelWithUnnamedComponentWithUnnamedUnits) 
 {
-    const std::vector<std::string> expectedErrors = {
-=======
-TEST(Validator, unnamedModelWithUnnamedComponentWithUnnamedUnits) {
     /// @cellml2_4 4.2.1 Validate TEST unnamed model with unnamed units
     /// @cellml2_8 8.1.1 Validate TEST unnamed units in model
-    std::vector<std::string> expectedErrors = {
->>>>>>> 299c4fb2
+    const std::vector<std::string> expectedErrors = {
         "CellML identifiers must contain one or more basic Latin alphabetic characters.",
         "Model does not have a valid name attribute.",
         "CellML identifiers must contain one or more basic Latin alphabetic characters.",
@@ -186,16 +162,11 @@
     }
 }
 
-<<<<<<< HEAD
-TEST(Validator, modelWithDuplicateComponentsAndUnits)
+TEST(Validator, modelWithDuplicateComponentsAndUnits) 
 {
-    const std::vector<std::string> expectedErrors = {
-=======
-TEST(Validator, modelWithDuplicateComponentsAndUnits) {
     /// @cellml2_8 8.1.2 Validate TEST Valid units names must be unique to the model
     /// @cellml2_10 10.1.1 Validate TEST Valid names must be unique to the model
-    std::vector<std::string> expectedErrors = {
->>>>>>> 299c4fb2
+    const std::vector<std::string> expectedErrors = {
         "Model 'multiplicity' contains multiple components with the name 'michael'. Valid component names must be unique to their model.",
         "Model 'multiplicity' contains multiple units with the name 'keaton'. Valid units names must be unique to their model."};
 
@@ -223,12 +194,8 @@
     }
 }
 
-<<<<<<< HEAD
-TEST(Validator, unnamedAndDuplicateNamedVariablesWithAndWithoutValidUnits)
+TEST(Validator, unitsWithPrefixOutOfRange) 
 {
-    const std::vector<std::string> expectedErrors = {
-=======
-TEST(Validator, unitsWithPrefixOutOfRange) {
     // int limit is 18,446,744,073,709,551,615
 
     libcellml::Validator validator;
@@ -250,20 +217,20 @@
 
     validator.validateModel(m);
     
-    EXPECT_EQ(1u, validator.errorCount());
+    EXPECT_EQ(size_t(1), validator.errorCount());
     EXPECT_EQ("Prefix '18446744073709551616' of a unit referencing 'second' in units 'myUnits' is out of the integer range.",
               validator.getError(0)->getDescription());
 }
 
-TEST(Validator, unnamedAndDuplicateNamedVariablesWithAndWithoutValidUnits) {
+TEST(Validator, unnamedAndDuplicateNamedVariablesWithAndWithoutValidUnits)
+ {
     /// @cellml2_11 11.1.1.1 Validate TEST variable names must be unique to their component
     /// @cellml2_11 11.1.1.1 Validate TEST variable name must be valid
     /// @cellml2_8 8.1.1 Validate TEST units name must be valid
     /// @cellml2_11 11.1.1.2 Validate TEST variable units name is a valid reference  
     /// @cellml2_19 19.7.1 Validate TEST variable units name is a valid reference
 
-    std::vector<std::string> expectedErrors = {
->>>>>>> 299c4fb2
+    const std::vector<std::string> expectedErrors = {
         "Component 'fargo' contains multiple variables with the name 'margie'. Valid variable names must be unique to their component.",
         "CellML identifiers must not begin with a European numeric character [0-9].",
         "Variable does not have a valid name attribute.",
@@ -301,16 +268,11 @@
     }
 }
 
-<<<<<<< HEAD
-TEST(Validator, invalidVariableInitialValuesAndInterfaces)
+TEST(Validator, invalidVariableInitialValuesAndInterfaces) 
 {
-    const std::vector<std::string> expectedErrors = {
-=======
-TEST(Validator, invalidVariableInitialValuesAndInterfaces) {
     /// @cellml2_11 11.1.2.1 Validate TEST variable interface value is valid
     /// @cellml2_11 11.1.2.2 Validate TEST initial_value attrbute is real number string or variable reference
-    std::vector<std::string> expectedErrors = {
->>>>>>> 299c4fb2
+    const std::vector<std::string> expectedErrors = {
         "Variable 'candidate' has an invalid interface attribute value 'orange'.",
         "Variable 'candidate' has an invalid initial value 'trump'. Initial values must be a real number string or a variable reference."};
 
@@ -336,32 +298,23 @@
     }
 }
 
-<<<<<<< HEAD
-TEST(Validator, importUnits)
+TEST(Validator, importUnits) 
 {
-    const std::vector<std::string> expectedErrors = {
-=======
-TEST(Validator, importUnits) {
     /// @cellml2_6 6.1.2 Validate TEST import units has valid units_ref attribute
     /// @cellml2_6 6.1.1 Validate TEST import units have a valid name
     /// @cellml2_6 6.1.2 Validate TEST import units have a units_ref unique to this model
     /// @cellml2_6 6.1.1 Validate TEST import units has a name unique in this model
     /// @cellml2_5 5.1.1 Validate TEST import element has a valid href formatted attribute TODO This is very restrictive at present, check ...
     
-    std::vector<std::string> expectedErrors = {
->>>>>>> 299c4fb2
+    const std::vector<std::string> expectedErrors = {
         "CellML identifiers must contain one or more basic Latin alphabetic characters.",
         "Imported units 'invalid_imported_units_in_this_model' does not have a valid units_ref attribute.",
         "Import of units 'invalid_imported_units_in_this_model' does not have a valid locator xlink:href attribute.",
         "Import of units 'name_for_invalid_import' has an invalid URI in the href attribute, 'not @ valid url'. ",
         "Model 'model_name' contains multiple units with the name 'units_to_be_duplicated'. Valid units names must be unique to their model.",
         "CellML identifiers must contain one or more basic Latin alphabetic characters.",
-<<<<<<< HEAD
-        "Imported units does not have a valid name attribute."};
-=======
         "Imported units does not have a valid name attribute."
     };
->>>>>>> 299c4fb2
 
     libcellml::Validator v;
     libcellml::ModelPtr m = std::make_shared<libcellml::Model>();
@@ -374,13 +327,8 @@
     importedUnits->setName("valid_imported_units_in_this_model");
     importedUnits->setSourceUnits(imp, "units_in_that_model");
     m->addUnits(importedUnits);
-<<<<<<< HEAD
     v.validateModel(m);
     EXPECT_EQ(size_t(0), v.errorCount());
-=======
-    v.validateModel(m); 
-    EXPECT_EQ(0u, v.errorCount());
->>>>>>> 299c4fb2
 
     // Invalid units import- missing refs
     libcellml::ImportSourcePtr imp2 = std::make_shared<libcellml::ImportSource>();
@@ -388,13 +336,8 @@
     importedUnits2->setName("invalid_imported_units_in_this_model");
     importedUnits2->setSourceUnits(imp2, "");
     m->addUnits(importedUnits2);
-<<<<<<< HEAD
     v.validateModel(m);
     EXPECT_EQ(size_t(3), v.errorCount());
-=======
-    v.validateModel(m); 
-    EXPECT_EQ(3u, v.errorCount());
->>>>>>> 299c4fb2
 
     // Invalid units import - duplicate refs
     libcellml::ImportSourcePtr imp3 = std::make_shared<libcellml::ImportSource>();
@@ -403,14 +346,8 @@
     importedUnits3->setName("duplicate_imported_units_in_this_model");
     importedUnits3->setSourceUnits(imp3, "units_in_that_model");
     m->addUnits(importedUnits3);
-<<<<<<< HEAD
     v.validateModel(m);
-    EXPECT_EQ(size_t(4), v.errorCount());
-=======
-
-    v.validateModel(m); 
-    EXPECT_EQ(3u, v.errorCount());
->>>>>>> 299c4fb2
+    EXPECT_EQ(size_t(3), v.errorCount());
 
     // Invalid units import - unnamed units
     libcellml::ImportSourcePtr imp4 = std::make_shared<libcellml::ImportSource>();
@@ -418,23 +355,8 @@
     libcellml::UnitsPtr importedUnits4 = std::make_shared<libcellml::Units>();
     importedUnits4->setSourceUnits(imp4, "units_in_that_model");
     m->addUnits(importedUnits4);
-<<<<<<< HEAD
     v.validateModel(m);
-    EXPECT_EQ(size_t(6), v.errorCount());
-=======
-    v.validateModel(m); 
-    EXPECT_EQ(5u, v.errorCount());
-
-    // Invalid html ref 
-    libcellml::ImportSourcePtr imp5 = std::make_shared<libcellml::ImportSource>();
-    imp5->setUrl("not @ valid url");
-    libcellml::UnitsPtr importedUnits5 = std::make_shared<libcellml::Units>();
-    importedUnits5->setName("name_for_invalid_import");
-    importedUnits5->setSourceUnits(imp5, "units_in_that_model");
-    m->addUnits(importedUnits5);
-    v.validateModel(m); 
-    EXPECT_EQ(6u, v.errorCount());
->>>>>>> 299c4fb2
+    EXPECT_EQ(size_t(5), v.errorCount());
 
     // Duplicated units name
     libcellml::UnitsPtr manualUnits1 = std::make_shared<libcellml::Units>();
@@ -457,30 +379,21 @@
     }
 }
 
-<<<<<<< HEAD
-TEST(Validator, importComponents)
+TEST(Validator, importComponents) 
 {
-    const std::vector<std::string> expectedErrors = {
-=======
-TEST(Validator, importComponents) {
     /// @cellml2_7 7.1.1 Validate TEST import component must have valid name format
     /// @cellml2_7 7.1.2 Validate TEST import component must have unique component_ref
     /// @cellml2_7 7.1.1 Validate TEST import component must have unique name
     /// @cellml2_5 5.1.1 Validate TEST import has valid href attribute
     
-    std::vector<std::string> expectedErrors = {
->>>>>>> 299c4fb2
+    const std::vector<std::string> expectedErrors = {
         "CellML identifiers must contain one or more basic Latin alphabetic characters.",
         "Imported component 'invalid_imported_component_in_this_model' does not have a valid component_ref attribute.",
         "Import of component 'invalid_imported_component_in_this_model' does not have a valid locator xlink:href attribute.",
         "CellML identifiers must contain one or more basic Latin alphabetic characters.",
-<<<<<<< HEAD
-        "Imported component does not have a valid name attribute."};
-=======
         "Imported component does not have a valid name attribute.",
         "Import of component 'a_bad_imported_component' has an invalid URI in the href attribute, 'not @ valid url'. ",
     };
->>>>>>> 299c4fb2
 
     libcellml::Validator v;
     libcellml::ModelPtr m = std::make_shared<libcellml::Model>();
@@ -493,13 +406,8 @@
     importedComponent->setName("valid_imported_component_in_this_model");
     importedComponent->setSourceComponent(imp, "component_in_that_model");
     m->addComponent(importedComponent);
-<<<<<<< HEAD
     v.validateModel(m);
     EXPECT_EQ(size_t(0), v.errorCount());
-=======
-    v.validateModel(m); 
-    EXPECT_EQ(0u, v.errorCount());
->>>>>>> 299c4fb2
 
     // Another valid component import 
     libcellml::ImportSourcePtr imp5 = std::make_shared<libcellml::ImportSource>();
@@ -517,13 +425,8 @@
     importedComponent2->setName("invalid_imported_component_in_this_model");
     importedComponent2->setSourceComponent(imp2, "");
     m->addComponent(importedComponent2);
-<<<<<<< HEAD
     v.validateModel(m);
     EXPECT_EQ(size_t(3), v.errorCount());
-=======
-    v.validateModel(m); 
-    EXPECT_EQ(3u, v.errorCount());
->>>>>>> 299c4fb2
 
     // Invalid component import - duplicate refs  TODO but is this allowed after all ?? #280, #298
     libcellml::ImportSourcePtr imp3 = std::make_shared<libcellml::ImportSource>();
@@ -532,26 +435,16 @@
     importedComponent3->setName("duplicate_imported_component_in_this_model");
     importedComponent3->setSourceComponent(imp3, "component_in_that_model");
     m->addComponent(importedComponent3);
-<<<<<<< HEAD
     v.validateModel(m);
-    EXPECT_EQ(size_t(4), v.errorCount());
-=======
-    v.validateModel(m); 
-    EXPECT_EQ(3u, v.errorCount());
->>>>>>> 299c4fb2
+    EXPECT_EQ(size_t(3), v.errorCount());
 
     libcellml::ImportSourcePtr imp4 = std::make_shared<libcellml::ImportSource>();
     imp4->setUrl("some-other-different-model.xml");
     libcellml::ComponentPtr importedComponent4 = std::make_shared<libcellml::Component>();
     importedComponent4->setSourceComponent(imp4, "component_in_that_model");
     m->addComponent(importedComponent4);
-<<<<<<< HEAD
-    v.validateModel(m);
-    EXPECT_EQ(size_t(6), v.errorCount());
-
-=======
     v.validateModel(m); 
-    EXPECT_EQ(5u, v.errorCount());
+    EXPECT_EQ(size_t(5), v.errorCount());
     
     // Invalid: duplicating component_ref and source TODO but is this allowed after all ?? #280, #298
     libcellml::ImportSourcePtr imp6 = std::make_shared<libcellml::ImportSource>();
@@ -561,7 +454,7 @@
     importedComponent6->setSourceComponent(imp6, "new_shiny_component_ref");
     m->addComponent(importedComponent6);
     v.validateModel(m); 
-    EXPECT_EQ(5u, v.errorCount());
+    EXPECT_EQ(size_t(5), v.errorCount());
 
     // Valid: duplicate component_ref from a different source
     libcellml::ImportSourcePtr imp7 = std::make_shared<libcellml::ImportSource>();
@@ -571,7 +464,7 @@
     importedComponent7->setSourceComponent(imp7, "component_in_that_model");
     m->addComponent(importedComponent7);
     v.validateModel(m); 
-    EXPECT_EQ(5u, v.errorCount());
+    EXPECT_EQ(size_t(5), v.errorCount());
 
     // Invalid: component_ref is not valid html
     libcellml::ImportSourcePtr imp8 = std::make_shared<libcellml::ImportSource>();
@@ -581,18 +474,17 @@
     importedComponent8->setSourceComponent(imp8, "component_in_some_model");
     m->addComponent(importedComponent8);
     v.validateModel(m); 
-    EXPECT_EQ(6u, v.errorCount());
+    EXPECT_EQ(size_t(6), v.errorCount());
  
->>>>>>> 299c4fb2
     // Check for expected error messages
     for (size_t i = 0; i < v.errorCount(); ++i) {
         EXPECT_EQ(expectedErrors.at(i), v.getError(i)->getDescription());
     }
 }
 
-<<<<<<< HEAD
 TEST(Validator, validMath)
 {
+    /// @cellml2_14 14.1 Validate TEST valid maths input works
     const std::string math =
         "<math xmlns=\"http://www.w3.org/1998/Math/MathML\">\n"
         "  <apply>\n"
@@ -605,22 +497,6 @@
         "    </apply>\n"
         "  </apply>\n"
         "</math>\n";
-=======
-TEST(Validator, validMath) {
-    /// @cellml2_14 14.1 Validate TEST valid maths input works
-    std::string math =
-            "<math xmlns=\"http://www.w3.org/1998/Math/MathML\">"
-                "<apply>"
-                    "<eq/>"
-                    "<ci> C </ci>"
-                    "<apply>"
-                        "<plus/>"
-                        "<ci>A</ci>"
-                        "<ci>B</ci>"
-                    "</apply>"
-                "</apply>"
-            "</math>";
->>>>>>> 299c4fb2
 
     libcellml::Validator v;
     libcellml::ModelPtr m = std::make_shared<libcellml::Model>();
@@ -647,38 +523,24 @@
     m->addComponent(c);
 
     v.validateModel(m);
-<<<<<<< HEAD
     EXPECT_EQ(size_t(0), v.errorCount());
-}
-
-TEST(Validator, invalidMath)
+
+}
+
+TEST(Validator, invalidMath) 
 {
-    const std::string math1 =
-        "<math>\n"
-        "  <invalid_xml></not_valid>\n"
-        "</math>\n";
-    const std::string math2 = "<invalid_math/>\n";
-    const std::vector<std::string> expectedErrors = {
-        "Opening and ending tag mismatch: invalid_xml line 2 and not_valid.",
-=======
-    EXPECT_EQ(0u, v.errorCount());
-
-}
-
-TEST(Validator, invalidMath) {
     /// @cellml2_14 14.1.2 Validate TEST mismatch opening and closing tags
     /// @cellml2_14 14.1.1 Validate TEST valid XML root node for math on a component
     /// @cellml2_14 14.1.1 Validate TEST root node type is of type math
-    std::string math1 =
+    const std::string math1 =
             "<math>"
                 "<invalid_xml></not_valid>"
             "</math>";
 
-    std::string math2 = "<invalid_math/>";
-
-    std::vector<std::string> expectedErrors = {
+    const std::string math2 = "<invalid_math/>";
+
+    const std::vector<std::string> expectedErrors = {
         "Opening and ending tag mismatch: invalid_xml line 1 and not_valid.",
->>>>>>> 299c4fb2
         "Could not get a valid XML root node from the math on component 'componentName1'.",
         "Math root node is of invalid type 'invalid_math' on component 'componentName2'. A valid math root node should be of type 'math'."};
 
@@ -704,9 +566,9 @@
     }
 }
 
-<<<<<<< HEAD
 TEST(Validator, invalidMathMLElements)
 {
+    /// @cellml2_14 14.1.2 Validate TEST maths elements are supported MathML elements
     const std::string math =
         "<math xmlns=\"http://www.w3.org/1998/Math/MathML\">\n"
         "  <apply>\n"
@@ -719,25 +581,8 @@
         "    </apply>\n"
         "  </apply>\n"
         "</math>\n";
+
     const std::vector<std::string> expectedErrors = {
-=======
-TEST(Validator, invalidMathMLElements) {
-    /// @cellml2_14 14.1.2 Validate TEST maths elements are supported MathML elements
-    std::string math =
-            "<math xmlns=\"http://www.w3.org/1998/Math/MathML\">"
-                "<apply>"
-                    "<equals/>"
-                    "<ci>C</ci>"
-                    "<apply>"
-                        "<addition/>"
-                        "<ci>A</ci>"
-                        "<ci>B</ci>"
-                    "</apply>"
-                "</apply>"
-            "</math>";
-
-    std::vector<std::string> expectedErrors = {
->>>>>>> 299c4fb2
         "Math has a 'equals' element that is not a supported MathML element.",
         "Math has a 'addition' element that is not a supported MathML element.",
         "No declaration for element equals.",
@@ -778,9 +623,13 @@
     }
 }
 
-<<<<<<< HEAD
 TEST(Validator, invalidMathMLVariables)
 {
+    /// @cellml2_14 14.1.2 Validate TEST math elements are supported MathML elements
+    /// @cellml2_14 14.1.3 Validate TEST ci children point to valid variables in this component
+    /// @cellml2_14 14.1.3 Validate TEST check for duplicate names between bound variables and variables in this component
+    /// @cellml2_14 14.1.3 Validate TEST check for empty ci element or whitespace only 
+    /// @cellml2_14 14.1.3 Validate TEST check that ci variables have been declared
     const std::string math =
         "<math xmlns=\"http://www.w3.org/1998/Math/MathML\">\n"
         "  <apply>\n"
@@ -818,51 +667,7 @@
         "  </apply>\n"
         "</math>\n";
     const std::vector<std::string> expectedErrors = {
-=======
-TEST(Validator, invalidMathMLVariables) {
-    /// @cellml2_14 14.1.2 Validate TEST math elements are supported MathML elements
-    /// @cellml2_14 14.1.3 Validate TEST ci children point to valid variables in this component
-    /// @cellml2_14 14.1.3 Validate TEST check for duplicate names between bound variables and variables in this component
-    /// @cellml2_14 14.1.3 Validate TEST check for empty ci element or whitespace only 
-    /// @cellml2_14 14.1.3 Validate TEST check that ci variables have been declared
-
-    std::string math =
-            "<math xmlns=\"http://www.w3.org/1998/Math/MathML\">"
-                "<apply>"
-                    "<eq/>"
-                    "<ci>answer</ci>"
-                    "<partialdiff/>"
-                    "<apply>"
-                        "<plus/>"
-                        "<ci>A</ci>"
-                        "<apply>"
-                            "<plus/>"
-                            "<bvar>"
-                            "<ci>new_bvar</ci>"
-                            "</bvar>"
-                            "<apply>"
-                                "<plus/>"
-                                "<ci>   </ci>"
-                                "<apply>"
-                                    "<plus/>"
-                                    "<ci><nonsense/></ci>"
-                                    "<apply>"
-                                        "<plus/>"
-                                        "<ci/>"
-                                        "<bvar>"
-                                        "<ci>B</ci>"
-                                        "</bvar>"
-                                    "</apply>"
-                                "</apply>"
-                            "</apply>"
-                        "</apply>"
-                    "</apply>"
-                "</apply>"
-            "</math>";
-
-    std::vector<std::string> expectedErrors = {
         "Component 'componentName' contains multiple variables with the name 'C'. Valid variable names must be unique to their component.",
->>>>>>> 299c4fb2
         "Math has a 'partialdiff' element that is not a supported MathML element.",
         "Math has a 'nonsense' element that is not a supported MathML element.",
         "Math in component 'componentName' contains 'B' as a bvar ci element but it is already a variable name.",
@@ -906,9 +711,19 @@
     }
 }
 
-<<<<<<< HEAD
 TEST(Validator, invalidMathMLCiAndCnElementsWithCellMLUnits)
 {
+    /// @cellml2_14 14.1.3 Validate TEST check for duplication between bound variable name and variable name in the same component
+    /// @cellml2_14 14.1.4 Validate TEST check for valid units reference inside cn
+    /// @cellml2_14 14.1.2 Validate TEST check for valid type specification (ie: real, e-notation)
+    /// @cellml2_14 14.1.3 Validate TEST check for whitespace only ci element
+    /// @cellml2_14 14.1.3 Validate TEST ci has valid variable reference in ths component
+    /// @cellml2_14 14.1.3 Validate TEST ci is not empty
+    /// @cellml2_14 14.1.3 Validate TEST ci units has valid name
+    /// @cellml2_14 14.1.4 Validate TEST cn units are specified
+    /// @cellml2_14 "Namespace prefix cellml for value on ci is not defined."
+    /// @cellml2_14 "No declaration for attribute cellml:value of element ci."
+
     const std::string math =
         "<math xmlns:cellml=\"http://www.cellml.org/cellml/2.0#\" xmlns=\"http://www.w3.org/1998/Math/MathML\">\n"
         "  <apply>\n"
@@ -946,58 +761,6 @@
         "  </apply>\n"
         "</math>\n";
     const std::vector<std::string> expectedErrors = {
-=======
-TEST(Validator, invalidMathMLCiAndCnElementsWithCellMLUnits) {
-    std::string math =
-            "<math xmlns:cellml=\"http://www.cellml.org/cellml/2.0#\" xmlns=\"http://www.w3.org/1998/Math/MathML\">"
-                "<apply>"
-                    "<eq/>"
-                    "<cn cellml:units=\"invalid\">oops</cn>"
-                    "<apply>"
-                        "<plus/>"
-                        "<ci>A</ci>"
-                        "<apply>"
-                            "<plus/>"
-                            "<bvar>"
-                            "<ci cellml:units=\"dimensionless\" cellml:value=\"zero\">new_bvar</ci>"
-                            "</bvar>"
-                            "<apply>"
-                                "<plus/>"
-                                "<ci>   </ci>"
-                                "<apply>"
-                                    "<plus/>"
-                                    "<ci>undefined_variable</ci>"
-                                    "<apply>"
-                                        "<plus/>"
-                                        "<ci/>"
-                                        "<bvar>"
-                                        "<ci cellml:units=\"9wayswrong\">B</ci>"
-                                        "</bvar>"
-                                        "<apply>"
-                                            "<plus/>"
-                                            "<cn>2.0</cn>"
-                                        "</apply>"
-                                    "</apply>"
-                                "</apply>"
-                            "</apply>"
-                        "</apply>"
-                    "</apply>"
-                "</apply>"
-            "</math>";
-
-    /// @cellml2_14 14.1.3 Validate TEST check for duplication between bound variable name and variable name in the same component
-    /// @cellml2_14 14.1.4 Validate TEST check for valid units reference inside cn
-    /// @cellml2_14 14.1.2 Validate TEST check for valid type specification (ie: real, e-notation)
-    /// @cellml2_14 14.1.3 Validate TEST check for whitespace only ci element
-    /// @cellml2_14 14.1.3 Validate TEST ci has valid variable reference in ths component
-    /// @cellml2_14 14.1.3 Validate TEST ci is not empty
-    /// @cellml2_14 14.1.3 Validate TEST ci units has valid name
-    /// @cellml2_14 14.1.4 Validate TEST cn units are specified
-    /// @cellml2_14 "Namespace prefix cellml for value on ci is not defined."
-    /// @cellml2_14 "No declaration for attribute cellml:value of element ci."
-
-    std::vector<std::string> expectedErrors = {
->>>>>>> 299c4fb2
         "Math in component 'componentName' contains 'B' as a bvar ci element but it is already a variable name.",
         "Math has a cn element with a cellml:units attribute 'invalid' that is not a valid reference to units in component 'componentName' or a standard unit.",
         "Math ci element has an invalid attribute type 'value' in the cellml namespace.",
@@ -1007,7 +770,8 @@
         "CellML identifiers must contain one or more basic Latin alphabetic characters.",
         "Math cn element with the value '2.0' does not have a valid cellml:units attribute.",
         "Namespace prefix cellml for value on ci is not defined.",
-        "No declaration for attribute cellml:value of element ci."};
+        "No declaration for attribute cellml:value of element ci."
+        };
 
     libcellml::Validator v;
     libcellml::ModelPtr m = std::make_shared<libcellml::Model>();
@@ -1045,8 +809,12 @@
 
 TEST(Validator, parseAndValidateInvalidUnitErrors)
 {
+    /// @cellml2_8 8.1.3 Validate TEST Units name does not overload a built-in units name
+    /// @cellml2_9 9.1.1 Validate TEST Unit units attribute is valid reference to local or built-in units
+    /// @cellml2_9 9.1.1 Validate TEST Unit units attribute must be valid cellml identifier format
+    /// @cellml2_9 9.2.1 Validate TEST Unit prefix must be valid real number or SI prefix
+    
     const std::string input =
-<<<<<<< HEAD
         "<?xml version=\"1.0\" encoding=\"UTF-8\"?>\n"
         "<model xmlns=\"http://www.cellml.org/cellml/2.0#\" name=\"asoiaf\">\n"
         "  <units name=\"ampere\"/>\n"
@@ -1059,28 +827,8 @@
         "    <unit prefix=\"wolf\" units=\"celsius\"/>\n"
         "  </units>\n"
         "</model>\n";
+
     const std::vector<std::string> expectedErrors = {
-=======
-            "<?xml version=\"1.0\" encoding=\"UTF-8\"?>\n"
-            "<model xmlns=\"http://www.cellml.org/cellml/2.0#\" name=\"asoiaf\">"
-                "<units name=\"ampere\"/>"
-                "<units name=\"north\"/>"
-                "<units name=\"stark\">"
-                    "<unit units=\"volt\" prefix=\"mega\" multiplier=\"1000.0\"/>"
-                    "<unit units=\"north\"/>"
-                    "<unit units=\"ned\"/>"
-                    "<unit units=\"king in the north\"/>"
-                    "<unit prefix=\"wolf\" units=\"celsius\"/>"
-                "</units>"
-            "</model>";
-
-    /// @cellml2_8 8.1.3 Validate TEST Units name does not overload a built-in units name
-    /// @cellml2_9 9.1.1 Validate TEST Unit units attribute is valid reference to local or built-in units
-    /// @cellml2_9 9.1.1 Validate TEST Unit units attribute must be valid cellml identifier format
-    /// @cellml2_9 9.2.1 Validate TEST Unit prefix must be valid real number or SI prefix
-
-    std::vector<std::string> expectedErrors = {
->>>>>>> 299c4fb2
         "Units is named 'ampere', which is a protected standard unit name.",
         "Units reference 'ned' in units 'stark' is not a valid reference to a local units or a standard unit type.",
         "CellML identifiers must not contain any characters other than [a-zA-Z0-9_].",
@@ -1103,21 +851,16 @@
     }
 }
 
-<<<<<<< HEAD
-TEST(Validator, validateInvalidConnections)
+TEST(Validator, validateInvalidConnections) 
 {
-    const std::vector<std::string> expectedErrors = {
-=======
-TEST(Validator, validateInvalidConnections) {
     /// @cellml2_18 18.1.1 Validate TEST check parent component for variable
     /// @cellml2_18 Validate TEST reciprocity check of equivalent variables.  See 19.10.3
     /// @cellml2_19 19.10.3 Validate TEST reciprocity check that equivalence goes both ways
 
-    std::vector<std::string> expectedErrors = {
->>>>>>> 299c4fb2
+    const std::vector<std::string> expectedErrors = {
         "Variable 'variable4' is an equivalent variable to 'variable1_1' but has no parent component.",
         "Variable 'variable2' has an equivalent variable 'variable1_2'  which does not reciprocally have 'variable2' set as an equivalent variable.",
-        };
+    };
 
     libcellml::Validator v;
     libcellml::ModelPtr m = std::make_shared<libcellml::Model>();
@@ -1230,76 +973,7 @@
     }
 }
 
-<<<<<<< HEAD
-TEST(Validator, integerStrings)
-{
-    const std::string input =
-        "<?xml version=\"1.0\" encoding=\"UTF-8\"?>\n"
-        "<model xmlns=\"http://www.cellml.org/cellml/2.0#\" name=\"asoiaf\">\n"
-        "  <component name=\"component\">\n"
-        "    <variable name=\"variable\" units=\"dimensionless\"/>\n"
-        "    <reset variable=\"variable\" order=\"1\">\n"
-        "      <when order=\"200\">\n"
-        "        <math xmlns=\"http://www.w3.org/1998/Math/MathML\">\n"
-        "        </math>\n"
-        "        <math xmlns=\"http://www.w3.org/1998/Math/MathML\">\n"
-        "        </math>\n"
-        "      </when>\n"
-        "    </reset>\n"
-        "    <reset variable=\"variable\" order=\"-1\">\n"
-        "      <when order=\"200\">\n"
-        "        <math xmlns=\"http://www.w3.org/1998/Math/MathML\">\n"
-        "        </math>\n"
-        "        <math xmlns=\"http://www.w3.org/1998/Math/MathML\">\n"
-        "        </math>\n"
-        "      </when>\n"
-        "    </reset>\n"
-        "    <reset variable=\"variable\" order=\"+1\">\n"
-        "      <when order=\"200\">\n"
-        "        <math xmlns=\"http://www.w3.org/1998/Math/MathML\">\n"
-        "        </math>\n"
-        "        <math xmlns=\"http://www.w3.org/1998/Math/MathML\">\n"
-        "        </math>\n"
-        "      </when>\n"
-        "    </reset>\n"
-        "    <reset variable=\"variable\" order=\"\">\n"
-        "      <when order=\"200\">\n"
-        "        <math xmlns=\"http://www.w3.org/1998/Math/MathML\">\n"
-        "        </math>\n"
-        "        <math xmlns=\"http://www.w3.org/1998/Math/MathML\">\n"
-        "        </math>\n"
-        "      </when>\n"
-        "    </reset>\n"
-        "    <reset variable=\"variable\" order=\"-\">\n"
-        "      <when order=\"200\">\n"
-        "        <math xmlns=\"http://www.w3.org/1998/Math/MathML\">\n"
-        "        </math>\n"
-        "        <math xmlns=\"http://www.w3.org/1998/Math/MathML\">\n"
-        "        </math>\n"
-        "      </when>\n"
-        "    </reset>\n"
-        "    <reset variable=\"variable\" order=\"odd\">\n"
-        "      <when order=\"200\">\n"
-        "        <math xmlns=\"http://www.w3.org/1998/Math/MathML\">\n"
-        "        </math>\n"
-        "        <math xmlns=\"http://www.w3.org/1998/Math/MathML\">\n"
-        "        </math>\n"
-        "      </when>\n"
-        "    </reset>\n"
-        "  </component>\n"
-        "</model>\n";
-    const std::vector<std::string> expectedParsingErrors = {
-        "Reset in component 'component' referencing variable 'variable' has a non-integer order value '+1'.",
-        "Reset in component 'component' referencing variable 'variable' has a non-integer order value ''.",
-        "Reset in component 'component' referencing variable 'variable' has a non-integer order value '-'.",
-        "Reset in component 'component' referencing variable 'variable' has a non-integer order value 'odd'.",
-    };
-    const std::vector<std::string> expectedValidationErrors = {
-        "Reset in component 'component' does not have an order set, referencing variable 'variable'.",
-        "Reset in component 'component' does not have an order set, referencing variable 'variable'.",
-        "Reset in component 'component' does not have an order set, referencing variable 'variable'.",
-        "Reset in component 'component' does not have an order set, referencing variable 'variable'.",
-=======
+
 TEST(Validator, validateNoCyclesSimple) {
     /// @cellml2_19 19.10.5 Validate that no variable equivalence network has cycles - simple test
     /// @cellml2_19 19.10.5 TODO Can two sibling variables in the same component be equivalent to one variable in another?
@@ -1601,6 +1275,79 @@
     EXPECT_EQ(error, v.getError(0)->getDescription());
 
 }
+
+
+// TODO Removed these as resets are not included yet
+
+// TEST(Validator, integerStrings)
+// {
+//     const std::string input =
+//         "<?xml version=\"1.0\" encoding=\"UTF-8\"?>\n"
+//         "<model xmlns=\"http://www.cellml.org/cellml/2.0#\" name=\"asoiaf\">\n"
+//         "  <component name=\"component\">\n"
+//         "    <variable name=\"variable\" units=\"dimensionless\"/>\n"
+//         "    <reset variable=\"variable\" order=\"1\">\n"
+//         "      <when order=\"200\">\n"
+//         "        <math xmlns=\"http://www.w3.org/1998/Math/MathML\">\n"
+//         "        </math>\n"
+//         "        <math xmlns=\"http://www.w3.org/1998/Math/MathML\">\n"
+//         "        </math>\n"
+//         "      </when>\n"
+//         "    </reset>\n"
+//         "    <reset variable=\"variable\" order=\"-1\">\n"
+//         "      <when order=\"200\">\n"
+//         "        <math xmlns=\"http://www.w3.org/1998/Math/MathML\">\n"
+//         "        </math>\n"
+//         "        <math xmlns=\"http://www.w3.org/1998/Math/MathML\">\n"
+//         "        </math>\n"
+//         "      </when>\n"
+//         "    </reset>\n"
+//         "    <reset variable=\"variable\" order=\"+1\">\n"
+//         "      <when order=\"200\">\n"
+//         "        <math xmlns=\"http://www.w3.org/1998/Math/MathML\">\n"
+//         "        </math>\n"
+//         "        <math xmlns=\"http://www.w3.org/1998/Math/MathML\">\n"
+//         "        </math>\n"
+//         "      </when>\n"
+//         "    </reset>\n"
+//         "    <reset variable=\"variable\" order=\"\">\n"
+//         "      <when order=\"200\">\n"
+//         "        <math xmlns=\"http://www.w3.org/1998/Math/MathML\">\n"
+//         "        </math>\n"
+//         "        <math xmlns=\"http://www.w3.org/1998/Math/MathML\">\n"
+//         "        </math>\n"
+//         "      </when>\n"
+//         "    </reset>\n"
+//         "    <reset variable=\"variable\" order=\"-\">\n"
+//         "      <when order=\"200\">\n"
+//         "        <math xmlns=\"http://www.w3.org/1998/Math/MathML\">\n"
+//         "        </math>\n"
+//         "        <math xmlns=\"http://www.w3.org/1998/Math/MathML\">\n"
+//         "        </math>\n"
+//         "      </when>\n"
+//         "    </reset>\n"
+//         "    <reset variable=\"variable\" order=\"odd\">\n"
+//         "      <when order=\"200\">\n"
+//         "        <math xmlns=\"http://www.w3.org/1998/Math/MathML\">\n"
+//         "        </math>\n"
+//         "        <math xmlns=\"http://www.w3.org/1998/Math/MathML\">\n"
+//         "        </math>\n"
+//         "      </when>\n"
+//         "    </reset>\n"
+//         "  </component>\n"
+//         "</model>\n";
+//     const std::vector<std::string> expectedParsingErrors = {
+//         "Reset in component 'component' referencing variable 'variable' has a non-integer order value '+1'.",
+//         "Reset in component 'component' referencing variable 'variable' has a non-integer order value ''.",
+//         "Reset in component 'component' referencing variable 'variable' has a non-integer order value '-'.",
+//         "Reset in component 'component' referencing variable 'variable' has a non-integer order value 'odd'.",
+//     };
+//     const std::vector<std::string> expectedValidationErrors = {
+//         "Reset in component 'component' does not have an order set, referencing variable 'variable'.",
+//         "Reset in component 'component' does not have an order set, referencing variable 'variable'.",
+//         "Reset in component 'component' does not have an order set, referencing variable 'variable'.",
+//         "Reset in component 'component' does not have an order set, referencing variable 'variable'.",
+
 
 TEST(Validator, integerStrings) {
 
@@ -1664,191 +1411,173 @@
 
     std::vector<std::string> expectedErrors = {
         "Component 'component' contains reset items which are not currently supported.",
->>>>>>> 299c4fb2
     };
 
     libcellml::Parser p;
     libcellml::ModelPtr m = p.parseModel(input);
-    EXPECT_EQ(expectedParsingErrors.size(), p.errorCount());
-    for (size_t i = 0; i < expectedParsingErrors.size(); ++i) {
-        EXPECT_EQ(expectedParsingErrors.at(i), p.getError(i)->getDescription());
-    }
-
     libcellml::Validator v;
     v.validateModel(m);
-<<<<<<< HEAD
-    EXPECT_EQ(expectedValidationErrors.size(), v.errorCount());
-    for (size_t i = 0; i < expectedValidationErrors.size(); ++i) {
-        EXPECT_EQ(expectedValidationErrors.at(i), v.getError(i)->getDescription());
-    }
-=======
 
     EXPECT_EQ(expectedErrors.size(), v.errorCount());
     EXPECT_EQ(expectedErrors.at(0), v.getError(0)->getDescription());
 
->>>>>>> 299c4fb2
-}
-
-static const std::string emptyMath = "<math xmlns=\"http://www.w3.org/1998/Math/MathML\"/>\n";
-
-<<<<<<< HEAD
-TEST(Validator, resets)
-{
-    const std::vector<std::string> expectedErrors = {
-        "Component 'comp' contains multiple resets with order '300'.",
-        "Reset in component 'comp' with order '300' does not reference a variable.",
-        "Reset in component 'comp' does not have an order set, does not reference a variable.",
-        "Reset in component 'comp' does not have an order set, does not reference a variable.",
-        "Reset in component 'comp' with order '500' referencing variable 'var' does not have at least one child When.",
-        "Reset in component 'comp' does not have an order set, referencing variable 'var'.",
-        "Reset in component 'comp' does not have an order set, referencing variable 'var' does not have at least one child When.",
-        "Reset in component 'comp' does not have an order set, does not reference a variable.",
-        "Reset in component 'comp' does not have an order set, does not reference a variable.",
-        "Reset in component 'comp' does not have an order set, does not reference a variable, does not have at least one child When.",
-    };
-
-    libcellml::ModelPtr m = std::make_shared<libcellml::Model>();
-    libcellml::ComponentPtr c = std::make_shared<libcellml::Component>();
-    libcellml::VariablePtr var = std::make_shared<libcellml::Variable>();
-    libcellml::ResetPtr r1 = std::make_shared<libcellml::Reset>();
-    libcellml::ResetPtr r2 = std::make_shared<libcellml::Reset>();
-    libcellml::ResetPtr r3 = std::make_shared<libcellml::Reset>();
-    libcellml::ResetPtr r4 = std::make_shared<libcellml::Reset>();
-    libcellml::ResetPtr r5 = std::make_shared<libcellml::Reset>();
-    libcellml::ResetPtr r6 = std::make_shared<libcellml::Reset>();
-    libcellml::ResetPtr r7 = std::make_shared<libcellml::Reset>();
-    libcellml::WhenPtr w1 = std::make_shared<libcellml::When>();
-    libcellml::WhenPtr w2 = std::make_shared<libcellml::When>();
-
-    w1->setOrder(776);
-    w1->setCondition(emptyMath);
-    w1->setValue(emptyMath);
-    w2->setOrder(345);
-    w2->setCondition(emptyMath);
-    w2->setValue(emptyMath);
-
-    r1->setOrder(300);
-    r1->addWhen(w1);
-    r6->addWhen(w1);
-    r2->setOrder(300);
-    r2->addWhen(w1);
-    r2->addWhen(w2);
-    r2->setVariable(var);
-    r3->setOrder(400);
-    r3->addWhen(w2);
-    r3->setVariable(var);
-    r4->setVariable(var);
-    r4->setOrder(500);
-    r5->setVariable(var);
-
-    c->setName("comp");
-    var->setName("var");
-    var->setUnits("second");
-
-    c->addVariable(var);
-    c->addReset(r1);
-    c->addReset(r6);
-    c->addReset(r2);
-    c->addReset(r3);
-    c->addReset(r4);
-    c->addReset(r5);
-    c->addReset(r7);
-
-    m->setName("main");
-    m->addComponent(c);
-
-    libcellml::Validator v;
-    v.validateModel(m);
-
-    EXPECT_EQ(expectedErrors.size(), v.errorCount());
-    for (size_t i = 0; i < expectedErrors.size(); ++i) {
-        EXPECT_EQ(expectedErrors.at(i), v.getError(i)->getDescription());
-    }
-}
-
-TEST(Validator, whens)
-{
-    const std::vector<std::string> expectedErrors {
-        "Reset in component 'comp' with order '300' does not reference a variable.",
-        "When in reset with order '300' which does not reference a variable, does not have an order set.",
-        "When in reset with order '300' which does not reference a variable, does not have an order set, does not have a MathML condition set.",
-        "When in reset with order '300' which does not reference a variable, does not have an order set, does not have a MathML value set.",
-        "Reset in component 'comp' does not have an order set, referencing variable 'var'.",
-        "Reset in component 'comp' does not have an order set, referencing variable 'var' has multiple whens with order '250'.",
-        "When in reset which does not have an order set, referencing variable 'var' with order '250' does not have a MathML value set.",
-        "When in reset which does not have an order set, referencing variable 'var' with order '250' does not have a MathML condition set.",
-    };
-
-    libcellml::ModelPtr m = std::make_shared<libcellml::Model>();
-    libcellml::ComponentPtr c = std::make_shared<libcellml::Component>();
-    libcellml::VariablePtr var = std::make_shared<libcellml::Variable>();
-    libcellml::ResetPtr r1 = std::make_shared<libcellml::Reset>();
-    libcellml::ResetPtr r2 = std::make_shared<libcellml::Reset>();
-    libcellml::ResetPtr r3 = std::make_shared<libcellml::Reset>();
-    libcellml::WhenPtr w1 = std::make_shared<libcellml::When>();
-    libcellml::WhenPtr w2 = std::make_shared<libcellml::When>();
-    libcellml::WhenPtr w3 = std::make_shared<libcellml::When>();
-    libcellml::WhenPtr w4 = std::make_shared<libcellml::When>();
-
-    r1->setOrder(300);
-    r1->addWhen(w1);
-    //r2->setOrder(400);
-    r2->addWhen(w2);
-    r2->addWhen(w3);
-    r3->setOrder(500);
-    r3->addWhen(w4);
-    // r1->setVariable(var);
-    r2->setVariable(var);
-    r3->setVariable(var);
-
-    c->setName("comp");
-    var->setName("var");
-    var->setUnits("second");
-
-    w2->setOrder(250);
-    w2->setCondition(emptyMath);
-    w3->setOrder(250);
-    w3->setValue(emptyMath);
-    w4->setOrder(365);
-    w4->setCondition(emptyMath);
-    w4->setValue(emptyMath);
-=======
-    libcellml::ModelPtr m2 = std::make_shared<libcellml::Model>();
-    libcellml::ComponentPtr c2 = std::make_shared<libcellml::Component>();
-    libcellml::VariablePtr var2 = std::make_shared<libcellml::Variable>();
-    libcellml::ResetPtr r8 = std::make_shared<libcellml::Reset>();
-    libcellml::WhenPtr w3 = std::make_shared<libcellml::When>();
-
-    w3->setOrder(20);
-    w3->setCondition("<math xmlns=\"http://www.w3.org/1998/Math/MathML\"></math>");
-    w3->setValue("<math xmlns=\"http://www.w3.org/1998/Math/MathML\"></math>");
->>>>>>> 299c4fb2
-
-    var2->setName("var2");
-    var2->setUnits("metre");
-
-    r8->setOrder(20);
-    r8->addWhen(w3);
-    r8->setVariable(var2); 
-    c2->addVariable(var2);
-    c2->addReset(r8); 
-    c2->setName("comp_too");
-    m2->setName("model2");
-    m2->addComponent(c2);
-
-    libcellml::Validator v2;
-    v2.validateModel(m2);
-
-    std::vector<std::string> expectedErrors2 = {
-        "Component 'comp_too' contains reset items which are not currently supported.", 
-    };
+}
+
+// TEST(Validator, resets)
+// {
+//     const std::vector<std::string> expectedErrors = {
+//         "Component 'comp' contains multiple resets with order '300'.",
+//         "Reset in component 'comp' with order '300' does not reference a variable.",
+//         "Reset in component 'comp' does not have an order set, does not reference a variable.",
+//         "Reset in component 'comp' does not have an order set, does not reference a variable.",
+//         "Reset in component 'comp' with order '500' referencing variable 'var' does not have at least one child When.",
+//         "Reset in component 'comp' does not have an order set, referencing variable 'var'.",
+//         "Reset in component 'comp' does not have an order set, referencing variable 'var' does not have at least one child When.",
+//         "Reset in component 'comp' does not have an order set, does not reference a variable.",
+//         "Reset in component 'comp' does not have an order set, does not reference a variable.",
+//         "Reset in component 'comp' does not have an order set, does not reference a variable, does not have at least one child When.",
+//     };
+
+//     libcellml::ModelPtr m = std::make_shared<libcellml::Model>();
+//     libcellml::ComponentPtr c = std::make_shared<libcellml::Component>();
+//     libcellml::VariablePtr var = std::make_shared<libcellml::Variable>();
+//     libcellml::ResetPtr r1 = std::make_shared<libcellml::Reset>();
+//     libcellml::ResetPtr r2 = std::make_shared<libcellml::Reset>();
+//     libcellml::ResetPtr r3 = std::make_shared<libcellml::Reset>();
+//     libcellml::ResetPtr r4 = std::make_shared<libcellml::Reset>();
+//     libcellml::ResetPtr r5 = std::make_shared<libcellml::Reset>();
+//     libcellml::ResetPtr r6 = std::make_shared<libcellml::Reset>();
+//     libcellml::ResetPtr r7 = std::make_shared<libcellml::Reset>();
+//     libcellml::WhenPtr w1 = std::make_shared<libcellml::When>();
+//     libcellml::WhenPtr w2 = std::make_shared<libcellml::When>();
+
+//     w1->setOrder(776);
+//     w1->setCondition(emptyMath);
+//     w1->setValue(emptyMath);
+//     w2->setOrder(345);
+//     w2->setCondition(emptyMath);
+//     w2->setValue(emptyMath);
+
+//     r1->setOrder(300);
+//     r1->addWhen(w1);
+//     r6->addWhen(w1);
+//     r2->setOrder(300);
+//     r2->addWhen(w1);
+//     r2->addWhen(w2);
+//     r2->setVariable(var);
+//     r3->setOrder(400);
+//     r3->addWhen(w2);
+//     r3->setVariable(var);
+//     r4->setVariable(var);
+//     r4->setOrder(500);
+//     r5->setVariable(var);
+
+//     c->setName("comp");
+//     var->setName("var");
+//     var->setUnits("second");
+
+//     c->addVariable(var);
+//     c->addReset(r1);
+//     c->addReset(r6);
+//     c->addReset(r2);
+//     c->addReset(r3);
+//     c->addReset(r4);
+//     c->addReset(r5);
+//     c->addReset(r7);
+
+//     m->setName("main");
+//     m->addComponent(c);
+
+//     libcellml::Validator v;
+//     v.validateModel(m);
+
+//     EXPECT_EQ(expectedErrors.size(), v.errorCount());
+//     for (size_t i = 0; i < expectedErrors.size(); ++i) {
+//         EXPECT_EQ(expectedErrors.at(i), v.getError(i)->getDescription());
+//     }
+// }
+
+// TEST(Validator, whens)
+// {
+//     const std::vector<std::string> expectedErrors {
+//         "Reset in component 'comp' with order '300' does not reference a variable.",
+//         "When in reset with order '300' which does not reference a variable, does not have an order set.",
+//         "When in reset with order '300' which does not reference a variable, does not have an order set, does not have a MathML condition set.",
+//         "When in reset with order '300' which does not reference a variable, does not have an order set, does not have a MathML value set.",
+//         "Reset in component 'comp' does not have an order set, referencing variable 'var'.",
+//         "Reset in component 'comp' does not have an order set, referencing variable 'var' has multiple whens with order '250'.",
+//         "When in reset which does not have an order set, referencing variable 'var' with order '250' does not have a MathML value set.",
+//         "When in reset which does not have an order set, referencing variable 'var' with order '250' does not have a MathML condition set.",
+//     };
+
+//     libcellml::ModelPtr m = std::make_shared<libcellml::Model>();
+//     libcellml::ComponentPtr c = std::make_shared<libcellml::Component>();
+//     libcellml::VariablePtr var = std::make_shared<libcellml::Variable>();
+//     libcellml::ResetPtr r1 = std::make_shared<libcellml::Reset>();
+//     libcellml::ResetPtr r2 = std::make_shared<libcellml::Reset>();
+//     libcellml::ResetPtr r3 = std::make_shared<libcellml::Reset>();
+//     libcellml::WhenPtr w1 = std::make_shared<libcellml::When>();
+//     libcellml::WhenPtr w2 = std::make_shared<libcellml::When>();
+//     libcellml::WhenPtr w3 = std::make_shared<libcellml::When>();
+//     libcellml::WhenPtr w4 = std::make_shared<libcellml::When>();
+
+//     r1->setOrder(300);
+//     r1->addWhen(w1);
+//     //r2->setOrder(400);
+//     r2->addWhen(w2);
+//     r2->addWhen(w3);
+//     r3->setOrder(500);
+//     r3->addWhen(w4);
+//     // r1->setVariable(var);
+//     r2->setVariable(var);
+//     r3->setVariable(var);
+
+//     c->setName("comp");
+//     var->setName("var");
+//     var->setUnits("second");
+
+//     w2->setOrder(250);
+//     w2->setCondition(emptyMath);
+//     w3->setOrder(250);
+//     w3->setValue(emptyMath);
+//     w4->setOrder(365);
+//     w4->setCondition(emptyMath);
+//     w4->setValue(emptyMath);
+//     libcellml::ModelPtr m2 = std::make_shared<libcellml::Model>();
+//     libcellml::ComponentPtr c2 = std::make_shared<libcellml::Component>();
+//     libcellml::VariablePtr var2 = std::make_shared<libcellml::Variable>();
+//     libcellml::ResetPtr r8 = std::make_shared<libcellml::Reset>();
+//     libcellml::WhenPtr w3 = std::make_shared<libcellml::When>();
+
+//     w3->setOrder(20);
+//     w3->setCondition("<math xmlns=\"http://www.w3.org/1998/Math/MathML\"></math>");
+//     w3->setValue("<math xmlns=\"http://www.w3.org/1998/Math/MathML\"></math>");
+
+//     var2->setName("var2");
+//     var2->setUnits("metre");
+
+//     r8->setOrder(20);
+//     r8->addWhen(w3);
+//     r8->setVariable(var2); 
+//     c2->addVariable(var2);
+//     c2->addReset(r8); 
+//     c2->setName("comp_too");
+//     m2->setName("model2");
+//     m2->addComponent(c2);
+
+//     libcellml::Validator v2;
+//     v2.validateModel(m2);
+
+//     std::vector<std::string> expectedErrors2 = {
+//         "Component 'comp_too' contains reset items which are not currently supported.", 
+//     };
     
-    EXPECT_EQ(expectedErrors2.size(), v2.errorCount());
-    for (size_t i = 0; i < expectedErrors2.size(); ++i) {
-        EXPECT_EQ(expectedErrors2.at(i), v2.getError(i)->getDescription());
-    }
-
-}
+//     EXPECT_EQ(expectedErrors2.size(), v2.errorCount());
+//     for (size_t i = 0; i < expectedErrors2.size(); ++i) {
+//         EXPECT_EQ(expectedErrors2.at(i), v2.getError(i)->getDescription());
+//     }
+
+// }
 
 TEST(Validator, validMathCnElements)
 {
@@ -1883,11 +1612,7 @@
     m->addComponent(c);
 
     v.validateModel(m);
-<<<<<<< HEAD
     EXPECT_EQ(size_t(0), v.errorCount());
-}
-=======
-    EXPECT_EQ(0u, v.errorCount());
 }
 
 TEST(Validator, setUnitsWithNoChildUnit) {
@@ -2723,4 +2448,3 @@
 
 
 
->>>>>>> 299c4fb2
