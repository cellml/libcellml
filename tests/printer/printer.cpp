/*
Copyright libCellML Contributors

Licensed under the Apache License, Version 2.0 (the "License");
you may not use this file except in compliance with the License.
You may obtain a copy of the License at

    http://www.apache.org/licenses/LICENSE-2.0

Unless required by applicable law or agreed to in writing, software
distributed under the License is distributed on an "AS IS" BASIS,
WITHOUT WARRANTIES OR CONDITIONS OF ANY KIND, either express or implied.
See the License for the specific language governing permissions and
limitations under the License.
*/

#include "gtest/gtest.h"

#include <libcellml>

TEST(Printer, printEmptyModel)
{
    const std::string e =
<<<<<<< HEAD
            "<?xml version=\"1.0\" encoding=\"UTF-8\"?>\n"
            "<model xmlns=\"http://www.cellml.org/cellml/2.0#\"/>\n";
=======
        "<?xml version=\"1.0\" encoding=\"UTF-8\"?>\n"
        "<model xmlns=\"http://www.cellml.org/cellml/2.0#\"/>";
>>>>>>> 16136e22
    libcellml::ModelPtr m = std::make_shared<libcellml::Model>();

    libcellml::Printer p;

    const std::string a = p.printModel(m);

    EXPECT_EQ(e, a);
}

TEST(Printer, printEmptyModelAllocatePointer)
{
    const std::string e =
<<<<<<< HEAD
            "<?xml version=\"1.0\" encoding=\"UTF-8\"?>\n"
            "<model xmlns=\"http://www.cellml.org/cellml/2.0#\"/>\n";
    libcellml::Model* m = new libcellml::Model();
=======
        "<?xml version=\"1.0\" encoding=\"UTF-8\"?>\n"
        "<model xmlns=\"http://www.cellml.org/cellml/2.0#\"/>";
    libcellml::Model *m = new libcellml::Model();
>>>>>>> 16136e22

    libcellml::Printer printer;
    const std::string a = printer.printModel(m);

    EXPECT_EQ(e, a);
    delete m;
}

TEST(Printer, printEmptyUnits)
{
    const std::string e = "";
    libcellml::Units u;

    libcellml::Printer printer;
    const std::string a = printer.printUnits(u);
    EXPECT_EQ(e, a);
}

<<<<<<< HEAD
TEST(Printer, printEmptyVariable) {
    const std::string e = "<variable/>\n";
=======
TEST(Printer, printEmptyVariable)
{
    const std::string e = "<variable/>";
>>>>>>> 16136e22
    libcellml::Variable v;

    libcellml::Printer printer;
    const std::string a = printer.printVariable(v);
    EXPECT_EQ(e, a);
}

<<<<<<< HEAD
TEST(Printer, printEmptyComponent) {
    const std::string e = "<component/>\n";
=======
TEST(Printer, printEmptyComponent)
{
    const std::string e = "<component/>";
>>>>>>> 16136e22
    libcellml::Component c;

    libcellml::Printer printer;
    const std::string a = printer.printComponent(c);
    EXPECT_EQ(e, a);
}

<<<<<<< HEAD
TEST(Printer, printEmptyReset) {
    const std::string e = "<reset/>\n";
=======
TEST(Printer, printEmptyReset)
{
    const std::string e = "<reset/>";
>>>>>>> 16136e22
    libcellml::Reset r;

    libcellml::Printer printer;
    const std::string a = printer.printReset(r);
    EXPECT_EQ(e, a);
}

TEST(Printer, printEncapsulation)
{
    const std::string e_parent =
<<<<<<< HEAD
            "<?xml version=\"1.0\" encoding=\"UTF-8\"?>\n"
            "<model xmlns=\"http://www.cellml.org/cellml/2.0#\">\n"
            "  <component/>\n"
            "  <component/>\n"
            "  <encapsulation>\n"
            "    <component_ref>\n"
            "      <component_ref/>\n"
            "    </component_ref>\n"
            "  </encapsulation>\n"
            "</model>\n";
    const std::string e_child = "<component/>\n";
=======
        "<?xml version=\"1.0\" encoding=\"UTF-8\"?>\n"
        "<model xmlns=\"http://www.cellml.org/cellml/2.0#\">"
        "<component/>"
        "<component/>"
        "<encapsulation>"
        "<component_ref>"
        "<component_ref/>"
        "</component_ref>"
        "</encapsulation>"
        "</model>";
    const std::string e_child = "<component/>";
>>>>>>> 16136e22

    libcellml::Model model;
    libcellml::ComponentPtr parent = std::make_shared<libcellml::Component>();
    libcellml::ComponentPtr child = std::make_shared<libcellml::Component>();
    parent->addComponent(child);

    model.addComponent(parent);

    libcellml::Printer printer;
    const std::string a_parent = printer.printModel(model);
    EXPECT_EQ(e_parent, a_parent);
    const std::string a_child = printer.printComponent(child);
    EXPECT_EQ(e_child, a_child);
}

TEST(Printer, printEncapsulationWithNames)
{
    const std::string e_parent =
<<<<<<< HEAD
            "<?xml version=\"1.0\" encoding=\"UTF-8\"?>\n"
            "<model xmlns=\"http://www.cellml.org/cellml/2.0#\">\n"
            "  <component name=\"parent_component\"/>\n"
            "  <component name=\"child_component\"/>\n"
            "  <encapsulation>\n"
            "    <component_ref component=\"parent_component\">\n"
            "      <component_ref component=\"child_component\"/>\n"
            "    </component_ref>\n"
            "  </encapsulation>\n"
            "</model>\n";
    const std::string e_child= "<component name=\"child_component\"/>\n";
=======
        "<?xml version=\"1.0\" encoding=\"UTF-8\"?>\n"
        "<model xmlns=\"http://www.cellml.org/cellml/2.0#\">"
        "<component name=\"parent_component\"/>"
        "<component name=\"child_component\"/>"
        "<encapsulation>"
        "<component_ref component=\"parent_component\">"
        "<component_ref component=\"child_component\"/>"
        "</component_ref>"
        "</encapsulation>"
        "</model>";
    const std::string e_child = "<component name=\"child_component\"/>";
>>>>>>> 16136e22

    libcellml::Model model;
    libcellml::ComponentPtr parent = std::make_shared<libcellml::Component>();
    parent->setName("parent_component");
    libcellml::ComponentPtr child = std::make_shared<libcellml::Component>();
    child->setName("child_component");
    parent->addComponent(child);

    model.addComponent(parent);

    libcellml::Printer printer;
    const std::string a_parent = printer.printModel(model);
    EXPECT_EQ(e_parent, a_parent);
    const std::string a_child = printer.printComponent(child);
    EXPECT_EQ(e_child, a_child);
}<|MERGE_RESOLUTION|>--- conflicted
+++ resolved
@@ -21,13 +21,8 @@
 TEST(Printer, printEmptyModel)
 {
     const std::string e =
-<<<<<<< HEAD
-            "<?xml version=\"1.0\" encoding=\"UTF-8\"?>\n"
-            "<model xmlns=\"http://www.cellml.org/cellml/2.0#\"/>\n";
-=======
         "<?xml version=\"1.0\" encoding=\"UTF-8\"?>\n"
-        "<model xmlns=\"http://www.cellml.org/cellml/2.0#\"/>";
->>>>>>> 16136e22
+        "<model xmlns=\"http://www.cellml.org/cellml/2.0#\"/>\n";
     libcellml::ModelPtr m = std::make_shared<libcellml::Model>();
 
     libcellml::Printer p;
@@ -40,15 +35,9 @@
 TEST(Printer, printEmptyModelAllocatePointer)
 {
     const std::string e =
-<<<<<<< HEAD
-            "<?xml version=\"1.0\" encoding=\"UTF-8\"?>\n"
-            "<model xmlns=\"http://www.cellml.org/cellml/2.0#\"/>\n";
-    libcellml::Model* m = new libcellml::Model();
-=======
         "<?xml version=\"1.0\" encoding=\"UTF-8\"?>\n"
-        "<model xmlns=\"http://www.cellml.org/cellml/2.0#\"/>";
+        "<model xmlns=\"http://www.cellml.org/cellml/2.0#\"/>\n";
     libcellml::Model *m = new libcellml::Model();
->>>>>>> 16136e22
 
     libcellml::Printer printer;
     const std::string a = printer.printModel(m);
@@ -67,14 +56,9 @@
     EXPECT_EQ(e, a);
 }
 
-<<<<<<< HEAD
-TEST(Printer, printEmptyVariable) {
-    const std::string e = "<variable/>\n";
-=======
 TEST(Printer, printEmptyVariable)
 {
-    const std::string e = "<variable/>";
->>>>>>> 16136e22
+    const std::string e = "<variable/>\n";
     libcellml::Variable v;
 
     libcellml::Printer printer;
@@ -82,14 +66,9 @@
     EXPECT_EQ(e, a);
 }
 
-<<<<<<< HEAD
-TEST(Printer, printEmptyComponent) {
-    const std::string e = "<component/>\n";
-=======
 TEST(Printer, printEmptyComponent)
 {
-    const std::string e = "<component/>";
->>>>>>> 16136e22
+    const std::string e = "<component/>\n";
     libcellml::Component c;
 
     libcellml::Printer printer;
@@ -97,14 +76,9 @@
     EXPECT_EQ(e, a);
 }
 
-<<<<<<< HEAD
-TEST(Printer, printEmptyReset) {
-    const std::string e = "<reset/>\n";
-=======
 TEST(Printer, printEmptyReset)
 {
-    const std::string e = "<reset/>";
->>>>>>> 16136e22
+    const std::string e = "<reset/>\n";
     libcellml::Reset r;
 
     libcellml::Printer printer;
@@ -115,31 +89,17 @@
 TEST(Printer, printEncapsulation)
 {
     const std::string e_parent =
-<<<<<<< HEAD
-            "<?xml version=\"1.0\" encoding=\"UTF-8\"?>\n"
-            "<model xmlns=\"http://www.cellml.org/cellml/2.0#\">\n"
-            "  <component/>\n"
-            "  <component/>\n"
-            "  <encapsulation>\n"
-            "    <component_ref>\n"
-            "      <component_ref/>\n"
-            "    </component_ref>\n"
-            "  </encapsulation>\n"
-            "</model>\n";
+        "<?xml version=\"1.0\" encoding=\"UTF-8\"?>\n"
+        "<model xmlns=\"http://www.cellml.org/cellml/2.0#\">\n"
+        "  <component/>\n"
+        "  <component/>\n"
+        "  <encapsulation>\n"
+        "    <component_ref>\n"
+        "      <component_ref/>\n"
+        "    </component_ref>\n"
+        "  </encapsulation>\n"
+        "</model>\n";
     const std::string e_child = "<component/>\n";
-=======
-        "<?xml version=\"1.0\" encoding=\"UTF-8\"?>\n"
-        "<model xmlns=\"http://www.cellml.org/cellml/2.0#\">"
-        "<component/>"
-        "<component/>"
-        "<encapsulation>"
-        "<component_ref>"
-        "<component_ref/>"
-        "</component_ref>"
-        "</encapsulation>"
-        "</model>";
-    const std::string e_child = "<component/>";
->>>>>>> 16136e22
 
     libcellml::Model model;
     libcellml::ComponentPtr parent = std::make_shared<libcellml::Component>();
@@ -158,31 +118,17 @@
 TEST(Printer, printEncapsulationWithNames)
 {
     const std::string e_parent =
-<<<<<<< HEAD
-            "<?xml version=\"1.0\" encoding=\"UTF-8\"?>\n"
-            "<model xmlns=\"http://www.cellml.org/cellml/2.0#\">\n"
-            "  <component name=\"parent_component\"/>\n"
-            "  <component name=\"child_component\"/>\n"
-            "  <encapsulation>\n"
-            "    <component_ref component=\"parent_component\">\n"
-            "      <component_ref component=\"child_component\"/>\n"
-            "    </component_ref>\n"
-            "  </encapsulation>\n"
-            "</model>\n";
-    const std::string e_child= "<component name=\"child_component\"/>\n";
-=======
         "<?xml version=\"1.0\" encoding=\"UTF-8\"?>\n"
-        "<model xmlns=\"http://www.cellml.org/cellml/2.0#\">"
-        "<component name=\"parent_component\"/>"
-        "<component name=\"child_component\"/>"
-        "<encapsulation>"
-        "<component_ref component=\"parent_component\">"
-        "<component_ref component=\"child_component\"/>"
-        "</component_ref>"
-        "</encapsulation>"
-        "</model>";
-    const std::string e_child = "<component name=\"child_component\"/>";
->>>>>>> 16136e22
+        "<model xmlns=\"http://www.cellml.org/cellml/2.0#\">\n"
+        "  <component name=\"parent_component\"/>\n"
+        "  <component name=\"child_component\"/>\n"
+        "  <encapsulation>\n"
+        "    <component_ref component=\"parent_component\">\n"
+        "      <component_ref component=\"child_component\"/>\n"
+        "    </component_ref>\n"
+        "  </encapsulation>\n"
+        "</model>\n";
+    const std::string e_child = "<component name=\"child_component\"/>\n";
 
     libcellml::Model model;
     libcellml::ComponentPtr parent = std::make_shared<libcellml::Component>();
