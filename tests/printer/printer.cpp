--- conflicted
+++ resolved
@@ -293,7 +293,7 @@
     libcellml::PrinterPtr printer = libcellml::Printer::create();
     EXPECT_EQ(e, printer->printModel(model));
 }
-<<<<<<< HEAD
+
 TEST(Printer, printModelImportingModelParentComponent)
 {
     auto parser = libcellml::Parser::create();
@@ -326,7 +326,7 @@
     auto serialisedModel = printer->printModel(model);
 
     EXPECT_EQ(modelContents, serialisedModel);
-=======
+}
 
 TEST(Printer, printModelWithAutomaticIdsNoMaths)
 {
@@ -718,5 +718,4 @@
     auto model = parser->parseModel(in);
     auto printer = libcellml::Printer::create();
     EXPECT_EQ(in, printer->printModel(model, true));
->>>>>>> a9860a22
 }