--- conflicted
+++ resolved
@@ -35,15 +35,9 @@
 TEST(Printer, printEmptyModelAllocatePointer)
 {
     const std::string e =
-<<<<<<< HEAD
-            "<?xml version=\"1.0\" encoding=\"UTF-8\"?>\n"
-            "<model xmlns=\"http://www.cellml.org/cellml/2.0#\"/>";
-    auto m = new libcellml::Model();
-=======
         "<?xml version=\"1.0\" encoding=\"UTF-8\"?>\n"
         "<model xmlns=\"http://www.cellml.org/cellml/2.0#\"/>";
-    libcellml::Model *m = new libcellml::Model();
->>>>>>> d5d1b516
+    auto m = new libcellml::Model();
 
     libcellml::Printer printer;
     const std::string a = printer.printModel(m);
@@ -52,14 +46,9 @@
     delete m;
 }
 
-<<<<<<< HEAD
-TEST(Printer, printEmptyUnits) {
-    const std::string e;
-=======
 TEST(Printer, printEmptyUnits)
 {
-    const std::string e = "";
->>>>>>> d5d1b516
+    const std::string e;
     libcellml::Units u;
 
     libcellml::Printer printer;
