--- conflicted
+++ resolved
@@ -35,11 +35,7 @@
     libcellml::Printer printer;
     const std::string a = printer.printModel(m);
     EXPECT_EQ(e, a);
-<<<<<<< HEAD
-    EXPECT_EQ("valid_name", c.name());
-=======
-    EXPECT_EQ("valid_name", c->getName());
->>>>>>> 639a06f7
+    EXPECT_EQ("valid_name", c->name());
 }
 
 TEST(Component, invalidName)
@@ -57,11 +53,7 @@
     libcellml::Printer printer;
     const std::string a = printer.printModel(m);
     EXPECT_EQ(e, a);
-<<<<<<< HEAD
-    EXPECT_EQ("invalid name -", c.name());
-=======
-    EXPECT_EQ("invalid name -", c->getName());
->>>>>>> 639a06f7
+    EXPECT_EQ("invalid name -", c->name());
 }
 
 TEST(Component, setAndUnsetName)
@@ -82,21 +74,12 @@
     c->setName(in);
 
     libcellml::Printer printer;
-<<<<<<< HEAD
-    std::string a = printer.printComponent(c);
-    EXPECT_EQ("name", c.name());
-    EXPECT_EQ(eName, a);
-    c.setName("");
-    EXPECT_EQ("", c.name());
-    a = printer.printComponent(c);
-=======
     std::string a = printer.printModel(m);
-    EXPECT_EQ("name", c->getName());
+    EXPECT_EQ("name", c->name());
     EXPECT_EQ(eName, a);
     c->setName("");
-    EXPECT_EQ("", c->getName());
-    a = printer.printModel(m);
->>>>>>> 639a06f7
+    EXPECT_EQ("", c->name());
+    a = printer.printModel(m);
     EXPECT_EQ(e, a);
 }
 
@@ -322,11 +305,7 @@
     c3->setName("child3");
     c->addComponent(c1);
 
-<<<<<<< HEAD
-    libcellml::ComponentPtr cA = c.component(0);
-=======
-    libcellml::ComponentPtr cA = c->getComponent(0);
->>>>>>> 639a06f7
+    libcellml::ComponentPtr cA = c->component(0);
     cA->setName("childA");
 
     libcellml::Printer printer;
@@ -334,25 +313,14 @@
     EXPECT_EQ(e1, a);
 
     // Using const version of overloaded method
-<<<<<<< HEAD
-    const libcellml::ComponentPtr cS = static_cast<const libcellml::Component>(c).component(0);
+    const libcellml::ComponentPtr cS = static_cast<const libcellml::ComponentPtr>(c)->component(0);
     // Can do this as we just have a const pointer
     cS->setName("gus");
     EXPECT_EQ("gus", cS->name());
-    EXPECT_EQ(nullptr, c.component(4));
-
-    libcellml::ComponentPtr cAr = c.component("gus");
+    EXPECT_EQ(nullptr, c->component(4));
+
+    libcellml::ComponentPtr cAr = c->component("gus");
     EXPECT_EQ("gus", cAr->name());
-=======
-    const libcellml::ComponentPtr cS = static_cast<const libcellml::ComponentPtr>(c)->getComponent(0);
-    // Can do this as we just have a const pointer
-    cS->setName("gus");
-    EXPECT_EQ("gus", cS->getName());
-    EXPECT_EQ(nullptr, c->getComponent(4));
-
-    libcellml::ComponentPtr cAr = c->getComponent("gus");
-    EXPECT_EQ("gus", cAr->getName());
->>>>>>> 639a06f7
 
     // Modify a deeper Component
     c->setName("parent");
@@ -360,25 +328,14 @@
     c1->addComponent(c2);
     c1->addComponent(c3);
 
-<<<<<<< HEAD
-    libcellml::ComponentPtr cB = c.component(1);
+    libcellml::ComponentPtr cB = c->component(1);
     libcellml::ComponentPtr cBB = cB->component(0);
     cBB->setName("childB");
 
-    EXPECT_EQ(nullptr, c.component(3));
-
-    libcellml::ComponentPtr cSn = static_cast<const libcellml::Component>(c).component("gus");
+    EXPECT_EQ(nullptr, c->component(3));
+
+    libcellml::ComponentPtr cSn = static_cast<const libcellml::ComponentPtr>(c)->component("gus");
     EXPECT_EQ("gus", cSn->name());
-=======
-    libcellml::ComponentPtr cB = c->getComponent(1);
-    libcellml::ComponentPtr cBB = cB->getComponent(0);
-    cBB->setName("childB");
-
-    EXPECT_EQ(nullptr, c->getComponent(3));
-
-    libcellml::ComponentPtr cSn = static_cast<const libcellml::ComponentPtr>(c)->getComponent("gus");
-    EXPECT_EQ("gus", cSn->getName());
->>>>>>> 639a06f7
 
     a = printer.printModel(m);
     EXPECT_EQ(e2, a);
@@ -528,28 +485,15 @@
 
     // Testing assignment for component
     c1 = c;
-<<<<<<< HEAD
-    EXPECT_EQ("my_name", c1.name());
+    EXPECT_EQ("my_name", c1->name());
 
     // Testing move assignment for component
     c2 = std::move(c1);
-    EXPECT_EQ("my_name", c2.name());
-=======
-    EXPECT_EQ("my_name", c1->getName());
-
-    // Testing move assignment for component
-    c2 = std::move(c1);
-    EXPECT_EQ("my_name", c2->getName());
->>>>>>> 639a06f7
+    EXPECT_EQ("my_name", c2->name());
     // c1 is now in a valid but undefined state. For us this means we cannot use it, the pointer to implementation
     // is now a nullptr and anything that tries to dereference it will segfault, like name().
 
     // Testing move constructor for component
-<<<<<<< HEAD
-    libcellml::Component c3 = std::move(c2);
-    EXPECT_EQ("my_name", c3.name());
-=======
     libcellml::ComponentPtr c3 = std::move(c2);
-    EXPECT_EQ("my_name", c3->getName());
->>>>>>> 639a06f7
+    EXPECT_EQ("my_name", c3->name());
 }