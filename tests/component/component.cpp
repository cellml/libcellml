--- conflicted
+++ resolved
@@ -111,25 +111,14 @@
 TEST(Component, addChildrenAndSerialise)
 {
     const std::string e1 =
-<<<<<<< HEAD
-            "<component name=\"child0\"/>\n"
-            "<component name=\"child1\"/>\n"
-            "<component name=\"child2\"/>\n";
+        "<component name=\"child0\"/>\n"
+        "<component name=\"child1\"/>\n"
+        "<component name=\"child2\"/>\n";
     const std::string e2 =
-            "<component name=\"child0\"/>\n"
-            "<component name=\"child1\"/>\n"
-            "<component name=\"child2\"/>\n"
-            "<component name=\"child3\"/>\n";
-=======
-        "<component name=\"child0\"/>"
-        "<component name=\"child1\"/>"
-        "<component name=\"child2\"/>";
-    const std::string e2 =
-        "<component name=\"child0\"/>"
-        "<component name=\"child1\"/>"
-        "<component name=\"child2\"/>"
-        "<component name=\"child3\"/>";
->>>>>>> 16136e22
+        "<component name=\"child0\"/>\n"
+        "<component name=\"child1\"/>\n"
+        "<component name=\"child2\"/>\n"
+        "<component name=\"child3\"/>\n";
     libcellml::ComponentPtr c0 = std::make_shared<libcellml::Component>();
     libcellml::ComponentPtr c1 = std::make_shared<libcellml::Component>();
     libcellml::ComponentPtr c2 = std::make_shared<libcellml::Component>();
@@ -156,23 +145,13 @@
 TEST(Component, removeComponentMethods)
 {
     const std::string e1 =
-<<<<<<< HEAD
-            "<component/>\n"
-            "<component name=\"child2\"/>\n";
+        "<component/>\n"
+        "<component name=\"child2\"/>\n";
     const std::string e2 =
-            "<component/>\n"
-            "<component name=\"child2\"/>\n"
-            "<component name=\"child1\"/>\n";
+        "<component/>\n"
+        "<component name=\"child2\"/>\n"
+        "<component name=\"child1\"/>\n";
     const std::string e3 = "<component/>\n";
-=======
-        "<component/>"
-        "<component name=\"child2\"/>";
-    const std::string e2 =
-        "<component/>"
-        "<component name=\"child2\"/>"
-        "<component name=\"child1\"/>";
-    const std::string e3 = "<component/>";
->>>>>>> 16136e22
     libcellml::Component c;
     libcellml::ComponentPtr c1 = std::make_shared<libcellml::Component>();
     libcellml::ComponentPtr c2 = std::make_shared<libcellml::Component>();
@@ -215,30 +194,17 @@
 TEST(Component, getComponentMethods)
 {
     const std::string e1 =
-<<<<<<< HEAD
-            "<component/>\n"
-            "<component name=\"childA\"/>\n";
+        "<component/>\n"
+        "<component name=\"childA\"/>\n";
     const std::string e2 =
-            "<component name=\"parent\"/>\n"
-            "<component name=\"gus\"/>\n"
-            "<component name=\"childB\"/>\n"
-            "<component name=\"child3\"/>\n"
-            "<component name=\"gus\"/>\n"
-            "<component name=\"childB\"/>\n"
-            "<component name=\"child3\"/>\n";;
-=======
-        "<component/>"
-        "<component name=\"childA\"/>";
-    const std::string e2 =
-        "<component name=\"parent\"/>"
-        "<component name=\"gus\"/>"
-        "<component name=\"childB\"/>"
-        "<component name=\"child3\"/>"
-        "<component name=\"gus\"/>"
-        "<component name=\"childB\"/>"
-        "<component name=\"child3\"/>";
+        "<component name=\"parent\"/>\n"
+        "<component name=\"gus\"/>\n"
+        "<component name=\"childB\"/>\n"
+        "<component name=\"child3\"/>\n"
+        "<component name=\"gus\"/>\n"
+        "<component name=\"childB\"/>\n"
+        "<component name=\"child3\"/>\n";
     ;
->>>>>>> 16136e22
     libcellml::Component c;
     libcellml::ComponentPtr c1 = std::make_shared<libcellml::Component>();
     libcellml::ComponentPtr c2 = std::make_shared<libcellml::Component>();
@@ -284,14 +250,9 @@
     EXPECT_EQ(e2, a);
 }
 
-<<<<<<< HEAD
-TEST(Component, takeComponentMethods) {
+TEST(Component, takeComponentMethods)
+{
     const std::string e = "<component/>\n";
-=======
-TEST(Component, takeComponentMethods)
-{
-    const std::string e = "<component/>";
->>>>>>> 16136e22
     libcellml::Component c;
     libcellml::ComponentPtr c1 = std::make_shared<libcellml::Component>();
     libcellml::ComponentPtr c2 = std::make_shared<libcellml::Component>();
@@ -320,31 +281,17 @@
 TEST(Component, replaceComponentMethods)
 {
     const std::string e_orig =
-<<<<<<< HEAD
-            "<component name=\"parent\"/>\n"
-            "<component/>\n"
-            "<component name=\"child2\"/>\n";
+        "<component name=\"parent\"/>\n"
+        "<component/>\n"
+        "<component name=\"child2\"/>\n";
     const std::string e_after =
-            "<component name=\"parent\"/>\n"
-            "<component/>\n"
-            "<component name=\"child3\"/>\n";
+        "<component name=\"parent\"/>\n"
+        "<component/>\n"
+        "<component name=\"child3\"/>\n";
     const std::string e_post =
-            "<component name=\"parent\"/>\n"
-            "<component name=\"child4\"/>\n"
-            "<component name=\"child3\"/>\n";
-=======
-        "<component name=\"parent\"/>"
-        "<component/>"
-        "<component name=\"child2\"/>";
-    const std::string e_after =
-        "<component name=\"parent\"/>"
-        "<component/>"
-        "<component name=\"child3\"/>";
-    const std::string e_post =
-        "<component name=\"parent\"/>"
-        "<component name=\"child4\"/>"
-        "<component name=\"child3\"/>";
->>>>>>> 16136e22
+        "<component name=\"parent\"/>\n"
+        "<component name=\"child4\"/>\n"
+        "<component name=\"child3\"/>\n";
 
     libcellml::Component c;
     libcellml::ComponentPtr c1 = std::make_shared<libcellml::Component>();
@@ -389,13 +336,8 @@
 TEST(Component, constructors)
 {
     const std::string e =
-<<<<<<< HEAD
-            "<component name=\"my_name\"/>\n"
-            "<component/>\n";
-=======
-        "<component name=\"my_name\"/>"
-        "<component/>";
->>>>>>> 16136e22
+        "<component name=\"my_name\"/>\n"
+        "<component/>\n";
     const std::string n = "my_name";
     libcellml::Component c, c1, c2;
 
