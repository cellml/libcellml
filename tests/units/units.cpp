--- conflicted
+++ resolved
@@ -2522,8 +2522,6 @@
     EXPECT_EQ(1.0, scaling);
 }
 
-<<<<<<< HEAD
-=======
 TEST(Units, scalingFactorBetweenUnitsSameNameLostChildren)
 {
     auto model1 = libcellml::Model::create("model1");
@@ -2538,7 +2536,6 @@
     EXPECT_EQ(0.0, scaling);
 }
 
->>>>>>> e51c8900
 TEST(Units, scalingFactorBetweenUnitsSameNameDifferentDefinitions)
 {
     auto model1 = libcellml::Model::create("model1");
@@ -2553,8 +2550,6 @@
     EXPECT_EQ(0.0, scaling);
 }
 
-<<<<<<< HEAD
-=======
 TEST(Units, Units_scalingFactorBetweenBaseUnitsSameName)
 {
     auto model = libcellml::Model::create("model");
@@ -2568,7 +2563,6 @@
     EXPECT_EQ(1.0, scaling);
 }
 
->>>>>>> e51c8900
 TEST(Units, scalingFactorBetweenUnitsSameNameDifferentModelsDifferentScale)
 {
     auto model1 = libcellml::Model::create("model1");
