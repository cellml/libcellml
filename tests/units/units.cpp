/*
Copyright libCellML Contributors

Licensed under the Apache License, Version 2.0 (the "License");
you may not use this file except in compliance with the License.
You may obtain a copy of the License at

    http://www.apache.org/licenses/LICENSE-2.0

Unless required by applicable law or agreed to in writing, software
distributed under the License is distributed on an "AS IS" BASIS,
WITHOUT WARRANTIES OR CONDITIONS OF ANY KIND, either express or implied.
See the License for the specific language governing permissions and
limitations under the License.
*/

#include "test_utils.h"

#include "gtest/gtest.h"

#include <libcellml>

TEST(Units, validName)
{
    const std::string e =
        "<?xml version=\"1.0\" encoding=\"UTF-8\"?>\n"
        "<model xmlns=\"http://www.cellml.org/cellml/2.0#\">\n"
        "  <units name=\"valid_name\"/>\n"
        "</model>\n";

    libcellml::Model m;

    libcellml::UnitsPtr u = std::make_shared<libcellml::Units>();
    u->setName("valid_name");

    m.addUnits(u);

    libcellml::Printer printer;
    const std::string a = printer.printModel(m);
    EXPECT_EQ(e, a);
    EXPECT_EQ("valid_name", u->name());
}

TEST(Units, invalidName)
{
    const std::string e =
        "<?xml version=\"1.0\" encoding=\"UTF-8\"?>\n"
        "<model xmlns=\"http://www.cellml.org/cellml/2.0#\">\n"
        "  <units name=\"invalid name\"/>\n"
        "</model>\n";

    libcellml::Model m;

    libcellml::UnitsPtr u = std::make_shared<libcellml::Units>();
    u->setName("invalid name");

    m.addUnits(u);

    libcellml::Printer printer;
    const std::string a = printer.printModel(m);
    EXPECT_EQ(e, a);
    EXPECT_EQ("invalid name", u->name());
}

TEST(Units, compoundUnitsRaw)
{
    const std::string e =
        "<?xml version=\"1.0\" encoding=\"UTF-8\"?>\n"
        "<model xmlns=\"http://www.cellml.org/cellml/2.0#\">\n"
        "  <units name=\"compound_unit\">\n"
        "    <unit prefix=\"-6\" units=\"ampere\"/>\n"
        "    <unit units=\"kelvin\"/>\n"
        "    <unit exponent=\"-1\" prefix=\"-3\" units=\"siemens\"/>\n"
        "  </units>\n"
        "</model>\n";

    libcellml::Model m;

    libcellml::UnitsPtr u = std::make_shared<libcellml::Units>();
    u->setName("compound_unit");

    u->addUnit("ampere", -6, 1.0);
    u->addUnit("kelvin");
    u->addUnit("siemens", -3, -1.0);

    m.addUnits(u);

    libcellml::Printer printer;
    const std::string a = printer.printModel(m);
    EXPECT_EQ(e, a);
}

TEST(Units, addUnitsVariations)
{
    libcellml::UnitsPtr u = std::make_shared<libcellml::Units>();
    u->setName("compound_unit");

    u->addUnit(libcellml::Units::StandardUnit::AMPERE, libcellml::Prefix::MICRO);
    u->addUnit(libcellml::Units::StandardUnit::KELVIN, -3, 2.0, 5.5);

    EXPECT_EQ(size_t(2), u->unitCount());
}

TEST(Units, compoundUnitsUsingDefines)
{
    const std::string e =
        "<?xml version=\"1.0\" encoding=\"UTF-8\"?>\n"
        "<model xmlns=\"http://www.cellml.org/cellml/2.0#\">\n"
        "  <units name=\"compound_unit\">\n"
        "    <unit prefix=\"micro\" units=\"ampere\"/>\n"
        "    <unit units=\"kelvin\"/>\n"
        "    <unit exponent=\"-1\" prefix=\"milli\" units=\"siemens\"/>\n"
        "  </units>\n"
        "</model>\n";

    libcellml::Model m;

    libcellml::UnitsPtr u = std::make_shared<libcellml::Units>();
    u->setName("compound_unit");

    u->addUnit(libcellml::Units::StandardUnit::AMPERE, libcellml::Prefix::MICRO);
    u->addUnit(libcellml::Units::StandardUnit::KELVIN);
    u->addUnit(libcellml::Units::StandardUnit::SIEMENS, libcellml::Prefix::MILLI, -1.0);

    m.addUnits(u);

    libcellml::Printer printer;
    const std::string a = printer.printModel(m);
    EXPECT_EQ(e, a);
}

TEST(Units, compoundUnitsUsingDefinesAndStringUnitsAndPrefix)
{
    const std::string e =
        "<?xml version=\"1.0\" encoding=\"UTF-8\"?>\n"
        "<model xmlns=\"http://www.cellml.org/cellml/2.0#\">\n"
        "  <units name=\"compound_unit\">\n"
        "    <unit prefix=\"micro\" units=\"ampere\"/>\n"
        "    <unit units=\"kelvin\"/>\n"
        "    <unit exponent=\"-1\" prefix=\"milli\" units=\"siemens\"/>\n"
        "    <unit prefix=\"1.7e310\" units=\"metre\"/>\n"
        "  </units>\n"
        "</model>\n";

    libcellml::Model m;

    libcellml::UnitsPtr u = std::make_shared<libcellml::Units>();
    u->setName("compound_unit");

    u->addUnit(libcellml::Units::StandardUnit::AMPERE, "micro");
    u->addUnit("kelvin");
    u->addUnit("siemens", "milli", -1.0);
    u->addUnit("metre", "1.7e310");

    m.addUnits(u);

    libcellml::Printer printer;
    const std::string a = printer.printModel(m);
    EXPECT_EQ(e, a);
}

TEST(Units, removeUnitsMethodsAndCount)
{
    const std::string e1 =
        "<?xml version=\"1.0\" encoding=\"UTF-8\"?>\n"
        "<model xmlns=\"http://www.cellml.org/cellml/2.0#\">\n"
        "  <units name=\"compound_unit\">\n"
        "    <unit prefix=\"micro\" units=\"ampere\"/>\n"
        "    <unit units=\"kelvin\"/>\n"
        "    <unit exponent=\"-1\" prefix=\"milli\" units=\"siemens\"/>\n"
        "    <unit prefix=\"1.7e10\" units=\"metre\"/>\n"
        "  </units>\n"
        "  <units name=\"simple_unit_2\"/>\n"
        "  <units name=\"simple_unit_3\"/>\n"
        "  <units name=\"simple_unit_4\"/>\n"
        "</model>\n";
    const std::string e2 =
        "<?xml version=\"1.0\" encoding=\"UTF-8\"?>\n"
        "<model xmlns=\"http://www.cellml.org/cellml/2.0#\">\n"
        "  <units name=\"compound_unit\"/>\n"
        "  <units name=\"simple_unit_2\"/>\n"
        "  <units name=\"simple_unit_3\"/>\n"
        "  <units name=\"simple_unit_4\"/>\n"
        "</model>\n";
    const std::string e3 =
        "<?xml version=\"1.0\" encoding=\"UTF-8\"?>\n"
        "<model xmlns=\"http://www.cellml.org/cellml/2.0#\">\n"
        "  <units name=\"compound_unit\"/>\n"
        "  <units name=\"simple_unit_4\"/>\n"
        "</model>\n";
    const std::string e4 =
        "<?xml version=\"1.0\" encoding=\"UTF-8\"?>\n"
        "<model xmlns=\"http://www.cellml.org/cellml/2.0#\"/>\n";

    libcellml::Model m;

    libcellml::UnitsPtr u1 = std::make_shared<libcellml::Units>();
    libcellml::UnitsPtr u2 = std::make_shared<libcellml::Units>();
    libcellml::UnitsPtr u3 = std::make_shared<libcellml::Units>();
    libcellml::UnitsPtr u4 = std::make_shared<libcellml::Units>();
    libcellml::UnitsPtr u5 = std::make_shared<libcellml::Units>();
    u1->setName("compound_unit");
    u2->setName("simple_unit_2");
    u3->setName("simple_unit_3");
    u4->setName("simple_unit_4");

    u1->addUnit(libcellml::Units::StandardUnit::AMPERE, "micro");
    u1->addUnit("kelvin");
    u1->addUnit("siemens", "milli", -1.0);
    u1->addUnit("metre", "1.7e10");
    m.addUnits(u1);
    m.addUnits(u2);
    m.addUnits(u3);
    m.addUnits(u4);

    libcellml::Printer printer;
    std::string a = printer.printModel(m);
    EXPECT_EQ(e1, a);

    u1->removeAllUnits();
    a = printer.printModel(m);
    EXPECT_EQ(e2, a);

    EXPECT_TRUE(m.removeUnits("simple_unit_2"));
    EXPECT_TRUE(m.removeUnits(u3));
    a = printer.printModel(m);
    EXPECT_EQ(e3, a);
    EXPECT_EQ(size_t(2), m.unitsCount());

    EXPECT_FALSE(m.removeUnits("gram"));
    EXPECT_FALSE(m.removeUnits(u5));
    EXPECT_FALSE(m.removeUnits(3));
    EXPECT_EQ(size_t(2), m.unitsCount());

    EXPECT_TRUE(m.removeUnits(1));
    EXPECT_EQ(size_t(1), m.unitsCount());

    m.removeAllUnits();
    a = printer.printModel(m);
    EXPECT_EQ(e4, a);
}

TEST(Units, hasUnitsName)
{
    libcellml::Model m;

    libcellml::UnitsPtr u = std::make_shared<libcellml::Units>();
    u->setName("a_unit");

    u->addUnit(libcellml::Units::StandardUnit::AMPERE, "micro");
    m.addUnits(u);
    EXPECT_TRUE(m.hasUnits("a_unit"));
}

TEST(Units, hasUnitsPtr)
{
    libcellml::Model m;

    libcellml::UnitsPtr u = std::make_shared<libcellml::Units>();
    u->setName("a_unit");

    u->addUnit(libcellml::Units::StandardUnit::AMPERE, "micro");
    m.addUnits(u);
    EXPECT_TRUE(m.hasUnits(u));
}

TEST(Units, takeUnits)
{
    libcellml::Model m;

    libcellml::UnitsPtr u1 = std::make_shared<libcellml::Units>();
    libcellml::UnitsPtr u2 = std::make_shared<libcellml::Units>();
    libcellml::UnitsPtr u3 = std::make_shared<libcellml::Units>();

    u1->setName("a_unit");
    u2->setName("b_unit");
    u3->setName("c_unit");

    u1->addUnit(libcellml::Units::StandardUnit::AMPERE, "micro");
    m.addUnits(u1);
    m.addUnits(u2);
    m.addUnits(u3);

    libcellml::UnitsPtr u4 = m.takeUnits("b_unit");
    EXPECT_EQ("b_unit", u4->name());
    EXPECT_EQ(size_t(2), m.unitsCount());

    libcellml::UnitsPtr u5 = m.takeUnits(1);
    EXPECT_EQ("c_unit", u5->name());
    EXPECT_EQ(size_t(1), m.unitsCount());

    EXPECT_EQ(nullptr, m.takeUnits(7));

    EXPECT_EQ(nullptr, m.takeUnits("d_unit"));
}

TEST(Units, replaceUnits)
{
    libcellml::Model m;

    libcellml::UnitsPtr u1 = std::make_shared<libcellml::Units>();
    libcellml::UnitsPtr u2 = std::make_shared<libcellml::Units>();
    libcellml::UnitsPtr u3 = std::make_shared<libcellml::Units>();

    u1->setName("a_unit");
    u2->setName("b_unit");
    u3->setName("c_unit");

    u1->addUnit(libcellml::Units::StandardUnit::AMPERE, "micro");
    m.addUnits(u1);
    m.addUnits(u2);

    EXPECT_TRUE(m.replaceUnits("b_unit", u3));
    EXPECT_EQ(size_t(2), m.unitsCount());

    libcellml::UnitsPtr u4 = m.takeUnits(1);
    EXPECT_EQ("c_unit", u4->name());
    EXPECT_EQ(size_t(1), m.unitsCount());

    EXPECT_TRUE(m.replaceUnits(0, u4));

    u1 = m.units(0);
    EXPECT_EQ("c_unit", u1->name());
    EXPECT_EQ(size_t(1), m.unitsCount());

    // Replace non-existent units.
    EXPECT_FALSE(m.replaceUnits("d_unit", u2));
    EXPECT_FALSE(m.replaceUnits(5, u1));

    // Replace with pointers
    EXPECT_FALSE(m.replaceUnits(u2, u1));
    EXPECT_TRUE(m.replaceUnits(u1, u2));
    EXPECT_FALSE(m.replaceUnits(u1, u2));
    EXPECT_TRUE(m.replaceUnits(u2, u1));
}

TEST(Units, multiply)
{
    const std::string e =
        "<?xml version=\"1.0\" encoding=\"UTF-8\"?>\n"
        "<model xmlns=\"http://www.cellml.org/cellml/2.0#\">\n"
        "  <units name=\"compound_unit\">\n"
        "    <unit prefix=\"micro\" units=\"ampere\"/>\n"
        "    <unit units=\"kelvin\"/>\n"
        "    <unit exponent=\"-1\" prefix=\"milli\" units=\"siemens\"/>\n"
        "  </units>\n"
        "  <units name=\"valid_name\"/>\n"
        "  <units name=\"multiplied\">\n"
        "    <unit units=\"compound_unit\"/>\n"
        "    <unit units=\"valid_name\"/>\n"
        "  </units>\n"
        "</model>\n";

    libcellml::Model m;

    libcellml::UnitsPtr u1 = std::make_shared<libcellml::Units>();
    u1->setName("compound_unit");

    u1->addUnit(libcellml::Units::StandardUnit::AMPERE, libcellml::Prefix::MICRO);
    u1->addUnit(libcellml::Units::StandardUnit::KELVIN);
    u1->addUnit(libcellml::Units::StandardUnit::SIEMENS, libcellml::Prefix::MILLI, -1.0);

    m.addUnits(u1);

    libcellml::UnitsPtr u2 = std::make_shared<libcellml::Units>();
    u2->setName("valid_name");

    m.addUnits(u2);

    libcellml::UnitsPtr u3 = std::make_shared<libcellml::Units>();
    u3->setName("multiplied");
    u3->addUnit("compound_unit");
    u3->addUnit("valid_name");

    m.addUnits(u3);

    libcellml::Printer printer;
    const std::string a = printer.printModel(m);
    EXPECT_EQ(e, a);
}

TEST(Units, newBaseUnit)
{
    const std::string e =
        "<?xml version=\"1.0\" encoding=\"UTF-8\"?>\n"
        "<model xmlns=\"http://www.cellml.org/cellml/2.0#\">\n"
        "  <units name=\"pH\"/>\n"
        "</model>\n";

    libcellml::Model m;

    libcellml::UnitsPtr u = std::make_shared<libcellml::Units>();
    u->setName("pH");

    m.addUnits(u);

    libcellml::Printer printer;
    const std::string a = printer.printModel(m);
    EXPECT_EQ(e, a);
    EXPECT_EQ("pH", u->name());
}

TEST(Units, isBaseUnit)
{
    libcellml::UnitsPtr u = std::make_shared<libcellml::Units>();
    u->setName("pH");

    EXPECT_TRUE(u->isBaseUnit());

    u->addUnit("Candela");

    EXPECT_FALSE(u->isBaseUnit());
}

TEST(Units, farhenheit)
{
    const std::string e =
        "<?xml version=\"1.0\" encoding=\"UTF-8\"?>\n"
        "<model xmlns=\"http://www.cellml.org/cellml/2.0#\">\n"
        "  <units name=\"fahrenheitish\">\n"
        "    <unit multiplier=\"1.8\" units=\"kelvin\"/>\n"
        "  </units>\n"
        "</model>\n";

    libcellml::Model m;

    libcellml::UnitsPtr u = std::make_shared<libcellml::Units>();
    u->setName("fahrenheitish");

    /* Give prefix and exponent their default values. */
    u->addUnit("kelvin", 0, 1.0, 1.8);
    m.addUnits(u);

    libcellml::Printer printer;
    const std::string a = printer.printModel(m);
    EXPECT_EQ(e, a);
    EXPECT_EQ("fahrenheitish", u->name());
}

TEST(Units, unitAttributes)
{
    libcellml::Model m;

    libcellml::UnitsPtr u = std::make_shared<libcellml::Units>();
    u->setName("fahrenheitish");

    /* Give prefix and exponent their default values. */
    u->addUnit("kelvin", 0, 1.0, 1.8);
    m.addUnits(u);

    std::string reference;
    std::string prefix;
    std::string id;
    double exponent;
    double multiplier;
    u->unitAttributes(0, reference, prefix, exponent, multiplier, id);
    EXPECT_EQ("kelvin", reference);
    EXPECT_EQ("", prefix);
    EXPECT_DOUBLE_EQ(1.0, exponent);
    EXPECT_DOUBLE_EQ(1.8, multiplier);

    u->addUnit("NewUnit", 4, 1.05, 17.0);
    u->unitAttributes(1, reference, prefix, exponent, multiplier, id);
    EXPECT_EQ("NewUnit", reference);
    EXPECT_EQ("4", prefix);
    EXPECT_DOUBLE_EQ(1.05, exponent);
    EXPECT_DOUBLE_EQ(17, multiplier);

    // Get non-existent unit.
    u->unitAttributes(2, reference, prefix, exponent, multiplier, id);
    EXPECT_EQ("", reference);
    EXPECT_EQ("", prefix);
    EXPECT_DOUBLE_EQ(1, exponent);
    EXPECT_DOUBLE_EQ(1, multiplier);

    u->addUnit("daves", "house");
    u->unitAttributes(2, reference, prefix, exponent, multiplier, id);
    EXPECT_EQ("daves", reference);
    EXPECT_EQ("house", prefix);

    u->unitAttributes("daves", prefix, exponent, multiplier, id);
    EXPECT_EQ("daves", reference);
    EXPECT_EQ("house", prefix);

    u->unitAttributes("kelvin", prefix, exponent, multiplier, id);
    EXPECT_EQ("", prefix);
    EXPECT_DOUBLE_EQ(1.0, exponent);
    EXPECT_DOUBLE_EQ(1.8, multiplier);
}

TEST(Units, multipleUnitUsingStandardRef)
{
    libcellml::Units u;

    u.addUnit(libcellml::Units::StandardUnit::AMPERE, "micro");
    u.addUnit(libcellml::Units::StandardUnit::AMPERE, "milli");
    u.addUnit(libcellml::Units::StandardUnit::AMPERE, libcellml::Prefix::CENTI);
    u.addUnit(libcellml::Units::StandardUnit::AMPERE, libcellml::Prefix::MICRO);

    EXPECT_EQ(size_t(4), u.unitCount());

    u.removeUnit(libcellml::Units::StandardUnit::AMPERE);

    EXPECT_EQ(size_t(3), u.unitCount());

    std::string prefix;
    std::string reference;
    std::string id;
    double exponent;
    double multiplier;
    u.unitAttributes(libcellml::Units::StandardUnit::AMPERE, prefix, exponent, multiplier, id);
    EXPECT_EQ("milli", prefix);
    u.unitAttributes(0, reference, prefix, exponent, multiplier, id);
    EXPECT_EQ("milli", prefix);
    u.unitAttributes(1, reference, prefix, exponent, multiplier, id);
    EXPECT_EQ("centi", prefix);
    u.unitAttributes(2, reference, prefix, exponent, multiplier, id);
    EXPECT_EQ("micro", prefix);
}

TEST(Units, removeUnit)
{
    libcellml::Units u;

    u.addUnit(libcellml::Units::StandardUnit::AMPERE, "micro");
    u.addUnit("kelvin");
    u.addUnit("siemens", "milli", -1.0);
    u.addUnit("metre", "1.7e10");

    EXPECT_EQ(size_t(4), u.unitCount());
    EXPECT_TRUE(u.removeUnit("siemens"));
    EXPECT_TRUE(u.removeUnit(libcellml::Units::StandardUnit::KELVIN));
    EXPECT_TRUE(u.removeUnit(1));
    EXPECT_EQ(size_t(1), u.unitCount());

    // Remove non-existent unit
    EXPECT_FALSE(u.removeUnit("gram"));
    EXPECT_FALSE(u.removeUnit(libcellml::Units::StandardUnit::BECQUEREL));
    EXPECT_FALSE(u.removeUnit(3));
    EXPECT_EQ(size_t(1), u.unitCount());

    u.removeAllUnits();
    EXPECT_EQ(size_t(0), u.unitCount());
}

TEST(Units, multipleAndParse)
{
    const std::string e =
        "<?xml version=\"1.0\" encoding=\"UTF-8\"?>\n"
        "<model xmlns=\"http://www.cellml.org/cellml/2.0#\">\n"
        "  <units name=\"fahrenheitish\">\n"
        "    <unit multiplier=\"1.8\" units=\"kelvin\"/>\n"
        "  </units>\n"
        "  <units name=\"metres_per_second\">\n"
        "    <unit units=\"metre\"/>\n"
        "    <unit exponent=\"-1\" units=\"second\"/>\n"
        "  </units>\n"
        "</model>\n";

    libcellml::Model m;

    libcellml::UnitsPtr u1 = std::make_shared<libcellml::Units>();
    u1->setName("fahrenheitish");

    /* Give prefix and exponent their default values. */
    u1->addUnit("kelvin", 0, 1.0, 1.8);

    libcellml::UnitsPtr u2 = std::make_shared<libcellml::Units>();
    u2->setName("metres_per_second");
    u2->addUnit(libcellml::Units::StandardUnit::METRE);
    u2->addUnit(libcellml::Units::StandardUnit::SECOND, -1.0);

    m.addUnits(u1);
    m.addUnits(u2);

    libcellml::Printer printer;
    std::string a = printer.printModel(m);
    EXPECT_EQ(e, a);

    // Parse
    libcellml::Parser parser;
    libcellml::ModelPtr model = parser.parseModel(e);
    a = printer.printModel(model);
    EXPECT_EQ(e, a);
}

TEST(Units, unitsWithPrefixOutOfRange)
{
    // int limit is 18,446,744,073,709,551,615

    const std::string e = "Prefix '18446744073709551616' of a unit referencing 'second' in units 'myUnits' is out of the integer range.";

    libcellml::Validator validator;
    libcellml::ModelPtr m = std::make_shared<libcellml::Model>();
    m->setName("myModel");
    libcellml::ComponentPtr c = std::make_shared<libcellml::Component>();
    c->setName("myComponent");
    libcellml::VariablePtr v = std::make_shared<libcellml::Variable>();
    v->setName("myVariable");
    libcellml::UnitsPtr u = std::make_shared<libcellml::Units>();

    u->setName("myUnits");
    u->addUnit("second", "18446744073709551616");

    v->setUnits(u);
    c->addVariable(v);
    m->addComponent(c);
    m->addUnits(u);

    validator.validateModel(m);

    EXPECT_EQ(size_t(1), validator.errorCount());
<<<<<<< HEAD
    EXPECT_EQ("Prefix '18446744073709551616' of a unit referencing 'second' in units 'myUnits' is too big to be represented as an integer.", validator.error(0)->description());
=======
    EXPECT_EQ(e, validator.error(0)->description());
>>>>>>> 12f92cc7
}<|MERGE_RESOLUTION|>--- conflicted
+++ resolved
@@ -588,7 +588,7 @@
 {
     // int limit is 18,446,744,073,709,551,615
 
-    const std::string e = "Prefix '18446744073709551616' of a unit referencing 'second' in units 'myUnits' is out of the integer range.";
+    const std::string e = "Prefix '18446744073709551616' of a unit referencing 'second' in units 'myUnits' is too big to be represented as an integer.";
 
     libcellml::Validator validator;
     libcellml::ModelPtr m = std::make_shared<libcellml::Model>();
@@ -610,9 +610,5 @@
     validator.validateModel(m);
 
     EXPECT_EQ(size_t(1), validator.errorCount());
-<<<<<<< HEAD
-    EXPECT_EQ("Prefix '18446744073709551616' of a unit referencing 'second' in units 'myUnits' is too big to be represented as an integer.", validator.error(0)->description());
-=======
     EXPECT_EQ(e, validator.error(0)->description());
->>>>>>> 12f92cc7
 }