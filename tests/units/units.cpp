/*
Copyright libCellML Contributors

Licensed under the Apache License, Version 2.0 (the "License");
you may not use this file except in compliance with the License.
You may obtain a copy of the License at

    http://www.apache.org/licenses/LICENSE-2.0

Unless required by applicable law or agreed to in writing, software
distributed under the License is distributed on an "AS IS" BASIS,
WITHOUT WARRANTIES OR CONDITIONS OF ANY KIND, either express or implied.
See the License for the specific language governing permissions and
limitations under the License.
*/

#include "test_utils.h"

#include "gtest/gtest.h"

#include <libcellml>

TEST(Units, construct)
{
    libcellml::UnitsPtr u = libcellml::Units::create();
    u->setName("valid_name");
    EXPECT_EQ("valid_name", u->name());

    const std::string validName = "another_valid_name";
    auto u2 = libcellml::Units::create(validName);
    EXPECT_EQ("another_valid_name", u2->name());
}

TEST(Units, validName)
{
    const std::string e =
        "<?xml version=\"1.0\" encoding=\"UTF-8\"?>\n"
        "<model xmlns=\"http://www.cellml.org/cellml/2.0#\">\n"
        "  <units name=\"valid_name\"/>\n"
        "</model>\n";

    libcellml::ModelPtr m = libcellml::Model::create();

    libcellml::UnitsPtr u = libcellml::Units::create();
    u->setName("valid_name");

    m->addUnits(u);

    libcellml::PrinterPtr printer = libcellml::Printer::create();
    const std::string a = printer->printModel(m);
    EXPECT_EQ(e, a);
    EXPECT_EQ("valid_name", u->name());
}

TEST(Units, invalidName)
{
    const std::string e =
        "<?xml version=\"1.0\" encoding=\"UTF-8\"?>\n"
        "<model xmlns=\"http://www.cellml.org/cellml/2.0#\">\n"
        "  <units name=\"invalid name\"/>\n"
        "</model>\n";

    libcellml::ModelPtr m = libcellml::Model::create();

    libcellml::UnitsPtr u = libcellml::Units::create();
    u->setName("invalid name");

    m->addUnits(u);

    libcellml::PrinterPtr printer = libcellml::Printer::create();
    const std::string a = printer->printModel(m);
    EXPECT_EQ(e, a);
    EXPECT_EQ("invalid name", u->name());
}

TEST(Units, compoundUnitsRaw)
{
    const std::string e =
        "<?xml version=\"1.0\" encoding=\"UTF-8\"?>\n"
        "<model xmlns=\"http://www.cellml.org/cellml/2.0#\">\n"
        "  <units name=\"compound_unit\">\n"
        "    <unit prefix=\"-6\" units=\"ampere\"/>\n"
        "    <unit units=\"kelvin\"/>\n"
        "    <unit exponent=\"-1\" prefix=\"-3\" units=\"siemens\"/>\n"
        "  </units>\n"
        "</model>\n";

    libcellml::ModelPtr m = libcellml::Model::create();

    libcellml::UnitsPtr u = libcellml::Units::create();
    u->setName("compound_unit");

    u->addUnit("ampere", -6, 1.0);
    u->addUnit("kelvin");
    u->addUnit("siemens", -3, -1.0);

    m->addUnits(u);

    libcellml::PrinterPtr printer = libcellml::Printer::create();
    const std::string a = printer->printModel(m);
    EXPECT_EQ(e, a);
}

TEST(Units, addUnitsVariations)
{
    libcellml::UnitsPtr u = libcellml::Units::create();
    u->setName("compound_unit");

    u->addUnit(libcellml::Units::StandardUnit::AMPERE, libcellml::Prefix::MICRO);
    u->addUnit(libcellml::Units::StandardUnit::KELVIN, -3, 2.0, 5.5);

    EXPECT_EQ(size_t(2), u->unitCount());
}

TEST(Units, compoundUnitsUsingDefines)
{
    const std::string e =
        "<?xml version=\"1.0\" encoding=\"UTF-8\"?>\n"
        "<model xmlns=\"http://www.cellml.org/cellml/2.0#\">\n"
        "  <units name=\"compound_unit\">\n"
        "    <unit prefix=\"micro\" units=\"ampere\"/>\n"
        "    <unit units=\"kelvin\"/>\n"
        "    <unit exponent=\"-1\" prefix=\"milli\" units=\"siemens\"/>\n"
        "  </units>\n"
        "</model>\n";

    libcellml::ModelPtr m = libcellml::Model::create();

    libcellml::UnitsPtr u = libcellml::Units::create();
    u->setName("compound_unit");

    u->addUnit(libcellml::Units::StandardUnit::AMPERE, libcellml::Prefix::MICRO);
    u->addUnit(libcellml::Units::StandardUnit::KELVIN);
    u->addUnit(libcellml::Units::StandardUnit::SIEMENS, libcellml::Prefix::MILLI, -1.0);

    m->addUnits(u);

    libcellml::PrinterPtr printer = libcellml::Printer::create();
    const std::string a = printer->printModel(m);
    EXPECT_EQ(e, a);
}

TEST(Units, compoundUnitsUsingDefinesAndStringUnitsAndPrefix)
{
    const std::string e =
        "<?xml version=\"1.0\" encoding=\"UTF-8\"?>\n"
        "<model xmlns=\"http://www.cellml.org/cellml/2.0#\">\n"
        "  <units name=\"compound_unit\">\n"
        "    <unit prefix=\"micro\" units=\"ampere\"/>\n"
        "    <unit units=\"kelvin\"/>\n"
        "    <unit exponent=\"-1\" prefix=\"milli\" units=\"siemens\"/>\n"
        "    <unit prefix=\"1.7e310\" units=\"metre\"/>\n"
        "  </units>\n"
        "</model>\n";

    libcellml::ModelPtr m = libcellml::Model::create();

    libcellml::UnitsPtr u = libcellml::Units::create();
    u->setName("compound_unit");

    u->addUnit(libcellml::Units::StandardUnit::AMPERE, "micro");
    u->addUnit("kelvin");
    u->addUnit("siemens", "milli", -1.0);
    u->addUnit("metre", "1.7e310");

    m->addUnits(u);

    libcellml::PrinterPtr printer = libcellml::Printer::create();
    const std::string a = printer->printModel(m);
    EXPECT_EQ(e, a);
}

TEST(Units, removeUnitsMethodsAndCount)
{
    const std::string e1 =
        "<?xml version=\"1.0\" encoding=\"UTF-8\"?>\n"
        "<model xmlns=\"http://www.cellml.org/cellml/2.0#\">\n"
        "  <units name=\"compound_unit\">\n"
        "    <unit prefix=\"micro\" units=\"ampere\"/>\n"
        "    <unit units=\"kelvin\"/>\n"
        "    <unit exponent=\"-1\" prefix=\"milli\" units=\"siemens\"/>\n"
        "    <unit prefix=\"1.7e10\" units=\"metre\"/>\n"
        "  </units>\n"
        "  <units name=\"simple_unit_2\"/>\n"
        "  <units name=\"simple_unit_3\"/>\n"
        "  <units name=\"simple_unit_4\"/>\n"
        "</model>\n";
    const std::string e2 =
        "<?xml version=\"1.0\" encoding=\"UTF-8\"?>\n"
        "<model xmlns=\"http://www.cellml.org/cellml/2.0#\">\n"
        "  <units name=\"compound_unit\"/>\n"
        "  <units name=\"simple_unit_2\"/>\n"
        "  <units name=\"simple_unit_3\"/>\n"
        "  <units name=\"simple_unit_4\"/>\n"
        "</model>\n";
    const std::string e3 =
        "<?xml version=\"1.0\" encoding=\"UTF-8\"?>\n"
        "<model xmlns=\"http://www.cellml.org/cellml/2.0#\">\n"
        "  <units name=\"compound_unit\"/>\n"
        "  <units name=\"simple_unit_4\"/>\n"
        "</model>\n";
    const std::string e4 =
        "<?xml version=\"1.0\" encoding=\"UTF-8\"?>\n"
        "<model xmlns=\"http://www.cellml.org/cellml/2.0#\"/>\n";

    libcellml::ModelPtr m = libcellml::Model::create();

    libcellml::UnitsPtr u1 = libcellml::Units::create();
    libcellml::UnitsPtr u2 = libcellml::Units::create();
    libcellml::UnitsPtr u3 = libcellml::Units::create();
    libcellml::UnitsPtr u4 = libcellml::Units::create();
    libcellml::UnitsPtr u5 = libcellml::Units::create();
    u1->setName("compound_unit");
    u2->setName("simple_unit_2");
    u3->setName("simple_unit_3");
    u4->setName("simple_unit_4");

    u1->addUnit(libcellml::Units::StandardUnit::AMPERE, "micro");
    u1->addUnit("kelvin");
    u1->addUnit("siemens", "milli", -1.0);
    u1->addUnit("metre", "1.7e10");
    m->addUnits(u1);
    m->addUnits(u2);
    m->addUnits(u3);
    m->addUnits(u4);

    libcellml::PrinterPtr printer = libcellml::Printer::create();
    std::string a = printer->printModel(m);
    EXPECT_EQ(e1, a);

    u1->removeAllUnits();
    a = printer->printModel(m);
    EXPECT_EQ(e2, a);

    EXPECT_TRUE(m->removeUnits("simple_unit_2"));
    EXPECT_TRUE(m->removeUnits(u3));
    a = printer->printModel(m);
    EXPECT_EQ(e3, a);
    EXPECT_EQ(size_t(2), m->unitsCount());

    EXPECT_FALSE(m->removeUnits("gram"));
    EXPECT_FALSE(m->removeUnits(u5));
    EXPECT_FALSE(m->removeUnits(3));
    EXPECT_EQ(size_t(2), m->unitsCount());

    EXPECT_TRUE(m->removeUnits(1));
    EXPECT_EQ(size_t(1), m->unitsCount());

    m->removeAllUnits();
    a = printer->printModel(m);
    EXPECT_EQ(e4, a);
}

TEST(Units, hasUnitsName)
{
    libcellml::ModelPtr m = libcellml::Model::create();

    libcellml::UnitsPtr u = libcellml::Units::create();
    u->setName("a_unit");

    u->addUnit(libcellml::Units::StandardUnit::AMPERE, "micro");
    m->addUnits(u);
    EXPECT_TRUE(m->hasUnits("a_unit"));
}

TEST(Units, hasUnitsPtr)
{
    libcellml::ModelPtr m = libcellml::Model::create();

    libcellml::UnitsPtr u = libcellml::Units::create();
    u->setName("a_unit");

    u->addUnit(libcellml::Units::StandardUnit::AMPERE, "micro");
    m->addUnits(u);
    EXPECT_TRUE(m->hasUnits(u));
}

TEST(Units, takeUnits)
{
    libcellml::ModelPtr m = libcellml::Model::create();

    libcellml::UnitsPtr u1 = libcellml::Units::create();
    libcellml::UnitsPtr u2 = libcellml::Units::create();
    libcellml::UnitsPtr u3 = libcellml::Units::create();

    u1->setName("a_unit");
    u2->setName("b_unit");
    u3->setName("c_unit");

    u1->addUnit(libcellml::Units::StandardUnit::AMPERE, "micro");
    m->addUnits(u1);
    m->addUnits(u2);
    m->addUnits(u3);

    libcellml::UnitsPtr u4 = m->takeUnits("b_unit");
    EXPECT_EQ("b_unit", u4->name());
    EXPECT_EQ(size_t(2), m->unitsCount());

    libcellml::UnitsPtr u5 = m->takeUnits(1);
    EXPECT_EQ("c_unit", u5->name());
    EXPECT_EQ(size_t(1), m->unitsCount());

    EXPECT_EQ(nullptr, m->takeUnits(7));

    EXPECT_EQ(nullptr, m->takeUnits("d_unit"));
}

TEST(Units, replaceUnits)
{
    libcellml::ModelPtr m = libcellml::Model::create();

    libcellml::UnitsPtr u1 = libcellml::Units::create();
    libcellml::UnitsPtr u2 = libcellml::Units::create();
    libcellml::UnitsPtr u3 = libcellml::Units::create();

    u1->setName("a_unit");
    u2->setName("b_unit");
    u3->setName("c_unit");

    u1->addUnit(libcellml::Units::StandardUnit::AMPERE, "micro");
    m->addUnits(u1);
    m->addUnits(u2);

    EXPECT_TRUE(m->replaceUnits("b_unit", u3));
    EXPECT_EQ(size_t(2), m->unitsCount());

    libcellml::UnitsPtr u4 = m->takeUnits(1);
    EXPECT_EQ("c_unit", u4->name());
    EXPECT_EQ(size_t(1), m->unitsCount());

    EXPECT_TRUE(m->replaceUnits(0, u4));

    u1 = m->units(0);
    EXPECT_EQ("c_unit", u1->name());
    EXPECT_EQ(size_t(1), m->unitsCount());

    // Replace non-existent units.
    EXPECT_FALSE(m->replaceUnits("d_unit", u2));
    EXPECT_FALSE(m->replaceUnits(5, u1));

    // Replace with pointers
    EXPECT_FALSE(m->replaceUnits(u2, u1));
    EXPECT_TRUE(m->replaceUnits(u1, u2));
    EXPECT_FALSE(m->replaceUnits(u1, u2));
    EXPECT_TRUE(m->replaceUnits(u2, u1));
}

TEST(Units, multiply)
{
    const std::string e =
        "<?xml version=\"1.0\" encoding=\"UTF-8\"?>\n"
        "<model xmlns=\"http://www.cellml.org/cellml/2.0#\">\n"
        "  <units name=\"compound_unit\">\n"
        "    <unit prefix=\"micro\" units=\"ampere\"/>\n"
        "    <unit units=\"kelvin\"/>\n"
        "    <unit exponent=\"-1\" prefix=\"milli\" units=\"siemens\"/>\n"
        "  </units>\n"
        "  <units name=\"valid_name\"/>\n"
        "  <units name=\"multiplied\">\n"
        "    <unit units=\"compound_unit\"/>\n"
        "    <unit units=\"valid_name\"/>\n"
        "  </units>\n"
        "</model>\n";

    libcellml::ModelPtr m = libcellml::Model::create();

    libcellml::UnitsPtr u1 = libcellml::Units::create();
    u1->setName("compound_unit");

    u1->addUnit(libcellml::Units::StandardUnit::AMPERE, libcellml::Prefix::MICRO);
    u1->addUnit(libcellml::Units::StandardUnit::KELVIN);
    u1->addUnit(libcellml::Units::StandardUnit::SIEMENS, libcellml::Prefix::MILLI, -1.0);

    m->addUnits(u1);

    libcellml::UnitsPtr u2 = libcellml::Units::create();
    u2->setName("valid_name");

    m->addUnits(u2);

    libcellml::UnitsPtr u3 = libcellml::Units::create();
    u3->setName("multiplied");
    u3->addUnit("compound_unit");
    u3->addUnit("valid_name");

    m->addUnits(u3);

    libcellml::PrinterPtr printer = libcellml::Printer::create();
    const std::string a = printer->printModel(m);
    EXPECT_EQ(e, a);
}

TEST(Units, newBaseUnit)
{
    const std::string e =
        "<?xml version=\"1.0\" encoding=\"UTF-8\"?>\n"
        "<model xmlns=\"http://www.cellml.org/cellml/2.0#\">\n"
        "  <units name=\"pH\"/>\n"
        "</model>\n";

    libcellml::ModelPtr m = libcellml::Model::create();

    libcellml::UnitsPtr u = libcellml::Units::create();
    u->setName("pH");

    m->addUnits(u);

    libcellml::PrinterPtr printer = libcellml::Printer::create();
    const std::string a = printer->printModel(m);
    EXPECT_EQ(e, a);
    EXPECT_EQ("pH", u->name());
}

TEST(Units, isBaseUnit)
{
    libcellml::UnitsPtr u = libcellml::Units::create();
    u->setName("pH");

    EXPECT_TRUE(u->isBaseUnit());

    u->addUnit("Candela");

    EXPECT_FALSE(u->isBaseUnit());
}

TEST(Units, farhenheit)
{
    const std::string e =
        "<?xml version=\"1.0\" encoding=\"UTF-8\"?>\n"
        "<model xmlns=\"http://www.cellml.org/cellml/2.0#\">\n"
        "  <units name=\"fahrenheitish\">\n"
        "    <unit multiplier=\"1.8\" units=\"kelvin\"/>\n"
        "  </units>\n"
        "</model>\n";

    libcellml::ModelPtr m = libcellml::Model::create();

    libcellml::UnitsPtr u = libcellml::Units::create();
    u->setName("fahrenheitish");

    /* Give prefix and exponent their default values. */
    u->addUnit("kelvin", 0, 1.0, 1.8);
    m->addUnits(u);

    libcellml::PrinterPtr printer = libcellml::Printer::create();
    const std::string a = printer->printModel(m);
    EXPECT_EQ(e, a);
    EXPECT_EQ("fahrenheitish", u->name());
}

TEST(Units, unitAttributes)
{
    libcellml::ModelPtr m = libcellml::Model::create();

    libcellml::UnitsPtr u = libcellml::Units::create();
    u->setName("fahrenheitish");

    /* Give prefix and exponent their default values. */
    u->addUnit("kelvin", 0, 1.0, 1.8);
    m->addUnits(u);

    std::string reference;
    std::string prefix;
    std::string id;
    double exponent;
    double multiplier;
    u->unitAttributes(0, reference, prefix, exponent, multiplier, id);
    EXPECT_EQ("kelvin", reference);
    EXPECT_EQ("", prefix);
    EXPECT_DOUBLE_EQ(1.0, exponent);
    EXPECT_DOUBLE_EQ(1.8, multiplier);

    u->addUnit("NewUnit", 4, 1.05, 17.0);
    u->unitAttributes(1, reference, prefix, exponent, multiplier, id);
    EXPECT_EQ("NewUnit", reference);
    EXPECT_EQ("4", prefix);
    EXPECT_DOUBLE_EQ(1.05, exponent);
    EXPECT_DOUBLE_EQ(17, multiplier);

    // Get non-existent unit.
    u->unitAttributes(2, reference, prefix, exponent, multiplier, id);
    EXPECT_EQ("", reference);
    EXPECT_EQ("", prefix);
    EXPECT_DOUBLE_EQ(1, exponent);
    EXPECT_DOUBLE_EQ(1, multiplier);

    u->addUnit("daves", "house");
    u->unitAttributes(2, reference, prefix, exponent, multiplier, id);
    EXPECT_EQ("daves", reference);
    EXPECT_EQ("house", prefix);

    u->unitAttributes("daves", prefix, exponent, multiplier, id);
    EXPECT_EQ("daves", reference);
    EXPECT_EQ("house", prefix);

    u->unitAttributes("kelvin", prefix, exponent, multiplier, id);
    EXPECT_EQ("", prefix);
    EXPECT_DOUBLE_EQ(1.0, exponent);
    EXPECT_DOUBLE_EQ(1.8, multiplier);
}

TEST(Units, multipleUnitUsingStandardRef)
{
    auto u = libcellml::Units::create();

    u->addUnit(libcellml::Units::StandardUnit::AMPERE, "micro");
    u->addUnit(libcellml::Units::StandardUnit::AMPERE, "milli");
    u->addUnit(libcellml::Units::StandardUnit::AMPERE, libcellml::Prefix::CENTI);
    u->addUnit(libcellml::Units::StandardUnit::AMPERE, libcellml::Prefix::MICRO);

    EXPECT_EQ(size_t(4), u->unitCount());

    u->removeUnit(libcellml::Units::StandardUnit::AMPERE);

    EXPECT_EQ(size_t(3), u->unitCount());

    std::string prefix;
    std::string reference;
    std::string id;
    double exponent;
    double multiplier;
    u->unitAttributes(libcellml::Units::StandardUnit::AMPERE, prefix, exponent, multiplier, id);
    EXPECT_EQ("milli", prefix);
    u->unitAttributes(0, reference, prefix, exponent, multiplier, id);
    EXPECT_EQ("milli", prefix);
    u->unitAttributes(1, reference, prefix, exponent, multiplier, id);
    EXPECT_EQ("centi", prefix);
    u->unitAttributes(2, reference, prefix, exponent, multiplier, id);
    EXPECT_EQ("micro", prefix);
}

TEST(Units, removeUnit)
{
    libcellml::UnitsPtr u = libcellml::Units::create();

    u->addUnit(libcellml::Units::StandardUnit::AMPERE, "micro");
    u->addUnit("kelvin");
    u->addUnit("siemens", "milli", -1.0);
    u->addUnit("metre", "1.7e10");

    EXPECT_EQ(size_t(4), u->unitCount());
    EXPECT_TRUE(u->removeUnit("siemens"));
    EXPECT_TRUE(u->removeUnit(libcellml::Units::StandardUnit::KELVIN));
    EXPECT_TRUE(u->removeUnit(1));
    EXPECT_EQ(size_t(1), u->unitCount());

    // Remove non-existent unit
    EXPECT_FALSE(u->removeUnit("gram"));
    EXPECT_FALSE(u->removeUnit(libcellml::Units::StandardUnit::BECQUEREL));
    EXPECT_FALSE(u->removeUnit(3));
    EXPECT_EQ(size_t(1), u->unitCount());

    u->removeAllUnits();
    EXPECT_EQ(size_t(0), u->unitCount());
}

TEST(Units, multipleAndParse)
{
    const std::string e =
        "<?xml version=\"1.0\" encoding=\"UTF-8\"?>\n"
        "<model xmlns=\"http://www.cellml.org/cellml/2.0#\">\n"
        "  <units name=\"fahrenheitish\">\n"
        "    <unit multiplier=\"1.8\" units=\"kelvin\"/>\n"
        "  </units>\n"
        "  <units name=\"metres_per_second\">\n"
        "    <unit units=\"metre\"/>\n"
        "    <unit exponent=\"-1\" units=\"second\"/>\n"
        "  </units>\n"
        "</model>\n";

    libcellml::ModelPtr m = libcellml::Model::create();

    libcellml::UnitsPtr u1 = libcellml::Units::create();
    u1->setName("fahrenheitish");

    /* Give prefix and exponent their default values. */
    u1->addUnit("kelvin", 0, 1.0, 1.8);

    libcellml::UnitsPtr u2 = libcellml::Units::create();
    u2->setName("metres_per_second");
    u2->addUnit(libcellml::Units::StandardUnit::METRE);
    u2->addUnit(libcellml::Units::StandardUnit::SECOND, -1.0);

    m->addUnits(u1);
    m->addUnits(u2);

    libcellml::PrinterPtr printer = libcellml::Printer::create();
    std::string a = printer->printModel(m);
    EXPECT_EQ(e, a);

    // Parse
    libcellml::ParserPtr parser = libcellml::Parser::create();
    libcellml::ModelPtr model = parser->parseModel(e);
    a = printer->printModel(model);
    EXPECT_EQ(e, a);
}

TEST(Units, unitsWithPrefixOutOfRange)
{
    // int limit is 18,446,744,073,709,551,615

    const std::string e = "Prefix '18446744073709551616' of a unit referencing 'second' in units 'myUnits' is out of the integer range.";

    libcellml::ValidatorPtr validator = libcellml::Validator::create();
    libcellml::ModelPtr m = libcellml::Model::create();
    m->setName("myModel");
    libcellml::ComponentPtr c = libcellml::Component::create();
    c->setName("myComponent");
    libcellml::VariablePtr v = libcellml::Variable::create();
    v->setName("myVariable");
    libcellml::UnitsPtr u = libcellml::Units::create();

    u->setName("myUnits");
    u->addUnit("second", "18446744073709551616");

    v->setUnits(u);
    c->addVariable(v);
    m->addComponent(c);
    m->addUnits(u);

    validator->validateModel(m);

    EXPECT_EQ(size_t(1), validator->errorCount());
    EXPECT_EQ(e, validator->error(0)->description());
}

TEST(Units, parentOfUnits)
{
    libcellml::ModelPtr model = libcellml::Model::create();
    model->setName("I_am_a_model");

    libcellml::UnitsPtr u = libcellml::Units::create();
    u->setName("u");

    model->addUnits(u);

    libcellml::ModelPtr parent = std::dynamic_pointer_cast<libcellml::Model>(u->parent());
    EXPECT_FALSE(parent == nullptr);
    EXPECT_EQ(model, parent);
}

TEST(Units, parentlessUsingRemoveUnits)
{
    libcellml::ModelPtr model = libcellml::Model::create();
    model->setName("I_am_a_model");

    libcellml::UnitsPtr u = libcellml::Units::create();
    u->setName("u");

    model->addUnits(u);
    EXPECT_TRUE(u->hasParent());

    model->removeUnits(0);
    EXPECT_FALSE(u->hasParent());

    model->addUnits(u);
    EXPECT_TRUE(u->hasParent());

    model->removeUnits("u");
    EXPECT_FALSE(u->hasParent());

    model->addUnits(u);
    EXPECT_TRUE(u->hasParent());

    model->removeUnits(u);
    EXPECT_FALSE(u->hasParent());
}

TEST(Units, compareEqualMultiplierSimple)
{
    // u1 = 1000*u2
    libcellml::UnitsPtr u1 = libcellml::Units::create();
    u1->setName("u1");
    u1->addUnit("metre", 0, 1.0, 113.0);
    libcellml::UnitsPtr u2 = libcellml::Units::create();
    u2->setName("u2");
    u2->addUnit("metre", 0, 1.0, 113.0);

    EXPECT_EQ(1.0, libcellml::Units::scalingFactor(u1, u2));
}

TEST(Units, compareMultiplierSimple)
{
    // u1 = 1000*u2
    libcellml::UnitsPtr u1 = libcellml::Units::create();
    u1->setName("u1");
    u1->addUnit("metre", 0, 1.0, 1000.0);
    libcellml::UnitsPtr u2 = libcellml::Units::create();
    u2->setName("u2");
    u2->addUnit("metre", 0, 1.0, 1.0);

    EXPECT_EQ(0.001, libcellml::Units::scalingFactor(u1, u2)); // 10^-3.0 factor difference
    EXPECT_EQ(1000.0, libcellml::Units::scalingFactor(u2, u1)); // 10^3.0 factor difference
}

TEST(Units, compareMultiplierStandardUnit)
{
    // u1 = 1000*u2
    libcellml::UnitsPtr u1 = libcellml::Units::create();
    u1->setName("u1");
    u1->addUnit(libcellml::Units::StandardUnit::BECQUEREL, 0, 1.0, 500.0);
    libcellml::UnitsPtr u2 = libcellml::Units::create();
    u2->setName("u2");
    u2->addUnit(libcellml::Units::StandardUnit::LUX, 0, 1.0, 1.0);

    EXPECT_NEAR(0.002, libcellml::Units::scalingFactor(u1, u2), 1e-12);
    EXPECT_NEAR(500.0, libcellml::Units::scalingFactor(u2, u1), 1e-12);
}

TEST(Units, compareSameBaseUnits)
{
    libcellml::UnitsPtr u1 = libcellml::Units::create();
    u1->setName("frufru");
    libcellml::UnitsPtr u2 = libcellml::Units::create();
    u2->setName("frufru");

    EXPECT_EQ(1.0, libcellml::Units::scalingFactor(u1, u2));
}

TEST(Units, compareBaseUnitsAgainstItself)
{
    libcellml::UnitsPtr u1 = libcellml::Units::create();
    u1->setName("frufru");

    EXPECT_EQ(1.0, libcellml::Units::scalingFactor(u1, u1));
}

TEST(Units, compareBaseUnitsWithCapitalisation)
{
    libcellml::UnitsPtr u1 = libcellml::Units::create();
    u1->setName("frufru");
    libcellml::UnitsPtr u2 = libcellml::Units::create();
    u2->setName("Frufru");

    EXPECT_EQ(0.0, libcellml::Units::scalingFactor(u1, u2));
}

TEST(Units, compareScalingFactorWithNullptrAsFirstParameter)
{
    libcellml::UnitsPtr u = libcellml::Units::create();
    u->setName("u");
    u->addUnit(libcellml::Units::StandardUnit::LUX, 0, 1.0, 1.0);

    EXPECT_EQ(0.0, libcellml::Units::scalingFactor(nullptr, u));
}

TEST(Units, compareScalingFactorWithNullptrAsSecondParameter)
{
    libcellml::UnitsPtr u = libcellml::Units::create();
    u->setName("u");
    u->addUnit(libcellml::Units::StandardUnit::LUX, 0, 1.0, 1.0);

    EXPECT_EQ(0.0, libcellml::Units::scalingFactor(u, nullptr));
}

TEST(Units, compareScalingFactorWithNullptrAsBothParameters)
{
    EXPECT_EQ(0.0, libcellml::Units::scalingFactor(nullptr, nullptr));
}

TEST(Units, compareScalingFactorWithUnitBasedOnUnknownUnit)
{
    libcellml::UnitsPtr u1 = libcellml::Units::create();
    u1->setName("u1");
    u1->addUnit("apple", 0, 1.0, 1.0);

    libcellml::UnitsPtr u2 = libcellml::Units::create();
    u2->setName("u2");
    u2->addUnit(libcellml::Units::StandardUnit::LUX, 0, 1.0, 1.0);

    EXPECT_EQ(0.0, libcellml::Units::scalingFactor(u1, u2));
    EXPECT_EQ(0.0, libcellml::Units::scalingFactor(u2, u1));
}

TEST(Units, compareScalingFactorWithTwoUnitsBasedOnUnknownUnits)
{
    libcellml::UnitsPtr u1 = libcellml::Units::create();
    u1->setName("u1");
    u1->addUnit("apple", 0, 1.0, 1.0);

    libcellml::UnitsPtr u2 = libcellml::Units::create();
    u2->setName("u2");
    u2->addUnit("banana", 0, 1.0, 1.0);

    EXPECT_EQ(0.0, libcellml::Units::scalingFactor(u1, u2));
}

TEST(Units, scalingFactorWithOneEmptyUnit)
{
    // Add unit with no members
    libcellml::UnitsPtr u1 = libcellml::Units::create();
    u1->setName("u1");

    libcellml::UnitsPtr u2 = libcellml::Units::create();
    u2->setName("u2");
    u2->addUnit(libcellml::Units::StandardUnit::LITRE, 0, 1.0, 1.0);

    EXPECT_EQ(0.0, libcellml::Units::scalingFactor(u1, u2));
    EXPECT_EQ(0.0, libcellml::Units::scalingFactor(u2, u1));
}

TEST(Units, scalingFactorWithTwoEmptyUnits)
{
    libcellml::UnitsPtr u1 = libcellml::Units::create();
    u1->setName("u1");

    libcellml::UnitsPtr u2 = libcellml::Units::create();
    u2->setName("u2");

    EXPECT_EQ(0.0, libcellml::Units::scalingFactor(u2, u1));
}

TEST(Units, compareIncompatiableMultiplierSimple)
{
    // u1 = 1000*u2
    libcellml::UnitsPtr u1 = libcellml::Units::create();
    u1->setName("u1");
    u1->addUnit("metre", 0, 1.0, 1.0);
    libcellml::UnitsPtr u2 = libcellml::Units::create();
    u2->setName("u2");
    u2->addUnit("second", 0, 1.0, 1.0);

    // Incompatible units but return a scaling factor of 1.0.
    EXPECT_EQ(1.0, libcellml::Units::scalingFactor(u1, u2));
    EXPECT_EQ(1.0, libcellml::Units::scalingFactor(u2, u1));
}

TEST(Units, complicatedMultiplicationFactorUnits)
{
    libcellml::ModelPtr model = libcellml::Model::create();

    libcellml::UnitsPtr u = libcellml::Units::create();
    u->setName("u");

    libcellml::UnitsPtr u1 = libcellml::Units::create();
    u1->setName("u1");
    u1->addUnit("u", "milli", 2.0, 1000.0); //m^2
    u1->addUnit("dimensionless");

    libcellml::UnitsPtr u2 = libcellml::Units::create();
    u2->setName("u2");
    u2->addUnit("u", "kilo", 2.0, 0.001); // standard, exponent.
    u2->addUnit("dimensionless");

    libcellml::UnitsPtr u3 = libcellml::Units::create();
    u3->setName("u3");
    u3->addUnit("u", "kilo", 4.0, 0.001); // standard, exponent.

    libcellml::UnitsPtr u4 = libcellml::Units::create();
    u4->setName("u4");
    u4->addUnit("u2", "milli", 4.0, 1000.0);

    libcellml::UnitsPtr apple = libcellml::Units::create();
    apple->setName("apple");

    libcellml::UnitsPtr banana = libcellml::Units::create();
    banana->setName("banana");

    libcellml::UnitsPtr u5 = libcellml::Units::create();
    u5->setName("bushell_of_apples");
    u5->addUnit("apple", "mega", 1.0, 1000.0); // 1000*mega*apple^1

    libcellml::UnitsPtr square_apple = libcellml::Units::create();
    square_apple->setName("square_apple");
    square_apple->addUnit("apple", 2);

    libcellml::UnitsPtr incredible_pile_of_square_apples = libcellml::Units::create();
    incredible_pile_of_square_apples->setName("incredible_pile_of_square_apples");
    incredible_pile_of_square_apples->addUnit("square_apple", "mega", 1, 100.0);

    libcellml::UnitsPtr bunch_of_bananas = libcellml::Units::create();
    bunch_of_bananas->setName("bunch_of_bananas");
    bunch_of_bananas->addUnit("banana", 1, 1, 1.0); // 10 bananas

    model->setName("model");
    model->addUnits(u);
    model->addUnits(u1);
    model->addUnits(u2);
    model->addUnits(u3);
    model->addUnits(u4);
    model->addUnits(u5);
    model->addUnits(apple);
    model->addUnits(banana);
    model->addUnits(square_apple);
    model->addUnits(incredible_pile_of_square_apples);
    model->addUnits(bunch_of_bananas);

    EXPECT_EQ(1.0, libcellml::Units::scalingFactor(u1, u2));
    EXPECT_EQ(1.0, libcellml::Units::scalingFactor(u3, u4));
    EXPECT_EQ(1e-08, libcellml::Units::scalingFactor(incredible_pile_of_square_apples, square_apple));
    // Incompatible units but return a scaling factor.
    EXPECT_EQ(1e-07, libcellml::Units::scalingFactor(incredible_pile_of_square_apples, bunch_of_bananas));
}

TEST(Units, checkingOwningModelBothUnits)
{
    libcellml::ModelPtr model = libcellml::Model::create();

    libcellml::UnitsPtr u1 = libcellml::Units::create();
    u1->setName("u1");
    u1->addUnit("u", "milli", 2.0, 1000.0); //m^2
    u1->addUnit("dimensionless");

    libcellml::UnitsPtr u2 = libcellml::Units::create();
    u2->setName("u2");
    u2->addUnit("u", "kilo", 2.0, 0.001); // standard, exponent.
    u2->addUnit("dimensionless");

    model->addUnits(u1);
    model->addUnits(u2);

    EXPECT_EQ(0.0, libcellml::Units::scalingFactor(u1, u2));
    EXPECT_EQ(0.0, libcellml::Units::scalingFactor(u2, u1));
}

TEST(Units, checkingOwningModelWithUnitBaseOnlyInModel)
{
    libcellml::ModelPtr model = libcellml::Model::create();

    libcellml::UnitsPtr u = libcellml::Units::create();
    u->setName("apple");

    libcellml::UnitsPtr u1 = libcellml::Units::create();
    u1->setName("u1");
    u1->addUnit("apple", "kilo", 2.0, 0.001); // standard, exponent.
    u1->addUnit("dimensionless");

    libcellml::UnitsPtr u2 = libcellml::Units::create();
    u2->setName("u2");
    u2->addUnit("apple", "kilo", 4.0, 0.001); // standard, exponent.

    model->addUnits(u);
    model->addUnits(u1);

    EXPECT_EQ(0.0, libcellml::Units::scalingFactor(u1, u2));
    EXPECT_EQ(0.0, libcellml::Units::scalingFactor(u2, u1));
}

TEST(Units, checkingOwningModelOneUnit)
{
    libcellml::ModelPtr model = libcellml::Model::create();

    libcellml::UnitsPtr u = libcellml::Units::create();
    u->setName("u");

    libcellml::UnitsPtr u1 = libcellml::Units::create();
    u1->setName("u1");
    u1->addUnit("u", "milli", 1.0, 1.0); // u1 is a parent of u

    libcellml::UnitsPtr u2 = libcellml::Units::create();
    u2->setName("u2");
    u2->addUnit("apples", "kilo", 2.0, 1000.0); // apples not in model

    model->addUnits(u);
    model->addUnits(u1);
    model->addUnits(u2);

    EXPECT_EQ(0.0, libcellml::Units::scalingFactor(u1, u2));
    EXPECT_EQ(0.0, libcellml::Units::scalingFactor(u2, u1));
}

TEST(Units, checkScalingFactorImportedModel)
{
    libcellml::UnitsPtr u1 = libcellml::Units::create();
    u1->setName("u1");
    u1->addUnit(libcellml::Units::StandardUnit::RADIAN, 0, 1.0, 1.0);

    libcellml::UnitsPtr u2 = libcellml::Units::create();
    u2->setName("u2");
    u2->addUnit(libcellml::Units::StandardUnit::RADIAN, 0, 1.0, 1.0);

    libcellml::ModelPtr model = libcellml::Model::create();
    model->setName("model");
    model->addUnits(u1);

    libcellml::ImportSourcePtr import = libcellml::ImportSource::create();
    import->setUrl("I_am_a_url");
    import->setModel(model);

    model->addUnits(u1);
    model->addUnits(u2);

    EXPECT_EQ(1.0, libcellml::Units::scalingFactor(u1, u2));
    EXPECT_EQ(1.0, libcellml::Units::scalingFactor(u2, u1));
}

TEST(Units, checkScalingFactorOneUnitImported)
{
    libcellml::UnitsPtr u1 = libcellml::Units::create();
    u1->setName("u1");
    u1->addUnit(libcellml::Units::StandardUnit::RADIAN, 0, 1.0, 1.0);

    libcellml::UnitsPtr u2 = libcellml::Units::create();
    u2->setName("u2");
    u2->addUnit(libcellml::Units::StandardUnit::RADIAN, 0, 1.0, 1.0);

    libcellml::ImportSourcePtr import = libcellml::ImportSource::create();
    import->setUrl("I_am_a_url");

    u1->setImportSource(import);

    EXPECT_EQ(1.0, libcellml::Units::scalingFactor(u1, u2));
    EXPECT_EQ(1.0, libcellml::Units::scalingFactor(u2, u1));
}

TEST(Units, checkScalingFactorOneNonBaseUnitImported)
{
    libcellml::ModelPtr model = libcellml::Model::create();
    model->setName("model");

    libcellml::UnitsPtr u = libcellml::Units::create();
    u->setName("u");
    u->addUnit("apples", 0, 1.0, 1.0);

    libcellml::UnitsPtr u1 = libcellml::Units::create();
    u1->setName("u1");
    u1->addUnit(libcellml::Units::StandardUnit::RADIAN, 0, 1.0, 1.0);

    libcellml::UnitsPtr u2 = libcellml::Units::create();
    u2->setName("u2");
    u2->addUnit(libcellml::Units::StandardUnit::RADIAN, 0, 1.0, 1.0);
    u2->addUnit("u", 0, 1.0, 1.0);

    model->addUnits(u);
    model->addUnits(u1);
    model->addUnits(u2);

    libcellml::ImportSourcePtr import = libcellml::ImportSource::create();
    import->setUrl("I_am_a_url");

    u->setImportSource(import);

    EXPECT_TRUE(u->isImport());
    EXPECT_EQ(0.0, libcellml::Units::scalingFactor(u1, u2));
    EXPECT_EQ(0.0, libcellml::Units::scalingFactor(u2, u1));
}

TEST(Units, checkScalingFactorBothNonBaseUnitsImported)
{
    libcellml::ModelPtr model = libcellml::Model::create();
    model->setName("model");

    libcellml::UnitsPtr u = libcellml::Units::create();
    u->setName("u");
    u->addUnit("apples", 0, 1.0, 1.0);

    libcellml::UnitsPtr u1 = libcellml::Units::create();
    u1->setName("u1");
    u1->addUnit(libcellml::Units::StandardUnit::AMPERE, 0, 1.0, 1.0);
    u1->addUnit("u", 0, 1.0, 1.0);

    libcellml::UnitsPtr u2 = libcellml::Units::create();
    u2->setName("u2");
    u2->addUnit(libcellml::Units::StandardUnit::RADIAN, 0, 1.0, 1.0);
    u2->addUnit("u", 0, 1.0, 1.0);

    model->addUnits(u);
    model->addUnits(u1);
    model->addUnits(u2);

    libcellml::ImportSourcePtr import = libcellml::ImportSource::create();
    import->setUrl("I_am_a_url");

    u->setImportSource(import);

    EXPECT_TRUE(u->isImport());
    EXPECT_EQ(0.0, libcellml::Units::scalingFactor(u1, u2));
    EXPECT_EQ(0.0, libcellml::Units::scalingFactor(u2, u1));
}

TEST(Units, compareDimensionallyEquivalentUnits)
{
    libcellml::UnitsPtr u1 = libcellml::Units::create();
    u1->setName("u1");
    u1->addUnit(libcellml::Units::StandardUnit::LUX, 0, 1.0, 1.0);

    libcellml::UnitsPtr u2 = libcellml::Units::create();
    u2->setName("u2");
    u2->addUnit(libcellml::Units::StandardUnit::LUX, 0, 1.0, 1.0);

    EXPECT_TRUE(libcellml::Units::dimensionallyEquivalent(u1, u2));
}

TEST(Units, compareDimensionallyNonEquivalentUnitsWhichHaveSameBase)
{
    libcellml::UnitsPtr u1 = libcellml::Units::create();
    u1->setName("u1");
    u1->addUnit(libcellml::Units::StandardUnit::LUX, "milli");

    libcellml::UnitsPtr u2 = libcellml::Units::create();
    u2->setName("u2");
    u2->addUnit(libcellml::Units::StandardUnit::LUX, 0, 1.0, 1.0);

    EXPECT_FALSE(libcellml::Units::dimensionallyEquivalent(u1, u2));
    EXPECT_FALSE(libcellml::Units::dimensionallyEquivalent(u2, u1));
}

TEST(Units, compareDimensionallyEquivalentUnitsWhichHaveNonStandardBase)
{
    libcellml::ModelPtr model = libcellml::Model::create();
    model->setName("model");

    libcellml::UnitsPtr u = libcellml::Units::create();
    u->setName("u");

    libcellml::UnitsPtr u1 = libcellml::Units::create();
    u1->setName("u1");
    u1->addUnit("u");

    libcellml::UnitsPtr u2 = libcellml::Units::create();
    u2->setName("u2");
    u2->addUnit("u");

    model->addUnits(u);
    model->addUnits(u1);
    model->addUnits(u2);

    EXPECT_TRUE(libcellml::Units::dimensionallyEquivalent(u1, u2));
    EXPECT_TRUE(libcellml::Units::dimensionallyEquivalent(u2, u1));
}

TEST(Units, compareDimensionallyNonEquivalentUnitsWhichHaveDifferentBase)
{
    libcellml::UnitsPtr u1 = libcellml::Units::create();
    u1->setName("u1");
    u1->addUnit(libcellml::Units::StandardUnit::BECQUEREL, 0, 1.0, 1.0);

    libcellml::UnitsPtr u2 = libcellml::Units::create();
    u2->setName("u2");
    u2->addUnit(libcellml::Units::StandardUnit::LUX, 0, 1.0, 1.0);

    EXPECT_FALSE(libcellml::Units::dimensionallyEquivalent(u1, u2));
}

TEST(Units, compareDimensionallyEquivalentUnitsComplex)
{
    libcellml::UnitsPtr u = libcellml::Units::create();
    u->setName("u");
    u->addUnit(libcellml::Units::StandardUnit::CANDELA, "micro", 2.0, 3.0);

    libcellml::UnitsPtr u1 = libcellml::Units::create();
    u1->setName("u1");
    u1->addUnit("metre", "milli", 2.0, 1.0);
    u1->addUnit(libcellml::Units::StandardUnit::AMPERE, 0, 1.0, 1.0);
    u1->addUnit("u");

    libcellml::UnitsPtr u2 = libcellml::Units::create();
    u2->setName("u2");
    u2->addUnit(libcellml::Units::StandardUnit::AMPERE, 0, 1.0, 1.0);
    u2->addUnit("u");
    u2->addUnit("metre", "milli", 2.0, 1.0); // Ordering shouldn't matter

    libcellml::ModelPtr model = libcellml::Model::create();
    model->setName("model");
    model->addUnits(u);
    model->addUnits(u1);
    model->addUnits(u2);

    EXPECT_TRUE(libcellml::Units::dimensionallyEquivalent(u1, u2));
    EXPECT_TRUE(libcellml::Units::dimensionallyEquivalent(u2, u1));
}

TEST(Units, compareDimensionallyIncomparableEquivalentUnitsComplex)
{
    libcellml::UnitsPtr u = libcellml::Units::create();
    u->setName("u");
    u->addUnit(libcellml::Units::StandardUnit::CANDELA, "micro", 2.0, 3.0);

    libcellml::UnitsPtr u1 = libcellml::Units::create();
    u1->setName("u1");
    u1->addUnit("metre", "milli", 2.0, 1.0);
    u1->addUnit(libcellml::Units::StandardUnit::AMPERE, 0, 1.0, 1.0);
    u1->addUnit("u");

    libcellml::UnitsPtr u2 = libcellml::Units::create();
    u2->setName("u2");
    u2->addUnit(libcellml::Units::StandardUnit::AMPERE, 0, 1.0, 1.0);
    u2->addUnit("metre", "milli", 2.0, 1.0);

    libcellml::ModelPtr model = libcellml::Model::create();
    model->setName("model");
    model->addUnits(u);
    model->addUnits(u1);
    model->addUnits(u2);

    EXPECT_FALSE(libcellml::Units::dimensionallyEquivalent(u1, u2));
    EXPECT_FALSE(libcellml::Units::dimensionallyEquivalent(u2, u1));
}

TEST(Units, compareDimensionallyIncomparableUnitsWithInputAsNullptr)
{
    libcellml::UnitsPtr u = libcellml::Units::create();
    u->setName("u");
    u->addUnit(libcellml::Units::StandardUnit::LUX, "milli");

    EXPECT_FALSE(libcellml::Units::equivalent(u, nullptr));
    EXPECT_FALSE(libcellml::Units::equivalent(nullptr, u));
}

TEST(Units, compareDimensionallyIncomparableUnitsWithBothInputsAsNullptr)
{
    EXPECT_FALSE(libcellml::Units::equivalent(nullptr, nullptr));
}

TEST(Units, compareEquivalentUnits)
{
    libcellml::UnitsPtr u1 = libcellml::Units::create();
    u1->setName("u1");
    u1->addUnit(libcellml::Units::StandardUnit::LUX, "milli");

    libcellml::UnitsPtr u2 = libcellml::Units::create();
    u2->setName("u2");
    u2->addUnit(libcellml::Units::StandardUnit::LUX, 0, 1.0, 1.0);

    EXPECT_TRUE(libcellml::Units::equivalent(u1, u2));
}

TEST(Units, compareNonEquivalenteUnits)
{
    libcellml::UnitsPtr u1 = libcellml::Units::create();
    u1->setName("u1");
    u1->addUnit(libcellml::Units::StandardUnit::WEBER, "milli");

    libcellml::UnitsPtr u2 = libcellml::Units::create();
    u2->setName("u2");
    u2->addUnit(libcellml::Units::StandardUnit::LUX, 0, 1.0, 1.0);

    EXPECT_FALSE(libcellml::Units::equivalent(u1, u2));
}

TEST(Units, compareOneUnitWithNullptr)
{
    libcellml::UnitsPtr u = libcellml::Units::create();
    u->setName("u");
    u->addUnit(libcellml::Units::StandardUnit::LUX, "milli");

    EXPECT_FALSE(libcellml::Units::equivalent(u, nullptr));
    EXPECT_FALSE(libcellml::Units::equivalent(nullptr, u));
}

TEST(Units, compareBothInputsNullptr)
{
    EXPECT_FALSE(libcellml::Units::equivalent(nullptr, nullptr));
}

TEST(Units, compareUnitsEquivalentComplex)
{
    libcellml::UnitsPtr u = libcellml::Units::create();
    u->setName("u");
    u->addUnit(libcellml::Units::StandardUnit::CANDELA, "micro", 2.0, 3.0);

    libcellml::UnitsPtr u1 = libcellml::Units::create();
    u1->setName("u1");
    u1->addUnit("metre", "milli", 2.0, 1.0);
    u1->addUnit(libcellml::Units::StandardUnit::AMPERE, "milli", 1.0, 1.0);
    u1->addUnit("u");

    libcellml::UnitsPtr u2 = libcellml::Units::create();
    u2->setName("u2");
    u2->addUnit(libcellml::Units::StandardUnit::AMPERE, 0, 1.0, 3.0);
    u2->addUnit("u");
    u2->addUnit("metre", "milli", 2.0, 1.0); // Only unit attirbutes which matter now are the exponent and the base unit. Not interested in multipliers.

    libcellml::ModelPtr model = libcellml::Model::create();
    model->setName("model");
    model->addUnits(u);
    model->addUnits(u1);
    model->addUnits(u2);

    EXPECT_TRUE(libcellml::Units::equivalent(u1, u2));
    EXPECT_TRUE(libcellml::Units::equivalent(u2, u1));
}

TEST(Units, compareUnitsNotEquivalentComplex)
{
    libcellml::UnitsPtr u = libcellml::Units::create();
    u->setName("u");
    u->addUnit(libcellml::Units::StandardUnit::CANDELA, "micro", 2.0, 3.0);

    libcellml::UnitsPtr u1 = libcellml::Units::create();
    u1->setName("u1");
    u1->addUnit("metre", "milli", 2.0, 1.0);
    u1->addUnit(libcellml::Units::StandardUnit::AMPERE, 0, 1.0, 1.0);
    u1->addUnit("u");

    libcellml::UnitsPtr u2 = libcellml::Units::create();
    u2->setName("u2");
    u2->addUnit(libcellml::Units::StandardUnit::WEBER, 0, 1.0, 1.0);
    u2->addUnit("metre", "milli", 2.0, 1.0);

    libcellml::ModelPtr model = libcellml::Model::create();
    model->setName("model");
    model->addUnits(u);
    model->addUnits(u1);
    model->addUnits(u2);

    EXPECT_FALSE(libcellml::Units::equivalent(u1, u2));
    EXPECT_FALSE(libcellml::Units::equivalent(u2, u1));
}

TEST(Units, compareUnitsEquivalentSameBaseTwice)
{
    libcellml::UnitsPtr u = libcellml::Units::create();
    u->setName("u");
    u->addUnit(libcellml::Units::StandardUnit::CANDELA, "micro", 2.0, 3.0);

    libcellml::UnitsPtr u1 = libcellml::Units::create();
    u1->setName("u1");
    u1->addUnit("u");
    u1->addUnit("u");

    libcellml::UnitsPtr u2 = libcellml::Units::create();
    u2->setName("u2");
    u2->addUnit("u");
    u2->addUnit("u");

    libcellml::ModelPtr model = libcellml::Model::create();
    model->setName("model");
    model->addUnits(u);
    model->addUnits(u1);
    model->addUnits(u2);

    EXPECT_TRUE(libcellml::Units::equivalent(u1, u2));
    EXPECT_TRUE(libcellml::Units::equivalent(u2, u1));
}

TEST(Units, compareStandardUnitsAsBaseEquivalent)
{
    libcellml::UnitsPtr u = libcellml::Units::create();
    u->setName("u");

    libcellml::UnitsPtr u1 = libcellml::Units::create();
    u1->setName("u1");
    u1->addUnit("u");
    u1->addUnit("u");

    libcellml::UnitsPtr u2 = libcellml::Units::create();
    u2->setName("u2");
    u2->addUnit("u");
    u2->addUnit("u");

    libcellml::ModelPtr model = libcellml::Model::create();
    model->addUnits(u);
    model->addUnits(u1);
    model->addUnits(u2);

    EXPECT_TRUE(libcellml::Units::equivalent(u1, u2));
    EXPECT_TRUE(libcellml::Units::equivalent(u2, u1));
}

TEST(Units, isEquivalentOneUnitImported)
{
    libcellml::UnitsPtr u1 = libcellml::Units::create();
    u1->setName("u1");
    u1->addUnit(libcellml::Units::StandardUnit::RADIAN, 0, 1.0, 1.0);

    libcellml::UnitsPtr u2 = libcellml::Units::create();
    u2->setName("u2");
    u2->addUnit(libcellml::Units::StandardUnit::RADIAN, 0, 1.0, 1.0);

    libcellml::ImportSourcePtr import = libcellml::ImportSource::create();
    import->setUrl("I_am_a_url");

    u1->setImportSource(import);

    EXPECT_TRUE(u1->isImport());
    EXPECT_FALSE(libcellml::Units::equivalent(u1, u2));
    EXPECT_FALSE(libcellml::Units::equivalent(u2, u1));
}

TEST(Units, isEquivalentBothUnitsImported)
{
    libcellml::UnitsPtr u1 = libcellml::Units::create();
    u1->setName("u1");
    u1->addUnit(libcellml::Units::StandardUnit::RADIAN, 0, 1.0, 1.0);

    libcellml::UnitsPtr u2 = libcellml::Units::create();
    u2->setName("u2");
    u2->addUnit(libcellml::Units::StandardUnit::RADIAN, 0, 1.0, 1.0);

    libcellml::ImportSourcePtr import = libcellml::ImportSource::create();
    import->setUrl("I_am_a_url");

    u1->setImportSource(import);
    u2->setImportSource(import);

    EXPECT_TRUE(u1->isImport());
    EXPECT_FALSE(libcellml::Units::equivalent(u1, u2));
    EXPECT_FALSE(libcellml::Units::equivalent(u2, u1));
}

TEST(Units, isEquivalentBaseUnitImported)
{
    libcellml::ModelPtr model = libcellml::Model::create();
    model->setName("model");

    libcellml::UnitsPtr u = libcellml::Units::create();
    u->setName("u");
    u->addUnit("apples", 0, 1.0, 1.0);

    libcellml::UnitsPtr u1 = libcellml::Units::create();
    u1->setName("u1");
    u1->addUnit(libcellml::Units::StandardUnit::RADIAN, 0, 1.0, 1.0);

    libcellml::UnitsPtr u2 = libcellml::Units::create();
    u2->setName("u2");
    u2->addUnit(libcellml::Units::StandardUnit::RADIAN, 0, 1.0, 1.0);
    u2->addUnit("u", 0, 1.0, 1.0);

    model->addUnits(u);
    model->addUnits(u1);
    model->addUnits(u2);

    libcellml::ImportSourcePtr import = libcellml::ImportSource::create();
    import->setUrl("I_am_a_url");

    u->setImportSource(import);

    EXPECT_TRUE(u->isImport());
    EXPECT_FALSE(libcellml::Units::equivalent(u1, u2));
    EXPECT_FALSE(libcellml::Units::equivalent(u2, u1));
}

TEST(Units, isEquivalentBaseUnitNotInModel)
{
    libcellml::ModelPtr model = libcellml::Model::create();
    model->setName("model");

    libcellml::UnitsPtr u = libcellml::Units::create();
    u->setName("u");
    u->addUnit("apples", 0, 1.0, 1.0);

    libcellml::UnitsPtr u1 = libcellml::Units::create();
    u1->setName("u1");
    u1->addUnit(libcellml::Units::StandardUnit::RADIAN, 0, 1.0, 1.0);

    libcellml::UnitsPtr u2 = libcellml::Units::create();
    u2->setName("u2");
    u2->addUnit(libcellml::Units::StandardUnit::RADIAN, 0, 1.0, 1.0);
    u2->addUnit("u", 0, 1.0, 1.0);

    model->addUnits(u1);
    model->addUnits(u2);

    EXPECT_FALSE(libcellml::Units::equivalent(u1, u2));
    EXPECT_FALSE(libcellml::Units::equivalent(u2, u1));
}

TEST(Units, compareEquivalentSameSizeButDifferentUnits)
{
    libcellml::UnitsPtr u1 = libcellml::Units::create();
    u1->setName("u1");

    libcellml::UnitsPtr u2 = libcellml::Units::create();
    u2->setName("u2");

    EXPECT_FALSE(libcellml::Units::equivalent(u1, u2));
    EXPECT_FALSE(libcellml::Units::equivalent(u2, u1));
}

TEST(Units, compareEquivalentSameSizeButDifferentExponent)
{
    libcellml::UnitsPtr u1 = libcellml::Units::create();
    u1->setName("u1");
    u1->addUnit(libcellml::Units::StandardUnit::AMPERE, 0, 1.0, 1.0);

    libcellml::UnitsPtr u2 = libcellml::Units::create();
    u2->setName("u2");
    u2->addUnit(libcellml::Units::StandardUnit::AMPERE, 0, 2.0, 1.0);

    EXPECT_FALSE(libcellml::Units::equivalent(u1, u2));
    EXPECT_FALSE(libcellml::Units::equivalent(u2, u1));
}

<<<<<<< HEAD
TEST(Units, compareEquivalentUnitsWhichAreDimensionless)
{
    libcellml::ModelPtr model = libcellml::Model::create();

    // u1 = u2 = u3: testing that cancelled units become dimensionless and equivalent to radians, steradians, etc.
    libcellml::UnitsPtr u1 = libcellml::Units::create();
    u1->setName("testunit5");
    u1->addUnit("metre", -2.0);
    u1->addUnit("metre", 2.0);
    libcellml::UnitsPtr u2 = libcellml::Units::create();
    u2->setName("testunit6");
    u2->addUnit("dimensionless");
    libcellml::UnitsPtr u3 = libcellml::Units::create();
    u3->setName("testunit7");
    u3->addUnit("steradian");

    model->addUnits(u1);
    model->addUnits(u2);
    model->addUnits(u3);

    EXPECT_TRUE(libcellml::Units::equivalent(u1, u2));
    EXPECT_TRUE(libcellml::Units::equivalent(u2, u3));
    EXPECT_TRUE(libcellml::Units::equivalent(u1, u3));
}

TEST(Units, compareEquivalentUnitsWhichAreNested)
{
    libcellml::ModelPtr model = libcellml::Model::create();

    // millimetres
    libcellml::UnitsPtr u1 = libcellml::Units::create();
    u1->setName("u1");
    u1->addUnit("metre", "milli"); // standard, prefix.

    // mm^3
    libcellml::UnitsPtr u2 = libcellml::Units::create();
    u2->setName("u2");
    u2->addUnit("u1", 3.0); // standard, exponent.

    // mm^6
    libcellml::UnitsPtr u3 = libcellml::Units::create();
    u3->setName("u3");
    u3->addUnit("u2", 2.0); // standard, exponent.

    // m^6
    libcellml::UnitsPtr u4 = libcellml::Units::create();
    u4->setName("u4");
    u4->addUnit("u3", 15, 1.0); // standard, prefix, exponent.

    libcellml::UnitsPtr u5 = libcellml::Units::create();
    u5->setName("u5");
    u5->addUnit("metre", 6.0); // standard, exponent.

    model->setName("model");
    model->addUnits(u1);
    model->addUnits(u2);
    model->addUnits(u3);
    model->addUnits(u4);
    model->addUnits(u5);

    EXPECT_TRUE(libcellml::Units::equivalent(u4, u5));
    EXPECT_TRUE(libcellml::Units::equivalent(u5, u4));
=======
TEST(Units, isBaseUnitsImported)
{
    libcellml::ModelPtr model = libcellml::Model::create();

    libcellml::UnitsPtr u1 = libcellml::Units::create();
    u1->setName("u");

    model->addUnits(u1);

    libcellml::UnitsPtr u2 = libcellml::Units::create();
    u2->setName("some_u");

    libcellml::ImportSourcePtr importSource = libcellml::ImportSource::create();
    importSource->setUrl("I_am_a_url");
    importSource->setModel(model);

    u2->setImportSource(importSource);
    u2->setImportReference("u");

    EXPECT_TRUE(u2->isImport());
    EXPECT_TRUE(u2->isBaseUnit());
}

TEST(Units, isNotBaseUnitsImported)
{
    libcellml::ModelPtr model = libcellml::Model::create();
    model->setName("model");

    libcellml::UnitsPtr u1 = libcellml::Units::create();
    libcellml::UnitsPtr u2 = libcellml::Units::create();

    u1->setName("u1");
    u1->addUnit(libcellml::Units::StandardUnit::AMPERE, 0, 1.0, 1.0);
    u2->setName("some_u");

    model->addUnits(u1);

    libcellml::ImportSourcePtr import = libcellml::ImportSource::create();
    import->setUrl("I_am_a_url");
    import->setModel(model);

    u2->setImportSource(import);
    u2->setImportReference("u1");

    EXPECT_TRUE(u2->isImport());
    EXPECT_FALSE(u2->isBaseUnit());
}

TEST(Units, isBaseUnitsNoImport)
{
    libcellml::UnitsPtr u = libcellml::Units::create();

    u->setName("some_u"); // Base unit

    EXPECT_FALSE(u->isImport());
    EXPECT_TRUE(u->isBaseUnit());
}

TEST(Units, isBaseUnitsImportModelUnresolved)
{
    libcellml::UnitsPtr u1 = libcellml::Units::create();
    libcellml::UnitsPtr u2 = libcellml::Units::create();

    u1->setName("u1");
    u2->setName("some_u");

    libcellml::ImportSourcePtr import = libcellml::ImportSource::create();
    import->setUrl("I_am_a_url");

    u2->setImportSource(import);
    u2->setImportReference("u1");

    EXPECT_TRUE(u2->isImport());
    EXPECT_EQ(u2->importSource()->model(), nullptr);
    EXPECT_FALSE(u2->isBaseUnit());
}

TEST(Units, isBaseUnitImportReferenceUnresolved)
{
    libcellml::ModelPtr model = libcellml::Model::create();
    model->setName("model");

    libcellml::UnitsPtr u1 = libcellml::Units::create();
    u1->setName("u");
    libcellml::UnitsPtr u2 = libcellml::Units::create();
    u2->setName("some_other_u");

    libcellml::ImportSourcePtr import = libcellml::ImportSource::create();
    import->setUrl("I_am_a_url");

    model->addUnits(u1);

    u2->setImportSource(import);
    import->setModel(model);

    EXPECT_TRUE(u2->isImport());
    EXPECT_TRUE(u2->importReference().empty());
    EXPECT_FALSE(u2->isBaseUnit());
}

TEST(Units, isBaseUnitImportedTwice)
{
    libcellml::ModelPtr m_i1 = libcellml::Model::create();
    m_i1->setName("m_i1");
    libcellml::ModelPtr m_i2 = libcellml::Model::create();
    m_i2->setName("m_i2");

    libcellml::UnitsPtr u_i1 = libcellml::Units::create();
    libcellml::UnitsPtr u_i2 = libcellml::Units::create();
    libcellml::UnitsPtr u_i0 = libcellml::Units::create();

    u_i0->setName("some_other_u");
    u_i1->setName("u_i1");
    u_i2->setName("u_i2");

    m_i1->addUnits(u_i1);
    m_i2->addUnits(u_i2);

    libcellml::ImportSourcePtr i2 = libcellml::ImportSource::create();
    i2->setUrl("I_am_a_url");
    i2->setModel(m_i2);
    u_i1->setImportSource(i2);
    u_i1->setImportReference("u_i2");

    libcellml::ImportSourcePtr i1 = libcellml::ImportSource::create();
    i1->setUrl("I_am_another_url");
    i1->setModel(m_i1);
    u_i0->setImportSource(i1);
    u_i0->setImportReference("u_i1");

    EXPECT_TRUE(u_i0->isImport());
    EXPECT_TRUE(u_i1->isImport());
    EXPECT_FALSE(u_i2->isImport());
    EXPECT_TRUE(u_i0->isBaseUnit());
}

TEST(Units, isNotBaseUnitImportedTwice)
{
    libcellml::ModelPtr m_i1 = libcellml::Model::create();
    m_i1->setName("m_i1");
    libcellml::ModelPtr m_i2 = libcellml::Model::create();
    m_i2->setName("m_i2");

    libcellml::UnitsPtr u_i1 = libcellml::Units::create();
    libcellml::UnitsPtr u_i2 = libcellml::Units::create();
    libcellml::UnitsPtr u_i0 = libcellml::Units::create();

    u_i2->setName("u_i2");
    u_i2->addUnit(libcellml::Units::StandardUnit::AMPERE, 0, 1.0, 1.0);
    u_i1->setName("u_i1");
    u_i0->setName("some_other_u");

    m_i1->addUnits(u_i1);
    m_i2->addUnits(u_i2);

    libcellml::ImportSourcePtr i2 = libcellml::ImportSource::create();
    i2->setUrl("I_am_a_url");
    i2->setModel(m_i2);
    u_i1->setImportSource(i2);
    u_i1->setImportReference("u_i2");

    libcellml::ImportSourcePtr i1 = libcellml::ImportSource::create();
    i1->setUrl("I_am_another_url");
    i1->setModel(m_i1);
    u_i0->setImportSource(i1);
    u_i0->setImportReference("u_i1");

    EXPECT_TRUE(u_i0->isImport());
    EXPECT_TRUE(u_i1->isImport());
    EXPECT_FALSE(u_i2->isImport());
    EXPECT_FALSE(u_i0->isBaseUnit());
>>>>>>> 1feb28a1
}<|MERGE_RESOLUTION|>--- conflicted
+++ resolved
@@ -1472,7 +1472,6 @@
     EXPECT_FALSE(libcellml::Units::equivalent(u2, u1));
 }
 
-<<<<<<< HEAD
 TEST(Units, compareEquivalentUnitsWhichAreDimensionless)
 {
     libcellml::ModelPtr model = libcellml::Model::create();
@@ -1535,7 +1534,8 @@
 
     EXPECT_TRUE(libcellml::Units::equivalent(u4, u5));
     EXPECT_TRUE(libcellml::Units::equivalent(u5, u4));
-=======
+}
+
 TEST(Units, isBaseUnitsImported)
 {
     libcellml::ModelPtr model = libcellml::Model::create();
@@ -1707,5 +1707,4 @@
     EXPECT_TRUE(u_i1->isImport());
     EXPECT_FALSE(u_i2->isImport());
     EXPECT_FALSE(u_i0->isBaseUnit());
->>>>>>> 1feb28a1
 }