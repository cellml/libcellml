/*
Copyright libCellML Contributors

Licensed under the Apache License, Version 2.0 (the "License");
you may not use this file except in compliance with the License.
You may obtain a copy of the License at

    http://www.apache.org/licenses/LICENSE-2.0

Unless required by applicable law or agreed to in writing, software
distributed under the License is distributed on an "AS IS" BASIS,
WITHOUT WARRANTIES OR CONDITIONS OF ANY KIND, either express or implied.
See the License for the specific language governing permissions and
limitations under the License.
*/

const loadLibCellML = require('libcellml.js/libcellml.common')

let libcellml = null

describe("Analyser Equation AST tests", () => {
    beforeAll(async () => {
        libcellml = await loadLibCellML()
    });
    test('Checking Analyser Equation AST type.', () => {
        const aea = new libcellml.AnalyserEquationAst()

<<<<<<< HEAD
        expect(aea.type().value).toBe(libcellml.AnalyserEquationAst.Type.EQUALITY.value)
        expect(aea.type()).toStrictEqual(libcellml.AnalyserEquationAst.Type.EQUALITY)
=======
        expect(aea.type().value).toBe(libcellml.AnalyserEquationAst.Type.ASSIGNMENT.value)
        expect(libcellml.AnalyserEquationAst.typeAsString(aea.type())).toBe("assignment")
        expect(aea.type()).toStrictEqual(libcellml.AnalyserEquationAst.Type.ASSIGNMENT)
>>>>>>> 97dd8177
        expect(aea.type()).not.toStrictEqual(libcellml.AnalyserEquationAst.Type.OTHERWISE)

        aea.setType(libcellml.AnalyserEquationAst.Type.OTHERWISE)

        expect(aea.type().value).toBe(libcellml.AnalyserEquationAst.Type.OTHERWISE.value)
        expect(libcellml.AnalyserEquationAst.typeAsString(aea.type())).toBe("otherwise")
    });
    test('Checking Analyser Equation AST value.', () => {
        const aea = new libcellml.AnalyserEquationAst()

        expect(aea.value()).toBe("")

        aea.setValue("new value")

        expect(aea.value()).toBe("new value")
    });
    test('Checking Analyser Equation AST variable.', () => {
        const aea = new libcellml.AnalyserEquationAst()
        const v = new libcellml.Variable()
        v.setName("x")

        expect(aea.variable()).toBeNull()

        aea.setVariable(v)

        expect(aea.variable()).not.toBeNull()
        expect(aea.variable().name()).toBe("x")
    });
    test('Checking Analyser Equation AST tree manipulations.', () => {
        const aea = new libcellml.AnalyserEquationAst()

        aea.swapLeftAndRightChildren()

        const paea = new libcellml.AnalyserEquationAst()
        const laea = new libcellml.AnalyserEquationAst()
        const raea = new libcellml.AnalyserEquationAst()

        paea.setValue("parent value")
        laea.setValue("left child value")
        raea.setValue("right child value")

        expect(aea.parent()).toBeNull()
        expect(aea.leftChild()).toBeNull()
        expect(aea.rightChild()).toBeNull()

        aea.setParent(paea)

        expect(aea.parent()).not.toBeNull()
        expect(aea.parent().value()).toBe("parent value")

        aea.setLeftChild(laea)

        expect(aea.leftChild()).not.toBeNull()
        expect(aea.leftChild().value()).toBe("left child value")

        aea.setRightChild(raea)

        expect(aea.rightChild()).not.toBeNull()
        expect(aea.rightChild().value()).toBe("right child value")
    });
 })<|MERGE_RESOLUTION|>--- conflicted
+++ resolved
@@ -25,14 +25,9 @@
     test('Checking Analyser Equation AST type.', () => {
         const aea = new libcellml.AnalyserEquationAst()
 
-<<<<<<< HEAD
         expect(aea.type().value).toBe(libcellml.AnalyserEquationAst.Type.EQUALITY.value)
+        expect(libcellml.AnalyserEquationAst.typeAsString(aea.type())).toBe("equality")
         expect(aea.type()).toStrictEqual(libcellml.AnalyserEquationAst.Type.EQUALITY)
-=======
-        expect(aea.type().value).toBe(libcellml.AnalyserEquationAst.Type.ASSIGNMENT.value)
-        expect(libcellml.AnalyserEquationAst.typeAsString(aea.type())).toBe("assignment")
-        expect(aea.type()).toStrictEqual(libcellml.AnalyserEquationAst.Type.ASSIGNMENT)
->>>>>>> 97dd8177
         expect(aea.type()).not.toStrictEqual(libcellml.AnalyserEquationAst.Type.OTHERWISE)
 
         aea.setType(libcellml.AnalyserEquationAst.Type.OTHERWISE)
