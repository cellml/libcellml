--- conflicted
+++ resolved
@@ -27,11 +27,7 @@
     const x = new libcellml.Validator()
     const p = new libcellml.Parser()
 
-<<<<<<< HEAD
-    const m = p.parseModel(model, false)
-=======
     const m = p.parseModel(sineModel)
->>>>>>> a5304a53
 
     x.validateModel(m)
 
