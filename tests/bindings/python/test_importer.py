--- conflicted
+++ resolved
@@ -147,7 +147,7 @@
         importer.clearImports(model)
         self.assertTrue(model.hasUnresolvedImports())
 
-<<<<<<< HEAD
+
     def test_remove_all_models(self):
         from libcellml import Parser, Importer
         parser = Parser()
@@ -160,7 +160,7 @@
         importer.removeAllModels()
 
         self.assertEqual(0, importer.libraryCount())
-=======
+
     def test_is_resolved_units(self):
         from libcellml import Importer, Parser
 
@@ -193,7 +193,6 @@
         c = model.component(0)
 
         self.assertFalse(c.isResolved())
->>>>>>> 1fe0aecc
 
 
 if __name__ == '__main__':
