#
# Tests the Importer class bindings.
#
import unittest

from test_resources import resource_path, file_contents


class ValidatorTestCase(unittest.TestCase):

    def test_create_destroy(self):
        from libcellml import Importer

        x = Importer()
        del x

    def test_inheritance(self):
        import libcellml
        from libcellml import Importer

        # Test inheritance.
        x = Importer()
        self.assertIsInstance(x, libcellml.logger.Logger)

        # Test access to inherited methods.
        self.assertIsNone(x.issue(0))
        self.assertIsNone(x.issue(-1))
        self.assertEqual(x.issueCount(), 0)
        x.addIssue(libcellml.Issue())
        self.assertEqual(x.issueCount(), 1)

    def test_resolve_imports(self):
        from libcellml import Importer
        from libcellml import Parser

        i = Importer()
        p = Parser()

        m = p.parseModel(file_contents("sine_approximations_import.xml"))

        self.assertEqual(0, p.issueCount())

        self.assertTrue(m.hasUnresolvedImports())

        i.resolveImports(m, resource_path())
        self.assertFalse(m.hasUnresolvedImports())

    def test_importer(self):
        from libcellml import Importer, Parser, Printer

        parser = Parser()
        i = Importer()

        m = parser.parseModel(file_contents("importer/diamond.cellml"))
        printer = Printer()

        i.resolveImports(m, resource_path("importer/"))
        self.assertFalse(m.hasUnresolvedImports())

        # Library should contain left, right, and one instance (not two) of the point.
        self.assertEqual(3, i.libraryCount())
        self.assertEqual(resource_path("importer/diamond_left.cellml"), i.key(0))
        self.assertEqual(resource_path("importer/diamond_point.cellml"), i.key(1))
        self.assertEqual(resource_path("importer/diamond_right.cellml"), i.key(2))

        # Access library items by their URL.
        left = i.library(resource_path("importer/diamond_left.cellml"))

        self.assertEqual(file_contents("importer/diamond_left.cellml"), printer.printModel(left))

<<<<<<< HEAD
    def test_add_moodel(self):
=======
    def test_add_model(self):
>>>>>>> 8d683946
        from libcellml import Component, Importer, Model, Parser

        parser = Parser()
        importer = Importer()

        model = parser.parseModel(file_contents("importer/generic_no_source.cellml"))

        sourceModel = Model("source")
        sourceModel.addComponent(Component("a"))
        sourceModel.addComponent(Component("b"))
        sourceModel.addComponent(Component("c"))
        sourceModel.addComponent(Component("d"))

        # Add a model manually to the library, including the URL that it will replace in future imports.
        self.assertTrue(importer.addModel(sourceModel, "i_dont_exist.cellml"))
        self.assertFalse(importer.addModel(sourceModel, "i_dont_exist.cellml"))

        importer.resolveImports(model, "")

        self.assertEqual(0, importer.issueCount())
        self.assertFalse(model.hasUnresolvedImports())

    def test_replace_model(self):
        from libcellml import Component, Importer, Model, Parser

        parser = Parser()

        model = parser.parseModel(file_contents("importer/generic_no_source.cellml"))

        importer = Importer()

        wrongSourceModel = Model("wrong")
        rightSourceModel = Model("right")
        rightSourceModel.addComponent(Component("a"))
        rightSourceModel.addComponent(Component("b"))
        rightSourceModel.addComponent(Component("c"))
        rightSourceModel.addComponent(Component("d"))

        self.assertTrue(importer.addModel(wrongSourceModel, "i_dont_exist.cellml"))

        self.assertFalse(importer.replaceModel(rightSourceModel, "not_in_library"))
        self.assertTrue(importer.replaceModel(rightSourceModel, "i_dont_exist.cellml"))

        importer.resolveImports(model, "")

        self.assertEqual(0, importer.issueCount())
        self.assertFalse(model.hasUnresolvedImports())

    def test_flatten(self):
        from libcellml import Importer, Parser

        parser = Parser()
        importer = Importer()

        model = parser.parseModel(file_contents("importer/diamond.cellml"))

        importer.resolveImports(model, resource_path("importer/"))

        flattenedModel = importer.flattenModel(model)
        self.assertEqual(2, flattenedModel.componentCount())

    def test_clear_imports(self):
        from libcellml import Importer, Parser

        parser = Parser()
        importer = Importer()

        model = parser.parseModel(file_contents("importer/nested_components.cellml"))
        self.assertEqual(0, parser.issueCount())

        importer.resolveImports(model, resource_path("importer/"))

        self.assertEqual(0, importer.issueCount())

        self.assertFalse(model.hasUnresolvedImports())
        importer.clearImports(model)
        self.assertTrue(model.hasUnresolvedImports())


if __name__ == '__main__':
    unittest.main()<|MERGE_RESOLUTION|>--- conflicted
+++ resolved
@@ -68,11 +68,7 @@
 
         self.assertEqual(file_contents("importer/diamond_left.cellml"), printer.printModel(left))
 
-<<<<<<< HEAD
-    def test_add_moodel(self):
-=======
     def test_add_model(self):
->>>>>>> 8d683946
         from libcellml import Component, Importer, Model, Parser
 
         parser = Parser()
