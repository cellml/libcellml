#
# Tests the Printer class bindings
#
import unittest


class PrinterTestCase(unittest.TestCase):

    def test_create_destroy(self):
        from libcellml import Printer

        x = Printer()
        del(x)

<<<<<<< HEAD
    def test_inheritance(self):
        import libcellml
        from libcellml import Printer

        x = Printer()
        self.assertIsInstance(x, libcellml.logger.Logger)

        # Test access to inherited methods
        self.assertIsNone(x.issue(0))
        self.assertIsNone(x.issue(-1))
        self.assertEqual(x.issueCount(), 0)
        x.addIssue(libcellml.Issue())
        self.assertEqual(x.issueCount(), 1)
=======
>>>>>>> 9cb8c294
    def test_print_model(self):
        from libcellml import Printer, Model

        # std::string printModel(ModelPtr model)
        p = Printer()
        self.assertIsInstance(p.printModel(Model(), False, False), str)

        # std::string printModel(Model model)
        # This method shadows printModel(ModelPtr) so wasn't added

        # std::string printModel(Model *model)
        # This method shadows printModel(ModelPtr) so wasn't added


if __name__ == '__main__':
    unittest.main()<|MERGE_RESOLUTION|>--- conflicted
+++ resolved
@@ -12,22 +12,6 @@
         x = Printer()
         del(x)
 
-<<<<<<< HEAD
-    def test_inheritance(self):
-        import libcellml
-        from libcellml import Printer
-
-        x = Printer()
-        self.assertIsInstance(x, libcellml.logger.Logger)
-
-        # Test access to inherited methods
-        self.assertIsNone(x.issue(0))
-        self.assertIsNone(x.issue(-1))
-        self.assertEqual(x.issueCount(), 0)
-        x.addIssue(libcellml.Issue())
-        self.assertEqual(x.issueCount(), 1)
-=======
->>>>>>> 9cb8c294
     def test_print_model(self):
         from libcellml import Printer, Model
 
