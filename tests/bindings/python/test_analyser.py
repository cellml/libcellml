--- conflicted
+++ resolved
@@ -166,13 +166,9 @@
 
         ae = am.equation(3)
 
-<<<<<<< HEAD
         self.assertEqual(AnalyserEquation.Type.ALGEBRAIC, ae.type())
-=======
-        self.assertEqual(AnalyserEquation.Type.RATE, ae.type())
-        self.assertEqual("rate", AnalyserEquation.typeAsString(ae.type()))
-        self.assertEqual("rate", AnalyserEquation_typeAsString(ae.type()))
->>>>>>> 48413984
+        self.assertEqual("algebraic", AnalyserEquation.typeAsString(ae.type()))
+        self.assertEqual("algebraic", AnalyserEquation_typeAsString(ae.type()))
         self.assertIsNotNone(ae.ast())
         self.assertIsNotNone(ae.dependencies())
         self.assertTrue(ae.isStateRateBased())
