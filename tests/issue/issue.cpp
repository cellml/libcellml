--- conflicted
+++ resolved
@@ -318,9 +318,7 @@
     case libcellml::Issue::ReferenceRule::MAP_VARIABLES_AVAILABLE_INTERFACE:
         EXPECT_EQ("3.10.8", e->referenceHeading());
         break;
-<<<<<<< HEAD
     case libcellml::Issue::ReferenceRule::MODEL_INVALID:
-=======
     case libcellml::Issue::ReferenceRule::ANALYSER_VARIABLE_INITIALISED_MORE_THAN_ONCE:
     case libcellml::Issue::ReferenceRule::ANALYSER_VARIABLE_NON_CONSTANT_INITIALISATION:
     case libcellml::Issue::ReferenceRule::ANALYSER_VOI_INITIALISED:
@@ -332,7 +330,6 @@
     case libcellml::Issue::ReferenceRule::ANALYSER_EXTERNAL_VARIABLE_DIFFERENT_MODEL:
     case libcellml::Issue::ReferenceRule::ANALYSER_EXTERNAL_VARIABLE_VOI:
     case libcellml::Issue::ReferenceRule::ANALYSER_EXTERNAL_VARIABLE_USE_PRIMARY_VARIABLE:
->>>>>>> 17dbfec9
     case libcellml::Issue::ReferenceRule::UNSPECIFIED:
         EXPECT_EQ("", e->referenceHeading());
         break;
