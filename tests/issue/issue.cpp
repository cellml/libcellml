/*
Copyright libCellML Contributors

Licensed under the Apache License, Version 2.0 (the "License");
you may not use this file except in compliance with the License->
You may obtain a copy of the License at

    http://www.apache->org/licenses/LICENSE-2.0

Unless required by applicable law or agreed to in writing, software
distributed under the License is distributed on an "AS IS" BASIS,
WITHOUT WARRANTIES OR CONDITIONS OF ANY KIND, either express or implied.
See the License for the specific language governing permissions and
limitations under the License->
*/

#include "gtest/gtest.h"

#include <libcellml>

TEST(Issue, createModelIssue)
{
    libcellml::ModelPtr m = libcellml::Model::create();
    libcellml::IssuePtr e = libcellml::Issue::create(m);

<<<<<<< HEAD
    EXPECT_EQ(libcellml::CellMLElement::MODEL, e->itemType());
=======
    EXPECT_EQ(libcellml::CellmlElementType::MODEL, e->cellmlElementType());
>>>>>>> 4eec7177
}

TEST(Issue, createComponentIssue)
{
    libcellml::ComponentPtr c = libcellml::Component::create();
    libcellml::IssuePtr e = libcellml::Issue::create(c);

<<<<<<< HEAD
    EXPECT_EQ(libcellml::CellMLElement::COMPONENT, e->itemType());
=======
    EXPECT_EQ(libcellml::CellmlElementType::COMPONENT, e->cellmlElementType());
>>>>>>> 4eec7177
}

TEST(Issue, createVariableIssue)
{
    libcellml::VariablePtr v = libcellml::Variable::create();
    libcellml::IssuePtr e = libcellml::Issue::create(v);

<<<<<<< HEAD
    EXPECT_EQ(libcellml::CellMLElement::VARIABLE, e->itemType());
=======
    EXPECT_EQ(libcellml::CellmlElementType::VARIABLE, e->cellmlElementType());
>>>>>>> 4eec7177
}

TEST(Issue, createUnitsIssue)
{
    libcellml::UnitsPtr u = libcellml::Units::create();
    libcellml::IssuePtr e = libcellml::Issue::create(u);

<<<<<<< HEAD
    EXPECT_EQ(libcellml::CellMLElement::UNITS, e->itemType());
=======
    EXPECT_EQ(libcellml::CellmlElementType::UNITS, e->cellmlElementType());
>>>>>>> 4eec7177
}

TEST(Issue, createImportSourceIssue)
{
    libcellml::ImportSourcePtr i = libcellml::ImportSource::create();
    libcellml::IssuePtr e = libcellml::Issue::create(i);

<<<<<<< HEAD
    EXPECT_EQ(libcellml::CellMLElement::IMPORT, e->itemType());
=======
    EXPECT_EQ(libcellml::CellmlElementType::IMPORT, e->cellmlElementType());
>>>>>>> 4eec7177
}

TEST(Issue, createResetIssue)
{
    libcellml::ResetPtr r = libcellml::Reset::create();
    libcellml::IssuePtr e = libcellml::Issue::create(r);

<<<<<<< HEAD
    EXPECT_EQ(libcellml::CellMLElement::RESET, e->itemType());
=======
    EXPECT_EQ(libcellml::CellmlElementType::RESET, e->cellmlElementType());
>>>>>>> 4eec7177
}

void testReferenceRule(const libcellml::IssuePtr &e)
{
    switch (e->referenceRule()) {
    case libcellml::Issue::ReferenceRule::UNDEFINED:
        EXPECT_EQ("", e->referenceHeading());
        break;
    case libcellml::Issue::ReferenceRule::DATA_REPR_IDENTIFIER_UNICODE:
        EXPECT_EQ("1.3.1.1", e->referenceHeading());
        break;
    case libcellml::Issue::ReferenceRule::DATA_REPR_IDENTIFIER_LATIN_ALPHANUM:
        EXPECT_EQ("1.3.1.1", e->referenceHeading());
        break;
    case libcellml::Issue::ReferenceRule::DATA_REPR_IDENTIFIER_AT_LEAST_ONE_ALPHANUM:
        EXPECT_EQ("1.3.1.1", e->referenceHeading());
        break;
    case libcellml::Issue::ReferenceRule::DATA_REPR_IDENTIFIER_BEGIN_EURO_NUM:
        EXPECT_EQ("1.3.1.1", e->referenceHeading());
        break;
    case libcellml::Issue::ReferenceRule::DATA_REPR_IDENTIFIER_IDENTICAL:
        EXPECT_EQ("1.3.1.2", e->referenceHeading());
        break;
    case libcellml::Issue::ReferenceRule::DATA_REPR_INT_BASE10:
        EXPECT_EQ("1.3.2.1", e->referenceHeading());
        break;
    case libcellml::Issue::ReferenceRule::DATA_REPR_INT_SIGN:
        EXPECT_EQ("1.3.2.2", e->referenceHeading());
        break;
    case libcellml::Issue::ReferenceRule::DATA_REPR_INT_DIGIT:
        EXPECT_EQ("1.3.2.3", e->referenceHeading());
        break;
    case libcellml::Issue::ReferenceRule::DATA_REPR_BASIC_REAL_BASE10:
        EXPECT_EQ("1.3.3.1", e->referenceHeading());
        break;
    case libcellml::Issue::ReferenceRule::DATA_REPR_BASIC_REAL_SIGN:
        EXPECT_EQ("1.3.3.2", e->referenceHeading());
        break;
    case libcellml::Issue::ReferenceRule::DATA_REPR_BASIC_REAL_DECIMAL:
        EXPECT_EQ("1.3.3.3", e->referenceHeading());
        break;
    case libcellml::Issue::ReferenceRule::DATA_REPR_BASIC_REAL_DIGIT:
        EXPECT_EQ("1.3.3.4", e->referenceHeading());
        break;
    case libcellml::Issue::ReferenceRule::DATA_REPR_REAL_BASE10:
        EXPECT_EQ("1.3.4.1", e->referenceHeading());
        break;
    case libcellml::Issue::ReferenceRule::DATA_REPR_REAL_SIGNIFICAND:
        EXPECT_EQ("1.3.4.3", e->referenceHeading());
        break;
    case libcellml::Issue::ReferenceRule::DATA_REPR_REAL_EXPONENT:
        EXPECT_EQ("1.3.4.4", e->referenceHeading());
        break;
    case libcellml::Issue::ReferenceRule::MODEL_ELEMENT:
        EXPECT_EQ("2.1", e->referenceHeading());
        break;
    case libcellml::Issue::ReferenceRule::MODEL_NAME:
        EXPECT_EQ("2.1.1", e->referenceHeading());
        break;
    case libcellml::Issue::ReferenceRule::MODEL_CHILD:
        EXPECT_EQ("2.1.2", e->referenceHeading());
        break;
    case libcellml::Issue::ReferenceRule::MODEL_MORE_THAN_ONE_ENCAPSULATION:
        EXPECT_EQ("2.1.3", e->referenceHeading());
        break;
    case libcellml::Issue::ReferenceRule::IMPORT_ATTRIBUTE:
        EXPECT_EQ("2.2", e->referenceHeading());
        break;
    case libcellml::Issue::ReferenceRule::IMPORT_HREF:
        EXPECT_EQ("2.2.1", e->referenceHeading());
        break;
    case libcellml::Issue::ReferenceRule::IMPORT_CHILD:
        EXPECT_EQ("2.2.2", e->referenceHeading());
        break;
    case libcellml::Issue::ReferenceRule::IMPORT_EQUIVALENT:
        EXPECT_EQ("2.2.3", e->referenceHeading());
        break;
    case libcellml::Issue::ReferenceRule::IMPORT_UNITS_NAME:
        EXPECT_EQ("2.3.1", e->referenceHeading());
        break;
    case libcellml::Issue::ReferenceRule::IMPORT_UNITS_NAME_UNIQUE:
        EXPECT_EQ("2.3.1", e->referenceHeading());
        break;
    case libcellml::Issue::ReferenceRule::IMPORT_UNITS_REF:
        EXPECT_EQ("2.3.2", e->referenceHeading());
        break;
    case libcellml::Issue::ReferenceRule::IMPORT_COMPONENT_NAME:
        EXPECT_EQ("2.4.1", e->referenceHeading());
        break;
    case libcellml::Issue::ReferenceRule::IMPORT_COMPONENT_NAME_UNIQUE:
        EXPECT_EQ("2.4.1", e->referenceHeading());
        break;
    case libcellml::Issue::ReferenceRule::IMPORT_COMPONENT_COMPONENT_REF:
        EXPECT_EQ("2.4.2", e->referenceHeading());
        break;
    case libcellml::Issue::ReferenceRule::UNITS_ATTRIBUTE:
        EXPECT_EQ("2.5", e->referenceHeading());
        break;
    case libcellml::Issue::ReferenceRule::UNITS_NAME:
        EXPECT_EQ("2.5.1", e->referenceHeading());
        break;
    case libcellml::Issue::ReferenceRule::UNITS_NAME_UNIQUE:
        EXPECT_EQ("2.5.1", e->referenceHeading());
        break;
    case libcellml::Issue::ReferenceRule::UNITS_STANDARD:
        EXPECT_EQ("2.5.2", e->referenceHeading());
        break;
    case libcellml::Issue::ReferenceRule::UNITS_CHILD:
        EXPECT_EQ("2.5.3", e->referenceHeading());
        break;
    case libcellml::Issue::ReferenceRule::UNIT_ATTRIBUTE:
        EXPECT_EQ("2.6", e->referenceHeading());
        break;
    case libcellml::Issue::ReferenceRule::UNIT_UNITS_REF:
        EXPECT_EQ("2.6.1", e->referenceHeading());
        break;
    case libcellml::Issue::ReferenceRule::UNIT_CIRCULAR_REF:
        EXPECT_EQ("2.6.1.2", e->referenceHeading());
        break;
    case libcellml::Issue::ReferenceRule::UNIT_OPTIONAL_ATTRIBUTE:
        EXPECT_EQ("2.6.2", e->referenceHeading());
        break;
    case libcellml::Issue::ReferenceRule::UNIT_PREFIX:
        EXPECT_EQ("2.6.2.1", e->referenceHeading());
        break;
    case libcellml::Issue::ReferenceRule::UNIT_MULTIPLIER:
        EXPECT_EQ("2.6.2.2", e->referenceHeading());
        break;
    case libcellml::Issue::ReferenceRule::UNIT_EXPONENT:
        EXPECT_EQ("2.6.2.3", e->referenceHeading());
        break;
    case libcellml::Issue::ReferenceRule::COMPONENT_ATTRIBUTE:
        EXPECT_EQ("2.7", e->referenceHeading());
        break;
    case libcellml::Issue::ReferenceRule::COMPONENT_NAME:
        EXPECT_EQ("2.7.1", e->referenceHeading());
        break;
    case libcellml::Issue::ReferenceRule::COMPONENT_NAME_UNIQUE:
        EXPECT_EQ("2.7.1", e->referenceHeading());
        break;
    case libcellml::Issue::ReferenceRule::COMPONENT_CHILD:
        EXPECT_EQ("2.7.2", e->referenceHeading());
        break;
    case libcellml::Issue::ReferenceRule::VARIABLE_ATTRIBUTE:
        EXPECT_EQ("2.8", e->referenceHeading());
        break;
    case libcellml::Issue::ReferenceRule::VARIABLE_CHILD:
        EXPECT_EQ("2.8", e->referenceHeading());
        break;
    case libcellml::Issue::ReferenceRule::VARIABLE_NAME:
        EXPECT_EQ("2.8.1.1", e->referenceHeading());
        break;
    case libcellml::Issue::ReferenceRule::VARIABLE_NAME_UNIQUE:
        EXPECT_EQ("2.8.1.1", e->referenceHeading());
        break;
    case libcellml::Issue::ReferenceRule::VARIABLE_UNITS:
        EXPECT_EQ("2.8.1.2", e->referenceHeading());
        break;
    case libcellml::Issue::ReferenceRule::VARIABLE_INTERFACE:
        EXPECT_EQ("2.8.2.1", e->referenceHeading());
        break;
    case libcellml::Issue::ReferenceRule::VARIABLE_INITIAL_VALUE:
        EXPECT_EQ("2.8.2.2", e->referenceHeading());
        break;
    case libcellml::Issue::ReferenceRule::RESET_ATTRIBUTE:
        EXPECT_EQ("2.9", e->referenceHeading());
        break;
    case libcellml::Issue::ReferenceRule::RESET_VARIABLE_REF:
        EXPECT_EQ("2.9.1.1", e->referenceHeading());
        break;
    case libcellml::Issue::ReferenceRule::RESET_TEST_VARIABLE_REF:
        EXPECT_EQ("2.9.1.2", e->referenceHeading());
        break;
    case libcellml::Issue::ReferenceRule::RESET_ORDER:
        EXPECT_EQ("2.9.1.3", e->referenceHeading());
        break;
    case libcellml::Issue::ReferenceRule::RESET_CHILD:
        EXPECT_EQ("2.9.2", e->referenceHeading());
        break;
    case libcellml::Issue::ReferenceRule::RESET_TEST_VALUE:
        EXPECT_EQ("2.10", e->referenceHeading());
        break;
    case libcellml::Issue::ReferenceRule::RESET_RESET_VALUE:
        EXPECT_EQ("2.11", e->referenceHeading());
        break;
    case libcellml::Issue::ReferenceRule::MATH_MATHML:
        EXPECT_EQ("2.12.1", e->referenceHeading());
        break;
    case libcellml::Issue::ReferenceRule::MATH_CHILD:
        EXPECT_EQ("2.12.2", e->referenceHeading());
        break;
    case libcellml::Issue::ReferenceRule::MATH_CI_VARIABLE_REF:
        EXPECT_EQ("2.12.3", e->referenceHeading());
        break;
    case libcellml::Issue::ReferenceRule::MATH_CN_UNITS:
        EXPECT_EQ("2.13.4", e->referenceHeading());
        break;
    case libcellml::Issue::ReferenceRule::MATH_CN_BASE10:
        EXPECT_EQ("2.13.5", e->referenceHeading());
        break;
    case libcellml::Issue::ReferenceRule::MATH_CN_FORMAT:
        EXPECT_EQ("2.13.5", e->referenceHeading());
        break;
    case libcellml::Issue::ReferenceRule::ENCAPSULATION_ATTRIBUTE:
        EXPECT_EQ("2.13", e->referenceHeading());
        break;
    case libcellml::Issue::ReferenceRule::ENCAPSULATION_CHILD:
        EXPECT_EQ("2.13.1", e->referenceHeading());
        break;
    case libcellml::Issue::ReferenceRule::COMPONENT_REF_COMPONENT:
        EXPECT_EQ("2.14.1", e->referenceHeading());
        break;
    case libcellml::Issue::ReferenceRule::COMPONENT_REF_CHILD:
        EXPECT_EQ("2.14.2", e->referenceHeading());
        break;
    case libcellml::Issue::ReferenceRule::CONNECTION_ATTRIBUTE:
        EXPECT_EQ("2.15", e->referenceHeading());
        break;
    case libcellml::Issue::ReferenceRule::CONNECTION_COMPONENT1:
        EXPECT_EQ("2.15.1", e->referenceHeading());
        break;
    case libcellml::Issue::ReferenceRule::CONNECTION_COMPONENT2:
        EXPECT_EQ("2.15.2", e->referenceHeading());
        break;
    case libcellml::Issue::ReferenceRule::CONNECTION_EXCLUDE_SELF:
        EXPECT_EQ("2.15.3", e->referenceHeading());
        break;
    case libcellml::Issue::ReferenceRule::CONNECTION_UNIQUE:
        EXPECT_EQ("2.15.4", e->referenceHeading());
        break;
    case libcellml::Issue::ReferenceRule::CONNECTION_CHILD:
        EXPECT_EQ("2.15.5", e->referenceHeading());
        break;
    case libcellml::Issue::ReferenceRule::MAP_VARIABLES_ATTRIBUTE:
        EXPECT_EQ("2.16", e->referenceHeading());
        break;
    case libcellml::Issue::ReferenceRule::MAP_VARIABLES_VARIABLE1:
        EXPECT_EQ("2.16.1", e->referenceHeading());
        break;
    case libcellml::Issue::ReferenceRule::MAP_VARIABLES_VARIABLE2:
        EXPECT_EQ("2.16.2", e->referenceHeading());
        break;
    case libcellml::Issue::ReferenceRule::MAP_VARIABLES_UNIQUE:
        EXPECT_EQ("2.16.3", e->referenceHeading());
        break;
    case libcellml::Issue::ReferenceRule::MAP_VARIABLES_IDENTICAL_UNIT_REDUCTION:
        EXPECT_EQ("", e->referenceHeading());
        break;
    case libcellml::Issue::ReferenceRule::XML:
        EXPECT_EQ("1.2.1", e->referenceHeading());
        break;
    case libcellml::Issue::ReferenceRule::MAP_VARIABLES_AVAILABLE_INTERFACE:
        EXPECT_EQ("3.10.8", e->referenceHeading());
        break;
    case libcellml::Issue::ReferenceRule::UNSPECIFIED:
        EXPECT_EQ("", e->referenceHeading());
        break;
    }
}

TEST(Issue, referenceRule)
{
    size_t count = 0;
    libcellml::IssuePtr e = libcellml::Issue::create();
    e->setReferenceRule(libcellml::Issue::ReferenceRule::UNDEFINED);
    ++count;
    testReferenceRule(e);
    e->setReferenceRule(libcellml::Issue::ReferenceRule::DATA_REPR_IDENTIFIER_UNICODE);
    ++count;
    testReferenceRule(e);
    e->setReferenceRule(libcellml::Issue::ReferenceRule::DATA_REPR_IDENTIFIER_LATIN_ALPHANUM);
    ++count;
    testReferenceRule(e);
    e->setReferenceRule(libcellml::Issue::ReferenceRule::DATA_REPR_IDENTIFIER_AT_LEAST_ONE_ALPHANUM);
    ++count;
    testReferenceRule(e);
    e->setReferenceRule(libcellml::Issue::ReferenceRule::DATA_REPR_IDENTIFIER_BEGIN_EURO_NUM);
    ++count;
    testReferenceRule(e);
    e->setReferenceRule(libcellml::Issue::ReferenceRule::DATA_REPR_IDENTIFIER_IDENTICAL);
    ++count;
    testReferenceRule(e);
    e->setReferenceRule(libcellml::Issue::ReferenceRule::DATA_REPR_INT_BASE10);
    ++count;
    testReferenceRule(e);
    e->setReferenceRule(libcellml::Issue::ReferenceRule::DATA_REPR_INT_SIGN);
    ++count;
    testReferenceRule(e);
    e->setReferenceRule(libcellml::Issue::ReferenceRule::DATA_REPR_INT_DIGIT);
    ++count;
    testReferenceRule(e);
    e->setReferenceRule(libcellml::Issue::ReferenceRule::DATA_REPR_BASIC_REAL_BASE10);
    ++count;
    testReferenceRule(e);
    e->setReferenceRule(libcellml::Issue::ReferenceRule::DATA_REPR_BASIC_REAL_SIGN);
    ++count;
    testReferenceRule(e);
    e->setReferenceRule(libcellml::Issue::ReferenceRule::DATA_REPR_BASIC_REAL_DECIMAL);
    ++count;
    testReferenceRule(e);
    e->setReferenceRule(libcellml::Issue::ReferenceRule::DATA_REPR_BASIC_REAL_DIGIT);
    ++count;
    testReferenceRule(e);
    e->setReferenceRule(libcellml::Issue::ReferenceRule::DATA_REPR_REAL_BASE10);
    ++count;
    testReferenceRule(e);
    e->setReferenceRule(libcellml::Issue::ReferenceRule::DATA_REPR_REAL_SIGNIFICAND);
    ++count;
    testReferenceRule(e);
    e->setReferenceRule(libcellml::Issue::ReferenceRule::DATA_REPR_REAL_EXPONENT);
    ++count;
    testReferenceRule(e);
    e->setReferenceRule(libcellml::Issue::ReferenceRule::MODEL_ELEMENT);
    ++count;
    testReferenceRule(e);
    e->setReferenceRule(libcellml::Issue::ReferenceRule::MODEL_NAME);
    ++count;
    testReferenceRule(e);
    e->setReferenceRule(libcellml::Issue::ReferenceRule::MODEL_CHILD);
    ++count;
    testReferenceRule(e);
    e->setReferenceRule(libcellml::Issue::ReferenceRule::MODEL_MORE_THAN_ONE_ENCAPSULATION);
    ++count;
    testReferenceRule(e);
    e->setReferenceRule(libcellml::Issue::ReferenceRule::IMPORT_ATTRIBUTE);
    ++count;
    testReferenceRule(e);
    e->setReferenceRule(libcellml::Issue::ReferenceRule::IMPORT_HREF);
    ++count;
    testReferenceRule(e);
    e->setReferenceRule(libcellml::Issue::ReferenceRule::IMPORT_CHILD);
    ++count;
    testReferenceRule(e);
    e->setReferenceRule(libcellml::Issue::ReferenceRule::IMPORT_EQUIVALENT);
    ++count;
    testReferenceRule(e);
    e->setReferenceRule(libcellml::Issue::ReferenceRule::IMPORT_UNITS_NAME);
    ++count;
    testReferenceRule(e);
    e->setReferenceRule(libcellml::Issue::ReferenceRule::IMPORT_UNITS_NAME_UNIQUE);
    ++count;
    testReferenceRule(e);
    e->setReferenceRule(libcellml::Issue::ReferenceRule::IMPORT_UNITS_REF);
    ++count;
    testReferenceRule(e);
    e->setReferenceRule(libcellml::Issue::ReferenceRule::IMPORT_COMPONENT_NAME);
    ++count;
    testReferenceRule(e);
    e->setReferenceRule(libcellml::Issue::ReferenceRule::IMPORT_COMPONENT_NAME_UNIQUE);
    ++count;
    testReferenceRule(e);
    e->setReferenceRule(libcellml::Issue::ReferenceRule::IMPORT_COMPONENT_COMPONENT_REF);
    ++count;
    testReferenceRule(e);
    e->setReferenceRule(libcellml::Issue::ReferenceRule::UNITS_ATTRIBUTE);
    ++count;
    testReferenceRule(e);
    e->setReferenceRule(libcellml::Issue::ReferenceRule::UNITS_NAME);
    ++count;
    testReferenceRule(e);
    e->setReferenceRule(libcellml::Issue::ReferenceRule::UNITS_NAME_UNIQUE);
    ++count;
    testReferenceRule(e);
    e->setReferenceRule(libcellml::Issue::ReferenceRule::UNITS_STANDARD);
    ++count;
    testReferenceRule(e);
    e->setReferenceRule(libcellml::Issue::ReferenceRule::UNITS_CHILD);
    ++count;
    testReferenceRule(e);
    e->setReferenceRule(libcellml::Issue::ReferenceRule::UNIT_ATTRIBUTE);
    ++count;
    testReferenceRule(e);
    e->setReferenceRule(libcellml::Issue::ReferenceRule::UNIT_UNITS_REF);
    ++count;
    testReferenceRule(e);
    e->setReferenceRule(libcellml::Issue::ReferenceRule::UNIT_CIRCULAR_REF);
    ++count;
    testReferenceRule(e);
    e->setReferenceRule(libcellml::Issue::ReferenceRule::UNIT_OPTIONAL_ATTRIBUTE);
    ++count;
    testReferenceRule(e);
    e->setReferenceRule(libcellml::Issue::ReferenceRule::UNIT_PREFIX);
    ++count;
    testReferenceRule(e);
    e->setReferenceRule(libcellml::Issue::ReferenceRule::UNIT_MULTIPLIER);
    ++count;
    testReferenceRule(e);
    e->setReferenceRule(libcellml::Issue::ReferenceRule::UNIT_EXPONENT);
    ++count;
    testReferenceRule(e);
    e->setReferenceRule(libcellml::Issue::ReferenceRule::COMPONENT_ATTRIBUTE);
    ++count;
    testReferenceRule(e);
    e->setReferenceRule(libcellml::Issue::ReferenceRule::COMPONENT_NAME);
    ++count;
    testReferenceRule(e);
    e->setReferenceRule(libcellml::Issue::ReferenceRule::COMPONENT_NAME_UNIQUE);
    ++count;
    testReferenceRule(e);
    e->setReferenceRule(libcellml::Issue::ReferenceRule::COMPONENT_CHILD);
    ++count;
    testReferenceRule(e);
    e->setReferenceRule(libcellml::Issue::ReferenceRule::VARIABLE_ATTRIBUTE);
    ++count;
    testReferenceRule(e);
    e->setReferenceRule(libcellml::Issue::ReferenceRule::VARIABLE_CHILD);
    ++count;
    testReferenceRule(e);
    e->setReferenceRule(libcellml::Issue::ReferenceRule::VARIABLE_NAME);
    ++count;
    testReferenceRule(e);
    e->setReferenceRule(libcellml::Issue::ReferenceRule::VARIABLE_NAME_UNIQUE);
    ++count;
    testReferenceRule(e);
    e->setReferenceRule(libcellml::Issue::ReferenceRule::VARIABLE_UNITS);
    ++count;
    testReferenceRule(e);
    e->setReferenceRule(libcellml::Issue::ReferenceRule::VARIABLE_INTERFACE);
    ++count;
    testReferenceRule(e);
    e->setReferenceRule(libcellml::Issue::ReferenceRule::VARIABLE_INITIAL_VALUE);
    ++count;
    testReferenceRule(e);
    e->setReferenceRule(libcellml::Issue::ReferenceRule::RESET_ATTRIBUTE);
    ++count;
    testReferenceRule(e);
    e->setReferenceRule(libcellml::Issue::ReferenceRule::RESET_VARIABLE_REF);
    ++count;
    testReferenceRule(e);
    e->setReferenceRule(libcellml::Issue::ReferenceRule::RESET_TEST_VARIABLE_REF);
    ++count;
    testReferenceRule(e);
    e->setReferenceRule(libcellml::Issue::ReferenceRule::RESET_ORDER);
    ++count;
    testReferenceRule(e);
    e->setReferenceRule(libcellml::Issue::ReferenceRule::RESET_CHILD);
    ++count;
    testReferenceRule(e);
    e->setReferenceRule(libcellml::Issue::ReferenceRule::RESET_TEST_VALUE);
    ++count;
    testReferenceRule(e);
    e->setReferenceRule(libcellml::Issue::ReferenceRule::RESET_RESET_VALUE);
    ++count;
    testReferenceRule(e);
    e->setReferenceRule(libcellml::Issue::ReferenceRule::MATH_MATHML);
    ++count;
    testReferenceRule(e);
    e->setReferenceRule(libcellml::Issue::ReferenceRule::MATH_CHILD);
    ++count;
    testReferenceRule(e);
    e->setReferenceRule(libcellml::Issue::ReferenceRule::MATH_CI_VARIABLE_REF);
    ++count;
    testReferenceRule(e);
    e->setReferenceRule(libcellml::Issue::ReferenceRule::MATH_CN_UNITS);
    ++count;
    testReferenceRule(e);
    e->setReferenceRule(libcellml::Issue::ReferenceRule::MATH_CN_BASE10);
    ++count;
    testReferenceRule(e);
    e->setReferenceRule(libcellml::Issue::ReferenceRule::MATH_CN_FORMAT);
    ++count;
    testReferenceRule(e);
    e->setReferenceRule(libcellml::Issue::ReferenceRule::ENCAPSULATION_ATTRIBUTE);
    ++count;
    testReferenceRule(e);
    e->setReferenceRule(libcellml::Issue::ReferenceRule::ENCAPSULATION_CHILD);
    ++count;
    testReferenceRule(e);
    e->setReferenceRule(libcellml::Issue::ReferenceRule::COMPONENT_REF_COMPONENT);
    ++count;
    testReferenceRule(e);
    e->setReferenceRule(libcellml::Issue::ReferenceRule::COMPONENT_REF_CHILD);
    ++count;
    testReferenceRule(e);
    e->setReferenceRule(libcellml::Issue::ReferenceRule::CONNECTION_ATTRIBUTE);
    ++count;
    testReferenceRule(e);
    e->setReferenceRule(libcellml::Issue::ReferenceRule::CONNECTION_COMPONENT1);
    ++count;
    testReferenceRule(e);
    e->setReferenceRule(libcellml::Issue::ReferenceRule::CONNECTION_COMPONENT2);
    ++count;
    testReferenceRule(e);
    e->setReferenceRule(libcellml::Issue::ReferenceRule::CONNECTION_EXCLUDE_SELF);
    ++count;
    testReferenceRule(e);
    e->setReferenceRule(libcellml::Issue::ReferenceRule::CONNECTION_UNIQUE);
    ++count;
    testReferenceRule(e);
    e->setReferenceRule(libcellml::Issue::ReferenceRule::CONNECTION_CHILD);
    ++count;
    testReferenceRule(e);
    e->setReferenceRule(libcellml::Issue::ReferenceRule::MAP_VARIABLES_ATTRIBUTE);
    ++count;
    testReferenceRule(e);
    e->setReferenceRule(libcellml::Issue::ReferenceRule::MAP_VARIABLES_VARIABLE1);
    ++count;
    testReferenceRule(e);
    e->setReferenceRule(libcellml::Issue::ReferenceRule::MAP_VARIABLES_VARIABLE2);
    ++count;
    testReferenceRule(e);
    e->setReferenceRule(libcellml::Issue::ReferenceRule::MAP_VARIABLES_UNIQUE);
    ++count;
    testReferenceRule(e);
    e->setReferenceRule(libcellml::Issue::ReferenceRule::MAP_VARIABLES_IDENTICAL_UNIT_REDUCTION);
    ++count;
    testReferenceRule(e);
    e->setReferenceRule(libcellml::Issue::ReferenceRule::MAP_VARIABLES_AVAILABLE_INTERFACE);
    ++count;
    testReferenceRule(e);
    e->setReferenceRule(libcellml::Issue::ReferenceRule::XML);
    ++count;
    testReferenceRule(e);
    e->setReferenceRule(libcellml::Issue::ReferenceRule::UNSPECIFIED);
    ++count;
    testReferenceRule(e);
    EXPECT_EQ(size_t(84), count);
}

TEST(Issue, createModelWarning)
{
    libcellml::ModelPtr m = libcellml::Model::create();
    libcellml::IssuePtr e = libcellml::Issue::create(m);
    e->setLevel(libcellml::Issue::Level::WARNING);
<<<<<<< HEAD
    EXPECT_EQ(libcellml::CellMLElement::MODEL, e->itemType());
=======
    EXPECT_EQ(libcellml::CellmlElementType::MODEL, e->cellmlElementType());
>>>>>>> 4eec7177
    EXPECT_EQ(libcellml::Issue::Level::WARNING, e->level());
}

TEST(Issue, createComponentWarning)
{
    libcellml::ComponentPtr c = libcellml::Component::create();
    libcellml::IssuePtr e = libcellml::Issue::create(c);
    e->setLevel(libcellml::Issue::Level::WARNING);
<<<<<<< HEAD
    EXPECT_EQ(libcellml::CellMLElement::COMPONENT, e->itemType());
=======
    EXPECT_EQ(libcellml::CellmlElementType::COMPONENT, e->cellmlElementType());
>>>>>>> 4eec7177
    EXPECT_EQ(libcellml::Issue::Level::WARNING, e->level());
}

TEST(Issue, createVariableWarning)
{
    libcellml::VariablePtr v = libcellml::Variable::create();
    libcellml::IssuePtr e = libcellml::Issue::create(v);
    e->setLevel(libcellml::Issue::Level::WARNING);
<<<<<<< HEAD
    EXPECT_EQ(libcellml::CellMLElement::VARIABLE, e->itemType());
=======
    EXPECT_EQ(libcellml::CellmlElementType::VARIABLE, e->cellmlElementType());
>>>>>>> 4eec7177
    EXPECT_EQ(libcellml::Issue::Level::WARNING, e->level());
}

TEST(Issue, createUnitsWarning)
{
    libcellml::UnitsPtr u = libcellml::Units::create();
    libcellml::IssuePtr e = libcellml::Issue::create(u);
    e->setLevel(libcellml::Issue::Level::WARNING);
<<<<<<< HEAD
    EXPECT_EQ(libcellml::CellMLElement::UNITS, e->itemType());
=======
    EXPECT_EQ(libcellml::CellmlElementType::UNITS, e->cellmlElementType());
>>>>>>> 4eec7177
    EXPECT_EQ(libcellml::Issue::Level::WARNING, e->level());
}

TEST(Issue, createUnitWarning)
{
    libcellml::UnitsPtr u = libcellml::Units::create();
    u->addUnit("second");
    libcellml::IssuePtr e = libcellml::Issue::create(libcellml::Unit::create(u, 0));
    e->setLevel(libcellml::Issue::Level::WARNING);
<<<<<<< HEAD
    EXPECT_EQ(libcellml::CellMLElement::UNIT, e->itemType());
=======
    EXPECT_EQ(libcellml::CellmlElementType::UNIT, e->cellmlElementType());
>>>>>>> 4eec7177
    EXPECT_EQ(libcellml::Issue::Level::WARNING, e->level());
}

TEST(Issue, createImportSourceWarning)
{
    libcellml::ImportSourcePtr i = libcellml::ImportSource::create();
    libcellml::IssuePtr e = libcellml::Issue::create(i);
    e->setLevel(libcellml::Issue::Level::WARNING);
<<<<<<< HEAD
    EXPECT_EQ(libcellml::CellMLElement::IMPORT, e->itemType());
=======
    EXPECT_EQ(libcellml::CellmlElementType::IMPORT, e->cellmlElementType());
>>>>>>> 4eec7177
    EXPECT_EQ(libcellml::Issue::Level::WARNING, e->level());
}

TEST(Issue, createResetWarning)
{
    libcellml::ResetPtr r = libcellml::Reset::create();
    libcellml::IssuePtr e = libcellml::Issue::create(r);
    e->setLevel(libcellml::Issue::Level::WARNING);
<<<<<<< HEAD
    EXPECT_EQ(libcellml::CellMLElement::RESET, e->itemType());
=======
    EXPECT_EQ(libcellml::CellmlElementType::RESET, e->cellmlElementType());
>>>>>>> 4eec7177
    EXPECT_EQ(libcellml::Issue::Level::WARNING, e->level());
}

TEST(Issue, isError)
{
    auto e = libcellml::Issue::create();
    e->setLevel(libcellml::Issue::Level::ERROR);
    EXPECT_EQ(e->level(), libcellml::Issue::Level::ERROR);
}

TEST(Issue, isWarning)
{
    auto e = libcellml::Issue::create();
    e->setLevel(libcellml::Issue::Level::WARNING);
    EXPECT_EQ(e->level(), libcellml::Issue::Level::WARNING);
}

TEST(Issue, isHint)
{
    auto e = libcellml::Issue::create();
    e->setLevel(libcellml::Issue::Level::HINT);
    EXPECT_EQ(e->level(), libcellml::Issue::Level::HINT);
}

TEST(Issue, isMessage)
{
    auto e = libcellml::Issue::create();
    e->setLevel(libcellml::Issue::Level::MESSAGE);
    EXPECT_EQ(e->level(), libcellml::Issue::Level::MESSAGE);
}

TEST(Issue, url)
{
    auto expectedUrl = "https://cellml-specification.readthedocs.io/en/latest/reference/formal_and_informative/specB01.html?issue=2.1.1";

    auto issue = libcellml::Issue::create();
    issue->setReferenceRule(libcellml::Issue::ReferenceRule::MODEL_NAME);
    EXPECT_EQ(expectedUrl, issue->url());
}

TEST(Issue, undefinedIssueUrl)
{
    std::string e;
    e = "";
    auto issue = libcellml::Issue::create();
    EXPECT_EQ(e, issue->url());
    EXPECT_EQ(e, issue->referenceHeading());
}

TEST(Issue, componentValid)
{
    auto issue = libcellml::Issue::create();
    auto component = libcellml::Component::create("component");

    issue->setLevel(libcellml::Issue::Level::MESSAGE);
    issue->setDescription("Not a real component");
    issue->setComponent(component);

    EXPECT_EQ(libcellml::Issue::Level::MESSAGE, issue->level());
    EXPECT_EQ("Not a real component", issue->description());
    EXPECT_EQ(component, issue->component());
}

TEST(Issue, componentInvalid)
{
    auto issue = libcellml::Issue::create();
    libcellml::ComponentPtr component;

    issue->setLevel(libcellml::Issue::Level::MESSAGE);
    issue->setDescription("Not a real component");
    issue->setComponent(component);

    EXPECT_EQ(libcellml::Issue::Level::MESSAGE, issue->level());
    EXPECT_EQ("Not a real component", issue->description());
    EXPECT_EQ(nullptr, issue->component());
}

TEST(Issue, setGetItems)
{
    auto model = libcellml::Model::create("model");
    auto component = libcellml::Component::create("component");
    auto variable1 = libcellml::Variable::create("variable1");
    auto variable2 = libcellml::Variable::create("variable2");
    auto pair = std::make_pair(variable1, variable2);
    auto import = libcellml::ImportSource::create();
    auto reset = libcellml::Reset::create();
    auto units = libcellml::Units::create();
    units->addUnit("second");
    auto issue = libcellml::Issue::create();

    std::any item = component;

    issue->setComponent(component);
    EXPECT_EQ(component, issue->component());
<<<<<<< HEAD
    EXPECT_EQ(libcellml::CellMLElement::COMPONENT, issue->itemType());
=======
    EXPECT_EQ(libcellml::CellmlElementType::COMPONENT, issue->cellmlElementType());
>>>>>>> 4eec7177
    EXPECT_EQ(component, std::any_cast<libcellml::ComponentPtr>(issue->item()));

    issue->setComponentRef(component);
    EXPECT_EQ(component, issue->componentRef());
<<<<<<< HEAD
    EXPECT_EQ(libcellml::CellMLElement::COMPONENT_REF, issue->itemType());
    EXPECT_EQ(component, std::any_cast<libcellml::ComponentPtr>(issue->item()));

    issue->setConnection(std::make_pair(variable1, variable2));
    EXPECT_EQ(variable1, issue->connection().first);
    EXPECT_EQ(variable2, issue->connection().second);
    EXPECT_EQ(libcellml::CellMLElement::CONNECTION, issue->itemType());
    EXPECT_EQ(variable1, std::any_cast<libcellml::VariablePair>(issue->item()).first);
    EXPECT_EQ(variable2, std::any_cast<libcellml::VariablePair>(issue->item()).second);

    issue->setEncapsulation(model);
    EXPECT_EQ(model, issue->encapsulation());
    EXPECT_EQ(libcellml::CellMLElement::ENCAPSULATION, issue->itemType());
=======
    EXPECT_EQ(libcellml::CellmlElementType::COMPONENT_REF, issue->cellmlElementType());
    EXPECT_EQ(component, std::any_cast<libcellml::ComponentPtr>(issue->item()));

    issue->setConnection(variable1, variable2);
    EXPECT_EQ(variable1, issue->connection()->variable1());
    EXPECT_EQ(variable2, issue->connection()->variable2());
    EXPECT_EQ(libcellml::CellmlElementType::CONNECTION, issue->cellmlElementType());
    EXPECT_EQ(variable1, std::any_cast<libcellml::VariablePairPtr>(issue->item())->variable1());
    EXPECT_EQ(variable2, std::any_cast<libcellml::VariablePairPtr>(issue->item())->variable2());

    issue->setEncapsulation(model);
    EXPECT_EQ(model, issue->encapsulation());
    EXPECT_EQ(libcellml::CellmlElementType::ENCAPSULATION, issue->cellmlElementType());
>>>>>>> 4eec7177
    EXPECT_EQ(model, std::any_cast<libcellml::ModelPtr>(issue->item()));

    issue->setImportSource(import);
    EXPECT_EQ(import, issue->importSource());
<<<<<<< HEAD
    EXPECT_EQ(libcellml::CellMLElement::IMPORT, issue->itemType());
    EXPECT_EQ(import, std::any_cast<libcellml::ImportSourcePtr>(issue->item()));

    issue->setMapVariables(std::make_pair(variable1, variable2));
    EXPECT_EQ(variable1, issue->mapVariables().first);
    EXPECT_EQ(variable2, issue->mapVariables().second);
    EXPECT_EQ(libcellml::CellMLElement::MAP_VARIABLES, issue->itemType());
    EXPECT_EQ(variable1, std::any_cast<libcellml::VariablePair>(issue->item()).first);
    EXPECT_EQ(variable2, std::any_cast<libcellml::VariablePair>(issue->item()).second);

    issue->setMath(component);
    EXPECT_EQ(component, issue->math());
    EXPECT_EQ(libcellml::CellMLElement::MATHML, issue->itemType());
=======
    EXPECT_EQ(libcellml::CellmlElementType::IMPORT, issue->cellmlElementType());
    EXPECT_EQ(import, std::any_cast<libcellml::ImportSourcePtr>(issue->item()));

    issue->setMapVariables(variable1, variable2);
    EXPECT_EQ(variable1, issue->mapVariables()->variable1());
    EXPECT_EQ(variable2, issue->mapVariables()->variable2());
    EXPECT_EQ(libcellml::CellmlElementType::MAP_VARIABLES, issue->cellmlElementType());
    EXPECT_EQ(variable1, std::any_cast<libcellml::VariablePairPtr>(issue->item())->variable1());
    EXPECT_EQ(variable2, std::any_cast<libcellml::VariablePairPtr>(issue->item())->variable2());

    issue->setMath(component);
    EXPECT_EQ(component, issue->math());
    EXPECT_EQ(libcellml::CellmlElementType::MATH, issue->cellmlElementType());
>>>>>>> 4eec7177
    EXPECT_EQ(component, std::any_cast<libcellml::ComponentPtr>(issue->item()));

    issue->setModel(model);
    EXPECT_EQ(model, issue->model());
<<<<<<< HEAD
    EXPECT_EQ(libcellml::CellMLElement::MODEL, issue->itemType());
=======
    EXPECT_EQ(libcellml::CellmlElementType::MODEL, issue->cellmlElementType());
>>>>>>> 4eec7177
    EXPECT_EQ(model, std::any_cast<libcellml::ModelPtr>(issue->item()));

    issue->setReset(reset);
    EXPECT_EQ(reset, issue->reset());
<<<<<<< HEAD
    EXPECT_EQ(libcellml::CellMLElement::RESET, issue->itemType());
=======
    EXPECT_EQ(libcellml::CellmlElementType::RESET, issue->cellmlElementType());
>>>>>>> 4eec7177
    EXPECT_EQ(reset, std::any_cast<libcellml::ResetPtr>(issue->item()));

    issue->setResetValue(reset);
    EXPECT_EQ(reset, issue->resetValue());
<<<<<<< HEAD
    EXPECT_EQ(libcellml::CellMLElement::RESET_VALUE, issue->itemType());
=======
    EXPECT_EQ(libcellml::CellmlElementType::RESET_VALUE, issue->cellmlElementType());
>>>>>>> 4eec7177
    EXPECT_EQ(reset, std::any_cast<libcellml::ResetPtr>(issue->item()));

    issue->setTestValue(reset);
    EXPECT_EQ(reset, issue->testValue());
<<<<<<< HEAD
    EXPECT_EQ(libcellml::CellMLElement::TEST_VALUE, issue->itemType());
    EXPECT_EQ(reset, std::any_cast<libcellml::ResetPtr>(issue->item()));

    issue->setUnit(std::make_pair(units, 0));
    EXPECT_EQ(units, issue->unit().first);
    EXPECT_EQ(size_t(0), issue->unit().second);
    EXPECT_EQ(libcellml::CellMLElement::UNIT, issue->itemType());
    EXPECT_EQ(units, std::any_cast<libcellml::UnitItem>(issue->item()).first);
    EXPECT_EQ(size_t(0), std::any_cast<libcellml::UnitItem>(issue->item()).second);

    issue->setUnits(units);
    EXPECT_EQ(units, issue->units());
    EXPECT_EQ(libcellml::CellMLElement::UNITS, issue->itemType());
=======
    EXPECT_EQ(libcellml::CellmlElementType::TEST_VALUE, issue->cellmlElementType());
    EXPECT_EQ(reset, std::any_cast<libcellml::ResetPtr>(issue->item()));

    issue->setUnit(libcellml::Unit::create(units, 0));
    EXPECT_EQ(units, issue->unit()->units());
    EXPECT_EQ(size_t(0), issue->unit()->index());
    EXPECT_EQ(libcellml::CellmlElementType::UNIT, issue->cellmlElementType());
    EXPECT_EQ(units, std::any_cast<libcellml::UnitPtr>(issue->item())->units());
    EXPECT_EQ(size_t(0), std::any_cast<libcellml::UnitPtr>(issue->item())->index());

    issue->setUnits(units);
    EXPECT_EQ(units, issue->units());
    EXPECT_EQ(libcellml::CellmlElementType::UNITS, issue->cellmlElementType());
>>>>>>> 4eec7177
    EXPECT_EQ(units, std::any_cast<libcellml::UnitsPtr>(issue->item()));

    issue->setVariable(variable1);
    EXPECT_EQ(variable1, issue->variable());
<<<<<<< HEAD
    EXPECT_EQ(libcellml::CellMLElement::VARIABLE, issue->itemType());
    EXPECT_EQ(variable1, std::any_cast<libcellml::VariablePtr>(issue->item()));

    issue->setItem(libcellml::CellMLElement::COMPONENT, item);
    EXPECT_EQ(libcellml::CellMLElement::COMPONENT, issue->itemType());
=======
    EXPECT_EQ(libcellml::CellmlElementType::VARIABLE, issue->cellmlElementType());
    EXPECT_EQ(variable1, std::any_cast<libcellml::VariablePtr>(issue->item()));

    issue->setItem(libcellml::CellmlElementType::COMPONENT, item);
    EXPECT_EQ(libcellml::CellmlElementType::COMPONENT, issue->cellmlElementType());
>>>>>>> 4eec7177
    EXPECT_EQ(component, std::any_cast<libcellml::ComponentPtr>(issue->item()));
    EXPECT_EQ(component, issue->component());
}

TEST(Issue, createCorrectType)
{
    auto model = libcellml::Model::create("model");
    auto component = libcellml::Component::create("component");
    auto variable1 = libcellml::Variable::create("variable1");
    auto variable2 = libcellml::Variable::create("variable2");
    auto import = libcellml::ImportSource::create();
    auto reset = libcellml::Reset::create();
    auto units = libcellml::Units::create();
    units->addUnit("second");
    auto unit = libcellml::Unit::create(units, 0);
    auto pair = libcellml::VariablePair::create(variable1, variable2);

    EXPECT_NE(nullptr, libcellml::Issue::create(component));
<<<<<<< HEAD
    EXPECT_NE(nullptr, libcellml::Issue::create(component, libcellml::CellMLElement::COMPONENT_REF));
    EXPECT_NE(nullptr, libcellml::Issue::create(component, libcellml::CellMLElement::MATHML));
    EXPECT_NE(nullptr, libcellml::Issue::create(variable1));
    EXPECT_NE(nullptr, libcellml::Issue::create(model));
    EXPECT_NE(nullptr, libcellml::Issue::create(model, libcellml::CellMLElement::ENCAPSULATION));
    EXPECT_NE(nullptr, libcellml::Issue::create(import));
    EXPECT_NE(nullptr, libcellml::Issue::create(reset));
    EXPECT_NE(nullptr, libcellml::Issue::create(reset, libcellml::CellMLElement::RESET_VALUE));
    EXPECT_NE(nullptr, libcellml::Issue::create(reset, libcellml::CellMLElement::TEST_VALUE));
    EXPECT_NE(nullptr, libcellml::Issue::create(units));
    EXPECT_NE(nullptr, libcellml::Issue::create(unit));
    EXPECT_NE(nullptr, libcellml::Issue::create(pair, libcellml::CellMLElement::CONNECTION));
=======
    EXPECT_NE(nullptr, libcellml::Issue::create(component, libcellml::CellmlElementType::COMPONENT_REF));
    EXPECT_NE(nullptr, libcellml::Issue::create(component, libcellml::CellmlElementType::MATH));
    EXPECT_NE(nullptr, libcellml::Issue::create(variable1));
    EXPECT_NE(nullptr, libcellml::Issue::create(model));
    EXPECT_NE(nullptr, libcellml::Issue::create(model, libcellml::CellmlElementType::ENCAPSULATION));
    EXPECT_NE(nullptr, libcellml::Issue::create(import));
    EXPECT_NE(nullptr, libcellml::Issue::create(reset));
    EXPECT_NE(nullptr, libcellml::Issue::create(reset, libcellml::CellmlElementType::RESET_VALUE));
    EXPECT_NE(nullptr, libcellml::Issue::create(reset, libcellml::CellmlElementType::TEST_VALUE));
    EXPECT_NE(nullptr, libcellml::Issue::create(units));
    EXPECT_NE(nullptr, libcellml::Issue::create(unit));
    EXPECT_NE(nullptr, libcellml::Issue::create(pair, libcellml::CellmlElementType::CONNECTION));
>>>>>>> 4eec7177
    EXPECT_NE(nullptr, libcellml::Issue::create(pair));
}

TEST(Issue, createMismatchedTypeReturnsNull)
{
    auto model = libcellml::Model::create("model");
    auto component = libcellml::Component::create("component");
    auto variable1 = libcellml::Variable::create("variable1");
    auto variable2 = libcellml::Variable::create("variable2");
    auto import = libcellml::ImportSource::create();
    auto reset = libcellml::Reset::create();
    auto units = libcellml::Units::create();
    units->addUnit("second");
    auto unit = libcellml::Unit::create(units, 0);

<<<<<<< HEAD
    EXPECT_EQ(nullptr, libcellml::Issue::create(component, libcellml::CellMLElement::MODEL));
    EXPECT_EQ(nullptr, libcellml::Issue::create(model, libcellml::CellMLElement::MATHML));
    EXPECT_EQ(nullptr, libcellml::Issue::create(reset, libcellml::CellMLElement::IMPORT));
    EXPECT_EQ(nullptr, libcellml::Issue::create(std::make_pair(variable1, variable2), libcellml::CellMLElement::VARIABLE));
=======
    EXPECT_EQ(nullptr, libcellml::Issue::create(component, libcellml::CellmlElementType::MODEL));
    EXPECT_EQ(nullptr, libcellml::Issue::create(model, libcellml::CellmlElementType::MATH));
    EXPECT_EQ(nullptr, libcellml::Issue::create(reset, libcellml::CellmlElementType::IMPORT));
    EXPECT_EQ(nullptr, libcellml::Issue::create(libcellml::VariablePair::create(variable1, variable2), libcellml::CellmlElementType::VARIABLE));
>>>>>>> 4eec7177
}

TEST(Issue, createIssueWithNullptr)
{
    libcellml::ModelPtr model;
    libcellml::ComponentPtr component;
    libcellml::ResetPtr reset;
    libcellml::VariablePairPtr pair1 = libcellml::VariablePair::create(nullptr, nullptr);
    libcellml::VariablePairPtr pair2 = libcellml::VariablePair::create(nullptr, libcellml::Variable::create("v1"));
    libcellml::VariablePairPtr pair3 = libcellml::VariablePair::create(libcellml::Variable::create("v2"), nullptr);
    libcellml::VariablePtr variable;
    libcellml::UnitsPtr units;
    libcellml::UnitPtr unit = libcellml::Unit::create(nullptr, 0);
    libcellml::ImportSourcePtr import;

    EXPECT_EQ(nullptr, libcellml::Issue::create(component));
    EXPECT_EQ(nullptr, libcellml::Issue::create(model));
    EXPECT_EQ(nullptr, libcellml::Issue::create(reset));
    EXPECT_EQ(nullptr, libcellml::Issue::create(pair1));
    EXPECT_EQ(nullptr, libcellml::Issue::create(pair2));
    EXPECT_EQ(nullptr, libcellml::Issue::create(pair3));
    EXPECT_EQ(nullptr, libcellml::Issue::create(units));
    EXPECT_EQ(nullptr, libcellml::Issue::create(unit));
    EXPECT_EQ(nullptr, libcellml::Issue::create(variable));
    EXPECT_EQ(nullptr, libcellml::Issue::create(import));
}

TEST(Issue, setItemWithNullptr)
{
    libcellml::ModelPtr model;
    libcellml::ComponentPtr component;
    libcellml::ResetPtr reset;
    libcellml::VariablePairPtr pair1 = libcellml::VariablePair::create(nullptr, nullptr);
    libcellml::VariablePairPtr pair2 = libcellml::VariablePair::create(nullptr, libcellml::Variable::create("v1"));
    libcellml::VariablePairPtr pair3 = libcellml::VariablePair::create(libcellml::Variable::create("v2"), nullptr);
    libcellml::VariablePtr variable;
    libcellml::UnitsPtr units;
    libcellml::UnitPtr unit = libcellml::Unit::create(nullptr, 0);
    libcellml::ImportSourcePtr import;

    auto issue = libcellml::Issue::create();

<<<<<<< HEAD
    issue->setItem(libcellml::CellMLElement::COMPONENT, component);
    EXPECT_EQ(libcellml::CellMLElement::COMPONENT, issue->itemType());

    issue->setItem(libcellml::CellMLElement::CONNECTION, pair1);
    EXPECT_EQ(libcellml::CellMLElement::CONNECTION, issue->itemType());

    issue->setItem(libcellml::CellMLElement::CONNECTION, pair2);
    EXPECT_EQ(libcellml::CellMLElement::CONNECTION, issue->itemType());

    issue->setItem(libcellml::CellMLElement::CONNECTION, pair3);
    EXPECT_EQ(libcellml::CellMLElement::CONNECTION, issue->itemType());

    issue->setItem(libcellml::CellMLElement::ENCAPSULATION, model);
    EXPECT_EQ(libcellml::CellMLElement::ENCAPSULATION, issue->itemType());

    issue->setItem(libcellml::CellMLElement::IMPORT, import);
    EXPECT_EQ(libcellml::CellMLElement::IMPORT, issue->itemType());

    issue->setItem(libcellml::CellMLElement::RESET, reset);
    EXPECT_EQ(libcellml::CellMLElement::RESET, issue->itemType());

    issue->setItem(libcellml::CellMLElement::UNIT, unitItem);
    EXPECT_EQ(libcellml::CellMLElement::UNIT, issue->itemType());

    issue->setItem(libcellml::CellMLElement::UNITS, units);
    EXPECT_EQ(libcellml::CellMLElement::UNITS, issue->itemType());

    issue->setItem(libcellml::CellMLElement::VARIABLE, variable);
    EXPECT_EQ(libcellml::CellMLElement::VARIABLE, issue->itemType());
=======
    issue->setItem(libcellml::CellmlElementType::COMPONENT, component);
    EXPECT_EQ(libcellml::CellmlElementType::COMPONENT, issue->cellmlElementType());

    issue->setItem(libcellml::CellmlElementType::CONNECTION, pair1);
    EXPECT_EQ(libcellml::CellmlElementType::CONNECTION, issue->cellmlElementType());

    issue->setItem(libcellml::CellmlElementType::CONNECTION, pair2);
    EXPECT_EQ(libcellml::CellmlElementType::CONNECTION, issue->cellmlElementType());

    issue->setItem(libcellml::CellmlElementType::CONNECTION, pair3);
    EXPECT_EQ(libcellml::CellmlElementType::CONNECTION, issue->cellmlElementType());

    issue->setItem(libcellml::CellmlElementType::ENCAPSULATION, model);
    EXPECT_EQ(libcellml::CellmlElementType::ENCAPSULATION, issue->cellmlElementType());

    issue->setItem(libcellml::CellmlElementType::IMPORT, import);
    EXPECT_EQ(libcellml::CellmlElementType::IMPORT, issue->cellmlElementType());

    issue->setItem(libcellml::CellmlElementType::RESET, reset);
    EXPECT_EQ(libcellml::CellmlElementType::RESET, issue->cellmlElementType());

    issue->setItem(libcellml::CellmlElementType::UNIT, unit);
    EXPECT_EQ(libcellml::CellmlElementType::UNIT, issue->cellmlElementType());

    issue->setItem(libcellml::CellmlElementType::UNITS, units);
    EXPECT_EQ(libcellml::CellmlElementType::UNITS, issue->cellmlElementType());

    issue->setItem(libcellml::CellmlElementType::VARIABLE, variable);
    EXPECT_EQ(libcellml::CellmlElementType::VARIABLE, issue->cellmlElementType());
>>>>>>> 4eec7177
}

TEST(Issue, getMismatchedTypeReturnsNullComponent)
{
    auto component = libcellml::Component::create("component");
    auto issue = libcellml::Issue::create();

    issue->setComponent(component);
    EXPECT_NE(nullptr, issue->component());
    EXPECT_EQ(nullptr, issue->componentRef());
    EXPECT_EQ(nullptr, issue->connection());
    EXPECT_EQ(nullptr, issue->encapsulation());
    EXPECT_EQ(nullptr, issue->importSource());
    EXPECT_EQ(nullptr, issue->mapVariables());
    EXPECT_EQ(nullptr, issue->math());
    EXPECT_EQ(nullptr, issue->model());
    EXPECT_EQ(nullptr, issue->reset());
    EXPECT_EQ(nullptr, issue->resetValue());
    EXPECT_EQ(nullptr, issue->testValue());
    EXPECT_EQ(nullptr, issue->unit());
    EXPECT_EQ(nullptr, issue->units());
    EXPECT_EQ(nullptr, issue->variable());

    issue->setComponent(nullptr);
    EXPECT_EQ(nullptr, issue->component());
}

TEST(Issue, getMismatchedTypeReturnsNullComponentRef)
{
    auto component = libcellml::Component::create("component");
    auto issue = libcellml::Issue::create();

    issue->setComponentRef(component);
    EXPECT_EQ(nullptr, issue->component());
    EXPECT_NE(nullptr, issue->componentRef());
    EXPECT_EQ(nullptr, issue->connection());
    EXPECT_EQ(nullptr, issue->encapsulation());
    EXPECT_EQ(nullptr, issue->importSource());
    EXPECT_EQ(nullptr, issue->mapVariables());
    EXPECT_EQ(nullptr, issue->math());
    EXPECT_EQ(nullptr, issue->model());
    EXPECT_EQ(nullptr, issue->reset());
    EXPECT_EQ(nullptr, issue->resetValue());
    EXPECT_EQ(nullptr, issue->testValue());
    EXPECT_EQ(nullptr, issue->unit());
    EXPECT_EQ(nullptr, issue->units());
    EXPECT_EQ(nullptr, issue->variable());

    issue->setComponentRef(nullptr);
    EXPECT_EQ(nullptr, issue->componentRef());
}

TEST(Issue, getMismatchedTypeReturnsNullConnection)
{
    auto variable1 = libcellml::Variable::create("variable1");
    auto variable2 = libcellml::Variable::create("variable2");
    auto pair = libcellml::VariablePair::create(variable1, variable2);
    auto issue = libcellml::Issue::create();
    issue->setConnection(pair);
    EXPECT_EQ(nullptr, issue->component());
    EXPECT_EQ(nullptr, issue->componentRef());
    EXPECT_NE(nullptr, issue->connection()->variable1());
    EXPECT_EQ(nullptr, issue->encapsulation());
    EXPECT_EQ(nullptr, issue->importSource());
    EXPECT_EQ(nullptr, issue->mapVariables());
    EXPECT_EQ(nullptr, issue->math());
    EXPECT_EQ(nullptr, issue->model());
    EXPECT_EQ(nullptr, issue->reset());
    EXPECT_EQ(nullptr, issue->resetValue());
    EXPECT_EQ(nullptr, issue->testValue());
    EXPECT_EQ(nullptr, issue->unit());
    EXPECT_EQ(nullptr, issue->units());
    EXPECT_EQ(nullptr, issue->variable());

    issue->setConnection(nullptr, nullptr);
    EXPECT_EQ(nullptr, issue->connection());
    EXPECT_EQ(nullptr, issue->connection());
}

TEST(Issue, getMismatchedTypeReturnsNullEncapsulation)
{
    auto model = libcellml::Model::create("model");
    auto issue = libcellml::Issue::create();
    issue->setEncapsulation(model);

    EXPECT_EQ(nullptr, issue->component());
    EXPECT_EQ(nullptr, issue->componentRef());
    EXPECT_EQ(nullptr, issue->connection());
    EXPECT_NE(nullptr, issue->encapsulation());
    EXPECT_EQ(nullptr, issue->importSource());
    EXPECT_EQ(nullptr, issue->mapVariables());
    EXPECT_EQ(nullptr, issue->math());
    EXPECT_EQ(nullptr, issue->model());
    EXPECT_EQ(nullptr, issue->reset());
    EXPECT_EQ(nullptr, issue->resetValue());
    EXPECT_EQ(nullptr, issue->testValue());
    EXPECT_EQ(nullptr, issue->unit());
    EXPECT_EQ(nullptr, issue->units());
    EXPECT_EQ(nullptr, issue->variable());

    issue->setEncapsulation(nullptr);
    EXPECT_EQ(nullptr, issue->encapsulation());
}

TEST(Issue, getMismatchedTypeReturnsNullImportSource)
{
    auto import = libcellml::ImportSource::create();
    auto issue = libcellml::Issue::create();
    issue->setImportSource(import);

    EXPECT_EQ(nullptr, issue->component());
    EXPECT_EQ(nullptr, issue->componentRef());
    EXPECT_EQ(nullptr, issue->connection());
    EXPECT_EQ(nullptr, issue->encapsulation());
    EXPECT_NE(nullptr, issue->importSource());
    EXPECT_EQ(nullptr, issue->mapVariables());
    EXPECT_EQ(nullptr, issue->math());
    EXPECT_EQ(nullptr, issue->model());
    EXPECT_EQ(nullptr, issue->reset());
    EXPECT_EQ(nullptr, issue->resetValue());
    EXPECT_EQ(nullptr, issue->testValue());
    EXPECT_EQ(nullptr, issue->unit());
    EXPECT_EQ(nullptr, issue->units());
    EXPECT_EQ(nullptr, issue->variable());

    issue->setImportSource(nullptr);
    EXPECT_EQ(nullptr, issue->importSource());
}

TEST(Issue, getMismatchedTypeReturnsNullMapVariables)
{
    auto variable1 = libcellml::Variable::create("variable1");
    auto variable2 = libcellml::Variable::create("variable2");
    auto pair = libcellml::VariablePair::create(variable1, variable2);
    auto issue = libcellml::Issue::create();
    issue->setMapVariables(pair);

    EXPECT_EQ(nullptr, issue->component());
    EXPECT_EQ(nullptr, issue->componentRef());
    EXPECT_EQ(nullptr, issue->connection());
    EXPECT_EQ(nullptr, issue->encapsulation());
    EXPECT_EQ(nullptr, issue->importSource());
    EXPECT_NE(nullptr, issue->mapVariables());
    EXPECT_EQ(nullptr, issue->math());
    EXPECT_EQ(nullptr, issue->model());
    EXPECT_EQ(nullptr, issue->reset());
    EXPECT_EQ(nullptr, issue->resetValue());
    EXPECT_EQ(nullptr, issue->testValue());
    EXPECT_EQ(nullptr, issue->unit());
    EXPECT_EQ(nullptr, issue->units());
    EXPECT_EQ(nullptr, issue->variable());

    issue->setMapVariables(nullptr, nullptr);
    EXPECT_EQ(nullptr, issue->mapVariables());
    EXPECT_EQ(nullptr, issue->mapVariables());
}

TEST(Issue, getMismatchedTypeReturnsNullMath)
{
    auto component = libcellml::Component::create("component");
    auto issue = libcellml::Issue::create();
    issue->setMath(component);
    EXPECT_EQ(nullptr, issue->component());
    EXPECT_EQ(nullptr, issue->componentRef());
    EXPECT_EQ(nullptr, issue->connection());
    EXPECT_EQ(nullptr, issue->encapsulation());
    EXPECT_EQ(nullptr, issue->importSource());
    EXPECT_EQ(nullptr, issue->mapVariables());
    EXPECT_NE(nullptr, issue->math());
    EXPECT_EQ(nullptr, issue->model());
    EXPECT_EQ(nullptr, issue->reset());
    EXPECT_EQ(nullptr, issue->resetValue());
    EXPECT_EQ(nullptr, issue->testValue());
    EXPECT_EQ(nullptr, issue->unit());
    EXPECT_EQ(nullptr, issue->units());
    EXPECT_EQ(nullptr, issue->variable());

    issue->setMath(nullptr);
    EXPECT_EQ(nullptr, issue->math());
}

TEST(Issue, getMismatchedTypeReturnsNullModel)
{
    auto model = libcellml::Model::create("model");
    auto issue = libcellml::Issue::create();
    issue->setModel(model);

    EXPECT_EQ(nullptr, issue->component());
    EXPECT_EQ(nullptr, issue->componentRef());
    EXPECT_EQ(nullptr, issue->connection());
    EXPECT_EQ(nullptr, issue->encapsulation());
    EXPECT_EQ(nullptr, issue->importSource());
    EXPECT_EQ(nullptr, issue->mapVariables());
    EXPECT_EQ(nullptr, issue->math());
    EXPECT_NE(nullptr, issue->model());
    EXPECT_EQ(nullptr, issue->reset());
    EXPECT_EQ(nullptr, issue->resetValue());
    EXPECT_EQ(nullptr, issue->testValue());
    EXPECT_EQ(nullptr, issue->unit());
    EXPECT_EQ(nullptr, issue->units());
    EXPECT_EQ(nullptr, issue->variable());

    issue->setModel(nullptr);
    EXPECT_EQ(nullptr, issue->model());
}

TEST(Issue, getMismatchedTypeReturnsNullReset)
{
    auto reset = libcellml::Reset::create();
    auto issue = libcellml::Issue::create();
    issue->setReset(reset);

    EXPECT_EQ(nullptr, issue->component());
    EXPECT_EQ(nullptr, issue->componentRef());
    EXPECT_EQ(nullptr, issue->connection());
    EXPECT_EQ(nullptr, issue->encapsulation());
    EXPECT_EQ(nullptr, issue->importSource());
    EXPECT_EQ(nullptr, issue->mapVariables());
    EXPECT_EQ(nullptr, issue->math());
    EXPECT_EQ(nullptr, issue->model());
    EXPECT_NE(nullptr, issue->reset());
    EXPECT_EQ(nullptr, issue->resetValue());
    EXPECT_EQ(nullptr, issue->testValue());
    EXPECT_EQ(nullptr, issue->unit());
    EXPECT_EQ(nullptr, issue->units());
    EXPECT_EQ(nullptr, issue->variable());

    issue->setReset(nullptr);
    EXPECT_EQ(nullptr, issue->reset());
}

TEST(Issue, getMismatchedTypeReturnsNullResetValue)
{
    auto reset = libcellml::Reset::create();
    auto issue = libcellml::Issue::create();
    issue->setResetValue(reset);

    EXPECT_EQ(nullptr, issue->component());
    EXPECT_EQ(nullptr, issue->componentRef());
    EXPECT_EQ(nullptr, issue->connection());
    EXPECT_EQ(nullptr, issue->encapsulation());
    EXPECT_EQ(nullptr, issue->importSource());
    EXPECT_EQ(nullptr, issue->mapVariables());
    EXPECT_EQ(nullptr, issue->math());
    EXPECT_EQ(nullptr, issue->model());
    EXPECT_EQ(nullptr, issue->reset());
    EXPECT_NE(nullptr, issue->resetValue());
    EXPECT_EQ(nullptr, issue->testValue());
    EXPECT_EQ(nullptr, issue->unit());
    EXPECT_EQ(nullptr, issue->units());
    EXPECT_EQ(nullptr, issue->variable());

    issue->setResetValue(nullptr);
    EXPECT_EQ(nullptr, issue->resetValue());
}

TEST(Issue, getMismatchedTypeReturnsNullTestValue)
{
    auto reset = libcellml::Reset::create();
    auto issue = libcellml::Issue::create();
    issue->setTestValue(reset);

    EXPECT_EQ(nullptr, issue->component());
    EXPECT_EQ(nullptr, issue->componentRef());
    EXPECT_EQ(nullptr, issue->connection());
    EXPECT_EQ(nullptr, issue->encapsulation());
    EXPECT_EQ(nullptr, issue->importSource());
    EXPECT_EQ(nullptr, issue->mapVariables());
    EXPECT_EQ(nullptr, issue->math());
    EXPECT_EQ(nullptr, issue->model());
    EXPECT_EQ(nullptr, issue->reset());
    EXPECT_EQ(nullptr, issue->resetValue());
    EXPECT_NE(nullptr, issue->testValue());
    EXPECT_EQ(nullptr, issue->unit());
    EXPECT_EQ(nullptr, issue->units());
    EXPECT_EQ(nullptr, issue->variable());

    issue->setTestValue(nullptr);
    EXPECT_EQ(nullptr, issue->testValue());
}

TEST(Issue, getMismatchedTypeReturnsUnit)
{
    auto units = libcellml::Units::create();
    units->addUnit("second");
    auto unit = libcellml::Unit::create(units, 0);
    auto issue = libcellml::Issue::create();
    issue->setUnit(unit);

    EXPECT_EQ(nullptr, issue->component());
    EXPECT_EQ(nullptr, issue->componentRef());
    EXPECT_EQ(nullptr, issue->connection());
    EXPECT_EQ(nullptr, issue->encapsulation());
    EXPECT_EQ(nullptr, issue->importSource());
    EXPECT_EQ(nullptr, issue->mapVariables());
    EXPECT_EQ(nullptr, issue->math());
    EXPECT_EQ(nullptr, issue->model());
    EXPECT_EQ(nullptr, issue->reset());
    EXPECT_EQ(nullptr, issue->resetValue());
    EXPECT_EQ(nullptr, issue->testValue());
    EXPECT_NE(nullptr, issue->unit()->units());
    EXPECT_EQ(nullptr, issue->units());
    EXPECT_EQ(nullptr, issue->variable());

    issue->setUnit(libcellml::Unit::create(nullptr, size_t(0)));
    EXPECT_EQ(nullptr, issue->unit());
}

TEST(Issue, getMismatchedTypeReturnsNullUnits)
{
    auto units = libcellml::Units::create();
    auto issue = libcellml::Issue::create();
    issue->setUnits(units);

    EXPECT_EQ(nullptr, issue->component());
    EXPECT_EQ(nullptr, issue->componentRef());
    EXPECT_EQ(nullptr, issue->connection());
    EXPECT_EQ(nullptr, issue->encapsulation());
    EXPECT_EQ(nullptr, issue->importSource());
    EXPECT_EQ(nullptr, issue->mapVariables());
    EXPECT_EQ(nullptr, issue->math());
    EXPECT_EQ(nullptr, issue->model());
    EXPECT_EQ(nullptr, issue->reset());
    EXPECT_EQ(nullptr, issue->resetValue());
    EXPECT_EQ(nullptr, issue->testValue());
    EXPECT_EQ(nullptr, issue->unit());
    EXPECT_NE(nullptr, issue->units());
    EXPECT_EQ(nullptr, issue->variable());

    issue->setUnits(nullptr);
    EXPECT_EQ(nullptr, issue->units());
}

TEST(Issue, getMismatchedTypeReturnsNullVariable)
{
    auto variable = libcellml::Variable::create("variable");
    auto issue = libcellml::Issue::create();
    issue->setVariable(variable);
    EXPECT_EQ(nullptr, issue->component());
    EXPECT_EQ(nullptr, issue->componentRef());
    EXPECT_EQ(nullptr, issue->connection());
    EXPECT_EQ(nullptr, issue->encapsulation());
    EXPECT_EQ(nullptr, issue->importSource());
    EXPECT_EQ(nullptr, issue->mapVariables());
    EXPECT_EQ(nullptr, issue->math());
    EXPECT_EQ(nullptr, issue->model());
    EXPECT_EQ(nullptr, issue->reset());
    EXPECT_EQ(nullptr, issue->resetValue());
    EXPECT_EQ(nullptr, issue->testValue());
    EXPECT_EQ(nullptr, issue->unit());
    EXPECT_EQ(nullptr, issue->units());
    EXPECT_NE(nullptr, issue->variable());

    issue->setVariable(nullptr);
    EXPECT_EQ(nullptr, issue->variable());
}

TEST(Issue, clearStoredItem)
{
    auto model = libcellml::Model::create();
    auto issue = libcellml::Issue::create(model);
    EXPECT_EQ(model, issue->model());
<<<<<<< HEAD
    EXPECT_EQ(libcellml::CellMLElement::MODEL, issue->itemType());
=======
    EXPECT_EQ(libcellml::CellmlElementType::MODEL, issue->cellmlElementType());
>>>>>>> 4eec7177

    // Clear by setting to nullptr.
    issue->setModel(nullptr);
    EXPECT_EQ(nullptr, issue->model());
<<<<<<< HEAD
    EXPECT_EQ(libcellml::CellMLElement::UNDEFINED, issue->itemType());

    issue->setModel(model);
    EXPECT_EQ(model, issue->model());
    EXPECT_EQ(libcellml::CellMLElement::MODEL, issue->itemType());
=======
    EXPECT_EQ(libcellml::CellmlElementType::UNDEFINED, issue->cellmlElementType());

    issue->setModel(model);
    EXPECT_EQ(model, issue->model());
    EXPECT_EQ(libcellml::CellmlElementType::MODEL, issue->cellmlElementType());
>>>>>>> 4eec7177

    // Clear by calling the clear function.
    issue->clear();
    EXPECT_EQ(nullptr, issue->model());
<<<<<<< HEAD
    EXPECT_EQ(libcellml::CellMLElement::UNDEFINED, issue->itemType());
=======
    EXPECT_EQ(libcellml::CellmlElementType::UNDEFINED, issue->cellmlElementType());
>>>>>>> 4eec7177
}

TEST(Issue, crossClearStoredItem)
{
    auto model = libcellml::Model::create();
    auto issue = libcellml::Issue::create(model);
    EXPECT_EQ(model, issue->model());
<<<<<<< HEAD
    EXPECT_EQ(libcellml::CellMLElement::MODEL, issue->itemType());

    // Cannot clear by setting to nullptr through another type.
    issue->setEncapsulation(nullptr);
    EXPECT_EQ(model, issue->model());
    EXPECT_EQ(libcellml::CellMLElement::MODEL, issue->itemType());
=======
    EXPECT_EQ(libcellml::CellmlElementType::MODEL, issue->cellmlElementType());

    // Cannot clear by setting to nullptr through another type.
    issue->setEncapsulation(nullptr);
    EXPECT_EQ(nullptr, issue->model());
    EXPECT_EQ(libcellml::CellmlElementType::UNDEFINED, issue->cellmlElementType());
>>>>>>> 4eec7177
}

TEST(Issue, clear)
{
    auto issue = libcellml::Issue::create();
    auto model = libcellml::Model::create();

    EXPECT_EQ(nullptr, issue->model());
<<<<<<< HEAD
    EXPECT_EQ(libcellml::CellMLElement::UNDEFINED, issue->itemType());
=======
    EXPECT_EQ(libcellml::CellmlElementType::UNDEFINED, issue->cellmlElementType());
>>>>>>> 4eec7177
    EXPECT_EQ("", issue->description());
    EXPECT_EQ(libcellml::Issue::Level::ERROR, issue->level());
    EXPECT_EQ(libcellml::Issue::ReferenceRule::UNDEFINED, issue->referenceRule());

    issue->setModel(model);
    issue->setDescription("description");
    issue->setLevel(libcellml::Issue::Level::MESSAGE);
    issue->setReferenceRule(libcellml::Issue::ReferenceRule::CONNECTION_CHILD);

    EXPECT_EQ(model, issue->model());
<<<<<<< HEAD
    EXPECT_EQ(libcellml::CellMLElement::MODEL, issue->itemType());
=======
    EXPECT_EQ(libcellml::CellmlElementType::MODEL, issue->cellmlElementType());
>>>>>>> 4eec7177
    EXPECT_EQ("description", issue->description());
    EXPECT_EQ(libcellml::Issue::Level::MESSAGE, issue->level());
    EXPECT_EQ(libcellml::Issue::ReferenceRule::CONNECTION_CHILD, issue->referenceRule());

    issue->clear();

    EXPECT_EQ(nullptr, issue->model());
<<<<<<< HEAD
    EXPECT_EQ(libcellml::CellMLElement::UNDEFINED, issue->itemType());
=======
    EXPECT_EQ(libcellml::CellmlElementType::UNDEFINED, issue->cellmlElementType());
>>>>>>> 4eec7177
    EXPECT_EQ("", issue->description());
    EXPECT_EQ(libcellml::Issue::Level::ERROR, issue->level());
    EXPECT_EQ(libcellml::Issue::ReferenceRule::UNDEFINED, issue->referenceRule());
}

TEST(Issue, setItemMisMatchingType)
{
    auto issue = libcellml::Issue::create();
    auto model = libcellml::Model::create();

<<<<<<< HEAD
    issue->setItem(libcellml::CellMLElement::MATHML, model);
=======
    issue->setItem(libcellml::CellmlElementType::MATH, model);
>>>>>>> 4eec7177

    EXPECT_EQ(nullptr, issue->math());
}

TEST(Issue, setItemUndefined)
{
    auto issue = libcellml::Issue::create();
    auto model = libcellml::Model::create();

<<<<<<< HEAD
    issue->setItem(libcellml::CellMLElement::MODEL, model);

    EXPECT_EQ(model, issue->model());
    EXPECT_EQ(libcellml::CellMLElement::MODEL, issue->itemType());

    issue->setItem(libcellml::CellMLElement::UNDEFINED, model);

    EXPECT_EQ(nullptr, issue->model());
    EXPECT_EQ(libcellml::CellMLElement::UNDEFINED, issue->itemType());
=======
    issue->setItem(libcellml::CellmlElementType::MODEL, model);

    EXPECT_EQ(model, issue->model());
    EXPECT_EQ(libcellml::CellmlElementType::MODEL, issue->cellmlElementType());

    issue->setItem(libcellml::CellmlElementType::UNDEFINED, model);

    EXPECT_EQ(nullptr, issue->model());
    EXPECT_EQ(libcellml::CellmlElementType::UNDEFINED, issue->cellmlElementType());
>>>>>>> 4eec7177
}<|MERGE_RESOLUTION|>--- conflicted
+++ resolved
@@ -23,11 +23,7 @@
     libcellml::ModelPtr m = libcellml::Model::create();
     libcellml::IssuePtr e = libcellml::Issue::create(m);
 
-<<<<<<< HEAD
-    EXPECT_EQ(libcellml::CellMLElement::MODEL, e->itemType());
-=======
     EXPECT_EQ(libcellml::CellmlElementType::MODEL, e->cellmlElementType());
->>>>>>> 4eec7177
 }
 
 TEST(Issue, createComponentIssue)
@@ -35,11 +31,7 @@
     libcellml::ComponentPtr c = libcellml::Component::create();
     libcellml::IssuePtr e = libcellml::Issue::create(c);
 
-<<<<<<< HEAD
-    EXPECT_EQ(libcellml::CellMLElement::COMPONENT, e->itemType());
-=======
     EXPECT_EQ(libcellml::CellmlElementType::COMPONENT, e->cellmlElementType());
->>>>>>> 4eec7177
 }
 
 TEST(Issue, createVariableIssue)
@@ -47,11 +39,7 @@
     libcellml::VariablePtr v = libcellml::Variable::create();
     libcellml::IssuePtr e = libcellml::Issue::create(v);
 
-<<<<<<< HEAD
-    EXPECT_EQ(libcellml::CellMLElement::VARIABLE, e->itemType());
-=======
     EXPECT_EQ(libcellml::CellmlElementType::VARIABLE, e->cellmlElementType());
->>>>>>> 4eec7177
 }
 
 TEST(Issue, createUnitsIssue)
@@ -59,11 +47,7 @@
     libcellml::UnitsPtr u = libcellml::Units::create();
     libcellml::IssuePtr e = libcellml::Issue::create(u);
 
-<<<<<<< HEAD
-    EXPECT_EQ(libcellml::CellMLElement::UNITS, e->itemType());
-=======
     EXPECT_EQ(libcellml::CellmlElementType::UNITS, e->cellmlElementType());
->>>>>>> 4eec7177
 }
 
 TEST(Issue, createImportSourceIssue)
@@ -71,11 +55,7 @@
     libcellml::ImportSourcePtr i = libcellml::ImportSource::create();
     libcellml::IssuePtr e = libcellml::Issue::create(i);
 
-<<<<<<< HEAD
-    EXPECT_EQ(libcellml::CellMLElement::IMPORT, e->itemType());
-=======
     EXPECT_EQ(libcellml::CellmlElementType::IMPORT, e->cellmlElementType());
->>>>>>> 4eec7177
 }
 
 TEST(Issue, createResetIssue)
@@ -83,11 +63,7 @@
     libcellml::ResetPtr r = libcellml::Reset::create();
     libcellml::IssuePtr e = libcellml::Issue::create(r);
 
-<<<<<<< HEAD
-    EXPECT_EQ(libcellml::CellMLElement::RESET, e->itemType());
-=======
     EXPECT_EQ(libcellml::CellmlElementType::RESET, e->cellmlElementType());
->>>>>>> 4eec7177
 }
 
 void testReferenceRule(const libcellml::IssuePtr &e)
@@ -612,11 +588,7 @@
     libcellml::ModelPtr m = libcellml::Model::create();
     libcellml::IssuePtr e = libcellml::Issue::create(m);
     e->setLevel(libcellml::Issue::Level::WARNING);
-<<<<<<< HEAD
-    EXPECT_EQ(libcellml::CellMLElement::MODEL, e->itemType());
-=======
     EXPECT_EQ(libcellml::CellmlElementType::MODEL, e->cellmlElementType());
->>>>>>> 4eec7177
     EXPECT_EQ(libcellml::Issue::Level::WARNING, e->level());
 }
 
@@ -625,11 +597,7 @@
     libcellml::ComponentPtr c = libcellml::Component::create();
     libcellml::IssuePtr e = libcellml::Issue::create(c);
     e->setLevel(libcellml::Issue::Level::WARNING);
-<<<<<<< HEAD
-    EXPECT_EQ(libcellml::CellMLElement::COMPONENT, e->itemType());
-=======
     EXPECT_EQ(libcellml::CellmlElementType::COMPONENT, e->cellmlElementType());
->>>>>>> 4eec7177
     EXPECT_EQ(libcellml::Issue::Level::WARNING, e->level());
 }
 
@@ -638,11 +606,7 @@
     libcellml::VariablePtr v = libcellml::Variable::create();
     libcellml::IssuePtr e = libcellml::Issue::create(v);
     e->setLevel(libcellml::Issue::Level::WARNING);
-<<<<<<< HEAD
-    EXPECT_EQ(libcellml::CellMLElement::VARIABLE, e->itemType());
-=======
     EXPECT_EQ(libcellml::CellmlElementType::VARIABLE, e->cellmlElementType());
->>>>>>> 4eec7177
     EXPECT_EQ(libcellml::Issue::Level::WARNING, e->level());
 }
 
@@ -651,11 +615,7 @@
     libcellml::UnitsPtr u = libcellml::Units::create();
     libcellml::IssuePtr e = libcellml::Issue::create(u);
     e->setLevel(libcellml::Issue::Level::WARNING);
-<<<<<<< HEAD
-    EXPECT_EQ(libcellml::CellMLElement::UNITS, e->itemType());
-=======
     EXPECT_EQ(libcellml::CellmlElementType::UNITS, e->cellmlElementType());
->>>>>>> 4eec7177
     EXPECT_EQ(libcellml::Issue::Level::WARNING, e->level());
 }
 
@@ -665,11 +625,7 @@
     u->addUnit("second");
     libcellml::IssuePtr e = libcellml::Issue::create(libcellml::Unit::create(u, 0));
     e->setLevel(libcellml::Issue::Level::WARNING);
-<<<<<<< HEAD
-    EXPECT_EQ(libcellml::CellMLElement::UNIT, e->itemType());
-=======
     EXPECT_EQ(libcellml::CellmlElementType::UNIT, e->cellmlElementType());
->>>>>>> 4eec7177
     EXPECT_EQ(libcellml::Issue::Level::WARNING, e->level());
 }
 
@@ -678,11 +634,7 @@
     libcellml::ImportSourcePtr i = libcellml::ImportSource::create();
     libcellml::IssuePtr e = libcellml::Issue::create(i);
     e->setLevel(libcellml::Issue::Level::WARNING);
-<<<<<<< HEAD
-    EXPECT_EQ(libcellml::CellMLElement::IMPORT, e->itemType());
-=======
     EXPECT_EQ(libcellml::CellmlElementType::IMPORT, e->cellmlElementType());
->>>>>>> 4eec7177
     EXPECT_EQ(libcellml::Issue::Level::WARNING, e->level());
 }
 
@@ -691,11 +643,7 @@
     libcellml::ResetPtr r = libcellml::Reset::create();
     libcellml::IssuePtr e = libcellml::Issue::create(r);
     e->setLevel(libcellml::Issue::Level::WARNING);
-<<<<<<< HEAD
-    EXPECT_EQ(libcellml::CellMLElement::RESET, e->itemType());
-=======
     EXPECT_EQ(libcellml::CellmlElementType::RESET, e->cellmlElementType());
->>>>>>> 4eec7177
     EXPECT_EQ(libcellml::Issue::Level::WARNING, e->level());
 }
 
@@ -790,30 +738,11 @@
 
     issue->setComponent(component);
     EXPECT_EQ(component, issue->component());
-<<<<<<< HEAD
-    EXPECT_EQ(libcellml::CellMLElement::COMPONENT, issue->itemType());
-=======
     EXPECT_EQ(libcellml::CellmlElementType::COMPONENT, issue->cellmlElementType());
->>>>>>> 4eec7177
     EXPECT_EQ(component, std::any_cast<libcellml::ComponentPtr>(issue->item()));
 
     issue->setComponentRef(component);
     EXPECT_EQ(component, issue->componentRef());
-<<<<<<< HEAD
-    EXPECT_EQ(libcellml::CellMLElement::COMPONENT_REF, issue->itemType());
-    EXPECT_EQ(component, std::any_cast<libcellml::ComponentPtr>(issue->item()));
-
-    issue->setConnection(std::make_pair(variable1, variable2));
-    EXPECT_EQ(variable1, issue->connection().first);
-    EXPECT_EQ(variable2, issue->connection().second);
-    EXPECT_EQ(libcellml::CellMLElement::CONNECTION, issue->itemType());
-    EXPECT_EQ(variable1, std::any_cast<libcellml::VariablePair>(issue->item()).first);
-    EXPECT_EQ(variable2, std::any_cast<libcellml::VariablePair>(issue->item()).second);
-
-    issue->setEncapsulation(model);
-    EXPECT_EQ(model, issue->encapsulation());
-    EXPECT_EQ(libcellml::CellMLElement::ENCAPSULATION, issue->itemType());
-=======
     EXPECT_EQ(libcellml::CellmlElementType::COMPONENT_REF, issue->cellmlElementType());
     EXPECT_EQ(component, std::any_cast<libcellml::ComponentPtr>(issue->item()));
 
@@ -827,26 +756,10 @@
     issue->setEncapsulation(model);
     EXPECT_EQ(model, issue->encapsulation());
     EXPECT_EQ(libcellml::CellmlElementType::ENCAPSULATION, issue->cellmlElementType());
->>>>>>> 4eec7177
     EXPECT_EQ(model, std::any_cast<libcellml::ModelPtr>(issue->item()));
 
     issue->setImportSource(import);
     EXPECT_EQ(import, issue->importSource());
-<<<<<<< HEAD
-    EXPECT_EQ(libcellml::CellMLElement::IMPORT, issue->itemType());
-    EXPECT_EQ(import, std::any_cast<libcellml::ImportSourcePtr>(issue->item()));
-
-    issue->setMapVariables(std::make_pair(variable1, variable2));
-    EXPECT_EQ(variable1, issue->mapVariables().first);
-    EXPECT_EQ(variable2, issue->mapVariables().second);
-    EXPECT_EQ(libcellml::CellMLElement::MAP_VARIABLES, issue->itemType());
-    EXPECT_EQ(variable1, std::any_cast<libcellml::VariablePair>(issue->item()).first);
-    EXPECT_EQ(variable2, std::any_cast<libcellml::VariablePair>(issue->item()).second);
-
-    issue->setMath(component);
-    EXPECT_EQ(component, issue->math());
-    EXPECT_EQ(libcellml::CellMLElement::MATHML, issue->itemType());
-=======
     EXPECT_EQ(libcellml::CellmlElementType::IMPORT, issue->cellmlElementType());
     EXPECT_EQ(import, std::any_cast<libcellml::ImportSourcePtr>(issue->item()));
 
@@ -860,53 +773,25 @@
     issue->setMath(component);
     EXPECT_EQ(component, issue->math());
     EXPECT_EQ(libcellml::CellmlElementType::MATH, issue->cellmlElementType());
->>>>>>> 4eec7177
     EXPECT_EQ(component, std::any_cast<libcellml::ComponentPtr>(issue->item()));
 
     issue->setModel(model);
     EXPECT_EQ(model, issue->model());
-<<<<<<< HEAD
-    EXPECT_EQ(libcellml::CellMLElement::MODEL, issue->itemType());
-=======
     EXPECT_EQ(libcellml::CellmlElementType::MODEL, issue->cellmlElementType());
->>>>>>> 4eec7177
     EXPECT_EQ(model, std::any_cast<libcellml::ModelPtr>(issue->item()));
 
     issue->setReset(reset);
     EXPECT_EQ(reset, issue->reset());
-<<<<<<< HEAD
-    EXPECT_EQ(libcellml::CellMLElement::RESET, issue->itemType());
-=======
     EXPECT_EQ(libcellml::CellmlElementType::RESET, issue->cellmlElementType());
->>>>>>> 4eec7177
     EXPECT_EQ(reset, std::any_cast<libcellml::ResetPtr>(issue->item()));
 
     issue->setResetValue(reset);
     EXPECT_EQ(reset, issue->resetValue());
-<<<<<<< HEAD
-    EXPECT_EQ(libcellml::CellMLElement::RESET_VALUE, issue->itemType());
-=======
     EXPECT_EQ(libcellml::CellmlElementType::RESET_VALUE, issue->cellmlElementType());
->>>>>>> 4eec7177
     EXPECT_EQ(reset, std::any_cast<libcellml::ResetPtr>(issue->item()));
 
     issue->setTestValue(reset);
     EXPECT_EQ(reset, issue->testValue());
-<<<<<<< HEAD
-    EXPECT_EQ(libcellml::CellMLElement::TEST_VALUE, issue->itemType());
-    EXPECT_EQ(reset, std::any_cast<libcellml::ResetPtr>(issue->item()));
-
-    issue->setUnit(std::make_pair(units, 0));
-    EXPECT_EQ(units, issue->unit().first);
-    EXPECT_EQ(size_t(0), issue->unit().second);
-    EXPECT_EQ(libcellml::CellMLElement::UNIT, issue->itemType());
-    EXPECT_EQ(units, std::any_cast<libcellml::UnitItem>(issue->item()).first);
-    EXPECT_EQ(size_t(0), std::any_cast<libcellml::UnitItem>(issue->item()).second);
-
-    issue->setUnits(units);
-    EXPECT_EQ(units, issue->units());
-    EXPECT_EQ(libcellml::CellMLElement::UNITS, issue->itemType());
-=======
     EXPECT_EQ(libcellml::CellmlElementType::TEST_VALUE, issue->cellmlElementType());
     EXPECT_EQ(reset, std::any_cast<libcellml::ResetPtr>(issue->item()));
 
@@ -920,24 +805,15 @@
     issue->setUnits(units);
     EXPECT_EQ(units, issue->units());
     EXPECT_EQ(libcellml::CellmlElementType::UNITS, issue->cellmlElementType());
->>>>>>> 4eec7177
     EXPECT_EQ(units, std::any_cast<libcellml::UnitsPtr>(issue->item()));
 
     issue->setVariable(variable1);
     EXPECT_EQ(variable1, issue->variable());
-<<<<<<< HEAD
-    EXPECT_EQ(libcellml::CellMLElement::VARIABLE, issue->itemType());
-    EXPECT_EQ(variable1, std::any_cast<libcellml::VariablePtr>(issue->item()));
-
-    issue->setItem(libcellml::CellMLElement::COMPONENT, item);
-    EXPECT_EQ(libcellml::CellMLElement::COMPONENT, issue->itemType());
-=======
     EXPECT_EQ(libcellml::CellmlElementType::VARIABLE, issue->cellmlElementType());
     EXPECT_EQ(variable1, std::any_cast<libcellml::VariablePtr>(issue->item()));
 
     issue->setItem(libcellml::CellmlElementType::COMPONENT, item);
     EXPECT_EQ(libcellml::CellmlElementType::COMPONENT, issue->cellmlElementType());
->>>>>>> 4eec7177
     EXPECT_EQ(component, std::any_cast<libcellml::ComponentPtr>(issue->item()));
     EXPECT_EQ(component, issue->component());
 }
@@ -956,20 +832,6 @@
     auto pair = libcellml::VariablePair::create(variable1, variable2);
 
     EXPECT_NE(nullptr, libcellml::Issue::create(component));
-<<<<<<< HEAD
-    EXPECT_NE(nullptr, libcellml::Issue::create(component, libcellml::CellMLElement::COMPONENT_REF));
-    EXPECT_NE(nullptr, libcellml::Issue::create(component, libcellml::CellMLElement::MATHML));
-    EXPECT_NE(nullptr, libcellml::Issue::create(variable1));
-    EXPECT_NE(nullptr, libcellml::Issue::create(model));
-    EXPECT_NE(nullptr, libcellml::Issue::create(model, libcellml::CellMLElement::ENCAPSULATION));
-    EXPECT_NE(nullptr, libcellml::Issue::create(import));
-    EXPECT_NE(nullptr, libcellml::Issue::create(reset));
-    EXPECT_NE(nullptr, libcellml::Issue::create(reset, libcellml::CellMLElement::RESET_VALUE));
-    EXPECT_NE(nullptr, libcellml::Issue::create(reset, libcellml::CellMLElement::TEST_VALUE));
-    EXPECT_NE(nullptr, libcellml::Issue::create(units));
-    EXPECT_NE(nullptr, libcellml::Issue::create(unit));
-    EXPECT_NE(nullptr, libcellml::Issue::create(pair, libcellml::CellMLElement::CONNECTION));
-=======
     EXPECT_NE(nullptr, libcellml::Issue::create(component, libcellml::CellmlElementType::COMPONENT_REF));
     EXPECT_NE(nullptr, libcellml::Issue::create(component, libcellml::CellmlElementType::MATH));
     EXPECT_NE(nullptr, libcellml::Issue::create(variable1));
@@ -982,7 +844,6 @@
     EXPECT_NE(nullptr, libcellml::Issue::create(units));
     EXPECT_NE(nullptr, libcellml::Issue::create(unit));
     EXPECT_NE(nullptr, libcellml::Issue::create(pair, libcellml::CellmlElementType::CONNECTION));
->>>>>>> 4eec7177
     EXPECT_NE(nullptr, libcellml::Issue::create(pair));
 }
 
@@ -998,17 +859,10 @@
     units->addUnit("second");
     auto unit = libcellml::Unit::create(units, 0);
 
-<<<<<<< HEAD
-    EXPECT_EQ(nullptr, libcellml::Issue::create(component, libcellml::CellMLElement::MODEL));
-    EXPECT_EQ(nullptr, libcellml::Issue::create(model, libcellml::CellMLElement::MATHML));
-    EXPECT_EQ(nullptr, libcellml::Issue::create(reset, libcellml::CellMLElement::IMPORT));
-    EXPECT_EQ(nullptr, libcellml::Issue::create(std::make_pair(variable1, variable2), libcellml::CellMLElement::VARIABLE));
-=======
     EXPECT_EQ(nullptr, libcellml::Issue::create(component, libcellml::CellmlElementType::MODEL));
     EXPECT_EQ(nullptr, libcellml::Issue::create(model, libcellml::CellmlElementType::MATH));
     EXPECT_EQ(nullptr, libcellml::Issue::create(reset, libcellml::CellmlElementType::IMPORT));
     EXPECT_EQ(nullptr, libcellml::Issue::create(libcellml::VariablePair::create(variable1, variable2), libcellml::CellmlElementType::VARIABLE));
->>>>>>> 4eec7177
 }
 
 TEST(Issue, createIssueWithNullptr)
@@ -1051,37 +905,6 @@
 
     auto issue = libcellml::Issue::create();
 
-<<<<<<< HEAD
-    issue->setItem(libcellml::CellMLElement::COMPONENT, component);
-    EXPECT_EQ(libcellml::CellMLElement::COMPONENT, issue->itemType());
-
-    issue->setItem(libcellml::CellMLElement::CONNECTION, pair1);
-    EXPECT_EQ(libcellml::CellMLElement::CONNECTION, issue->itemType());
-
-    issue->setItem(libcellml::CellMLElement::CONNECTION, pair2);
-    EXPECT_EQ(libcellml::CellMLElement::CONNECTION, issue->itemType());
-
-    issue->setItem(libcellml::CellMLElement::CONNECTION, pair3);
-    EXPECT_EQ(libcellml::CellMLElement::CONNECTION, issue->itemType());
-
-    issue->setItem(libcellml::CellMLElement::ENCAPSULATION, model);
-    EXPECT_EQ(libcellml::CellMLElement::ENCAPSULATION, issue->itemType());
-
-    issue->setItem(libcellml::CellMLElement::IMPORT, import);
-    EXPECT_EQ(libcellml::CellMLElement::IMPORT, issue->itemType());
-
-    issue->setItem(libcellml::CellMLElement::RESET, reset);
-    EXPECT_EQ(libcellml::CellMLElement::RESET, issue->itemType());
-
-    issue->setItem(libcellml::CellMLElement::UNIT, unitItem);
-    EXPECT_EQ(libcellml::CellMLElement::UNIT, issue->itemType());
-
-    issue->setItem(libcellml::CellMLElement::UNITS, units);
-    EXPECT_EQ(libcellml::CellMLElement::UNITS, issue->itemType());
-
-    issue->setItem(libcellml::CellMLElement::VARIABLE, variable);
-    EXPECT_EQ(libcellml::CellMLElement::VARIABLE, issue->itemType());
-=======
     issue->setItem(libcellml::CellmlElementType::COMPONENT, component);
     EXPECT_EQ(libcellml::CellmlElementType::COMPONENT, issue->cellmlElementType());
 
@@ -1111,7 +934,6 @@
 
     issue->setItem(libcellml::CellmlElementType::VARIABLE, variable);
     EXPECT_EQ(libcellml::CellmlElementType::VARIABLE, issue->cellmlElementType());
->>>>>>> 4eec7177
 }
 
 TEST(Issue, getMismatchedTypeReturnsNullComponent)
@@ -1474,37 +1296,21 @@
     auto model = libcellml::Model::create();
     auto issue = libcellml::Issue::create(model);
     EXPECT_EQ(model, issue->model());
-<<<<<<< HEAD
-    EXPECT_EQ(libcellml::CellMLElement::MODEL, issue->itemType());
-=======
     EXPECT_EQ(libcellml::CellmlElementType::MODEL, issue->cellmlElementType());
->>>>>>> 4eec7177
 
     // Clear by setting to nullptr.
     issue->setModel(nullptr);
     EXPECT_EQ(nullptr, issue->model());
-<<<<<<< HEAD
-    EXPECT_EQ(libcellml::CellMLElement::UNDEFINED, issue->itemType());
-
-    issue->setModel(model);
-    EXPECT_EQ(model, issue->model());
-    EXPECT_EQ(libcellml::CellMLElement::MODEL, issue->itemType());
-=======
     EXPECT_EQ(libcellml::CellmlElementType::UNDEFINED, issue->cellmlElementType());
 
     issue->setModel(model);
     EXPECT_EQ(model, issue->model());
     EXPECT_EQ(libcellml::CellmlElementType::MODEL, issue->cellmlElementType());
->>>>>>> 4eec7177
 
     // Clear by calling the clear function.
     issue->clear();
     EXPECT_EQ(nullptr, issue->model());
-<<<<<<< HEAD
-    EXPECT_EQ(libcellml::CellMLElement::UNDEFINED, issue->itemType());
-=======
     EXPECT_EQ(libcellml::CellmlElementType::UNDEFINED, issue->cellmlElementType());
->>>>>>> 4eec7177
 }
 
 TEST(Issue, crossClearStoredItem)
@@ -1512,21 +1318,12 @@
     auto model = libcellml::Model::create();
     auto issue = libcellml::Issue::create(model);
     EXPECT_EQ(model, issue->model());
-<<<<<<< HEAD
-    EXPECT_EQ(libcellml::CellMLElement::MODEL, issue->itemType());
+    EXPECT_EQ(libcellml::CellmlElementType::MODEL, issue->cellmlElementType());
 
     // Cannot clear by setting to nullptr through another type.
     issue->setEncapsulation(nullptr);
-    EXPECT_EQ(model, issue->model());
-    EXPECT_EQ(libcellml::CellMLElement::MODEL, issue->itemType());
-=======
-    EXPECT_EQ(libcellml::CellmlElementType::MODEL, issue->cellmlElementType());
-
-    // Cannot clear by setting to nullptr through another type.
-    issue->setEncapsulation(nullptr);
     EXPECT_EQ(nullptr, issue->model());
     EXPECT_EQ(libcellml::CellmlElementType::UNDEFINED, issue->cellmlElementType());
->>>>>>> 4eec7177
 }
 
 TEST(Issue, clear)
@@ -1535,11 +1332,7 @@
     auto model = libcellml::Model::create();
 
     EXPECT_EQ(nullptr, issue->model());
-<<<<<<< HEAD
-    EXPECT_EQ(libcellml::CellMLElement::UNDEFINED, issue->itemType());
-=======
     EXPECT_EQ(libcellml::CellmlElementType::UNDEFINED, issue->cellmlElementType());
->>>>>>> 4eec7177
     EXPECT_EQ("", issue->description());
     EXPECT_EQ(libcellml::Issue::Level::ERROR, issue->level());
     EXPECT_EQ(libcellml::Issue::ReferenceRule::UNDEFINED, issue->referenceRule());
@@ -1550,11 +1343,7 @@
     issue->setReferenceRule(libcellml::Issue::ReferenceRule::CONNECTION_CHILD);
 
     EXPECT_EQ(model, issue->model());
-<<<<<<< HEAD
-    EXPECT_EQ(libcellml::CellMLElement::MODEL, issue->itemType());
-=======
     EXPECT_EQ(libcellml::CellmlElementType::MODEL, issue->cellmlElementType());
->>>>>>> 4eec7177
     EXPECT_EQ("description", issue->description());
     EXPECT_EQ(libcellml::Issue::Level::MESSAGE, issue->level());
     EXPECT_EQ(libcellml::Issue::ReferenceRule::CONNECTION_CHILD, issue->referenceRule());
@@ -1562,11 +1351,7 @@
     issue->clear();
 
     EXPECT_EQ(nullptr, issue->model());
-<<<<<<< HEAD
-    EXPECT_EQ(libcellml::CellMLElement::UNDEFINED, issue->itemType());
-=======
     EXPECT_EQ(libcellml::CellmlElementType::UNDEFINED, issue->cellmlElementType());
->>>>>>> 4eec7177
     EXPECT_EQ("", issue->description());
     EXPECT_EQ(libcellml::Issue::Level::ERROR, issue->level());
     EXPECT_EQ(libcellml::Issue::ReferenceRule::UNDEFINED, issue->referenceRule());
@@ -1577,11 +1362,7 @@
     auto issue = libcellml::Issue::create();
     auto model = libcellml::Model::create();
 
-<<<<<<< HEAD
-    issue->setItem(libcellml::CellMLElement::MATHML, model);
-=======
     issue->setItem(libcellml::CellmlElementType::MATH, model);
->>>>>>> 4eec7177
 
     EXPECT_EQ(nullptr, issue->math());
 }
@@ -1591,17 +1372,6 @@
     auto issue = libcellml::Issue::create();
     auto model = libcellml::Model::create();
 
-<<<<<<< HEAD
-    issue->setItem(libcellml::CellMLElement::MODEL, model);
-
-    EXPECT_EQ(model, issue->model());
-    EXPECT_EQ(libcellml::CellMLElement::MODEL, issue->itemType());
-
-    issue->setItem(libcellml::CellMLElement::UNDEFINED, model);
-
-    EXPECT_EQ(nullptr, issue->model());
-    EXPECT_EQ(libcellml::CellMLElement::UNDEFINED, issue->itemType());
-=======
     issue->setItem(libcellml::CellmlElementType::MODEL, model);
 
     EXPECT_EQ(model, issue->model());
@@ -1611,5 +1381,4 @@
 
     EXPECT_EQ(nullptr, issue->model());
     EXPECT_EQ(libcellml::CellmlElementType::UNDEFINED, issue->cellmlElementType());
->>>>>>> 4eec7177
 }