/*
Copyright libCellML Contributors

Licensed under the Apache License, Version 2.0 (the "License");
you may not use this file except in compliance with the License->
You may obtain a copy of the License at

    http://www.apache->org/licenses/LICENSE-2.0

Unless required by applicable law or agreed to in writing, software
distributed under the License is distributed on an "AS IS" BASIS,
WITHOUT WARRANTIES OR CONDITIONS OF ANY KIND, either express or implied.
See the License for the specific language governing permissions and
limitations under the License->
*/

#include "gtest/gtest.h"

#include <libcellml>

TEST(Issue, createModelIssue)
{
    libcellml::ModelPtr m = libcellml::Model::create();
    libcellml::IssuePtr e = libcellml::Issue::create(m);

    EXPECT_EQ(libcellml::Issue::Cause::MODEL, e->cause());
}

TEST(Issue, createComponentIssue)
{
    libcellml::ComponentPtr c = libcellml::Component::create();
    libcellml::IssuePtr e = libcellml::Issue::create(c);

    EXPECT_EQ(libcellml::Issue::Cause::COMPONENT, e->cause());
}

TEST(Issue, createVariableIssue)
{
    libcellml::VariablePtr v = libcellml::Variable::create();
    libcellml::IssuePtr e = libcellml::Issue::create(v);

    EXPECT_EQ(libcellml::Issue::Cause::VARIABLE, e->cause());
}

TEST(Issue, createUnitsIssue)
{
    libcellml::UnitsPtr u = libcellml::Units::create();
    libcellml::IssuePtr e = libcellml::Issue::create(u);

    EXPECT_EQ(libcellml::Issue::Cause::UNITS, e->cause());
}

TEST(Issue, createImportSourceIssue)
{
    libcellml::ImportSourcePtr i = libcellml::ImportSource::create();
    libcellml::IssuePtr e = libcellml::Issue::create(i);

    EXPECT_EQ(libcellml::Issue::Cause::IMPORT, e->cause());
}

TEST(Issue, createResetIssue)
{
    libcellml::ResetPtr r = libcellml::Reset::create();
    libcellml::IssuePtr e = libcellml::Issue::create(r);

    EXPECT_EQ(libcellml::Issue::Cause::RESET, e->cause());
}

void testReferenceRule(const libcellml::IssuePtr &e)
{
    switch (e->referenceRule()) {
    case libcellml::Issue::ReferenceRule::UNDEFINED:
        EXPECT_EQ("", e->referenceHeading());
        break;
    case libcellml::Issue::ReferenceRule::DATA_REPR_IDENTIFIER_UNICODE:
        EXPECT_EQ("1.3.1.1", e->referenceHeading());
        break;
    case libcellml::Issue::ReferenceRule::DATA_REPR_IDENTIFIER_LATIN_ALPHANUM:
        EXPECT_EQ("1.3.1.1", e->referenceHeading());
        break;
    case libcellml::Issue::ReferenceRule::DATA_REPR_IDENTIFIER_AT_LEAST_ONE_ALPHANUM:
        EXPECT_EQ("1.3.1.1", e->referenceHeading());
        break;
    case libcellml::Issue::ReferenceRule::DATA_REPR_IDENTIFIER_BEGIN_EURO_NUM:
        EXPECT_EQ("1.3.1.1", e->referenceHeading());
        break;
    case libcellml::Issue::ReferenceRule::DATA_REPR_IDENTIFIER_IDENTICAL:
        EXPECT_EQ("1.3.1.2", e->referenceHeading());
        break;
    case libcellml::Issue::ReferenceRule::DATA_REPR_INT_BASE10:
        EXPECT_EQ("1.3.2.1", e->referenceHeading());
        break;
    case libcellml::Issue::ReferenceRule::DATA_REPR_INT_SIGN:
        EXPECT_EQ("1.3.2.2", e->referenceHeading());
        break;
    case libcellml::Issue::ReferenceRule::DATA_REPR_INT_DIGIT:
        EXPECT_EQ("1.3.2.3", e->referenceHeading());
        break;
    case libcellml::Issue::ReferenceRule::DATA_REPR_BASIC_REAL_BASE10:
        EXPECT_EQ("1.3.3.1", e->referenceHeading());
        break;
    case libcellml::Issue::ReferenceRule::DATA_REPR_BASIC_REAL_SIGN:
        EXPECT_EQ("1.3.3.2", e->referenceHeading());
        break;
    case libcellml::Issue::ReferenceRule::DATA_REPR_BASIC_REAL_DECIMAL:
        EXPECT_EQ("1.3.3.3", e->referenceHeading());
        break;
    case libcellml::Issue::ReferenceRule::DATA_REPR_BASIC_REAL_DIGIT:
        EXPECT_EQ("1.3.3.4", e->referenceHeading());
        break;
    case libcellml::Issue::ReferenceRule::DATA_REPR_REAL_BASE10:
        EXPECT_EQ("1.3.4.1", e->referenceHeading());
        break;
    case libcellml::Issue::ReferenceRule::DATA_REPR_REAL_SIGNIFICAND:
        EXPECT_EQ("1.3.4.3", e->referenceHeading());
        break;
    case libcellml::Issue::ReferenceRule::DATA_REPR_REAL_EXPONENT:
        EXPECT_EQ("1.3.4.4", e->referenceHeading());
        break;
    case libcellml::Issue::ReferenceRule::MODEL_ELEMENT:
        EXPECT_EQ("2.1", e->referenceHeading());
        break;
    case libcellml::Issue::ReferenceRule::MODEL_NAME:
        EXPECT_EQ("2.1.1", e->referenceHeading());
        break;
    case libcellml::Issue::ReferenceRule::MODEL_CHILD:
        EXPECT_EQ("2.1.2", e->referenceHeading());
        break;
    case libcellml::Issue::ReferenceRule::MODEL_MORE_THAN_ONE_ENCAPSULATION:
        EXPECT_EQ("2.1.3", e->referenceHeading());
        break;
    case libcellml::Issue::ReferenceRule::IMPORT_HREF:
        EXPECT_EQ("2.2.1", e->referenceHeading());
        break;
    case libcellml::Issue::ReferenceRule::IMPORT_CHILD:
        EXPECT_EQ("2.2.2", e->referenceHeading());
        break;
    case libcellml::Issue::ReferenceRule::IMPORT_EQUIVALENT:
        EXPECT_EQ("2.2.3", e->referenceHeading());
        break;
    case libcellml::Issue::ReferenceRule::IMPORT_UNITS_NAME:
        EXPECT_EQ("2.3.1", e->referenceHeading());
        break;
    case libcellml::Issue::ReferenceRule::IMPORT_UNITS_NAME_UNIQUE:
        EXPECT_EQ("2.3.1", e->referenceHeading());
        break;
    case libcellml::Issue::ReferenceRule::IMPORT_UNITS_REF:
        EXPECT_EQ("2.3.2", e->referenceHeading());
        break;
    case libcellml::Issue::ReferenceRule::IMPORT_COMPONENT_NAME:
        EXPECT_EQ("2.4.1", e->referenceHeading());
        break;
    case libcellml::Issue::ReferenceRule::IMPORT_COMPONENT_NAME_UNIQUE:
        EXPECT_EQ("2.4.1", e->referenceHeading());
        break;
    case libcellml::Issue::ReferenceRule::IMPORT_COMPONENT_COMPONENT_REF:
        EXPECT_EQ("2.4.2", e->referenceHeading());
        break;
    case libcellml::Issue::ReferenceRule::UNITS_NAME:
        EXPECT_EQ("2.5.1", e->referenceHeading());
        break;
    case libcellml::Issue::ReferenceRule::UNITS_NAME_UNIQUE:
        EXPECT_EQ("2.5.1", e->referenceHeading());
        break;
    case libcellml::Issue::ReferenceRule::UNITS_STANDARD:
        EXPECT_EQ("2.5.2", e->referenceHeading());
        break;
    case libcellml::Issue::ReferenceRule::UNITS_CHILD:
        EXPECT_EQ("2.5.3", e->referenceHeading());
        break;
    case libcellml::Issue::ReferenceRule::UNIT_UNITS_REF:
        EXPECT_EQ("2.6.1", e->referenceHeading());
        break;
    case libcellml::Issue::ReferenceRule::UNIT_CIRCULAR_REF:
        EXPECT_EQ("2.6.1.2", e->referenceHeading());
        break;
    case libcellml::Issue::ReferenceRule::UNIT_OPTIONAL_ATTRIBUTE:
        EXPECT_EQ("2.6.2", e->referenceHeading());
        break;
    case libcellml::Issue::ReferenceRule::UNIT_PREFIX:
        EXPECT_EQ("2.6.2.1", e->referenceHeading());
        break;
    case libcellml::Issue::ReferenceRule::UNIT_MULTIPLIER:
        EXPECT_EQ("2.6.2.2", e->referenceHeading());
        break;
    case libcellml::Issue::ReferenceRule::UNIT_EXPONENT:
        EXPECT_EQ("2.6.2.3", e->referenceHeading());
        break;
    case libcellml::Issue::ReferenceRule::COMPONENT_NAME:
        EXPECT_EQ("2.7.1", e->referenceHeading());
        break;
    case libcellml::Issue::ReferenceRule::COMPONENT_NAME_UNIQUE:
        EXPECT_EQ("2.7.1", e->referenceHeading());
        break;
    case libcellml::Issue::ReferenceRule::COMPONENT_CHILD:
        EXPECT_EQ("2.7.2", e->referenceHeading());
        break;
    case libcellml::Issue::ReferenceRule::VARIABLE_NAME:
        EXPECT_EQ("2.8.1.1", e->referenceHeading());
        break;
    case libcellml::Issue::ReferenceRule::VARIABLE_NAME_UNIQUE:
        EXPECT_EQ("2.8.1.1", e->referenceHeading());
        break;
    case libcellml::Issue::ReferenceRule::VARIABLE_UNITS:
        EXPECT_EQ("2.8.1.2", e->referenceHeading());
        break;
    case libcellml::Issue::ReferenceRule::VARIABLE_INTERFACE:
        EXPECT_EQ("2.8.2.1", e->referenceHeading());
        break;
    case libcellml::Issue::ReferenceRule::VARIABLE_INITIAL_VALUE:
        EXPECT_EQ("2.8.2.2", e->referenceHeading());
        break;
    case libcellml::Issue::ReferenceRule::RESET_VARIABLE_REF:
        EXPECT_EQ("2.9.1.1", e->referenceHeading());
        break;
    case libcellml::Issue::ReferenceRule::RESET_TEST_VARIABLE_REF:
        EXPECT_EQ("2.9.1.2", e->referenceHeading());
        break;
    case libcellml::Issue::ReferenceRule::RESET_ORDER:
        EXPECT_EQ("2.9.1.3", e->referenceHeading());
        break;
    case libcellml::Issue::ReferenceRule::RESET_CHILD:
        EXPECT_EQ("2.9.2", e->referenceHeading());
        break;
    case libcellml::Issue::ReferenceRule::RESET_TEST_VALUE:
        EXPECT_EQ("2.10", e->referenceHeading());
        break;
    case libcellml::Issue::ReferenceRule::RESET_RESET_VALUE:
        EXPECT_EQ("2.11", e->referenceHeading());
        break;
    case libcellml::Issue::ReferenceRule::MATH_MATHML:
        EXPECT_EQ("2.12.1", e->referenceHeading());
        break;
    case libcellml::Issue::ReferenceRule::MATH_CHILD:
        EXPECT_EQ("2.12.2", e->referenceHeading());
        break;
    case libcellml::Issue::ReferenceRule::MATH_CI_VARIABLE_REF:
        EXPECT_EQ("2.12.3", e->referenceHeading());
        break;
    case libcellml::Issue::ReferenceRule::MATH_CN_UNITS:
        EXPECT_EQ("2.13.4", e->referenceHeading());
        break;
    case libcellml::Issue::ReferenceRule::MATH_CN_BASE10:
        EXPECT_EQ("2.13.5", e->referenceHeading());
        break;
    case libcellml::Issue::ReferenceRule::MATH_CN_FORMAT:
        EXPECT_EQ("2.13.5", e->referenceHeading());
        break;
    case libcellml::Issue::ReferenceRule::ENCAPSULATION_CHILD:
        EXPECT_EQ("2.13.1", e->referenceHeading());
        break;
    case libcellml::Issue::ReferenceRule::COMPONENT_REF_COMPONENT:
        EXPECT_EQ("2.14.1", e->referenceHeading());
        break;
    case libcellml::Issue::ReferenceRule::COMPONENT_REF_CHILD:
        EXPECT_EQ("2.14.2", e->referenceHeading());
        break;
    case libcellml::Issue::ReferenceRule::CONNECTION_COMPONENT1:
        EXPECT_EQ("2.15.1", e->referenceHeading());
        break;
    case libcellml::Issue::ReferenceRule::CONNECTION_COMPONENT2:
        EXPECT_EQ("2.15.2", e->referenceHeading());
        break;
    case libcellml::Issue::ReferenceRule::CONNECTION_EXCLUDE_SELF:
        EXPECT_EQ("2.15.3", e->referenceHeading());
        break;
    case libcellml::Issue::ReferenceRule::CONNECTION_UNIQUE:
        EXPECT_EQ("2.15.4", e->referenceHeading());
        break;
    case libcellml::Issue::ReferenceRule::CONNECTION_CHILD:
        EXPECT_EQ("2.15.5", e->referenceHeading());
        break;
    case libcellml::Issue::ReferenceRule::MAP_VARIABLES_VARIABLE1:
        EXPECT_EQ("2.16.1", e->referenceHeading());
        break;
    case libcellml::Issue::ReferenceRule::MAP_VARIABLES_VARIABLE2:
        EXPECT_EQ("2.16.2", e->referenceHeading());
        break;
    case libcellml::Issue::ReferenceRule::MAP_VARIABLES_UNIQUE:
        EXPECT_EQ("2.16.3", e->referenceHeading());
        break;
    case libcellml::Issue::ReferenceRule::MAP_VARIABLES_IDENTICAL_UNIT_REDUCTION:
        EXPECT_EQ("", e->referenceHeading());
        break;
    }
}

TEST(Issue, referenceRule)
{
    size_t count = 0;
    libcellml::IssuePtr e = libcellml::Issue::create();
    e->setReferenceRule(libcellml::Issue::ReferenceRule::UNDEFINED);
    ++count;
    testReferenceRule(e);
    e->setReferenceRule(libcellml::Issue::ReferenceRule::DATA_REPR_IDENTIFIER_UNICODE);
    ++count;
    testReferenceRule(e);
    e->setReferenceRule(libcellml::Issue::ReferenceRule::DATA_REPR_IDENTIFIER_LATIN_ALPHANUM);
    ++count;
    testReferenceRule(e);
    e->setReferenceRule(libcellml::Issue::ReferenceRule::DATA_REPR_IDENTIFIER_AT_LEAST_ONE_ALPHANUM);
    ++count;
    testReferenceRule(e);
    e->setReferenceRule(libcellml::Issue::ReferenceRule::DATA_REPR_IDENTIFIER_BEGIN_EURO_NUM);
    ++count;
    testReferenceRule(e);
    e->setReferenceRule(libcellml::Issue::ReferenceRule::DATA_REPR_IDENTIFIER_IDENTICAL);
    ++count;
    testReferenceRule(e);
    e->setReferenceRule(libcellml::Issue::ReferenceRule::DATA_REPR_INT_BASE10);
    ++count;
    testReferenceRule(e);
    e->setReferenceRule(libcellml::Issue::ReferenceRule::DATA_REPR_INT_SIGN);
    ++count;
    testReferenceRule(e);
    e->setReferenceRule(libcellml::Issue::ReferenceRule::DATA_REPR_INT_DIGIT);
    ++count;
    testReferenceRule(e);
    e->setReferenceRule(libcellml::Issue::ReferenceRule::DATA_REPR_BASIC_REAL_BASE10);
    ++count;
    testReferenceRule(e);
    e->setReferenceRule(libcellml::Issue::ReferenceRule::DATA_REPR_BASIC_REAL_SIGN);
    ++count;
    testReferenceRule(e);
    e->setReferenceRule(libcellml::Issue::ReferenceRule::DATA_REPR_BASIC_REAL_DECIMAL);
    ++count;
    testReferenceRule(e);
    e->setReferenceRule(libcellml::Issue::ReferenceRule::DATA_REPR_BASIC_REAL_DIGIT);
    ++count;
    testReferenceRule(e);
    e->setReferenceRule(libcellml::Issue::ReferenceRule::DATA_REPR_REAL_BASE10);
    ++count;
    testReferenceRule(e);
    e->setReferenceRule(libcellml::Issue::ReferenceRule::DATA_REPR_REAL_SIGNIFICAND);
    ++count;
    testReferenceRule(e);
    e->setReferenceRule(libcellml::Issue::ReferenceRule::DATA_REPR_REAL_EXPONENT);
    ++count;
    testReferenceRule(e);
    e->setReferenceRule(libcellml::Issue::ReferenceRule::MODEL_ELEMENT);
    ++count;
    testReferenceRule(e);
    e->setReferenceRule(libcellml::Issue::ReferenceRule::MODEL_NAME);
    ++count;
    testReferenceRule(e);
    e->setReferenceRule(libcellml::Issue::ReferenceRule::MODEL_CHILD);
    ++count;
    testReferenceRule(e);
    e->setReferenceRule(libcellml::Issue::ReferenceRule::MODEL_MORE_THAN_ONE_ENCAPSULATION);
    ++count;
    testReferenceRule(e);
    e->setReferenceRule(libcellml::Issue::ReferenceRule::IMPORT_HREF);
    ++count;
    testReferenceRule(e);
    e->setReferenceRule(libcellml::Issue::ReferenceRule::IMPORT_CHILD);
    ++count;
    testReferenceRule(e);
    e->setReferenceRule(libcellml::Issue::ReferenceRule::IMPORT_EQUIVALENT);
    ++count;
    testReferenceRule(e);
    e->setReferenceRule(libcellml::Issue::ReferenceRule::IMPORT_UNITS_NAME);
    ++count;
    testReferenceRule(e);
    e->setReferenceRule(libcellml::Issue::ReferenceRule::IMPORT_UNITS_NAME_UNIQUE);
    ++count;
    testReferenceRule(e);
    e->setReferenceRule(libcellml::Issue::ReferenceRule::IMPORT_UNITS_REF);
    ++count;
    testReferenceRule(e);
    e->setReferenceRule(libcellml::Issue::ReferenceRule::IMPORT_COMPONENT_NAME);
    ++count;
    testReferenceRule(e);
    e->setReferenceRule(libcellml::Issue::ReferenceRule::IMPORT_COMPONENT_NAME_UNIQUE);
    ++count;
    testReferenceRule(e);
    e->setReferenceRule(libcellml::Issue::ReferenceRule::IMPORT_COMPONENT_COMPONENT_REF);
    ++count;
    testReferenceRule(e);
    e->setReferenceRule(libcellml::Issue::ReferenceRule::UNITS_NAME);
    ++count;
    testReferenceRule(e);
    e->setReferenceRule(libcellml::Issue::ReferenceRule::UNITS_NAME_UNIQUE);
    ++count;
    testReferenceRule(e);
    e->setReferenceRule(libcellml::Issue::ReferenceRule::UNITS_STANDARD);
    ++count;
    testReferenceRule(e);
    e->setReferenceRule(libcellml::Issue::ReferenceRule::UNITS_CHILD);
    ++count;
    testReferenceRule(e);
    e->setReferenceRule(libcellml::Issue::ReferenceRule::UNIT_UNITS_REF);
    ++count;
    testReferenceRule(e);
    e->setReferenceRule(libcellml::Issue::ReferenceRule::UNIT_CIRCULAR_REF);
    ++count;
    testReferenceRule(e);
    e->setReferenceRule(libcellml::Issue::ReferenceRule::UNIT_OPTIONAL_ATTRIBUTE);
    ++count;
    testReferenceRule(e);
    e->setReferenceRule(libcellml::Issue::ReferenceRule::UNIT_PREFIX);
    ++count;
    testReferenceRule(e);
    e->setReferenceRule(libcellml::Issue::ReferenceRule::UNIT_MULTIPLIER);
    ++count;
    testReferenceRule(e);
    e->setReferenceRule(libcellml::Issue::ReferenceRule::UNIT_EXPONENT);
    ++count;
    testReferenceRule(e);
    e->setReferenceRule(libcellml::Issue::ReferenceRule::COMPONENT_NAME);
    ++count;
    testReferenceRule(e);
    e->setReferenceRule(libcellml::Issue::ReferenceRule::COMPONENT_NAME_UNIQUE);
    ++count;
    testReferenceRule(e);
    e->setReferenceRule(libcellml::Issue::ReferenceRule::COMPONENT_CHILD);
    ++count;
    testReferenceRule(e);
    e->setReferenceRule(libcellml::Issue::ReferenceRule::VARIABLE_NAME);
    ++count;
    testReferenceRule(e);
    e->setReferenceRule(libcellml::Issue::ReferenceRule::VARIABLE_NAME_UNIQUE);
    ++count;
    testReferenceRule(e);
    e->setReferenceRule(libcellml::Issue::ReferenceRule::VARIABLE_UNITS);
    ++count;
    testReferenceRule(e);
    e->setReferenceRule(libcellml::Issue::ReferenceRule::VARIABLE_INTERFACE);
    ++count;
    testReferenceRule(e);
    e->setReferenceRule(libcellml::Issue::ReferenceRule::VARIABLE_INITIAL_VALUE);
    ++count;
    testReferenceRule(e);
    e->setReferenceRule(libcellml::Issue::ReferenceRule::RESET_VARIABLE_REF);
    ++count;
    testReferenceRule(e);
    e->setReferenceRule(libcellml::Issue::ReferenceRule::RESET_TEST_VARIABLE_REF);
    ++count;
    testReferenceRule(e);
    e->setReferenceRule(libcellml::Issue::ReferenceRule::RESET_ORDER);
    ++count;
    testReferenceRule(e);
    e->setReferenceRule(libcellml::Issue::ReferenceRule::RESET_CHILD);
    ++count;
    testReferenceRule(e);
    e->setReferenceRule(libcellml::Issue::ReferenceRule::RESET_TEST_VALUE);
    ++count;
    testReferenceRule(e);
    e->setReferenceRule(libcellml::Issue::ReferenceRule::RESET_RESET_VALUE);
    ++count;
    testReferenceRule(e);
    e->setReferenceRule(libcellml::Issue::ReferenceRule::MATH_MATHML);
    ++count;
    testReferenceRule(e);
    e->setReferenceRule(libcellml::Issue::ReferenceRule::MATH_CHILD);
    ++count;
    testReferenceRule(e);
    e->setReferenceRule(libcellml::Issue::ReferenceRule::MATH_CI_VARIABLE_REF);
    ++count;
    testReferenceRule(e);
    e->setReferenceRule(libcellml::Issue::ReferenceRule::MATH_CN_UNITS);
    ++count;
    testReferenceRule(e);
    e->setReferenceRule(libcellml::Issue::ReferenceRule::MATH_CN_BASE10);
    ++count;
    testReferenceRule(e);
    e->setReferenceRule(libcellml::Issue::ReferenceRule::MATH_CN_FORMAT);
    ++count;
    testReferenceRule(e);
    e->setReferenceRule(libcellml::Issue::ReferenceRule::ENCAPSULATION_CHILD);
    ++count;
    testReferenceRule(e);
    e->setReferenceRule(libcellml::Issue::ReferenceRule::COMPONENT_REF_COMPONENT);
    ++count;
    testReferenceRule(e);
    e->setReferenceRule(libcellml::Issue::ReferenceRule::COMPONENT_REF_CHILD);
    ++count;
    testReferenceRule(e);
    e->setReferenceRule(libcellml::Issue::ReferenceRule::CONNECTION_COMPONENT1);
    ++count;
    testReferenceRule(e);
    e->setReferenceRule(libcellml::Issue::ReferenceRule::CONNECTION_COMPONENT2);
    ++count;
    testReferenceRule(e);
    e->setReferenceRule(libcellml::Issue::ReferenceRule::CONNECTION_EXCLUDE_SELF);
    ++count;
    testReferenceRule(e);
    e->setReferenceRule(libcellml::Issue::ReferenceRule::CONNECTION_UNIQUE);
    ++count;
    testReferenceRule(e);
    e->setReferenceRule(libcellml::Issue::ReferenceRule::CONNECTION_CHILD);
    ++count;
    testReferenceRule(e);
    e->setReferenceRule(libcellml::Issue::ReferenceRule::MAP_VARIABLES_VARIABLE1);
    ++count;
    testReferenceRule(e);
    e->setReferenceRule(libcellml::Issue::ReferenceRule::MAP_VARIABLES_VARIABLE2);
    ++count;
    testReferenceRule(e);
    e->setReferenceRule(libcellml::Issue::ReferenceRule::MAP_VARIABLES_UNIQUE);
    ++count;
    testReferenceRule(e);
    e->setReferenceRule(libcellml::Issue::ReferenceRule::MAP_VARIABLES_IDENTICAL_UNIT_REDUCTION);
    ++count;
    testReferenceRule(e);
    EXPECT_EQ(size_t(71), count);
}

TEST(Issue, createModelWarning)
{
    libcellml::ModelPtr m = libcellml::Model::create();
    libcellml::IssuePtr e = libcellml::Issue::create(m);
    e->setLevel(libcellml::Issue::Level::WARNING);
    EXPECT_EQ(libcellml::Issue::Cause::MODEL, e->cause());
    EXPECT_EQ(libcellml::Issue::Level::WARNING, e->level());
}

TEST(Issue, createComponemntWarning)
{
    libcellml::ComponentPtr c = libcellml::Component::create();
    libcellml::IssuePtr e = libcellml::Issue::create(c);
    e->setLevel(libcellml::Issue::Level::WARNING);
    EXPECT_EQ(libcellml::Issue::Cause::COMPONENT, e->cause());
    EXPECT_EQ(libcellml::Issue::Level::WARNING, e->level());
}

TEST(Issue, createVariableWarning)
{
    libcellml::VariablePtr v = libcellml::Variable::create();
    libcellml::IssuePtr e = libcellml::Issue::create(v);
    e->setLevel(libcellml::Issue::Level::WARNING);
    EXPECT_EQ(libcellml::Issue::Cause::VARIABLE, e->cause());
    EXPECT_EQ(libcellml::Issue::Level::WARNING, e->level());
}

TEST(Issue, createUnitsWarning)
{
    libcellml::UnitsPtr u = libcellml::Units::create();
    libcellml::IssuePtr e = libcellml::Issue::create(u);
    e->setLevel(libcellml::Issue::Level::WARNING);
    EXPECT_EQ(libcellml::Issue::Cause::UNITS, e->cause());
    EXPECT_EQ(libcellml::Issue::Level::WARNING, e->level());
}

TEST(Issue, createImportSourceWarning)
{
    libcellml::ImportSourcePtr i = libcellml::ImportSource::create();
    libcellml::IssuePtr e = libcellml::Issue::create(i);
    e->setLevel(libcellml::Issue::Level::WARNING);
    EXPECT_EQ(libcellml::Issue::Cause::IMPORT, e->cause());
    EXPECT_EQ(libcellml::Issue::Level::WARNING, e->level());
}

TEST(Issue, createResetWarning)
{
    libcellml::ResetPtr r = libcellml::Reset::create();
    libcellml::IssuePtr e = libcellml::Issue::create(r);
    e->setLevel(libcellml::Issue::Level::WARNING);
    EXPECT_EQ(libcellml::Issue::Cause::RESET, e->cause());
    EXPECT_EQ(libcellml::Issue::Level::WARNING, e->level());
}

TEST(Issue, isError)
{
    auto e = libcellml::Issue::create();
    e->setLevel(libcellml::Issue::Level::ERROR);
    EXPECT_EQ(e->level(), libcellml::Issue::Level::ERROR);
}

TEST(Issue, isWarning)
{
    auto e = libcellml::Issue::create();
    e->setLevel(libcellml::Issue::Level::WARNING);
    EXPECT_EQ(e->level(), libcellml::Issue::Level::WARNING);
}

TEST(Issue, isHint)
{
    auto e = libcellml::Issue::create();
    e->setLevel(libcellml::Issue::Level::HINT);
    EXPECT_EQ(e->level(), libcellml::Issue::Level::HINT);
}

<<<<<<< HEAD
TEST(Issue, isInformation)
{
    auto e = libcellml::Issue::create();
    e->setLevel(libcellml::Issue::Level::INFORMATION);
    EXPECT_EQ(e->level(), libcellml::Issue::Level::INFORMATION);
=======
TEST(Issue, url)
{
    auto expectedUrl = "https://cellml-specification.readthedocs.io/en/latest/reference/formal_and_informative/specB01.html?issue=2.1.1";

    auto issue = libcellml::Issue::create();
    issue->setReferenceRule(libcellml::Issue::ReferenceRule::MODEL_NAME);
    EXPECT_EQ(expectedUrl, issue->url());
}

TEST(Issue, undefinedIssueUrl)
{
    std::string e;
    e = "";
    auto issue = libcellml::Issue::create();
    EXPECT_EQ(e, issue->url());
    EXPECT_EQ(e, issue->referenceHeading());
>>>>>>> 0de24364
}<|MERGE_RESOLUTION|>--- conflicted
+++ resolved
@@ -580,13 +580,13 @@
     EXPECT_EQ(e->level(), libcellml::Issue::Level::HINT);
 }
 
-<<<<<<< HEAD
 TEST(Issue, isInformation)
 {
     auto e = libcellml::Issue::create();
     e->setLevel(libcellml::Issue::Level::INFORMATION);
     EXPECT_EQ(e->level(), libcellml::Issue::Level::INFORMATION);
-=======
+}
+
 TEST(Issue, url)
 {
     auto expectedUrl = "https://cellml-specification.readthedocs.io/en/latest/reference/formal_and_informative/specB01.html?issue=2.1.1";
@@ -603,5 +603,4 @@
     auto issue = libcellml::Issue::create();
     EXPECT_EQ(e, issue->url());
     EXPECT_EQ(e, issue->referenceHeading());
->>>>>>> 0de24364
 }